--- conflicted
+++ resolved
@@ -1,210 +1,167 @@
-/****************************************************************************************************************/
-/*                                                                                                              */ 
-/*   OpenNN: Open Neural Networks Library                                                                       */
-/*   www.artelnics.com/opennn                                                                                   */
-/*                                                                                                              */
-/*   Y A C H T   R E S I S T A N C E   D E S I G N   A P P L I C A T I O N                                      */
-/*                                                                                                              */
-/*   Roberto Lopez                                                                                              */ 
-/*   Artelnics - Making intelligent use of data                                                                 */
-/*   artelnics@artelnics.com                                                                                    */
-/*                                                                                                              */  
-/****************************************************************************************************************/
-
-// This is a function regression problem. 
-
-// System includes
-
-#include <iostream>
-#include <fstream>
-#include <sstream>
-#include <string>
-#include <cstring>
-#include <time.h>
-
-// OpenNN includes
-
-#include "../../opennn/opennn.h"
-
-using namespace OpenNN;
-
-int main(void)
-{
-    try
-    {
-        std::cout << "OpenNN. Yacht Resistance Design Application." << std::endl;
-
-        srand((unsigned)time(NULL));
-
-        // Data set
-
-        DataSet data_set;
-
-        data_set.set_data_file_name("../data/yachtresistance.dat");
-
-        data_set.load_data();
-
-        // Variables
-
-        Variables* variables_pointer = data_set.get_variables_pointer();
-
-        variables_pointer->set_name(0, "longitudinal_center_buoyancy");
-        variables_pointer->set_name(1, "prismatic_coefficient");
-        variables_pointer->set_name(2, "length_displacement_ratio");
-        variables_pointer->set_name(3, "beam_draught_ratio");
-        variables_pointer->set_name(4, "length_beam_ratio");
-        variables_pointer->set_name(5, "froude_number");
-        variables_pointer->set_name(6, "residuary_resistance");
-
-        const Matrix<std::string> inputs_information = variables_pointer->arrange_inputs_information();
-        const Matrix<std::string> targets_information = variables_pointer->arrange_targets_information();
-
-        // Instances
-
-        Instances* instances_pointer = data_set.get_instances_pointer();
-
-        instances_pointer->split_random_indices();
-
-        const Vector< Statistics<double> > inputs_statistics = data_set.scale_inputs_minimum_maximum();
-        const Vector< Statistics<double> > targets_statistics = data_set.scale_targets_minimum_maximum();
-
-        // Neural network
-
-        const size_t inputs_number = data_set.get_variables().count_inputs_number();
-        const size_t hidden_neurons_number = 30;
-        const size_t outputs_number = data_set.get_variables().count_targets_number();
-
-        NeuralNetwork neural_network(inputs_number, hidden_neurons_number, outputs_number);
-
-        Inputs* inputs = neural_network.get_inputs_pointer();
-
-        inputs->set_information(inputs_information);
-
-        Outputs* outputs = neural_network.get_outputs_pointer();
-
-        outputs->set_information(targets_information);
-
-        neural_network.construct_scaling_layer();
-
-        ScalingLayer* scaling_layer_pointer = neural_network.get_scaling_layer_pointer();
-
-        scaling_layer_pointer->set_statistics(inputs_statistics);
-
-        scaling_layer_pointer->set_scaling_methods(ScalingLayer::NoScaling);
-
-        neural_network.construct_unscaling_layer();
-
-        UnscalingLayer* unscaling_layer_pointer = neural_network.get_unscaling_layer_pointer();
-
-        unscaling_layer_pointer->set_statistics(targets_statistics);
-
-        unscaling_layer_pointer->set_unscaling_method(UnscalingLayer::NoUnscaling);
-
-        // Loss index
-
-        LossIndex loss_index(&neural_network, &data_set);
-
-        loss_index.get_normalized_squared_error_pointer()->set_normalization_coefficient();
-
-        // Training strategy
-
-        TrainingStrategy training_strategy(&loss_index);
-
-        QuasiNewtonMethod* quasi_Newton_method_pointer = training_strategy.get_quasi_Newton_method_pointer();
-
-        quasi_Newton_method_pointer->set_maximum_iterations_number(1000);
-
-        quasi_Newton_method_pointer->set_reserve_loss_history(true);
-
-        quasi_Newton_method_pointer->set_display_period(100);
-
-<<<<<<< HEAD
-            quasi_Newton_method_pointer->set_reserve_loss_history(true);
-
-            quasi_Newton_method_pointer->set_display_period(100);
-        }
-
-#ifdef __OPENNN_MPI__
-        MPI_Barrier(MPI_COMM_WORLD);
-
-        local_data_set.set_MPI(&data_set);
-
-        local_neural_network.set_MPI(&neural_network);
-
-        local_loss_index.set_MPI(&local_data_set,&local_neural_network,&loss_index);
-
-        local_training_strategy.set_MPI(&local_loss_index,&training_strategy);
-
-        MPI_Barrier(MPI_COMM_WORLD);
-
-        TrainingStrategy::Results training_strategy_results;
-        local_training_strategy.perform_training(training_strategy_results);
-#else
-        TrainingStrategy::Results training_strategy_results;
-        training_strategy.perform_training(training_strategy_results);
-#endif
-
-        if(rank == 0)
-        {
-#ifdef __OPENNN_MPI__
-            neural_network.set_multilayer_perceptron_pointer(local_neural_network.get_multilayer_perceptron_pointer());
-#endif
-            // Testing analysis
-
-            TestingAnalysis testing_analysis(&neural_network, &data_set);
-
-            TestingAnalysis::LinearRegressionResults linear_regression_results = testing_analysis.perform_linear_regression_analysis();
-
-            // Save results
-
-            ScalingLayer* scaling_layer_pointer = neural_network.get_scaling_layer_pointer();
-            UnscalingLayer* unscaling_layer_pointer = neural_network.get_unscaling_layer_pointer();
-=======
-        TrainingStrategy::Results training_strategy_results = training_strategy.perform_training();
->>>>>>> c9fe4ffe
-
-        // Testing analysis
-
-        TestingAnalysis testing_analysis(&neural_network, &data_set);
-
-//        TestingAnalysis::LinearRegressionResults linear_regression_results = testing_analysis.perform_linear_regression_analysis();
-
-        // Save results
-
-        data_set.save("../data/data_set.xml");
-
-        neural_network.save("../data/neural_network.xml");
-        neural_network.save_expression("../data/expression.txt");
-
-        training_strategy.save("../data/training_strategy.xml");
-        training_strategy_results.save("../data/training_strategy_results.dat");
-
-//        linear_regression_results.save("../data/linear_regression_analysis_results.dat");
-
-        return(0);
-    }
-    catch(std::exception& e)
-    {
-        std::cerr << e.what() << std::endl;
-
-        return(1);
-    }
-}  
-
-
-// OpenNN: Open Neural Networks Library.
-// Copyright (C) 2005-2015 Roberto Lopez
-//
-// This library is free software; you can redistribute it and/or
-// modify it under the terms of the GNU Lesser General Public
-// License as published by the Free Software Foundation; either
-// version 2.1 of the License, or any later version.
-//
-// This library is distributed in the hope that it will be useful,
-// but WITHOUT ANY WARRANTY; without even the implied warranty of
-// MERCHANTABILITY or FITNESS FOR A PARTICULAR PURPOSE.  See the GNU
-// Lesser General Public License for more details.
-
-// You should have received a copy of the GNU Lesser General Public
-// License along with this library; if not, write to the Free Software
-// Foundation, Inc., 51 Franklin St, Fifth Floor, Boston, MA  02110-1301  USA
+/****************************************************************************************************************/
+/*                                                                                                              */ 
+/*   OpenNN: Open Neural Networks Library                                                                       */
+/*   www.artelnics.com/opennn                                                                                   */
+/*                                                                                                              */
+/*   Y A C H T   R E S I S T A N C E   D E S I G N   A P P L I C A T I O N                                      */
+/*                                                                                                              */
+/*   Roberto Lopez                                                                                              */ 
+/*   Artelnics - Making intelligent use of data                                                                 */
+/*   artelnics@artelnics.com                                                                                    */
+/*                                                                                                              */  
+/****************************************************************************************************************/
+
+// This is a function regression problem. 
+
+// System includes
+
+#include <iostream>
+#include <fstream>
+#include <sstream>
+#include <string>
+#include <cstring>
+#include <time.h>
+
+// OpenNN includes
+
+#include "../../opennn/opennn.h"
+
+using namespace OpenNN;
+
+int main(void)
+{
+    try
+    {
+        std::cout << "OpenNN. Yacht Resistance Design Application." << std::endl;
+
+        srand((unsigned)time(NULL));
+
+        // Data set
+
+        DataSet data_set;
+
+        data_set.set_data_file_name("../data/yachtresistance.dat");
+
+        data_set.load_data();
+
+        // Variables
+
+        Variables* variables_pointer = data_set.get_variables_pointer();
+
+        variables_pointer->set_name(0, "longitudinal_center_buoyancy");
+        variables_pointer->set_name(1, "prismatic_coefficient");
+        variables_pointer->set_name(2, "length_displacement_ratio");
+        variables_pointer->set_name(3, "beam_draught_ratio");
+        variables_pointer->set_name(4, "length_beam_ratio");
+        variables_pointer->set_name(5, "froude_number");
+        variables_pointer->set_name(6, "residuary_resistance");
+
+        const Matrix<std::string> inputs_information = variables_pointer->arrange_inputs_information();
+        const Matrix<std::string> targets_information = variables_pointer->arrange_targets_information();
+
+        // Instances
+
+        Instances* instances_pointer = data_set.get_instances_pointer();
+
+        instances_pointer->split_random_indices();
+
+        const Vector< Statistics<double> > inputs_statistics = data_set.scale_inputs_minimum_maximum();
+        const Vector< Statistics<double> > targets_statistics = data_set.scale_targets_minimum_maximum();
+
+        // Neural network
+
+        const size_t inputs_number = data_set.get_variables().count_inputs_number();
+        const size_t hidden_neurons_number = 30;
+        const size_t outputs_number = data_set.get_variables().count_targets_number();
+
+        NeuralNetwork neural_network(inputs_number, hidden_neurons_number, outputs_number);
+
+        Inputs* inputs = neural_network.get_inputs_pointer();
+
+        inputs->set_information(inputs_information);
+
+        Outputs* outputs = neural_network.get_outputs_pointer();
+
+        outputs->set_information(targets_information);
+
+        neural_network.construct_scaling_layer();
+
+        ScalingLayer* scaling_layer_pointer = neural_network.get_scaling_layer_pointer();
+
+        scaling_layer_pointer->set_statistics(inputs_statistics);
+
+        scaling_layer_pointer->set_scaling_methods(ScalingLayer::NoScaling);
+
+        neural_network.construct_unscaling_layer();
+
+        UnscalingLayer* unscaling_layer_pointer = neural_network.get_unscaling_layer_pointer();
+
+        unscaling_layer_pointer->set_statistics(targets_statistics);
+
+        unscaling_layer_pointer->set_unscaling_method(UnscalingLayer::NoUnscaling);
+
+        // Loss index
+
+        LossIndex loss_index(&neural_network, &data_set);
+
+        loss_index.get_normalized_squared_error_pointer()->set_normalization_coefficient();
+
+        // Training strategy
+
+        TrainingStrategy training_strategy(&loss_index);
+
+        QuasiNewtonMethod* quasi_Newton_method_pointer = training_strategy.get_quasi_Newton_method_pointer();
+
+        quasi_Newton_method_pointer->set_maximum_iterations_number(1000);
+
+        quasi_Newton_method_pointer->set_reserve_loss_history(true);
+
+        quasi_Newton_method_pointer->set_display_period(100);
+
+        auto training_strategy_results(training_strategy.perform_training());
+
+        // Testing analysis
+
+        TestingAnalysis testing_analysis(&neural_network, &data_set);
+
+//        TestingAnalysis::LinearRegressionResults linear_regression_results = testing_analysis.perform_linear_regression_analysis();
+
+        // Save results
+
+        data_set.save("../data/data_set.xml");
+
+        neural_network.save("../data/neural_network.xml");
+        neural_network.save_expression("../data/expression.txt");
+
+        training_strategy.save("../data/training_strategy.xml");
+        training_strategy_results.save("../data/training_strategy_results.dat");
+
+//        linear_regression_results.save("../data/linear_regression_analysis_results.dat");
+
+        return(0);
+    }
+    catch(std::exception& e)
+    {
+        std::cerr << e.what() << std::endl;
+
+        return(1);
+    }
+}  
+
+
+// OpenNN: Open Neural Networks Library.
+// Copyright (C) 2005-2015 Roberto Lopez
+//
+// This library is free software; you can redistribute it and/or
+// modify it under the terms of the GNU Lesser General Public
+// License as published by the Free Software Foundation; either
+// version 2.1 of the License, or any later version.
+//
+// This library is distributed in the hope that it will be useful,
+// but WITHOUT ANY WARRANTY; without even the implied warranty of
+// MERCHANTABILITY or FITNESS FOR A PARTICULAR PURPOSE.  See the GNU
+// Lesser General Public License for more details.
+
+// You should have received a copy of the GNU Lesser General Public
+// License along with this library; if not, write to the Free Software
+// Foundation, Inc., 51 Franklin St, Fifth Floor, Boston, MA  02110-1301  USA