--- conflicted
+++ resolved
@@ -75,15 +75,10 @@
         // Save results
 
         neural_network.save("../data/neural_network.xml");
-<<<<<<< HEAD
-        neural_network.save_expression_c("../data/neural_network.c");
-        neural_network.save_expression_python("../data/neural_network.py");
-*/
-=======
+
         neural_network.save_expression_c("data/neural_network.c");
         neural_network.save_expression_python("data/neural_network.py");
->>>>>>> 6ca28ea5
-
+*/
         cout << "Bye!" << endl;
         return 0;
     }
