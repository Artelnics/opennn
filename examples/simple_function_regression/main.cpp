--- conflicted
+++ resolved
@@ -1,161 +1,157 @@
-/****************************************************************************************************************/
-/*                                                                                                              */
-/*   OpenNN: Open Neural Networks Library                                                                       */
-/*   www.artelnics.com/opennn                                                                                   */
-/*                                                                                                              */
-/*   S I M P L E   F U N C T I O N   R E G R E S S I O N   A P P L I C A T I O N                                */
-/*                                                                                                              */
-/*   Artificial Intelligence Techniques SL (Artelnics)                                                          */
-/*   artelnics@artelnics.com                                                                                    */
-/*                                                                                                              */
-/****************************************************************************************************************/
-
-// This is a function regression problem. 
-
-// System includes
-
-#include <iostream>
-#include <sstream>
-#include <time.h>
-#include <stdexcept>
-
-// OpenNN includes
-
-#include "../../opennn/opennn.h"
-
-using namespace std;
-using namespace OpenNN;
-
-int main(void)
-{
-    try
-    {
-        cout << "OpenNN. Simple Function Regression Application." << endl;
-
-        srand( static_cast<unsigned>(time(nullptr)) );
-
-        // Data set
-
-        DataSet data_set;
-
-        data_set.set_data_file_name("../data/simplefunctionregression.dat");
-
-        data_set.load_data();
-
-        Variables* variables_pointer = data_set.get_variables_pointer();
-
-        variables_pointer->set_use(0, "Input");
-        variables_pointer->set_use(1, "Target");
-
-        variables_pointer->set_name(0, "x");
-        variables_pointer->set_name(1, "y");
-
-        const vector<string> inputs_name = variables_pointer->get_inputs_name_std();
-
-        const Matrix<string> inputs_information = variables_pointer->get_inputs_information();
-        const Matrix<string> targets_information = variables_pointer->get_targets_information();
-
-        Instances* instances_pointer = data_set.get_instances_pointer();
-
-        instances_pointer->set_training();
-
-        const Vector< Statistics<double> > inputs_statistics = data_set.scale_inputs_minimum_maximum();
-        const Vector< Statistics<double> > targets_statistics = data_set.scale_targets_minimum_maximum();
-
-        // Neural network        
-
-        NeuralNetwork neural_network(1, 2, 1);
-
-        Inputs* inputs_pointer = neural_network.get_inputs_pointer();
-        inputs_pointer->set_information(inputs_information);
-
-        Outputs* outputs_pointer = neural_network.get_outputs_pointer();
-        outputs_pointer->set_information(targets_information);
-
-        neural_network.construct_scaling_layer();
-        ScalingLayer* scaling_layer_pointer = neural_network.get_scaling_layer_pointer();
-        scaling_layer_pointer->set_statistics(inputs_statistics);
-        scaling_layer_pointer->set_scaling_methods(ScalingLayer::NoScaling);
-
-        neural_network.construct_unscaling_layer();
-        UnscalingLayer* unscaling_layer_pointer = neural_network.get_unscaling_layer_pointer();
-        unscaling_layer_pointer->set_statistics(targets_statistics);
-        unscaling_layer_pointer->set_unscaling_method(UnscalingLayer::NoUnscaling);                
-
-        SumSquaredError sum_squared_error(&neural_network, &data_set);
-
-        Vector<size_t> indices(0, 1, instances_pointer->get_instances_number()-1);
-
-//        cout << sum_squared_error.calculate_error(indices) << endl;
-//        cout << sum_squared_error.calculate_error_gradient(indices) << endl;
-/*
-        // Training strategy
-
-        TrainingStrategy training_strategy(&neural_network, &data_set);
-
-        training_strategy.set_loss_method(TrainingStrategy::LossMethod::SUM_SQUARED_ERROR);
-        cout << "Error method: " << training_strategy.get_sum_squared_error_pointer()->write_error_term_type() << endl;
-        QuasiNewtonMethod* quasi_Newton_method_pointer = training_strategy.get_quasi_Newton_method_pointer();
-
-<<<<<<< HEAD
-        quasi_Newton_method_pointer->set_minimum_loss_increase(1.0e-3);
-        auto training_strategy_results(training_strategy.perform_training());
-=======
-        quasi_Newton_method_pointer->set_epochs_number(1000);
-
-        quasi_Newton_method_pointer->set_training_initial_batch_size(11);
-
-        quasi_Newton_method_pointer->set_display_period(10);
->>>>>>> 41bed0e1
-
-        quasi_Newton_method_pointer->set_maximum_iterations_number(1000);
-
-        TrainingStrategy::Results training_strategy_results = training_strategy.perform_training();
-/*
-        // Testing analysis
-
-//        instances_pointer->set_testing();
-
-//        TestingAnalysis testing_analysis(&neural_network, &data_set);
-
-//        TestingAnalysis::LinearRegressionResults linear_regression_results = testing_analysis.perform_linear_regression_analysis();
-
-        // Save results
-
-//        data_set.save("../data/data_set.xml");
-
-//        neural_network.save("../data/neural_network.xml");
-//        neural_network.save_expression("../data/expression.txt");
-
-//        training_strategy.save("../data/training_strategy.xml");
-//        training_strategy_results.save("../data/training_strategy_results.dat");
-
-//        linear_regression_results.save("../data/linear_regression_analysis_results.dat");
-*/
-        return(0);
-    }
-    catch(exception& e)
-    {
-        cerr << e.what() << endl;
-
-        return(1);
-    }
-}  
-
-
-// OpenNN: Open Neural Networks Library.
-// Copyright (C) 2005-2018 Artificial Intelligence Techniques SL
-//
-// This library is free software; you can redistribute it and/or
-// modify it under the terms of the GNU Lesser General Public
-// License as published by the Free Software Foundation; either
-// version 2.1 of the License, or any later version.
-//
-// This library is distributed in the hope that it will be useful,
-// but WITHOUT ANY WARRANTY; without even the implied warranty of
-// MERCHANTABILITY or FITNESS FOR A PARTICULAR PURPOSE.  See the GNU
-// Lesser General Public License for more details.
-
-// You should have received a copy of the GNU Lesser General Public
-// License along with this library; if not, write to the Free Software
-// Foundation, Inc., 51 Franklin St, Fifth Floor, Boston, MA  02110-1301  USA
+/****************************************************************************************************************/
+/*                                                                                                              */
+/*   OpenNN: Open Neural Networks Library                                                                       */
+/*   www.artelnics.com/opennn                                                                                   */
+/*                                                                                                              */
+/*   S I M P L E   F U N C T I O N   R E G R E S S I O N   A P P L I C A T I O N                                */
+/*                                                                                                              */
+/*   Artificial Intelligence Techniques SL (Artelnics)                                                          */
+/*   artelnics@artelnics.com                                                                                    */
+/*                                                                                                              */
+/****************************************************************************************************************/
+
+// This is a function regression problem. 
+
+// System includes
+
+#include <iostream>
+#include <sstream>
+#include <time.h>
+#include <stdexcept>
+
+// OpenNN includes
+
+#include "../../opennn/opennn.h"
+
+using namespace std;
+using namespace OpenNN;
+
+int main(void)
+{
+    try
+    {
+        cout << "OpenNN. Simple Function Regression Application." << endl;
+
+        srand( static_cast<unsigned>(time(nullptr)) );
+
+        // Data set
+
+        DataSet data_set;
+
+        data_set.set_data_file_name("../data/simplefunctionregression.dat");
+
+        data_set.load_data();
+
+        Variables* variables_pointer = data_set.get_variables_pointer();
+
+        variables_pointer->set_use(0, "Input");
+        variables_pointer->set_use(1, "Target");
+
+        variables_pointer->set_name(0, "x");
+        variables_pointer->set_name(1, "y");
+
+        const vector<string> inputs_name = variables_pointer->get_inputs_name_std();
+
+        const Matrix<string> inputs_information = variables_pointer->get_inputs_information();
+        const Matrix<string> targets_information = variables_pointer->get_targets_information();
+
+        Instances* instances_pointer = data_set.get_instances_pointer();
+
+        instances_pointer->set_training();
+
+        const Vector< Statistics<double> > inputs_statistics = data_set.scale_inputs_minimum_maximum();
+        const Vector< Statistics<double> > targets_statistics = data_set.scale_targets_minimum_maximum();
+
+        // Neural network        
+
+        NeuralNetwork neural_network(1, 2, 1);
+
+        Inputs* inputs_pointer = neural_network.get_inputs_pointer();
+        inputs_pointer->set_information(inputs_information);
+
+        Outputs* outputs_pointer = neural_network.get_outputs_pointer();
+        outputs_pointer->set_information(targets_information);
+
+        neural_network.construct_scaling_layer();
+        ScalingLayer* scaling_layer_pointer = neural_network.get_scaling_layer_pointer();
+        scaling_layer_pointer->set_statistics(inputs_statistics);
+        scaling_layer_pointer->set_scaling_methods(ScalingLayer::NoScaling);
+
+        neural_network.construct_unscaling_layer();
+        UnscalingLayer* unscaling_layer_pointer = neural_network.get_unscaling_layer_pointer();
+        unscaling_layer_pointer->set_statistics(targets_statistics);
+        unscaling_layer_pointer->set_unscaling_method(UnscalingLayer::NoUnscaling);                
+
+        SumSquaredError sum_squared_error(&neural_network, &data_set);
+
+        Vector<size_t> indices(0, 1, instances_pointer->get_instances_number()-1);
+
+//        cout << sum_squared_error.calculate_error(indices) << endl;
+//        cout << sum_squared_error.calculate_error_gradient(indices) << endl;
+/*
+        // Training strategy
+
+        TrainingStrategy training_strategy(&neural_network, &data_set);
+
+        training_strategy.set_loss_method(TrainingStrategy::LossMethod::SUM_SQUARED_ERROR);
+        cout << "Error method: " << training_strategy.get_sum_squared_error_pointer()->write_error_term_type() << endl;
+        QuasiNewtonMethod* quasi_Newton_method_pointer = training_strategy.get_quasi_Newton_method_pointer();
+
+        quasi_Newton_method_pointer->set_epochs_number(1000);
+
+        quasi_Newton_method_pointer->set_training_initial_batch_size(11);
+
+        quasi_Newton_method_pointer->set_display_period(10);
+
+        quasi_Newton_method_pointer->set_maximum_iterations_number(1000);
+
+        quasi_Newton_method_pointer->set_minimum_loss_increase(1.0e-3);
+        auto training_strategy_results(training_strategy.perform_training());
+/*
+        // Testing analysis
+
+//        instances_pointer->set_testing();
+
+//        TestingAnalysis testing_analysis(&neural_network, &data_set);
+
+//        TestingAnalysis::LinearRegressionResults linear_regression_results = testing_analysis.perform_linear_regression_analysis();
+
+        // Save results
+
+//        data_set.save("../data/data_set.xml");
+
+//        neural_network.save("../data/neural_network.xml");
+//        neural_network.save_expression("../data/expression.txt");
+
+//        training_strategy.save("../data/training_strategy.xml");
+//        training_strategy_results.save("../data/training_strategy_results.dat");
+
+//        linear_regression_results.save("../data/linear_regression_analysis_results.dat");
+*/
+        return(0);
+    }
+    catch(exception& e)
+    {
+        cerr << e.what() << endl;
+
+        return(1);
+    }
+}  
+
+
+// OpenNN: Open Neural Networks Library.
+// Copyright (C) 2005-2018 Artificial Intelligence Techniques SL
+//
+// This library is free software; you can redistribute it and/or
+// modify it under the terms of the GNU Lesser General Public
+// License as published by the Free Software Foundation; either
+// version 2.1 of the License, or any later version.
+//
+// This library is distributed in the hope that it will be useful,
+// but WITHOUT ANY WARRANTY; without even the implied warranty of
+// MERCHANTABILITY or FITNESS FOR A PARTICULAR PURPOSE.  See the GNU
+// Lesser General Public License for more details.
+
+// You should have received a copy of the GNU Lesser General Public
+// License along with this library; if not, write to the Free Software
+// Foundation, Inc., 51 Franklin St, Fifth Floor, Boston, MA  02110-1301  USA