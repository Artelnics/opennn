//   OpenNN: Open Neural Networks Library
//   www.opennn.net
//
//  T R A N S L A T I O N   A P P L I C A T I O N
//
//   Artificial Intelligence Techniques SL (Artelnics)
//   artelnics@artelnics.com

// System includes

#include <iostream>
#include <fstream>
#include <sstream>
#include <string>
#include <cstring>
#include <time.h>

// OpenNN includes

#include "../../opennn/opennn.h"

using namespace std;
using namespace opennn;

int main()
{
    try
    {
        cout << "OpenNN. Translation Example." << endl;

        // Data set

        // LanguageDataSet language_data_set("/Users/artelnics/Documents/opennn/examples/translation/data/ENtoES_dataset_reduced_1.txt");
        LanguageDataSet language_data_set("/Users/artelnics/Desktop/sentiment_analysis.csv");

        // language_data_set.print_raw_variables();
        language_data_set.print_data();

        // const Index input_length = language_data_set.get_input_length();
        // const Index decoder_length = language_data_set.get_target_length();

        // const Index input_vocabulary_size = language_data_set.get_input_vocabulary_size();
        // const Index target_vocabulary_size = language_data_set.get_target_vocabulary_size();

        const Index maximum_sequence_length = 8;
        const Index vocabulary_size = 50;
        const Index embedding_dimension = 6;
        const Index heads_number = 1;
        const Index num_classes = 2;

        NeuralNetwork neural_network;
        neural_network.add_layer(make_unique<EmbeddingLayer>(vocabulary_size, maximum_sequence_length, embedding_dimension, "Embedding_layer"));
        //neural_network.add_layer(make_unique<MultiHeadAttentionLayer>(maximum_sequence_length, maximum_sequence_length, embedding_dimension, heads_number, false, "Multihead_attention"));
        //neural_network.set_layer_inputs_indices("Multihead_attention", { "Embedding_layer", "Embedding_layer" });
        neural_network.add_layer(make_unique<PerceptronLayer3D>(maximum_sequence_length, embedding_dimension, 1, PerceptronLayer3D::ActivationFunction::Logistic));

<<<<<<< HEAD
        //neural_network.add_layer(make_unique<ProbabilisticLayer3D>(maximum_sequence_length, neural_network.get_output_dimensions()[1], num_classes));
=======
        neural_network.add_layer(make_unique<EmbeddingLayer>(vocab_size, maximum_sequence_length, embedding_dimension));
        neural_network.add_layer(make_unique<MultiHeadAttention>(maximum_sequence_length, maximum_sequence_length, embedding_dimension, heads_number, "Multihead_attention"));
        neural_network.add_layer(make_unique<PerceptronLayer3D>(maximum_sequence_length, embedding_dimension, 64));
        neural_network.add_layer(make_unique<ProbabilisticLayer3D>(maximum_sequence_length, embedding_dimension, num_classes));

        cout << "Parameters number: " << neural_network.get_parameters_number() << endl;
>>>>>>> b3d728b4

        // cout << "Parameters number: " << neural_network.get_layers()[3]->get_parameters_number() << endl;

//        print_vector(neural_network.get_layers()[2]->get_output_dimensions());


/*


        const Index embedding_dimension = 64;
        const Index perceptron_depth = 128;
        const Index heads_number = 4;
        const Index layers_number = 1;
      // Neural network
        
        Transformer transformer(decoder_length,
                                input_length,
                                target_vocabulary_size,
                                input_vocabulary_size,
                                embedding_dimension,
                                perceptron_depth,
                                heads_number,
                                layers_number);

        transformer.set_input_vocabulary(language_data_set.get_input_vocabulary());
        transformer.set_output_vocabulary(language_data_set.get_target_vocabulary());
        transformer.set_dropout_rate(0);

/*
        const filesystem::path& file_name = "/home/artelnics/Escritorio/andres_alonso/ViT/dataset/amazon_reviews/language_data_set.xml";

        ofstream file(file_name);

        if (!file.is_open())
            throw runtime_error("file not found");

        XMLPrinter printer;
        language_data_set.to_XML(printer);
        file << printer.CStr();

        // Training strategy

        TrainingStrategy training_strategy(&transformer, &language_data_set);

        training_strategy.set_loss_method(TrainingStrategy::LossMethod::CROSS_ENTROPY_ERROR_3D);

        training_strategy.get_loss_index()->set_regularization_method(LossIndex::RegularizationMethod::NoRegularization);

        training_strategy.set_optimization_method(TrainingStrategy::OptimizationMethod::ADAPTIVE_MOMENT_ESTIMATION);

        AdaptiveMomentEstimation* adaptive_moment_estimation = training_strategy.get_adaptive_moment_estimation();

        // adaptive_moment_estimation->set_custom_learning_rate(embedding_dimension); 
        adaptive_moment_estimation->set_loss_goal(0.5);
        adaptive_moment_estimation->set_maximum_epochs_number(100);
        adaptive_moment_estimation->set_maximum_time(59400);
        adaptive_moment_estimation->set_batch_samples_number(512);
        adaptive_moment_estimation->set_display_period(1);
        adaptive_moment_estimation->set_display(false);

        // TrainingResults training_results = training_strategy.perform_training();

        // transformer.save("/home/artelnics/Escritorio/andres_alonso/ViT/dataset/amazon_reviews/sentimental_analysis.xml");

        // transformer.save("/Users/artelnics/Desktop/translation_transformer.xml");
        transformer.load("/Users/artelnics/Desktop/translation_transformer.xml");

        transformer.set_model_type(NeuralNetwork::ModelType::TextClassification);

        transformer.set_input_vocabulary(language_data_set.get_input_vocabulary());
        transformer.set_output_vocabulary(language_data_set.get_target_vocabulary());
        transformer.set_input_length(input_length);
        transformer.set_decoder_length(decoder_length);
        //Testing

        // const TestingAnalysis testing_analysis(&transformer, &language_data_set);
        // pair<type, type> transformer_error_accuracy = testing_analysis.test_transformer();

        // cout << "TESTING ANALYSIS:" << endl;
        // cout << "Testing error: " << transformer_error_accuracy.first << endl;
        // cout << "Testing accuracy: " << transformer_error_accuracy.second << endl;

        // string prediction = transformer.calculate_outputs({"I want you to return it"});

        // cout << "Target: quiero que lo devuelvas" << endl << "Prediction: " << prediction << endl;

        string prediction = transformer.calculate_outputs({"Tom has two girlfriends."});

        cout << "\nTarget: Tom tiene dos novias." << endl << "Prediction: " << prediction << endl;



        string prediction = testing_analysis.test_transformer({"Good case, Excellent value."},false);
        cout<<prediction<<endl;
        cout<<"Target: good"<<endl;
        cout<<endl;

        prediction = testing_analysis.test_transformer({"So there is no way for me to plug it in here in the US unless I go by a converter."},false);
        cout<<prediction<<endl;
        cout<<"Target: bad"<<endl;
        cout<<endl;

        prediction = testing_analysis.test_transformer({"Great for the jawbone."},false);
        cout<<prediction<<endl;
        cout<<"Target: good"<<endl;
        cout<<endl;

        prediction = testing_analysis.test_transformer({"Tied to charger for conversations lasting more than 45 minutes.MAJOR PROBLEMS!!"},false);
        cout<<prediction<<endl;
        cout<<"Target: bad"<<endl;
        cout<<endl;

        prediction = testing_analysis.test_transformer({"The mic is great."},false);
        cout<<prediction<<endl;
        cout<<"Target: good"<<endl;
        cout<<endl;

        prediction = testing_analysis.test_transformer({"I have to jiggle the plug to get it to line up right to get decent volume."},false);
        cout<<prediction<<endl;
        cout<<"Target: bad"<<endl;
        cout<<endl;

        prediction = testing_analysis.test_transformer({"If you have several dozen or several hundred contacts, then imagine the fun of sending each of them one by one."},false);
        cout<<prediction<<endl;
        cout<<"Target: bad"<<endl;
        cout<<endl;

        prediction = testing_analysis.test_transformer({"If you are Razr owner...you must have this!"},false);
        cout<<prediction<<endl;
        cout<<"Target: good"<<endl;
        cout<<endl;

        prediction = testing_analysis.test_transformer({"Needless to say, I wasted my money."},false);
        cout<<prediction<<endl;
        cout<<"Target: bad"<<endl;
        cout<<endl;
/*
        // Data Set

        LanguageDataSet language_data_set({0},{0});

        language_data_set.load("/home/artelnics/Escritorio/andres_alonso/ViT/dataset/amazon_reviews/language_data_set.xml");


        const vector<string>& completion_vocabulary = language_data_set.get_completion_vocabulary();
        const vector<string>& context_vocabulary = language_data_set.get_context_vocabulary();

        const Index embedding_dimension = 64;
        const Index perceptron_depth = 128;
        const Index heads_number = 4;
        const Index number_of_layers = 1;

        const vector <Index> complexity = {embedding_dimension, perceptron_depth, heads_number, number_of_layers};

        const dimensions target_dimensions = {language_data_set.get_completion_length(), language_data_set.get_completion_vocabulary_size()};

        const dimensions input_dimensions = {language_data_set.get_context_length(), language_data_set.get_context_vocabulary_size()};

        Transformer transformer(target_dimensions, input_dimensions, complexity);
        transformer.load_transformer("/home/artelnics/Escritorio/andres_alonso/ViT/dataset/amazon_reviews/sentimental_analysis.xml");
        transformer.set_model_type_string("TextClassification");

        transformer.set_input_vocabulary(completion_vocabulary);
        transformer.set_context_vocabulary(context_vocabulary);

        const TestingAnalysis testing_analysis(&transformer, &language_data_set);

        string prediction = testing_analysis.test_transformer({"Mic Doesn't work."},false);
        cout<<prediction<<endl;
        cout<<"Target: bad"<<endl;
        cout<<endl;

        // cout << "Calculating confusion...." << endl;
        // const Tensor<Index, 2> confusion = testing_analysis.calculate_transformer_confusion();
        // cout << "\nConfusion matrix:\n" << confusion << endl;

        prediction = testing_analysis.test_transformer({"I love this phone , It is very handy and has a lot of features ."},false);
        cout<<prediction<<endl;
        cout<<"Target: good"<<endl;
        cout<<endl;

        prediction = testing_analysis.test_transformer({"Buyer Beware, you could flush money right down the toilet."},false);
        cout<<prediction<<endl;
        cout<<"Target: bad"<<endl;
        cout<<endl;

        prediction = testing_analysis.test_transformer({"Best I've found so far .... I've tried 2 other bluetooths and this one has the best quality (for both me and the listener) as well as ease of using."},false);
        cout<<prediction<<endl;
        cout<<"Target: good"<<endl;
        cout<<endl;

        prediction = testing_analysis.test_transformer({"Arrived quickly and much less expensive than others being sold."},false);
        cout<<prediction<<endl;
        cout<<"Target: good"<<endl;
        cout<<endl;

        prediction = testing_analysis.test_transformer({"I can't use this case because the smell is disgusting."},false);
        cout<<prediction<<endl;
        cout<<"Target: bad"<<endl;
        cout<<endl;

        prediction = testing_analysis.test_transformer({"Excellent sound, battery life and inconspicuous to boot!."},false);
        cout<<prediction<<endl;
        cout<<"Target: good"<<endl;
        cout<<endl;

        prediction = testing_analysis.test_transformer({"I do not like the product. Very bad quality."},false);
        cout<<prediction<<endl;
        cout<<"Target: bad"<<endl;
        cout<<endl;

        prediction = testing_analysis.test_transformer({"Incredible product. The sound is just excellent."},false);
        cout<<prediction<<endl;
        cout<<"Target: good"<<endl;
        cout<<endl;

        // //only good reviews:

        // string prediction = testing_analysis.test_transformer({"I have to use the smallest earpieces provided, but it stays on pretty well."},false);
        // cout<<prediction<<endl;
        // cout<<endl;

        // prediction = testing_analysis.test_transformer({"I have always used corded headsets and the freedom from the wireless is very helpful."},false);
        // cout<<prediction<<endl;
        // cout<<endl;

        // prediction = testing_analysis.test_transformer({"This BlueAnt Supertooth hands-free phone speaker is AWESOME."},false);
        // cout<<prediction<<endl;
        // cout<<endl;

        // prediction = testing_analysis.test_transformer({"I bought this battery with a coupon from Amazon and I'm very happy with my purchase."},false);
        // cout<<prediction<<endl;
        // cout<<endl;

        // prediction = testing_analysis.test_transformer({"you can even take self portraits with the outside (exterior) display, very cool."},false);
        // cout<<prediction<<endl;
        // cout<<endl;

        // prediction = testing_analysis.test_transformer({"Also its slim enough to fit into my alarm clock docking station without removing the case."},false);
        // cout<<prediction<<endl;
        // cout<<endl;

        // prediction = testing_analysis.test_transformer({"Best of all is the rotating feature, very helpful."},false);
        // cout<<prediction<<endl;
        // cout<<endl;

        // prediction = testing_analysis.test_transformer({"I would highly recommend this."},false);
        // cout<<prediction<<endl;
        // cout<<endl;

        // prediction = testing_analysis.test_transformer({"I had absolutely no problem with this headset linking to my 8530 Blackberry Curve!"},false);
        // cout<<prediction<<endl;
        // cout<<endl;

        // prediction = testing_analysis.test_transformer({"The keyboard is a nice compromise between a full QWERTY and the basic cell phone number keypad."},false);
        // cout<<prediction<<endl;
        // cout<<endl;

        // string translation = testing_analysis.test_transformer({"I like dogs."},true);
        // cout<<translation<<endl;

        // //only bad reviews:
        // string prediction = testing_analysis.test_transformer({"Tied to charger for conversations lasting more than 45 minutes.MAJOR PROBLEMS!!"},false);
        // cout<<prediction<<endl;
        // cout<<endl;

        // prediction = testing_analysis.test_transformer({"I have to jiggle the plug to get it to line up right to get decent volume."},false);
        // cout<<prediction<<endl;
        // cout<<endl;

        // prediction = testing_analysis.test_transformer({"Not a good bargain."},false);
        // cout<<prediction<<endl;
        // cout<<endl;

        // prediction = testing_analysis.test_transformer({"The construction of the headsets is poor."},false);
        // cout<<prediction<<endl;
        // cout<<endl;

        // prediction = testing_analysis.test_transformer({"Could not get strong enough signal."},false);
        // cout<<prediction<<endl;
        // cout<<endl;

        // prediction = testing_analysis.test_transformer({"it did not work in my cell phone plug i am very up set with the charger!."},false);
        // cout<<prediction<<endl;
        // cout<<endl;

        // prediction = testing_analysis.test_transformer({"Basically the service was very bad."},false);
        // cout<<prediction<<endl;
        // cout<<endl;

        // prediction = testing_analysis.test_transformer({"The majority of the Logitech earbud headsets failed."},false);
        // cout<<prediction<<endl;
        // cout<<endl;

        // prediction = testing_analysis.test_transformer({"very disappointed."},false);
        // cout<<prediction<<endl;
        // cout<<endl;

        // prediction = testing_analysis.test_transformer({"This is essentially a communications tool that does not communicate."},false);
        // cout<<prediction<<endl;
        // cout<<endl;
*/
        cout << "Bye!" << endl;

        return 0;
    }
    catch(const exception& e)
    {
        cout << e.what() << endl;

        return 1;
    }
}

// OpenNN: Open Neural Networks Library.
// Copyright (C) 2005-2025 Artificial Intelligence Techniques SL
//
// This library is free software; you can redistribute it and/or
// modify it under the terms of the GNU Lesser General Public
// License as published by the Free Software Foundation; either
// version 2.1 of the License, or any later version.
//
// This library is distributed in the hope that it will be useful,
// but WITHOUT ANY WARRANTY; without even the implied warranty of
// MERCHANTABILITY or FITNESS FOR A PARTICULAR PURPOSE.  See the GNU
// Lesser General Public License for more details.

// You should have received a copy of the GNU Lesser General Public
// License along with this library; if not, write to the Free Software
// Foundation, Inc., 51 Franklin St, Fifth Floor, Boston, MA  02110-1301  USA<|MERGE_RESOLUTION|>--- conflicted
+++ resolved
@@ -34,7 +34,7 @@
         LanguageDataSet language_data_set("/Users/artelnics/Desktop/sentiment_analysis.csv");
 
         // language_data_set.print_raw_variables();
-        language_data_set.print_data();
+        // language_data_set.print_data();
 
         // const Index input_length = language_data_set.get_input_length();
         // const Index decoder_length = language_data_set.get_target_length();
@@ -49,27 +49,34 @@
         const Index num_classes = 2;
 
         NeuralNetwork neural_network;
-        neural_network.add_layer(make_unique<EmbeddingLayer>(vocabulary_size, maximum_sequence_length, embedding_dimension, "Embedding_layer"));
-        //neural_network.add_layer(make_unique<MultiHeadAttentionLayer>(maximum_sequence_length, maximum_sequence_length, embedding_dimension, heads_number, false, "Multihead_attention"));
-        //neural_network.set_layer_inputs_indices("Multihead_attention", { "Embedding_layer", "Embedding_layer" });
-        neural_network.add_layer(make_unique<PerceptronLayer3D>(maximum_sequence_length, embedding_dimension, 1, PerceptronLayer3D::ActivationFunction::Logistic));
-
-<<<<<<< HEAD
-        //neural_network.add_layer(make_unique<ProbabilisticLayer3D>(maximum_sequence_length, neural_network.get_output_dimensions()[1], num_classes));
-=======
-        neural_network.add_layer(make_unique<EmbeddingLayer>(vocab_size, maximum_sequence_length, embedding_dimension));
-        neural_network.add_layer(make_unique<MultiHeadAttention>(maximum_sequence_length, maximum_sequence_length, embedding_dimension, heads_number, "Multihead_attention"));
-        neural_network.add_layer(make_unique<PerceptronLayer3D>(maximum_sequence_length, embedding_dimension, 64));
+        neural_network.add_layer(make_unique<EmbeddingLayer>(vocabulary_size, maximum_sequence_length, embedding_dimension));
+        // neural_network.add_layer(make_unique<MultiHeadAttention>(maximum_sequence_length, maximum_sequence_length, embedding_dimension, heads_number, "Multihead_attention"));
+        // neural_network.add_layer(make_unique<PerceptronLayer3D>(maximum_sequence_length, embedding_dimension, 64));
         neural_network.add_layer(make_unique<ProbabilisticLayer3D>(maximum_sequence_length, embedding_dimension, num_classes));
 
         cout << "Parameters number: " << neural_network.get_parameters_number() << endl;
->>>>>>> b3d728b4
 
         // cout << "Parameters number: " << neural_network.get_layers()[3]->get_parameters_number() << endl;
 
-//        print_vector(neural_network.get_layers()[2]->get_output_dimensions());
-
-
+        print_vector(neural_network.get_layers()[0]->get_output_dimensions());
+
+        TrainingStrategy training_strategy(&neural_network, &language_data_set);
+
+        training_strategy.set_loss_method(TrainingStrategy::LossMethod::CROSS_ENTROPY_ERROR_3D);
+
+        training_strategy.get_loss_index()->set_regularization_method(LossIndex::RegularizationMethod::NoRegularization);
+
+        training_strategy.set_optimization_method(TrainingStrategy::OptimizationMethod::ADAPTIVE_MOMENT_ESTIMATION);
+
+        AdaptiveMomentEstimation* adaptive_moment_estimation = training_strategy.get_adaptive_moment_estimation();
+
+        adaptive_moment_estimation->set_loss_goal(0.5);
+        adaptive_moment_estimation->set_maximum_epochs_number(100);
+        adaptive_moment_estimation->set_maximum_time(59400);
+        adaptive_moment_estimation->set_batch_samples_number(12);
+        adaptive_moment_estimation->set_display_period(1);
+
+        // training_strategy.perform_training();
 /*
 
 
