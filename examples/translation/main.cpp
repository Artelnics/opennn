--- conflicted
+++ resolved
@@ -30,12 +30,8 @@
 
         // Data set
 
-<<<<<<< HEAD
-        LanguageDataSet language_data_set("../data/ENtoES_dataset_reduced_4.txt");
-=======
         // LanguageDataSet language_data_set("/Users/artelnics/Documents/opennn/examples/translation/data/ENtoES_dataset_reduced_1.txt");
         LanguageDataSet language_data_set("/Users/artelnics/Desktop/sentiment_analysis.csv");
->>>>>>> b4c89381
 
         // language_data_set.print_raw_variables();
         // language_data_set.print_data();
