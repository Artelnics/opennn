--- conflicted
+++ resolved
@@ -18,6 +18,7 @@
 // OpenNN includes
 
 #include "../../opennn/opennn.h"
+#include "normalization_layer_3d.h"
 
 using namespace std;
 using namespace opennn;
@@ -39,8 +40,8 @@
 
         // Data set
 
-        LanguageDataSet language_data_set("../data/ENtoES_dataset_reduced_1.txt");
-        //LanguageDataSet language_data_set("/Users/artelnics/Desktop/sentiment_analysis.csv");
+        // LanguageDataSet language_data_set("/Users/artelnics/Documents/opennn/examples/translation/data/ENtoES_dataset_reduced_1.txt");
+        LanguageDataSet language_data_set("/Users/artelnics/Desktop/sentiment_analysis.csv");
 
         // language_data_set.print_raw_variables();
         // language_data_set.print_data();
@@ -77,13 +78,8 @@
 
         AdaptiveMomentEstimation* adaptive_moment_estimation = training_strategy.get_adaptive_moment_estimation();
 
-<<<<<<< HEAD
-        // language_data_set.set(DataSet::SampleUse::Training);
-        adaptive_moment_estimation->set_loss_goal(static_cast<type>(0.1));
-=======
         language_data_set.set(DataSet::SampleUse::Training);
-        adaptive_moment_estimation->set_loss_goal(0.1);
->>>>>>> 58dda887
+        adaptive_moment_estimation->set_loss_goal(0.1F);
         // adaptive_moment_estimation->set_maximum_epochs_number(100);
         adaptive_moment_estimation->set_maximum_time(59400);
         adaptive_moment_estimation->set_batch_samples_number(/*12*/2);
