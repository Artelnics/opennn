--- conflicted
+++ resolved
@@ -49,18 +49,10 @@
         const Index num_classes = 2;
 
         NeuralNetwork neural_network;
-<<<<<<< HEAD
-        neural_network.add_layer(make_unique<EmbeddingLayer>(vocabulary_size, maximum_sequence_length, embedding_dimension, "Embedding_layer"));
-        // neural_network.add_layer(make_unique<MultiHeadAttention>(maximum_sequence_length, maximum_sequence_length, embedding_dimension, heads_number, false, "Multihead_attention"));
-        // neural_network.set_layer_inputs_indices("Multihead_attention", {"Embedding_layer", "Embedding_layer"});
-        // neural_network.add_layer(make_unique<PerceptronLayer3D>(maximum_sequence_length, embedding_dimension, 1, PerceptronLayer3D::ActivationFunction::RectifiedLinear));
-        neural_network.add_layer(make_unique<ProbabilisticLayer3D>(maximum_sequence_length, embedding_dimension, 2));
-=======
         neural_network.add_layer(make_unique<Embedding>(vocabulary_size, maximum_sequence_length, embedding_dimension));
         // neural_network.add_layer(make_unique<MultiHeadAttention>(maximum_sequence_length, maximum_sequence_length, embedding_dimension, heads_number, "Multihead_attention"));
         // neural_network.add_layer(make_unique<Perceptron3d>(maximum_sequence_length, embedding_dimension, 64));
         neural_network.add_layer(make_unique<ProbabilisticLayer3D>(maximum_sequence_length, embedding_dimension, num_classes));
->>>>>>> f9f3a8b3
 
         cout << "Parameters number: " << neural_network.get_parameters_number() << endl;
 
