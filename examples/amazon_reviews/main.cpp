//   OpenNN: Open Neural Networks Library
//   www.opennn.net
//
//   A M A Z O N   R E V I E W S
//
//   Artificial Intelligence Techniques SL
//   artelnics@artelnics.com

#include <cstring>
#include <iostream>
#include <fstream>
#include <sstream>
#include <string>
#include <time.h>

#include "../../opennn/opennn.h"

using namespace opennn;

int main()
{
    try
    {
        cout << "OpenNN. Amazon reviews example." << endl;

        srand(unsigned(time(nullptr)));

        // // DataSet

<<<<<<< HEAD
        // TextDataSet text_data_set;
=======
        TextDataSet text_data_set;
        
        text_data_set.set_data_path("../data/amazon_cells_reduced.txt");
        text_data_set.set_separator(DataSet::Separator::Tab);
>>>>>>> 6473558a

        // text_data_set.set_data_source_path("../data/amazon_cells_reduced.txt");
        // text_data_set.set_separator(DataSet::Separator::Tab);

        // text_data_set.read_txt();

        // text_data_set.split_samples_random();

        // const vector<string> input_words = text_data_set.get_raw_variable_names(DataSet::VariableUse::Input);
        // const vector<string> targets_names = text_data_set.get_variable_names(DataSet::VariableUse::Input);

        // const Index words_number = text_data_set.get_variables_number(DataSet::VariableUse::Input);
        // const Index target_variables_number = text_data_set.get_variables_number(DataSet::VariableUse::Target);

        // cout<<words_number<<endl;
        // cout<<target_variables_number<<endl;

        // // Neural Network

        // const Index hidden_neurons_number = 6;

        // NeuralNetwork neural_network(NeuralNetwork::ModelType::TextClassification,
        //                              { words_number }, { hidden_neurons_number }, { target_variables_number });

        // neural_network.print();

        // // Training Strategy

        // TrainingStrategy training_strategy(&neural_network, &text_data_set);

        // training_strategy.set_loss_method(TrainingStrategy::LossMethod::CROSS_ENTROPY_ERROR);
        // training_strategy.set_optimization_method(TrainingStrategy::OptimizationMethod::ADAPTIVE_MOMENT_ESTIMATION);

        // training_strategy.perform_training();

        // // Testing Analysis
        // TestingAnalysis testing_analysis(&neural_network, &text_data_set);

        // testing_analysis.print_binary_classification_tests();

        // // Model deployment

        // string review_1 = "Highly recommend for any one who has a bluetooth phone.";
        // Tensor<type, 1> processed_review_1 = text_data_set.sentence_to_data(review_1);

        // string review_2 = "You have to hold the phone at a particular angle for the other party to hear you clearly.";
        // Tensor<type, 1> processed_review_2 = text_data_set.sentence_to_data(review_2);

        // Tensor<type,2> input_data(2, words_number);
        // Tensor<Index, 1> input_dimensions = get_dimensions(input_data);

        // Tensor<type, 2> output_data;

        // for(Index i = 0; i < words_number; i++)
        // {
        //     input_data(0,i) = processed_review_1(i);
        //     input_data(1,i) = processed_review_2(i);
        // }

<<<<<<< HEAD
        // output_data = neural_network.calculate_outputs(input_data);
=======
        neural_network.save_expression(NeuralNetwork::ProgrammingLanguage::Python, "../data/amazon_reviews.py");
        
        cout << "Good bye!" << endl;
>>>>>>> 6473558a

        // cout << "\n\n" << review_1 << endl << "\nBad:" << output_data(0,0) << "%\tGood:" << (1 - output_data(0,0)) << "%" << endl;
        // cout << "\n" << review_2 << endl << "\nBad:" << output_data(1,0) << "%\tGood:" << (1 - output_data(1,0)) << "%\n" << endl;

        // // Save results

        // neural_network.save_expression_c("../data/amazon_reviews.txt");
        // neural_network.save_expression_python("../data/amazon_reviews.py");

        // cout << "Good bye!" << endl;








        // // Data set

        // LanguageDataSet LanguageDataSet;

        // text_data_set.set_data_source_path("../data/amazon_cells_reduced.txt");
        // text_data_set.set_separator(DataSet::Separator::Tab);

        // text_data_set.read_txt();

        // text_data_set.split_samples_random();

        // const vector<string> input_words = text_data_set.get_raw_variable_names(DataSet::VariableUse::Input);
        // const vector<string> targets_names = text_data_set.get_variable_names(DataSet::VariableUse::Input);

        // const Index words_number = text_data_set.get_variables_number(DataSet::VariableUse::Input);
        // const Index target_variables_number = text_data_set.get_variables_number(DataSet::VariableUse::Target);

        // cout<<words_number<<endl;
        // cout<<target_variables_number<<endl;

        // // Neural Network

        // const Index hidden_neurons_number = 6;

        // NeuralNetwork neural_network(NeuralNetwork::ModelType::TextClassificationTransformer,
        //                              { words_number }, { hidden_neurons_number }, { target_variables_number });

        // neural_network.print();

        // // Training Strategy

        // TrainingStrategy training_strategy(&neural_network, &text_data_set);

        // // // Training strategy

        // // TrainingStrategy training_strategy(&transformer, &language_data_set);

        // // training_strategy.set_loss_method(TrainingStrategy::LossMethod::CROSS_ENTROPY_ERROR_3D);

        // // training_strategy.get_loss_index()->set_regularization_method(LossIndex::RegularizationMethod::NoRegularization);

        // // training_strategy.set_optimization_method(TrainingStrategy::OptimizationMethod::ADAPTIVE_MOMENT_ESTIMATION);

        // // training_strategy.get_adaptive_moment_estimation()->set_custom_learning_rate(depth);

        // // training_strategy.get_adaptive_moment_estimation()->set_loss_goal(0.99);
        // // training_strategy.get_adaptive_moment_estimation()->set_maximum_epochs_number(3000);
        // // training_strategy.get_adaptive_moment_estimation()->set_maximum_time(244800);
        // // training_strategy.get_adaptive_moment_estimation()->set_batch_samples_number(64);

        // // training_strategy.get_adaptive_moment_estimation()->set_display(true);
        // // training_strategy.get_adaptive_moment_estimation()->set_display_period(1);

        // // TrainingResults training_results = training_strategy.perform_training();

        // // const TestingAnalysis testing_analysis(&transformer, &language_data_set);

        // // pair<type, type> transformer_error_accuracy = testing_analysis.test_transformer();

        // // cout << "TESTING ANALYSIS:" << endl;
        // // cout << "Testing error: " << transformer_error_accuracy.first << endl;
        // // cout << "Testing accuracy: " << transformer_error_accuracy.second << endl;

        // // transformer.save("/home/artelnics/Escritorio/andres_alonso/ViT/ENtoES_model.xml");


        // cout << "Good bye!" << endl;

        // return 0;
    }
    catch(exception& e)
    {
        cerr << e.what() << endl;

        return 1;
    }
}


// OpenNN: Open Neural Networks Library.
// Copyright (C) Artificial Intelligence Techniques SL.
//
// This library is free software; you can redistribute it and/or
// modify it under the terms of the GNU Lesser General Public
// License as published by the Free Software Foundation; either
// version 2.1 of the License, or any later version.
//
// This library is distributed in the hope that it will be useful,
// but WITHOUT ANY WARRANTY; without even the implied warranty of
// MERCHANTABILITY or FITNESS FOR A PARTICULAR PURPOSE.  See the GNU
// Lesser General Public License for more details.
// You should have received a copy of the GNU Lesser General Public
// License along with this library; if not, write to the Free Software
// Foundation, Inc., 51 Franklin St, Fifth Floor, Boston, MA  02110-1301  USA<|MERGE_RESOLUTION|>--- conflicted
+++ resolved
@@ -27,80 +27,72 @@
 
         // // DataSet
 
-<<<<<<< HEAD
-        // TextDataSet text_data_set;
-=======
         TextDataSet text_data_set;
         
         text_data_set.set_data_path("../data/amazon_cells_reduced.txt");
         text_data_set.set_separator(DataSet::Separator::Tab);
->>>>>>> 6473558a
 
         // text_data_set.set_data_source_path("../data/amazon_cells_reduced.txt");
         // text_data_set.set_separator(DataSet::Separator::Tab);
 
-        // text_data_set.read_txt();
-
-        // text_data_set.split_samples_random();
-
-        // const vector<string> input_words = text_data_set.get_raw_variable_names(DataSet::VariableUse::Input);
-        // const vector<string> targets_names = text_data_set.get_variable_names(DataSet::VariableUse::Input);
-
-        // const Index words_number = text_data_set.get_variables_number(DataSet::VariableUse::Input);
-        // const Index target_variables_number = text_data_set.get_variables_number(DataSet::VariableUse::Target);
-
-        // cout<<words_number<<endl;
-        // cout<<target_variables_number<<endl;
-
-        // // Neural Network
-
-        // const Index hidden_neurons_number = 6;
-
-        // NeuralNetwork neural_network(NeuralNetwork::ModelType::TextClassification,
-        //                              { words_number }, { hidden_neurons_number }, { target_variables_number });
-
-        // neural_network.print();
-
-        // // Training Strategy
-
-        // TrainingStrategy training_strategy(&neural_network, &text_data_set);
-
-        // training_strategy.set_loss_method(TrainingStrategy::LossMethod::CROSS_ENTROPY_ERROR);
-        // training_strategy.set_optimization_method(TrainingStrategy::OptimizationMethod::ADAPTIVE_MOMENT_ESTIMATION);
-
-        // training_strategy.perform_training();
-
-        // // Testing Analysis
-        // TestingAnalysis testing_analysis(&neural_network, &text_data_set);
-
-        // testing_analysis.print_binary_classification_tests();
-
-        // // Model deployment
-
-        // string review_1 = "Highly recommend for any one who has a bluetooth phone.";
-        // Tensor<type, 1> processed_review_1 = text_data_set.sentence_to_data(review_1);
-
-        // string review_2 = "You have to hold the phone at a particular angle for the other party to hear you clearly.";
-        // Tensor<type, 1> processed_review_2 = text_data_set.sentence_to_data(review_2);
-
-        // Tensor<type,2> input_data(2, words_number);
-        // Tensor<Index, 1> input_dimensions = get_dimensions(input_data);
-
-        // Tensor<type, 2> output_data;
-
-        // for(Index i = 0; i < words_number; i++)
-        // {
-        //     input_data(0,i) = processed_review_1(i);
-        //     input_data(1,i) = processed_review_2(i);
-        // }
-
-<<<<<<< HEAD
-        // output_data = neural_network.calculate_outputs(input_data);
-=======
+        text_data_set.read_txt();
+
+        text_data_set.split_samples_random();
+
+        const vector<string> input_words = text_data_set.get_raw_variable_names(DataSet::VariableUse::Input);
+        const vector<string> targets_names = text_data_set.get_variable_names(DataSet::VariableUse::Input);
+
+        const Index words_number = text_data_set.get_variables_number(DataSet::VariableUse::Input);
+        const Index target_variables_number = text_data_set.get_variables_number(DataSet::VariableUse::Target);
+
+        cout<<words_number<<endl;
+        cout<<target_variables_number<<endl;
+
+        // Neural Network
+
+        const Index hidden_neurons_number = 6;
+
+        NeuralNetwork neural_network(NeuralNetwork::ModelType::TextClassification,
+                                     { words_number }, { hidden_neurons_number }, { target_variables_number });
+
+        neural_network.print();
+
+        // Training Strategy
+
+        TrainingStrategy training_strategy(&neural_network, &text_data_set);
+
+        training_strategy.set_loss_method(TrainingStrategy::LossMethod::CROSS_ENTROPY_ERROR);
+        training_strategy.set_optimization_method(TrainingStrategy::OptimizationMethod::ADAPTIVE_MOMENT_ESTIMATION);
+
+        training_strategy.perform_training();
+
+        // Testing Analysis
+        TestingAnalysis testing_analysis(&neural_network, &text_data_set);
+
+        testing_analysis.print_binary_classification_tests();
+
+        // Model deployment
+
+        string review_1 = "Highly recommend for any one who has a bluetooth phone.";
+        Tensor<type, 1> processed_review_1 = text_data_set.sentence_to_data(review_1);
+
+        string review_2 = "You have to hold the phone at a particular angle for the other party to hear you clearly.";
+        Tensor<type, 1> processed_review_2 = text_data_set.sentence_to_data(review_2);
+
+        Tensor<type,2> input_data(2, words_number);
+        Tensor<Index, 1> input_dimensions = get_dimensions(input_data);
+
+        Tensor<type, 2> output_data;
+
+        for(Index i = 0; i < words_number; i++)
+        {
+            input_data(0,i) = processed_review_1(i);
+            input_data(1,i) = processed_review_2(i);
+        }
+
         neural_network.save_expression(NeuralNetwork::ProgrammingLanguage::Python, "../data/amazon_reviews.py");
         
         cout << "Good bye!" << endl;
->>>>>>> 6473558a
 
         // cout << "\n\n" << review_1 << endl << "\nBad:" << output_data(0,0) << "%\tGood:" << (1 - output_data(0,0)) << "%" << endl;
         // cout << "\n" << review_2 << endl << "\nBad:" << output_data(1,0) << "%\tGood:" << (1 - output_data(1,0)) << "%\n" << endl;
@@ -123,7 +115,7 @@
 
         // LanguageDataSet LanguageDataSet;
 
-        // text_data_set.set_data_source_path("../data/amazon_cells_reduced.txt");
+        // text_data_set.set_data_path("../data/amazon_cells_reduced.txt");
         // text_data_set.set_separator(DataSet::Separator::Tab);
 
         // text_data_set.read_txt();
@@ -185,17 +177,17 @@
         // // transformer.save("/home/artelnics/Escritorio/andres_alonso/ViT/ENtoES_model.xml");
 
 
-        // cout << "Good bye!" << endl;
-
-        // return 0;
+        cout << "Good bye!" << endl;
+
+        return 0;
     }
-    catch(exception& e)
-    {
-        cerr << e.what() << endl;
-
-        return 1;
+        catch(const exception& e)
+        {
+            cout << e.what() << endl;
+
+            return 1;
+        }
     }
-}
 
 
 // OpenNN: Open Neural Networks Library.
