--- conflicted
+++ resolved
@@ -49,20 +49,13 @@
 
         TextClassificationNetwork text_classification_network({input_vocabulary_size, input_sequence_length, embedding_dimension},
                                                               {heads_number},
-<<<<<<< HEAD
-                                                              {targets_number});
-
-        text_classification_network.print();
-/*
-=======
                                                               {targets_number},
                                                               input_vocabulary);
 
         //text_classification_network.print();
 
->>>>>>> 5c84aac9
         // Training Strategy
-
+/*
         WeightedSquaredError wse;
 
         TrainingStrategy training_strategy(&text_classification_network, &language_dataset);
@@ -85,7 +78,6 @@
 
         // Deployment
 
-<<<<<<< HEAD
         Tensor<string, 1> documents(1);
         documents[0] = "This is great!";
 
@@ -93,28 +85,6 @@
 
         cout << outputs << endl;
 */
-=======
-        cout << "\n--- Testing calculate_outputs ---" << endl;
-
-        Tensor<string, 1> input_documents(2);
-        input_documents(0) = "This product is great and works perfectly!";
-        input_documents(1) = "I hate this item, it is terrible and broken.";
-
-        cout << "Input 1: " << input_documents(0) << endl;
-        cout << "Input 2: " << input_documents(1) << endl;
-
-        Tensor<type, 2> outputs = text_classification_network.calculate_outputs(input_documents);
-
-        cout << "\nOutputs (Probabilities):" << endl;
-        cout << outputs << endl;
-
-        for(Index i = 0; i < outputs.dimension(0); i++)
-        {
-            cout << "Sample " << i << ": " << (outputs(i, 0) > 0.5 ? "Positive" : "Negative")
-            << " (Raw: " << outputs(i, 0) << ")" << endl;
-        }
-
->>>>>>> 5c84aac9
         cout << "Good bye!" << endl;
 
         return 0;
