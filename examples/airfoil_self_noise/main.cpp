//   OpenNN: Open Neural Networks Library
//   www.opennn.net
//
//   A I R F O I L   S E L F   N O I S E   A P P L I C A T I O N
//
//   Artificial Intelligence Techniques SL
//   artelnics@artelnics.com

#include <iostream>
#include <string>
#include <time.h>

#include "../../opennn/data_set.h"
#include "../../opennn/neural_network.h"
#include "../../opennn/training_strategy.h"
#include "../../opennn/testing_analysis.h"
#include "../../opennn/forward_propagation.h"


using namespace opennn;
using namespace Eigen;

int main()
{
    try
    {
        srand(unsigned(time(nullptr)));

        cout << "Airfoil self noise" << endl;

        // DataSet data_set(1, { 1 }, { 1 });

        // NeuralNetwork neural_network(NeuralNetwork::ModelType::Approximation, { 1 }, { 1 }, { 1 });

        // TrainingStrategy training_strategy(&neural_network, &data_set);


        // NeuralNetwork neural_network;
        // neural_network.add_layer(make_unique<PerceptronLayer>(dimensions{2}, dimensions{2}, PerceptronLayer::ActivationFunction::HyperbolicTangent));
        // neural_network.set_parameters_constant(10);

        // Tensor<type, 2> inputs(2,2);
        // inputs.setConstant(0);

//        neural_network.print();

        // neural_network.calculate_outputs(inputs);

        // Data set

        DataSet data_set("../data/airfoil_self_noise.csv", ";", true);

        data_set.split_samples_random(0.99, 0.005, 0.005);

//        data_set.scale_data();

        //data_set.save("../data/data_set.xml");
        //data_set.load("../data/data_set.xml");

        // data_set.print();
        // data_set.print_data();

        const Index input_variables_number = data_set.get_variables_number(DataSet::VariableUse::Input);
        const Index target_variables_number = data_set.get_variables_number(DataSet::VariableUse::Target);

        // Neural network

        const Index neurons_number = 10;

        NeuralNetwork neural_network(NeuralNetwork::ModelType::Approximation,
                                     {input_variables_number}, {neurons_number}, {target_variables_number});

        // neural_network.save("../opennn/examples/airfoil_self_noise/data/neural_network.xml");
        // neural_network.load("../opennn/examples/airfoil_self_noise/data/neural_network.xml");

        neural_network.print();

        // Training strategy

        TrainingStrategy training_strategy(&neural_network, &data_set);

        //training_strategy.set_loss_method(TrainingStrategy::LossMethod::NORMALIZED_SQUARED_ERROR);
        //training_strategy.set_loss_method(TrainingStrategy::LossMethod::SUM_SQUARED_ERROR);
        // training_strategy.set_loss_method(TrainingStrategy::LossMethod::MEAN_SQUARED_ERROR);
        training_strategy.set_loss_method(TrainingStrategy::LossMethod::MINKOWSKI_ERROR); // @todo gives 0.56

        training_strategy.set_optimization_method(TrainingStrategy::OptimizationMethod::QUASI_NEWTON_METHOD);
        //training_strategy.set_optimization_method(TrainingStrategy::OptimizationMethod::CONJUGATE_GRADIENT);
        //training_strategy.set_optimization_method(TrainingStrategy::OptimizationMethod::LEVENBERG_MARQUARDT_ALGORITHM); //Fail-Mean Squared error / Doesnt work with MINKOWSKI_ERROR / is not implemented yet with weighted squared error
        //training_strategy.set_optimization_method(TrainingStrategy::OptimizationMethod::STOCHASTIC_GRADIENT_DESCENT);
        // training_strategy.set_optimization_method(TrainingStrategy::OptimizationMethod::ADAPTIVE_MOMENT_ESTIMATION);

        training_strategy.set_maximum_epochs_number(10000);

        //training_strategy.save("../data/training_strategy.xml");
        //training_strategy.load("../data/training_strategy.xml");

        training_strategy.perform_training();

        // Testing analysis

        TestingAnalysis testing_analysis(&neural_network, &data_set);

<<<<<<< HEAD
        testing_analysis.print_goodness_of_fit_analysis();
=======
        testing_analysis.print_goodness_of_fit_analysis();                
>>>>>>> e7427034

        // Save results
        
//        neural_network.save("../opennn/examples/airfoil_self_noise/data/neural_network.xml");
//        neural_network.save_expression_c("../opennn/examples/airfoil_self_noise/data/airfoil_self_noise.c");

        // // Deploy

        // NeuralNetwork new_neural_network("../opennn/examples/airfoil_self_noise/data/neural_network.xml");

        // Tensor<type, 2> inputs(1, input_variables_number);
        // inputs.setRandom();

        // inputs.setValues({{type(800), type(0), type(0.3048), type(71.3), type(0.00266337)}});

        // cout << inputs << endl;

        // const Tensor<type, 2> outputs = new_neural_network.calculate_outputs(inputs);

//        cout << outputs << endl;

        cout << "Good bye!" << endl;


        return 0;
    }
    catch(exception& e)
    {
        cerr << e.what() << endl;

        return 1;
    }
}


// OpenNN: Open Neural Networks Library.
// Copyright (C) Artificial Intelligence Techniques SL.
//
// This library is free software; you can redistribute it and/or
// modify it under the terms of the GNU Lesser General Public
// License as published by the Free Software Foundation; either
// version 2.1 of the License, or any later version.
//
// This library is distributed in the hope that it will be useful,
// but WITHOUT ANY WARRANTY; without even the implied warranty of
// MERCHANTABILITY or FITNESS FOR A PARTICULAR PURPOSE.  See the GNU
// Lesser General Public License for more details.
// You should have received a copy of the GNU Lesser General Public
// License along with this library; if not, write to the Free Software
// Foundation, Inc., 51 Franklin St, Fifth Floor, Boston, MA  02110-1301  USA<|MERGE_RESOLUTION|>--- conflicted
+++ resolved
@@ -101,11 +101,7 @@
 
         TestingAnalysis testing_analysis(&neural_network, &data_set);
 
-<<<<<<< HEAD
-        testing_analysis.print_goodness_of_fit_analysis();
-=======
         testing_analysis.print_goodness_of_fit_analysis();                
->>>>>>> e7427034
 
         // Save results
         
