--- conflicted
+++ resolved
@@ -26,29 +26,26 @@
 {
     try
     {
-<<<<<<< HEAD
-        // cout << "Airfoil self noise " << endl;
-=======
+
         cout << "Airfoil self noise" << endl;
->>>>>>> 244f5d7f
 
-        // register_layer_forward_propagation();
+        register_layer_forward_propagation();
 
-        // cout << "Registered forward propagation types:\n";
-        // for(const auto& name : BackRegistry::instance().registered_names())
-        //     cout << "- " << name << endl;
+        cout << "Registered forward propagation types:\n";
+        for(const auto& name : BackRegistry::instance().registered_names())
+            cout << "- " << name << endl;
 
-        // for (const auto& name : Registry<LossIndex>::instance().registered_names())
-        //     std::cout << "Registered loss: " << name << "\n";
+        for (const auto& name : Registry<LossIndex>::instance().registered_names())
+            std::cout << "Registered loss: " << name << "\n";
 
-        // for (const auto& name : Registry<OptimizationAlgorithm>::instance().registered_names())
-        //     std::cout << "Registered optimizer: " << name << "\n";
+        for (const auto& name : Registry<OptimizationAlgorithm>::instance().registered_names())
+            std::cout << "Registered optimizer: " << name << "\n";
 
-        // for (const auto& name : Registry<Layer>::instance().registered_names())
-        //     std::cout << "Registered layer: " << name << "\n";
+        for (const auto& name : Registry<Layer>::instance().registered_names())
+            std::cout << "Registered layer: " << name << "\n";
 
 
-        cout << "Airfoil self noise " << endl;
+ /*
         const Index neurons_number = 3;
 
         Dataset dataset("../data/airfoil_self_noise.csv", ";", true, false);
