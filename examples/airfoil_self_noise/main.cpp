--- conflicted
+++ resolved
@@ -32,24 +32,19 @@
 
         // NeuralNetwork neural_network(NeuralNetwork::ModelType::Approximation, { 1 }, { 1 }, { 1 });
 
-<<<<<<< HEAD
         // TrainingStrategy training_strategy(&neural_network, &data_set);
 
 
-=======
-        TrainingStrategy training_strategy(&neural_network, &data_set);
->>>>>>> 3fb33931
-/*
-        NeuralNetwork neural_network;
-        neural_network.add_layer(make_unique<PerceptronLayer>(dimensions{2}, dimensions{2}, PerceptronLayer::ActivationFunction::HyperbolicTangent));
-        neural_network.set_parameters_constant(10);
+        // NeuralNetwork neural_network;
+        // neural_network.add_layer(make_unique<PerceptronLayer>(dimensions{2}, dimensions{2}, PerceptronLayer::ActivationFunction::HyperbolicTangent));
+        // neural_network.set_parameters_constant(10);
 
-        Tensor<type, 2> inputs(2,2);
-        inputs.setConstant(0);
+        // Tensor<type, 2> inputs(2,2);
+        // inputs.setConstant(0);
 
 //        neural_network.print();
 
-        neural_network.calculate_outputs(inputs);
+        // neural_network.calculate_outputs(inputs);
 
         // Data set
 
@@ -84,16 +79,10 @@
 
         TrainingStrategy training_strategy(&neural_network, &data_set);
 
-<<<<<<< HEAD
         //training_strategy.set_loss_method(TrainingStrategy::LossMethod::NORMALIZED_SQUARED_ERROR);
         //training_strategy.set_loss_method(TrainingStrategy::LossMethod::SUM_SQUARED_ERROR);
         // training_strategy.set_loss_method(TrainingStrategy::LossMethod::MEAN_SQUARED_ERROR);
         training_strategy.set_loss_method(TrainingStrategy::LossMethod::MINKOWSKI_ERROR); // @todo gives 0.56
-=======
-        training_strategy.set_loss_method(TrainingStrategy::LossMethod::MEAN_SQUARED_ERROR);
-        //training_strategy.set_loss_method(TrainingStrategy::LossMethod::NORMALIZED_SQUARED_ERROR);
-        //training_strategy.set_loss_method(TrainingStrategy::LossMethod::MINKOWSKI_ERROR); // @todo gives 0.56
->>>>>>> 3fb33931
 
         training_strategy.set_optimization_method(TrainingStrategy::OptimizationMethod::QUASI_NEWTON_METHOD);
         //training_strategy.set_optimization_method(TrainingStrategy::OptimizationMethod::CONJUGATE_GRADIENT);
