//   OpenNN: Open Neural Networks Library
//   www.opennn.net
//
//   A I R F O I L   S E L F   N O I S E   A P P L I C A T I O N
//
//   Artificial Intelligence Techniques SL
//   artelnics@artelnics.com

#include <iostream>
#include <string>
#include <time.h>

#include "../../opennn/data_set.h"
#include "../../opennn/neural_network.h"
#include "../../opennn/training_strategy.h"
#include "../../opennn/testing_analysis.h"
#include "../../opennn/forward_propagation.h"

int main()
{
    try
    {
        srand(unsigned(time(nullptr)));

        cout << "Airfoil self noise" << endl;

<<<<<<< HEAD
        // DataSet data_set(1, { 1 }, { 1 });

        // NeuralNetwork neural_network(NeuralNetwork::ModelType::Approximation, { 1 }, { 1 }, { 1 });

        // TrainingStrategy training_strategy(&neural_network, &data_set);


        // NeuralNetwork neural_network;
        // neural_network.add_layer(make_unique<PerceptronLayer>(dimensions{2}, dimensions{2}, PerceptronLayer::ActivationFunction::HyperbolicTangent));
        // neural_network.set_parameters_constant(10);

        // Tensor<type, 2> inputs(2,2);
        // inputs.setConstant(0);

//        neural_network.print();

        // neural_network.calculate_outputs(inputs);
=======
        // Data set

        DataSet data_set("C:/line.csv", ",", true);
>>>>>>> dcc36fd8

        data_set.set_raw_variable_scalers(Scaler::MeanStandardDeviation);

//        data_set.print_input_target_raw_variables_correlations();

//        data_set.split_samples_random(0.99, 0.005, 0.005);

//        data_set.scale_data();

        //data_set.save("../data/data_set.xml");
        //data_set.load("../data/data_set.xml");

        // data_set.print();
        // data_set.print_data();

        const Index input_variables_number = data_set.get_variables_number(DataSet::VariableUse::Input);
        const Index target_variables_number = data_set.get_variables_number(DataSet::VariableUse::Target);

        // Neural network

        const Index neurons_number = 10;

        NeuralNetwork neural_network(NeuralNetwork::ModelType::Approximation,
                                     {input_variables_number}, {}, {target_variables_number});

        //neural_network.print();

        // neural_network.save("../opennn/examples/airfoil_self_noise/data/neural_network.xml");
        // neural_network.load("../opennn/examples/airfoil_self_noise/data/neural_network.xml");

        //neural_network.print();

        // Training strategy

        TrainingStrategy training_strategy(&neural_network, &data_set);

<<<<<<< HEAD
=======
//        training_strategy.set_display(false);

        //training_strategy.print();

        //training_strategy.set_loss_method(TrainingStrategy::LossMethod::MEAN_SQUARED_ERROR);
>>>>>>> dcc36fd8
        //training_strategy.set_loss_method(TrainingStrategy::LossMethod::NORMALIZED_SQUARED_ERROR);
        //training_strategy.set_loss_method(TrainingStrategy::LossMethod::SUM_SQUARED_ERROR);
        // training_strategy.set_loss_method(TrainingStrategy::LossMethod::MEAN_SQUARED_ERROR);
        training_strategy.set_loss_method(TrainingStrategy::LossMethod::MINKOWSKI_ERROR); // @todo gives 0.56

        training_strategy.set_optimization_method(TrainingStrategy::OptimizationMethod::QUASI_NEWTON_METHOD);
        //training_strategy.set_optimization_method(TrainingStrategy::OptimizationMethod::CONJUGATE_GRADIENT);
        //training_strategy.set_optimization_method(TrainingStrategy::OptimizationMethod::LEVENBERG_MARQUARDT_ALGORITHM); //Fail-Mean Squared error / Doesnt work with MINKOWSKI_ERROR / is not implemented yet with weighted squared error
        //training_strategy.set_optimization_method(TrainingStrategy::OptimizationMethod::STOCHASTIC_GRADIENT_DESCENT);
<<<<<<< HEAD
        // training_strategy.set_optimization_method(TrainingStrategy::OptimizationMethod::ADAPTIVE_MOMENT_ESTIMATION);
=======
        //training_strategy.set_optimization_method(TrainingStrategy::OptimizationMethod::ADAPTIVE_MOMENT_ESTIMATION);
>>>>>>> dcc36fd8

        //training_strategy.set_maximum_epochs_number(10000);

        //training_strategy.save("../data/training_strategy.xml");
        //training_strategy.load("../data/training_strategy.xml");

        training_strategy.perform_training();


        // Testing analysis

        TestingAnalysis testing_analysis(&neural_network, &data_set);

        testing_analysis.print_goodness_of_fit_analysis();                
/*
        // Save results
        
//        neural_network.save("../opennn/examples/airfoil_self_noise/data/neural_network.xml");
//        neural_network.save_expression_c("../opennn/examples/airfoil_self_noise/data/airfoil_self_noise.c");

        // // Deploy

        // NeuralNetwork new_neural_network("../opennn/examples/airfoil_self_noise/data/neural_network.xml");

        // Tensor<type, 2> inputs(1, input_variables_number);
        // inputs.setRandom();

        // inputs.setValues({{type(800), type(0), type(0.3048), type(71.3), type(0.00266337)}});

        // cout << inputs << endl;

        // const Tensor<type, 2> outputs = new_neural_network.calculate_outputs(inputs);

//        cout << outputs << endl;

<<<<<<< HEAD
=======

        Tensor<type, 2> inputs(1, 1);
        inputs(0,0) = 0.1;

        cout << inputs << endl;

        const Tensor<type, 2> outputs = neural_network.calculate_outputs(inputs);

        cout << outputs << endl;

        neural_network.print();
*/
>>>>>>> dcc36fd8
        cout << "Good bye!" << endl;

        return 0;
    }
    catch(exception& e)
    {
        cerr << e.what() << endl;

        return 1;
    }
}


// OpenNN: Open Neural Networks Library.
// Copyright (C) Artificial Intelligence Techniques SL.
//
// This library is free software; you can redistribute it and/or
// modify it under the terms of the GNU Lesser General Public
// License as published by the Free Software Foundation; either
// version 2.1 of the License, or any later version.
//
// This library is distributed in the hope that it will be useful,
// but WITHOUT ANY WARRANTY; without even the implied warranty of
// MERCHANTABILITY or FITNESS FOR A PARTICULAR PURPOSE.  See the GNU
// Lesser General Public License for more details.
// You should have received a copy of the GNU Lesser General Public
// License along with this library; if not, write to the Free Software
// Foundation, Inc., 51 Franklin St, Fifth Floor, Boston, MA  02110-1301  USA<|MERGE_RESOLUTION|>--- conflicted
+++ resolved
@@ -24,7 +24,7 @@
 
         cout << "Airfoil self noise" << endl;
 
-<<<<<<< HEAD
+
         // DataSet data_set(1, { 1 }, { 1 });
 
         // NeuralNetwork neural_network(NeuralNetwork::ModelType::Approximation, { 1 }, { 1 }, { 1 });
@@ -42,11 +42,11 @@
 //        neural_network.print();
 
         // neural_network.calculate_outputs(inputs);
-=======
+
+
         // Data set
 
         DataSet data_set("C:/line.csv", ",", true);
->>>>>>> dcc36fd8
 
         data_set.set_raw_variable_scalers(Scaler::MeanStandardDeviation);
 
@@ -83,14 +83,13 @@
 
         TrainingStrategy training_strategy(&neural_network, &data_set);
 
-<<<<<<< HEAD
-=======
+
 //        training_strategy.set_display(false);
 
         //training_strategy.print();
 
         //training_strategy.set_loss_method(TrainingStrategy::LossMethod::MEAN_SQUARED_ERROR);
->>>>>>> dcc36fd8
+
         //training_strategy.set_loss_method(TrainingStrategy::LossMethod::NORMALIZED_SQUARED_ERROR);
         //training_strategy.set_loss_method(TrainingStrategy::LossMethod::SUM_SQUARED_ERROR);
         // training_strategy.set_loss_method(TrainingStrategy::LossMethod::MEAN_SQUARED_ERROR);
@@ -100,11 +99,8 @@
         //training_strategy.set_optimization_method(TrainingStrategy::OptimizationMethod::CONJUGATE_GRADIENT);
         //training_strategy.set_optimization_method(TrainingStrategy::OptimizationMethod::LEVENBERG_MARQUARDT_ALGORITHM); //Fail-Mean Squared error / Doesnt work with MINKOWSKI_ERROR / is not implemented yet with weighted squared error
         //training_strategy.set_optimization_method(TrainingStrategy::OptimizationMethod::STOCHASTIC_GRADIENT_DESCENT);
-<<<<<<< HEAD
         // training_strategy.set_optimization_method(TrainingStrategy::OptimizationMethod::ADAPTIVE_MOMENT_ESTIMATION);
-=======
-        //training_strategy.set_optimization_method(TrainingStrategy::OptimizationMethod::ADAPTIVE_MOMENT_ESTIMATION);
->>>>>>> dcc36fd8
+
 
         //training_strategy.set_maximum_epochs_number(10000);
 
@@ -140,8 +136,6 @@
 
 //        cout << outputs << endl;
 
-<<<<<<< HEAD
-=======
 
         Tensor<type, 2> inputs(1, 1);
         inputs(0,0) = 0.1;
@@ -154,7 +148,7 @@
 
         neural_network.print();
 */
->>>>>>> dcc36fd8
+
         cout << "Good bye!" << endl;
 
         return 0;
