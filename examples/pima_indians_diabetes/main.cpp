/****************************************************************************************************************/
/*                                                                                                              */ 
/*   OpenNN: Open Neural Networks Library                                                                       */
/*   www.artelnics.com/opennn                                                                                   */
/*                                                                                                              */
/*   P I M A   I N D I A N S   D I A B E T E S   A P P L I C A T I O N                                          */
/*                                                                                                              */
/*   Roberto Lopez                                                                                              */ 
/*   Artelnics - Making intelligent use of data                                                                 */
/*   robertolopez@artelnics.com                                                                                 */
/*                                                                                                              */  
/****************************************************************************************************************/

// This is a pattern recognition problem.

// System includes

#include <iostream>
#include <time.h>

// OpenNN includes

#include "../../opennn/opennn.h"

using namespace OpenNN;

int main(void)
{
    try
    {
        std::cout << "OpenNN. Pima Indians Diabetes Application." << std::endl;

        srand((unsigned)time(NULL));

        // Data set

        DataSet data_set;

        data_set.set_data_file_name("../data/pima_indians_diabetes.dat");

        data_set.load_data();

        // Variables

        Variables* variables_pointer = data_set.get_variables_pointer();

        variables_pointer->set_name(0, "pregnant");

        variables_pointer->set_name(1, "glucose");

        variables_pointer->set_name(2, "pressure");
        variables_pointer->set_units(2, "mmHg");

        variables_pointer->set_name(3, "thickness");
        variables_pointer->set_units(3, "mm");

        variables_pointer->set_name(4, "insulin");
        variables_pointer->set_units(4, "muU/ml");

        variables_pointer->set_name(5, "mass_index");
        variables_pointer->set_units(5, "kg/m2");

        variables_pointer->set_name(6, "pedigree");

        variables_pointer->set_name(7, "age");

        variables_pointer->set_name(8, "diabetes");

        // Instances

        Instances* instances_pointer = data_set.get_instances_pointer();

        instances_pointer->split_random_indices(0.75,0.0,0.25);

        const Matrix<std::string> inputs_information = variables_pointer->arrange_inputs_information();
        const Matrix<std::string> targets_information = variables_pointer->arrange_targets_information();

        const Vector< Statistics<double> > inputs_statistics = data_set.scale_inputs_minimum_maximum();

        // Neural network

        NeuralNetwork neural_network(8, 6, 1);

        Inputs* inputs_pointer = neural_network.get_inputs_pointer();

        inputs_pointer->set_information(inputs_information);

        neural_network.construct_scaling_layer();

        ScalingLayer* scaling_layer_pointer = neural_network.get_scaling_layer_pointer();

        scaling_layer_pointer->set_statistics(inputs_statistics);

        scaling_layer_pointer->set_scaling_methods(ScalingLayer::NoScaling);

        MultilayerPerceptron* multilayer_perceptron_pointer = neural_network.get_multilayer_perceptron_pointer();

        multilayer_perceptron_pointer->set_layer_activation_function(1, Perceptron::Logistic);

        Outputs* outputs_pointer = neural_network.get_outputs_pointer();

        outputs_pointer->set_information(targets_information);

        // Loss index

        LossIndex loss_index(&neural_network, &data_set);

        loss_index.get_normalized_squared_error_pointer()->set_normalization_coefficient();

        // Training strategy

        TrainingStrategy training_strategy(&loss_index);

        QuasiNewtonMethod* quasi_Newton_method_pointer = training_strategy.get_quasi_Newton_method_pointer();

        quasi_Newton_method_pointer->set_minimum_loss_increase(1.0e-6);

<<<<<<< HEAD
            quasi_Newton_method_pointer->set_minimum_loss_increase(1.0e-6);
        }

#ifdef __OPENNN_MPI__
        MPI_Barrier(MPI_COMM_WORLD);

        local_data_set.set_MPI(&data_set);

        local_neural_network.set_MPI(&neural_network);

        local_loss_index.set_MPI(&local_data_set,&local_neural_network,&loss_index);

        local_training_strategy.set_MPI(&local_loss_index,&training_strategy);

        MPI_Barrier(MPI_COMM_WORLD);

        TrainingStrategy::Results training_strategy_results;
        local_training_strategy.perform_training(training_strategy_results);
#else
        TrainingStrategy::Results training_strategy_results;
        training_strategy.perform_training(training_strategy_results);
#endif

        if(rank == 0)
        {
#ifdef __OPENNN_MPI__
            neural_network.set_multilayer_perceptron_pointer(local_neural_network.get_multilayer_perceptron_pointer());
#endif

            // Testing analysis

            TestingAnalysis testing_analysis(&neural_network, &data_set);

            Matrix<size_t> confusion = testing_analysis.calculate_confusion();

            Vector<double> binary_classification_tests = testing_analysis.calculate_binary_classification_tests();

            // Save results

            ScalingLayer* scaling_layer_pointer = neural_network.get_scaling_layer_pointer();
=======
        TrainingStrategy::Results training_strategy_results = training_strategy.perform_training();
>>>>>>> c9fe4ffe

        // Testing analysis

        TestingAnalysis testing_analysis(&neural_network, &data_set);

        Matrix<size_t> confusion = testing_analysis.calculate_confusion();

        Vector<double> binary_classification_tests = testing_analysis.calculate_binary_classification_tests();

        // Save results

        data_set.save("../data/data_set.xml");

        neural_network.save("../data/neural_network.xml");
        neural_network.save_expression("../data/expression.txt");

        training_strategy.save("../data/training_strategy.xml");
        training_strategy_results.save("../data/training_strategy_results.dat");

        confusion.save("../data/confusion.dat");
        binary_classification_tests.save("../data/binary_classification_tests.dat");

        return(0);
    }
    catch(std::exception& e)
    {
        std::cerr << e.what() << std::endl;

        return(1);
    }
}


// OpenNN: Open Neural Networks Library.
// Copyright (C) 2005-2015 Roberto Lopez
//
// This library is free software; you can redistribute it and/or
// modify it under the terms of the GNU Lesser General Public
// License as published by the Free Software Foundation; either
// version 2.1 of the License, or any later version.
//
// This library is distributed in the hope that it will be useful,
// but WITHOUT ANY WARRANTY; without even the implied warranty of
// MERCHANTABILITY or FITNESS FOR A PARTICULAR PURPOSE.  See the GNU
// Lesser General Public License for more details.

// You should have received a copy of the GNU Lesser General Public
// License along with this library; if not, write to the Free Software
// Foundation, Inc., 51 Franklin St, Fifth Floor, Boston, MA  02110-1301  USA
<|MERGE_RESOLUTION|>--- conflicted
+++ resolved
@@ -1,210 +1,167 @@
-/****************************************************************************************************************/
-/*                                                                                                              */ 
-/*   OpenNN: Open Neural Networks Library                                                                       */
-/*   www.artelnics.com/opennn                                                                                   */
-/*                                                                                                              */
-/*   P I M A   I N D I A N S   D I A B E T E S   A P P L I C A T I O N                                          */
-/*                                                                                                              */
-/*   Roberto Lopez                                                                                              */ 
-/*   Artelnics - Making intelligent use of data                                                                 */
-/*   robertolopez@artelnics.com                                                                                 */
-/*                                                                                                              */  
-/****************************************************************************************************************/
-
-// This is a pattern recognition problem.
-
-// System includes
-
-#include <iostream>
-#include <time.h>
-
-// OpenNN includes
-
-#include "../../opennn/opennn.h"
-
-using namespace OpenNN;
-
-int main(void)
-{
-    try
-    {
-        std::cout << "OpenNN. Pima Indians Diabetes Application." << std::endl;
-
-        srand((unsigned)time(NULL));
-
-        // Data set
-
-        DataSet data_set;
-
-        data_set.set_data_file_name("../data/pima_indians_diabetes.dat");
-
-        data_set.load_data();
-
-        // Variables
-
-        Variables* variables_pointer = data_set.get_variables_pointer();
-
-        variables_pointer->set_name(0, "pregnant");
-
-        variables_pointer->set_name(1, "glucose");
-
-        variables_pointer->set_name(2, "pressure");
-        variables_pointer->set_units(2, "mmHg");
-
-        variables_pointer->set_name(3, "thickness");
-        variables_pointer->set_units(3, "mm");
-
-        variables_pointer->set_name(4, "insulin");
-        variables_pointer->set_units(4, "muU/ml");
-
-        variables_pointer->set_name(5, "mass_index");
-        variables_pointer->set_units(5, "kg/m2");
-
-        variables_pointer->set_name(6, "pedigree");
-
-        variables_pointer->set_name(7, "age");
-
-        variables_pointer->set_name(8, "diabetes");
-
-        // Instances
-
-        Instances* instances_pointer = data_set.get_instances_pointer();
-
-        instances_pointer->split_random_indices(0.75,0.0,0.25);
-
-        const Matrix<std::string> inputs_information = variables_pointer->arrange_inputs_information();
-        const Matrix<std::string> targets_information = variables_pointer->arrange_targets_information();
-
-        const Vector< Statistics<double> > inputs_statistics = data_set.scale_inputs_minimum_maximum();
-
-        // Neural network
-
-        NeuralNetwork neural_network(8, 6, 1);
-
-        Inputs* inputs_pointer = neural_network.get_inputs_pointer();
-
-        inputs_pointer->set_information(inputs_information);
-
-        neural_network.construct_scaling_layer();
-
-        ScalingLayer* scaling_layer_pointer = neural_network.get_scaling_layer_pointer();
-
-        scaling_layer_pointer->set_statistics(inputs_statistics);
-
-        scaling_layer_pointer->set_scaling_methods(ScalingLayer::NoScaling);
-
-        MultilayerPerceptron* multilayer_perceptron_pointer = neural_network.get_multilayer_perceptron_pointer();
-
-        multilayer_perceptron_pointer->set_layer_activation_function(1, Perceptron::Logistic);
-
-        Outputs* outputs_pointer = neural_network.get_outputs_pointer();
-
-        outputs_pointer->set_information(targets_information);
-
-        // Loss index
-
-        LossIndex loss_index(&neural_network, &data_set);
-
-        loss_index.get_normalized_squared_error_pointer()->set_normalization_coefficient();
-
-        // Training strategy
-
-        TrainingStrategy training_strategy(&loss_index);
-
-        QuasiNewtonMethod* quasi_Newton_method_pointer = training_strategy.get_quasi_Newton_method_pointer();
-
-        quasi_Newton_method_pointer->set_minimum_loss_increase(1.0e-6);
-
-<<<<<<< HEAD
-            quasi_Newton_method_pointer->set_minimum_loss_increase(1.0e-6);
-        }
-
-#ifdef __OPENNN_MPI__
-        MPI_Barrier(MPI_COMM_WORLD);
-
-        local_data_set.set_MPI(&data_set);
-
-        local_neural_network.set_MPI(&neural_network);
-
-        local_loss_index.set_MPI(&local_data_set,&local_neural_network,&loss_index);
-
-        local_training_strategy.set_MPI(&local_loss_index,&training_strategy);
-
-        MPI_Barrier(MPI_COMM_WORLD);
-
-        TrainingStrategy::Results training_strategy_results;
-        local_training_strategy.perform_training(training_strategy_results);
-#else
-        TrainingStrategy::Results training_strategy_results;
-        training_strategy.perform_training(training_strategy_results);
-#endif
-
-        if(rank == 0)
-        {
-#ifdef __OPENNN_MPI__
-            neural_network.set_multilayer_perceptron_pointer(local_neural_network.get_multilayer_perceptron_pointer());
-#endif
-
-            // Testing analysis
-
-            TestingAnalysis testing_analysis(&neural_network, &data_set);
-
-            Matrix<size_t> confusion = testing_analysis.calculate_confusion();
-
-            Vector<double> binary_classification_tests = testing_analysis.calculate_binary_classification_tests();
-
-            // Save results
-
-            ScalingLayer* scaling_layer_pointer = neural_network.get_scaling_layer_pointer();
-=======
-        TrainingStrategy::Results training_strategy_results = training_strategy.perform_training();
->>>>>>> c9fe4ffe
-
-        // Testing analysis
-
-        TestingAnalysis testing_analysis(&neural_network, &data_set);
-
-        Matrix<size_t> confusion = testing_analysis.calculate_confusion();
-
-        Vector<double> binary_classification_tests = testing_analysis.calculate_binary_classification_tests();
-
-        // Save results
-
-        data_set.save("../data/data_set.xml");
-
-        neural_network.save("../data/neural_network.xml");
-        neural_network.save_expression("../data/expression.txt");
-
-        training_strategy.save("../data/training_strategy.xml");
-        training_strategy_results.save("../data/training_strategy_results.dat");
-
-        confusion.save("../data/confusion.dat");
-        binary_classification_tests.save("../data/binary_classification_tests.dat");
-
-        return(0);
-    }
-    catch(std::exception& e)
-    {
-        std::cerr << e.what() << std::endl;
-
-        return(1);
-    }
-}
-
-
-// OpenNN: Open Neural Networks Library.
-// Copyright (C) 2005-2015 Roberto Lopez
-//
-// This library is free software; you can redistribute it and/or
-// modify it under the terms of the GNU Lesser General Public
-// License as published by the Free Software Foundation; either
-// version 2.1 of the License, or any later version.
-//
-// This library is distributed in the hope that it will be useful,
-// but WITHOUT ANY WARRANTY; without even the implied warranty of
-// MERCHANTABILITY or FITNESS FOR A PARTICULAR PURPOSE.  See the GNU
-// Lesser General Public License for more details.
-
-// You should have received a copy of the GNU Lesser General Public
-// License along with this library; if not, write to the Free Software
-// Foundation, Inc., 51 Franklin St, Fifth Floor, Boston, MA  02110-1301  USA
+/****************************************************************************************************************/
+/*                                                                                                              */ 
+/*   OpenNN: Open Neural Networks Library                                                                       */
+/*   www.artelnics.com/opennn                                                                                   */
+/*                                                                                                              */
+/*   P I M A   I N D I A N S   D I A B E T E S   A P P L I C A T I O N                                          */
+/*                                                                                                              */
+/*   Roberto Lopez                                                                                              */ 
+/*   Artelnics - Making intelligent use of data                                                                 */
+/*   robertolopez@artelnics.com                                                                                 */
+/*                                                                                                              */  
+/****************************************************************************************************************/
+
+// This is a pattern recognition problem.
+
+// System includes
+
+#include <iostream>
+#include <time.h>
+
+// OpenNN includes
+
+#include "../../opennn/opennn.h"
+
+using namespace OpenNN;
+
+int main(void)
+{
+    try
+    {
+        std::cout << "OpenNN. Pima Indians Diabetes Application." << std::endl;
+
+        srand((unsigned)time(NULL));
+
+        // Data set
+
+        DataSet data_set;
+
+        data_set.set_data_file_name("../data/pima_indians_diabetes.dat");
+
+        data_set.load_data();
+
+        // Variables
+
+        Variables* variables_pointer = data_set.get_variables_pointer();
+
+        variables_pointer->set_name(0, "pregnant");
+
+        variables_pointer->set_name(1, "glucose");
+
+        variables_pointer->set_name(2, "pressure");
+        variables_pointer->set_units(2, "mmHg");
+
+        variables_pointer->set_name(3, "thickness");
+        variables_pointer->set_units(3, "mm");
+
+        variables_pointer->set_name(4, "insulin");
+        variables_pointer->set_units(4, "muU/ml");
+
+        variables_pointer->set_name(5, "mass_index");
+        variables_pointer->set_units(5, "kg/m2");
+
+        variables_pointer->set_name(6, "pedigree");
+
+        variables_pointer->set_name(7, "age");
+
+        variables_pointer->set_name(8, "diabetes");
+
+        // Instances
+
+        Instances* instances_pointer = data_set.get_instances_pointer();
+
+        instances_pointer->split_random_indices(0.75,0.0,0.25);
+
+        const Matrix<std::string> inputs_information = variables_pointer->arrange_inputs_information();
+        const Matrix<std::string> targets_information = variables_pointer->arrange_targets_information();
+
+        const Vector< Statistics<double> > inputs_statistics = data_set.scale_inputs_minimum_maximum();
+
+        // Neural network
+
+        NeuralNetwork neural_network(8, 6, 1);
+
+        Inputs* inputs_pointer = neural_network.get_inputs_pointer();
+
+        inputs_pointer->set_information(inputs_information);
+
+        neural_network.construct_scaling_layer();
+
+        ScalingLayer* scaling_layer_pointer = neural_network.get_scaling_layer_pointer();
+
+        scaling_layer_pointer->set_statistics(inputs_statistics);
+
+        scaling_layer_pointer->set_scaling_methods(ScalingLayer::NoScaling);
+
+        MultilayerPerceptron* multilayer_perceptron_pointer = neural_network.get_multilayer_perceptron_pointer();
+
+        multilayer_perceptron_pointer->set_layer_activation_function(1, Perceptron::Logistic);
+
+        Outputs* outputs_pointer = neural_network.get_outputs_pointer();
+
+        outputs_pointer->set_information(targets_information);
+
+        // Loss index
+
+        LossIndex loss_index(&neural_network, &data_set);
+
+        loss_index.get_normalized_squared_error_pointer()->set_normalization_coefficient();
+
+        // Training strategy
+
+        TrainingStrategy training_strategy(&loss_index);
+
+        QuasiNewtonMethod* quasi_Newton_method_pointer = training_strategy.get_quasi_Newton_method_pointer();
+
+        quasi_Newton_method_pointer->set_minimum_loss_increase(1.0e-6);
+
+        auto training_strategy_results(training_strategy.perform_training());
+
+        // Testing analysis
+
+        TestingAnalysis testing_analysis(&neural_network, &data_set);
+
+        Matrix<size_t> confusion = testing_analysis.calculate_confusion();
+
+        Vector<double> binary_classification_tests = testing_analysis.calculate_binary_classification_tests();
+
+        // Save results
+
+        data_set.save("../data/data_set.xml");
+
+        neural_network.save("../data/neural_network.xml");
+        neural_network.save_expression("../data/expression.txt");
+
+        training_strategy.save("../data/training_strategy.xml");
+        training_strategy_results.save("../data/training_strategy_results.dat");
+
+        confusion.save("../data/confusion.dat");
+        binary_classification_tests.save("../data/binary_classification_tests.dat");
+
+        return(0);
+    }
+    catch(std::exception& e)
+    {
+        std::cerr << e.what() << std::endl;
+
+        return(1);
+    }
+}
+
+
+// OpenNN: Open Neural Networks Library.
+// Copyright (C) 2005-2015 Roberto Lopez
+//
+// This library is free software; you can redistribute it and/or
+// modify it under the terms of the GNU Lesser General Public
+// License as published by the Free Software Foundation; either
+// version 2.1 of the License, or any later version.
+//
+// This library is distributed in the hope that it will be useful,
+// but WITHOUT ANY WARRANTY; without even the implied warranty of
+// MERCHANTABILITY or FITNESS FOR A PARTICULAR PURPOSE.  See the GNU
+// Lesser General Public License for more details.
+
+// You should have received a copy of the GNU Lesser General Public
+// License along with this library; if not, write to the Free Software
+// Foundation, Inc., 51 Franklin St, Fifth Floor, Boston, MA  02110-1301  USA