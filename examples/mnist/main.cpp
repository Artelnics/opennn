--- conflicted
+++ resolved
@@ -29,31 +29,17 @@
 
         const Index image_height = 4;
         const Index image_width = 4;
-        const Index channels = 3;
+        const Index channels = 1;
         const Index targets = 2;
 
-<<<<<<< HEAD
         //ImageDataSet image_data_set(samples_number, {image_height, image_width, channels}, {targets});
-=======
 
-        ImageDataSet image_data_set(samples_number, {image_height, image_width, channels}, {targets});
-/*
-        image_data_set.set_data_random();
-
-        image_data_set.set(DataSet::SampleUse::Training);
-/*
-        //ImageDataSet image_data_set(0,{0,0,0},{0});
->>>>>>> b823f773
-
-        //image_data_set.set_image_data_random();
+        //image_data_set.set_data_random();
 
         //image_data_set.set(DataSet::SampleUse::Training);
 
-<<<<<<< HEAD
         ImageDataSet image_data_set(0,{0,0,0},{0});
 
-=======
->>>>>>> b823f773
         //image_data_set.set_data_path("data");
         //image_data_set.set_data_path("C:/mnist/train");
         image_data_set.set_data_path("C:/binary_mnist");
@@ -64,6 +50,8 @@
         //image_data_set.set_input_dimensions({24,24,1});
 
         image_data_set.read_bmp();
+
+        //image_data_set.print_data();
 
         // Neural network
         
@@ -98,13 +86,13 @@
         cout << "C:/binary_mnist/1/3.bmp is a : " << prediction << endl;
         prediction = imported_neural_network.calculate_image_output("C:/binary_mnist/0/1.bmp");
         cout << "C:/binary_mnist/0/1.bmp is a : " << prediction << endl;
-        
+        */
         const TestingAnalysis testing_analysis(&neural_network, &image_data_set);
         
         cout << "Calculating confusion...." << endl;
         const Tensor<Index, 2> confusion = testing_analysis.calculate_confusion();
         cout << "\nConfusion matrix:\n" << confusion << endl;
-        */
+        
         cout << "Bye!" << endl;
         
         return 0;
