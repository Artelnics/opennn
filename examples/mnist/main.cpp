--- conflicted
+++ resolved
@@ -36,7 +36,6 @@
 
         //image_data_set.set(DataSet::SampleUse::Training);
 
-<<<<<<< HEAD
 
         //ImageDataSet image_data_set;
 
@@ -51,9 +50,9 @@
         // ImageDataSet image_data_set;
 
         //ImageDataSet image_data_set(0,{0,0,0},{0});
-=======
+
         ImageDataSet image_data_set(0,{0,0,0},{0});
->>>>>>> 84ed8fe4
+
 
 
         //image_data_set.set_data_path("data");
