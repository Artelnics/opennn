//   OpenNN: Open Neural Networks Library
//   www.opennn.net
//
//   M N I S T    A P P L I C A T I O N
//
//   Artificial Intelligence Techniques SL (Artelnics)
//   artelnics@artelnics.com

#include <iostream>
#include <string>
#include <vector>
#include <exception>

#include "../../opennn/opennn.h"

using namespace opennn;

int main()
{
    try
    {   
        cout << "OpenNN. National Institute of Standards and Techonology (MNIST) Example." << endl;

        // Data set
        
        //Random image data set 
        const Index samples_number = 3;
        const Index image_height = 4;
        const Index image_width = 4;
        const Index channels = 3;
        const Index targets = 2;

        ImageDataSet image_data_set(samples_number, {image_height, image_width, channels}, {targets});

        image_data_set.set_image_data_random();

        image_data_set.set(DataSet::SampleUse::Training);

<<<<<<< HEAD

        //ImageDataSet image_data_set;

        //image_data_set.set_data_source_path("data");
        //image_data_set.set_data_source_path("C:/mnist/train");

        //image_data_set.set_data_source_path("/home/artelnics/Documentos/binary_mnist");

        //image_data_set.set_data_source_path("C:/binary_mnist");


        // ImageDataSet image_data_set;

        //ImageDataSet image_data_set(0,{0,0,0},{0});

        ImageDataSet image_data_set(0,{0,0,0},{0});
=======
        //ImageDataSet image_data_set(0,{0,0,0},{0});
>>>>>>> d708ae72



        //image_data_set.set_data_path("data");
        //image_data_set.set_data_path("C:/mnist/train");
        //image_data_set.set_data_path("C:/binary_mnist");
        //image_data_set.set_data_path("C:/Users/Roberto Lopez/Documents/opennn/examples/mnist/data");
        //image_data_set.set_data_path("C:/melanoma_dataset_bmp");
        //image_data_set.set_data_path("C:/melanoma_dataset_bmp_small"); 
        //image_data_set.set_data_path("C:/melanoma_supersmall");
        //image_data_set.set_input_dimensions({24,24,1});

        //image_data_set.read_bmp();

        // Neural network
        
        NeuralNetwork neural_network(NeuralNetwork::ModelType::ImageClassification,
            image_data_set.get_input_dimensions(),
            { 4 },
            image_data_set.get_target_dimensions());

        //neural_network.print();

        // Training strategy

        TrainingStrategy training_strategy(&neural_network, &image_data_set);

        training_strategy.set_loss_method(TrainingStrategy::LossMethod::CROSS_ENTROPY_ERROR);
        training_strategy.set_optimization_method(TrainingStrategy::OptimizationMethod::ADAPTIVE_MOMENT_ESTIMATION);
        training_strategy.get_loss_index()->set_regularization_method(LossIndex::RegularizationMethod::NoRegularization);
        training_strategy.get_adaptive_moment_estimation()->set_batch_samples_number(512);
        training_strategy.get_adaptive_moment_estimation()->set_maximum_epochs_number(10);
        training_strategy.set_display_period(1);

        training_strategy.perform_training();
        
        // Testing analysis
        /*
        neural_network.save("C:/xmltest/outputs.xml");

        NeuralNetwork imported_neural_network;
        imported_neural_network.load("C:/xmltest/outputs.xml");

        Index prediction = imported_neural_network.calculate_image_output("C:/binary_mnist/1/3.bmp");
        cout << "C:/binary_mnist/1/3.bmp is a : " << prediction << endl;
        prediction = imported_neural_network.calculate_image_output("C:/binary_mnist/0/1.bmp");
        cout << "C:/binary_mnist/0/1.bmp is a : " << prediction << endl;
        */

        const TestingAnalysis testing_analysis(&neural_network, &image_data_set);
        
        cout << "Calculating confusion...." << endl;
        const Tensor<Index, 2> confusion = testing_analysis.calculate_confusion();
        cout << "\nConfusion matrix:\n" << confusion << endl;

        cout << "Bye!" << endl;
        
        return 0;
    }
    catch(exception& e)
    {
        cerr << e.what() << endl;

        return 1;
    }
}


// OpenNN: Open Neural Networks Library.
// Copyright (C) 2005-2024 Artificial Intelligence Techniques SL
//
// This library is free software; you can redistribute it and/or
// modify it under the terms of the GNU Lesser General Public
// License as published by the Free Software Foundation; either
// version 2.1 of the License, or any later version.
//
// This library is distributed in the hope that it will be useful,
// but WITHOUT ANY WARRANTY; without even the implied warranty of
// MERCHANTABILITY or FITNESS FOR A PARTICULAR PURPOSE.  See the GNU
// Lesser General Public License for more details.

// You should have received a copy of the GNU Lesser General Public
// License along with this library; if not, write to the Free Software
// Foundation, Inc., 51 Franklin St, Fifth Floor, Boston, MA  02110-1301  USA<|MERGE_RESOLUTION|>--- conflicted
+++ resolved
@@ -36,8 +36,6 @@
 
         image_data_set.set(DataSet::SampleUse::Training);
 
-<<<<<<< HEAD
-
         //ImageDataSet image_data_set;
 
         //image_data_set.set_data_source_path("data");
@@ -52,11 +50,9 @@
 
         //ImageDataSet image_data_set(0,{0,0,0},{0});
 
-        ImageDataSet image_data_set(0,{0,0,0},{0});
-=======
         //ImageDataSet image_data_set(0,{0,0,0},{0});
->>>>>>> d708ae72
 
+        //ImageDataSet image_data_set(0,{0,0,0},{0});
 
 
         //image_data_set.set_data_path("data");
