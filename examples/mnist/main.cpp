--- conflicted
+++ resolved
@@ -32,21 +32,14 @@
 
         // ImageDataSet image_data_set(samples_number, {image_height, image_width, channels}, {targets});
 
-<<<<<<< HEAD
         // image_data_set.set_image_data_random();
 
         // image_data_set.set(DataSet::SampleUse::Training);
 
         ImageDataSet image_data_set;
-=======
-        //ImageDataSet image_data_set(samples_number, {image_height, image_width, channels}, {targets});
-
-        //image_data_set.set_image_data_random();
->>>>>>> 84ed8fe4
 
         //image_data_set.set(DataSet::SampleUse::Training);
 
-<<<<<<< HEAD
         //image_data_set.set_data_source_path("data");
         //image_data_set.set_data_source_path("C:/mnist/train");
         // image_data_set.set_data_source_path("C:/binary_mnist");
@@ -55,17 +48,7 @@
 
         //image_data_set.set_data_source_path("C:/melanoma_dataset_bmp_small");
         //image_data_set.set_data_source_path("C:/melanoma_supersmall");
-=======
-        ImageDataSet image_data_set(0,{0,0,0},{0});
 
-        //image_data_set.set_data_path("data");
-        //image_data_set.set_data_path("C:/mnist/train");
-        image_data_set.set_data_path("C:/binary_mnist");
-        //image_data_set.set_data_path("C:/Users/Roberto Lopez/Documents/opennn/examples/mnist/data");
-        //image_data_set.set_data_path("C:/melanoma_dataset_bmp");
-        //image_data_set.set_data_path("C:/melanoma_dataset_bmp_small"); 
-        //image_data_set.set_data_path("C:/melanoma_supersmall");
->>>>>>> 84ed8fe4
         //image_data_set.set_input_dimensions({24,24,1});
 
         image_data_set.read_bmp();
@@ -74,11 +57,7 @@
         
         NeuralNetwork neural_network(NeuralNetwork::ModelType::ImageClassification,
             image_data_set.get_input_dimensions(),
-<<<<<<< HEAD
-            { 8 },
-=======
             { 32 },
->>>>>>> 84ed8fe4
             image_data_set.get_target_dimensions());
 
         //neural_network.print();
