//   OpenNN: Open Neural Networks Library
//   www.opennn.net
//
//   M N I S T    A P P L I C A T I O N
//
//   Artificial Intelligence Techniques SL (Artelnics)
//   artelnics@artelnics.com

#include <iostream>
#include <string>
#include <vector>
#include <exception>

#include "../../opennn/opennn.h"

using namespace opennn;

int main()
{
    try
    {   
        cout << "OpenNN. National Institute of Standards and Techonology (MNIST) Example." << endl;

        // Data set
        
        //Random image data set 
<<<<<<< HEAD
<<<<<<< HEAD
        const Index samples_number = 10;
=======
        const Index samples_number = 3;
>>>>>>> d708ae72d027590cb19e8252e20216188803a48e
=======
        const Index samples_number = 3;
>>>>>>> d708ae72
        const Index image_height = 4;
        const Index image_width = 4;
        const Index channels = 3;
        const Index targets = 2;

<<<<<<< HEAD
<<<<<<< HEAD
        ImageDataSet image_data_set(samples_number, {image_height, image_width, channels}, {targets});
/*
        image_data_set.set_data_random();

        image_data_set.set(DataSet::SampleUse::Training);
/*
        //ImageDataSet image_data_set(0,{0,0,0},{0});
=======
        //ImageDataSet image_data_set(samples_number, {image_height, image_width, channels}, {targets});
=======
        ImageDataSet image_data_set(samples_number, {image_height, image_width, channels}, {targets});
>>>>>>> d708ae72d027590cb19e8252e20216188803a48e

        image_data_set.set_image_data_random();

        image_data_set.set(DataSet::SampleUse::Training);

<<<<<<< HEAD
        ImageDataSet image_data_set(0,{0,0,0},{0});
>>>>>>> 84ed8fe4fc319da8d5ad24db545c67fe6af6741a
=======
        //ImageDataSet image_data_set(0,{0,0,0},{0});
>>>>>>> d708ae72d027590cb19e8252e20216188803a48e

        //image_data_set.set_data_path("data");
        //image_data_set.set_data_path("C:/mnist/train");
        //image_data_set.set_data_path("C:/binary_mnist");
        //image_data_set.set_data_path("C:/Users/Roberto Lopez/Documents/opennn/examples/mnist/data");
        //image_data_set.set_data_path("C:/melanoma_dataset_bmp");
        //image_data_set.set_data_path("C:/melanoma_dataset_bmp_small"); 
        //image_data_set.set_data_path("C:/melanoma_supersmall");
        //image_data_set.set_input_dimensions({24,24,1});

        //image_data_set.read_bmp();

        // Neural network
        
        NeuralNetwork neural_network(NeuralNetwork::ModelType::ImageClassification,
            image_data_set.get_input_dimensions(),
            { 4 },
            image_data_set.get_target_dimensions());

        //neural_network.print();

        // Training strategy

        TrainingStrategy training_strategy(&neural_network, &image_data_set);

        training_strategy.set_loss_method(TrainingStrategy::LossMethod::CROSS_ENTROPY_ERROR);
        training_strategy.set_optimization_method(TrainingStrategy::OptimizationMethod::ADAPTIVE_MOMENT_ESTIMATION);
        training_strategy.get_loss_index()->set_regularization_method(LossIndex::RegularizationMethod::NoRegularization);
        training_strategy.get_adaptive_moment_estimation()->set_batch_samples_number(512);
        training_strategy.get_adaptive_moment_estimation()->set_maximum_epochs_number(10);
        training_strategy.set_display_period(1);

        training_strategy.perform_training();
        
        // Testing analysis
        /*
        neural_network.save("C:/xmltest/outputs.xml");

        NeuralNetwork imported_neural_network;
        imported_neural_network.load("C:/xmltest/outputs.xml");

        Index prediction = imported_neural_network.calculate_image_output("C:/binary_mnist/1/3.bmp");
        cout << "C:/binary_mnist/1/3.bmp is a : " << prediction << endl;
        prediction = imported_neural_network.calculate_image_output("C:/binary_mnist/0/1.bmp");
        cout << "C:/binary_mnist/0/1.bmp is a : " << prediction << endl;
        
        const TestingAnalysis testing_analysis(&neural_network, &image_data_set);
        
        cout << "Calculating confusion...." << endl;
        const Tensor<Index, 2> confusion = testing_analysis.calculate_confusion();
        cout << "\nConfusion matrix:\n" << confusion << endl;
        */
        cout << "Bye!" << endl;
        
        return 0;
    }
    catch(exception& e)
    {
        cerr << e.what() << endl;

        return 1;
    }
}


// OpenNN: Open Neural Networks Library.
// Copyright (C) 2005-2024 Artificial Intelligence Techniques SL
//
// This library is free software; you can redistribute it and/or
// modify it under the terms of the GNU Lesser General Public
// License as published by the Free Software Foundation; either
// version 2.1 of the License, or any later version.
//
// This library is distributed in the hope that it will be useful,
// but WITHOUT ANY WARRANTY; without even the implied warranty of
// MERCHANTABILITY or FITNESS FOR A PARTICULAR PURPOSE.  See the GNU
// Lesser General Public License for more details.

// You should have received a copy of the GNU Lesser General Public
// License along with this library; if not, write to the Free Software
// Foundation, Inc., 51 Franklin St, Fifth Floor, Boston, MA  02110-1301  USA<|MERGE_RESOLUTION|>--- conflicted
+++ resolved
@@ -23,23 +23,16 @@
 
         // Data set
         
-        //Random image data set 
-<<<<<<< HEAD
-<<<<<<< HEAD
-        const Index samples_number = 10;
-=======
+        //Random image data set
+
         const Index samples_number = 3;
->>>>>>> d708ae72d027590cb19e8252e20216188803a48e
-=======
-        const Index samples_number = 3;
->>>>>>> d708ae72
+
         const Index image_height = 4;
         const Index image_width = 4;
         const Index channels = 3;
         const Index targets = 2;
 
-<<<<<<< HEAD
-<<<<<<< HEAD
+
         ImageDataSet image_data_set(samples_number, {image_height, image_width, channels}, {targets});
 /*
         image_data_set.set_data_random();
@@ -47,22 +40,10 @@
         image_data_set.set(DataSet::SampleUse::Training);
 /*
         //ImageDataSet image_data_set(0,{0,0,0},{0});
-=======
-        //ImageDataSet image_data_set(samples_number, {image_height, image_width, channels}, {targets});
-=======
-        ImageDataSet image_data_set(samples_number, {image_height, image_width, channels}, {targets});
->>>>>>> d708ae72d027590cb19e8252e20216188803a48e
 
         image_data_set.set_image_data_random();
 
         image_data_set.set(DataSet::SampleUse::Training);
-
-<<<<<<< HEAD
-        ImageDataSet image_data_set(0,{0,0,0},{0});
->>>>>>> 84ed8fe4fc319da8d5ad24db545c67fe6af6741a
-=======
-        //ImageDataSet image_data_set(0,{0,0,0},{0});
->>>>>>> d708ae72d027590cb19e8252e20216188803a48e
 
         //image_data_set.set_data_path("data");
         //image_data_set.set_data_path("C:/mnist/train");
