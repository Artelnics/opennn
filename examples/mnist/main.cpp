//   OpenNN: Open Neural Networks Library
//   www.opennn.net
//
//   M N I S T    A P P L I C A T I O N
//
//   Artificial Intelligence Techniques SL (Artelnics)
//   artelnics@artelnics.com

#include <iostream>
#include <string>
#include <vector>
#include <exception>

#include "../../opennn/opennn.h"

using namespace opennn;

int main()
{
    try
    {   
        cout << "OpenNN. National Institute of Standards and Techonology (MNIST) Example." << endl;

        // Data set

        //Random image data set
        const Index samples_number = 6;
        const Index image_height = 4;
        const Index image_width = 4;
        const Index channels = 1;
<<<<<<< HEAD
        const Index targets = 3;

        // ImageDataSet image_data_set(samples_number, {image_height, image_width, channels}, {targets});

        // image_data_set.set_image_data_random();

        // image_data_set.set(DataSet::SampleUse::Training);




=======
        const Index targets = 2;

        ImageDataSet image_data_set(samples_number, {image_height, image_width, channels}, {targets});

        image_data_set.set_image_data_random();
>>>>>>> 2441909d

        image_data_set.set(DataSet::SampleUse::Training);

<<<<<<< HEAD
        //image_data_set.set_data_source_path("data");
        //image_data_set.set_data_source_path("C:/mnist/train");
        // image_data_set.set_data_source_path("C:/binary_mnist");
        // image_data_set.set_data_source_path("C:/melanoma_dataset_bmp");
        image_data_set.set_data_path("/Users/artelnics/Documents/opennn/examples/mnist/data");

        //image_data_set.set_data_source_path("C:/melanoma_dataset_bmp_small");
        //image_data_set.set_data_source_path("C:/melanoma_supersmall");
        //image_data_set.set_input_dimensions({24,24,1});
=======
        //ImageDataSet image_data_set(0,{0,0,0},{0});
>>>>>>> 2441909d

        //image_data_set.set_data_path("data");
        //image_data_set.set_data_path("C:/mnist/train");
        //image_data_set.set_data_path("C:/binary_mnist");
        //image_data_set.set_data_path("C:/Users/Roberto Lopez/Documents/opennn/examples/mnist/data");
        //image_data_set.set_data_path("C:/melanoma_dataset_bmp");
        //image_data_set.set_data_path("C:/melanoma_dataset_bmp_small"); 
        //image_data_set.set_data_path("C:/melanoma_supersmall");
        //image_data_set.set_input_dimensions({24,24,1});

<<<<<<< HEAD
=======
        //image_data_set.read_bmp();

>>>>>>> 2441909d
        // Neural network
        
        NeuralNetwork neural_network(NeuralNetwork::ModelType::ImageClassification,
            image_data_set.get_input_dimensions(),
            { 1 },
            image_data_set.get_target_dimensions());

        //neural_network.print();

        // Training strategy

        TrainingStrategy training_strategy(&neural_network, &image_data_set);

        training_strategy.set_loss_method(TrainingStrategy::LossMethod::CROSS_ENTROPY_ERROR);
        training_strategy.set_optimization_method(TrainingStrategy::OptimizationMethod::ADAPTIVE_MOMENT_ESTIMATION);
        training_strategy.get_loss_index()->set_regularization_method(LossIndex::RegularizationMethod::NoRegularization);
        training_strategy.get_adaptive_moment_estimation()->set_batch_samples_number(10000);
        training_strategy.get_adaptive_moment_estimation()->set_maximum_epochs_number(1);
        training_strategy.set_display_period(1);

        training_strategy.perform_training();
<<<<<<< HEAD

        cout<<image_data_set.get_input_dimensions()[0]<<", "<<image_data_set.get_input_dimensions()[1]<<", "<<image_data_set.get_input_dimensions()[2]<<", "<<image_data_set.get_input_dimensions()[3]<<endl;

=======
        
>>>>>>> 2441909d
        // Testing analysis
        /*
        neural_network.save("C:/xmltest/outputs.xml");

        NeuralNetwork imported_neural_network;
        imported_neural_network.load("C:/xmltest/outputs.xml");

        Index prediction = imported_neural_network.calculate_image_output("C:/binary_mnist/1/3.bmp");
        cout << "C:/binary_mnist/1/3.bmp is a : " << prediction << endl;
        prediction = imported_neural_network.calculate_image_output("C:/binary_mnist/0/1.bmp");
        cout << "C:/binary_mnist/0/1.bmp is a : " << prediction << endl;
        */

        const TestingAnalysis testing_analysis(&neural_network, &image_data_set);
        
        cout << "Calculating confusion...." << endl;
        const Tensor<Index, 2> confusion = testing_analysis.calculate_confusion();
        cout << "\nConfusion matrix:\n" << confusion << endl;

<<<<<<< HEAD

        
=======
>>>>>>> 2441909d
        cout << "Bye!" << endl;
        
        return 0;
    }
    catch(exception& e)
    {
        cerr << e.what() << endl;

        return 1;
    }
}


// OpenNN: Open Neural Networks Library.
// Copyright (C) 2005-2024 Artificial Intelligence Techniques SL
//
// This library is free software; you can redistribute it and/or
// modify it under the terms of the GNU Lesser General Public
// License as published by the Free Software Foundation; either
// version 2.1 of the License, or any later version.
//
// This library is distributed in the hope that it will be useful,
// but WITHOUT ANY WARRANTY; without even the implied warranty of
// MERCHANTABILITY or FITNESS FOR A PARTICULAR PURPOSE.  See the GNU
// Lesser General Public License for more details.

// You should have received a copy of the GNU Lesser General Public
// License along with this library; if not, write to the Free Software
// Foundation, Inc., 51 Franklin St, Fifth Floor, Boston, MA  02110-1301  USA<|MERGE_RESOLUTION|>--- conflicted
+++ resolved
@@ -28,7 +28,6 @@
         const Index image_height = 4;
         const Index image_width = 4;
         const Index channels = 1;
-<<<<<<< HEAD
         const Index targets = 3;
 
         // ImageDataSet image_data_set(samples_number, {image_height, image_width, channels}, {targets});
@@ -37,20 +36,10 @@
 
         // image_data_set.set(DataSet::SampleUse::Training);
 
-
-
-
-=======
-        const Index targets = 2;
-
-        ImageDataSet image_data_set(samples_number, {image_height, image_width, channels}, {targets});
-
-        image_data_set.set_image_data_random();
->>>>>>> 2441909d
+        ImageDataSet image_data_set;
 
         image_data_set.set(DataSet::SampleUse::Training);
 
-<<<<<<< HEAD
         //image_data_set.set_data_source_path("data");
         //image_data_set.set_data_source_path("C:/mnist/train");
         // image_data_set.set_data_source_path("C:/binary_mnist");
@@ -60,29 +49,14 @@
         //image_data_set.set_data_source_path("C:/melanoma_dataset_bmp_small");
         //image_data_set.set_data_source_path("C:/melanoma_supersmall");
         //image_data_set.set_input_dimensions({24,24,1});
-=======
-        //ImageDataSet image_data_set(0,{0,0,0},{0});
->>>>>>> 2441909d
 
-        //image_data_set.set_data_path("data");
-        //image_data_set.set_data_path("C:/mnist/train");
-        //image_data_set.set_data_path("C:/binary_mnist");
-        //image_data_set.set_data_path("C:/Users/Roberto Lopez/Documents/opennn/examples/mnist/data");
-        //image_data_set.set_data_path("C:/melanoma_dataset_bmp");
-        //image_data_set.set_data_path("C:/melanoma_dataset_bmp_small"); 
-        //image_data_set.set_data_path("C:/melanoma_supersmall");
-        //image_data_set.set_input_dimensions({24,24,1});
+        image_data_set.read_bmp();
 
-<<<<<<< HEAD
-=======
-        //image_data_set.read_bmp();
-
->>>>>>> 2441909d
         // Neural network
         
         NeuralNetwork neural_network(NeuralNetwork::ModelType::ImageClassification,
             image_data_set.get_input_dimensions(),
-            { 1 },
+            { 8 },
             image_data_set.get_target_dimensions());
 
         //neural_network.print();
@@ -94,18 +68,12 @@
         training_strategy.set_loss_method(TrainingStrategy::LossMethod::CROSS_ENTROPY_ERROR);
         training_strategy.set_optimization_method(TrainingStrategy::OptimizationMethod::ADAPTIVE_MOMENT_ESTIMATION);
         training_strategy.get_loss_index()->set_regularization_method(LossIndex::RegularizationMethod::NoRegularization);
-        training_strategy.get_adaptive_moment_estimation()->set_batch_samples_number(10000);
-        training_strategy.get_adaptive_moment_estimation()->set_maximum_epochs_number(1);
+        training_strategy.get_adaptive_moment_estimation()->set_batch_samples_number(512);
+        training_strategy.get_adaptive_moment_estimation()->set_maximum_epochs_number(10);
         training_strategy.set_display_period(1);
 
         training_strategy.perform_training();
-<<<<<<< HEAD
 
-        cout<<image_data_set.get_input_dimensions()[0]<<", "<<image_data_set.get_input_dimensions()[1]<<", "<<image_data_set.get_input_dimensions()[2]<<", "<<image_data_set.get_input_dimensions()[3]<<endl;
-
-=======
-        
->>>>>>> 2441909d
         // Testing analysis
         /*
         neural_network.save("C:/xmltest/outputs.xml");
@@ -125,11 +93,6 @@
         const Tensor<Index, 2> confusion = testing_analysis.calculate_confusion();
         cout << "\nConfusion matrix:\n" << confusion << endl;
 
-<<<<<<< HEAD
-
-        
-=======
->>>>>>> 2441909d
         cout << "Bye!" << endl;
         
         return 0;
