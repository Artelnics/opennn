//   OpenNN: Open Neural Networks Library
//   www.opennn.net
//
//   M N I S T    A P P L I C A T I O N
//
//   Artificial Intelligence Techniques SL (Artelnics)
//   artelnics@artelnics.com

#include <iostream>
#include <string>
#include <vector>
#include <exception>

#include "../../opennn/opennn.h"

using namespace opennn;

int main()
{
    try
    {   
        cout << "OpenNN. National Institute of Standards and Techonology (MNIST) Example." << endl;

        // Data set
        
        //Random image data set

        const Index samples_number = 3;

        const Index image_height = 4;
        const Index image_width = 4;
        const Index channels = 3;
        const Index targets = 2;


        ImageDataSet image_data_set(samples_number, {image_height, image_width, channels}, {targets});
/*
        image_data_set.set_data_random();

        image_data_set.set(DataSet::SampleUse::Training);
/*
        //ImageDataSet image_data_set(0,{0,0,0},{0});

        image_data_set.set_image_data_random();

        image_data_set.set(DataSet::SampleUse::Training);

<<<<<<< HEAD
        //ImageDataSet image_data_set;

        //image_data_set.set_data_source_path("data");
        //image_data_set.set_data_source_path("C:/mnist/train");

        //image_data_set.set_data_source_path("/home/artelnics/Documentos/binary_mnist");

        //image_data_set.set_data_source_path("C:/binary_mnist");


        // ImageDataSet image_data_set;

        //ImageDataSet image_data_set(0,{0,0,0},{0});

        //ImageDataSet image_data_set(0,{0,0,0},{0});

        //ImageDataSet image_data_set(0,{0,0,0},{0});


=======
>>>>>>> b823f773
        //image_data_set.set_data_path("data");
        //image_data_set.set_data_path("C:/mnist/train");
        //image_data_set.set_data_path("C:/binary_mnist");
        //image_data_set.set_data_path("C:/Users/Roberto Lopez/Documents/opennn/examples/mnist/data");
        //image_data_set.set_data_path("C:/melanoma_dataset_bmp");
        //image_data_set.set_data_path("C:/melanoma_dataset_bmp_small"); 
        //image_data_set.set_data_path("C:/melanoma_supersmall");
        //image_data_set.set_input_dimensions({24,24,1});

        //image_data_set.read_bmp();

        // Neural network
        
        NeuralNetwork neural_network(NeuralNetwork::ModelType::ImageClassification,
            image_data_set.get_input_dimensions(),
            { 4 },
            image_data_set.get_target_dimensions());

        //neural_network.print();

        // Training strategy

        TrainingStrategy training_strategy(&neural_network, &image_data_set);

        training_strategy.set_loss_method(TrainingStrategy::LossMethod::CROSS_ENTROPY_ERROR);
        training_strategy.set_optimization_method(TrainingStrategy::OptimizationMethod::ADAPTIVE_MOMENT_ESTIMATION);
        training_strategy.get_loss_index()->set_regularization_method(LossIndex::RegularizationMethod::NoRegularization);
        training_strategy.get_adaptive_moment_estimation()->set_batch_samples_number(512);
        training_strategy.get_adaptive_moment_estimation()->set_maximum_epochs_number(10);
        training_strategy.set_display_period(1);

        training_strategy.perform_training();
        
        // Testing analysis
        /*
        neural_network.save("C:/xmltest/outputs.xml");

        NeuralNetwork imported_neural_network;
        imported_neural_network.load("C:/xmltest/outputs.xml");

        Index prediction = imported_neural_network.calculate_image_output("C:/binary_mnist/1/3.bmp");
        cout << "C:/binary_mnist/1/3.bmp is a : " << prediction << endl;
        prediction = imported_neural_network.calculate_image_output("C:/binary_mnist/0/1.bmp");
        cout << "C:/binary_mnist/0/1.bmp is a : " << prediction << endl;
        
        const TestingAnalysis testing_analysis(&neural_network, &image_data_set);
        
        cout << "Calculating confusion...." << endl;
        const Tensor<Index, 2> confusion = testing_analysis.calculate_confusion();
        cout << "\nConfusion matrix:\n" << confusion << endl;
        */
        cout << "Bye!" << endl;
        
        return 0;
    }
    catch(exception& e)
    {
        cerr << e.what() << endl;

        return 1;
    }
}


// OpenNN: Open Neural Networks Library.
// Copyright (C) 2005-2024 Artificial Intelligence Techniques SL
//
// This library is free software; you can redistribute it and/or
// modify it under the terms of the GNU Lesser General Public
// License as published by the Free Software Foundation; either
// version 2.1 of the License, or any later version.
//
// This library is distributed in the hope that it will be useful,
// but WITHOUT ANY WARRANTY; without even the implied warranty of
// MERCHANTABILITY or FITNESS FOR A PARTICULAR PURPOSE.  See the GNU
// Lesser General Public License for more details.

// You should have received a copy of the GNU Lesser General Public
// License along with this library; if not, write to the Free Software
// Foundation, Inc., 51 Franklin St, Fifth Floor, Boston, MA  02110-1301  USA<|MERGE_RESOLUTION|>--- conflicted
+++ resolved
@@ -45,7 +45,6 @@
 
         image_data_set.set(DataSet::SampleUse::Training);
 
-<<<<<<< HEAD
         //ImageDataSet image_data_set;
 
         //image_data_set.set_data_source_path("data");
@@ -65,8 +64,6 @@
         //ImageDataSet image_data_set(0,{0,0,0},{0});
 
 
-=======
->>>>>>> b823f773
         //image_data_set.set_data_path("data");
         //image_data_set.set_data_path("C:/mnist/train");
         //image_data_set.set_data_path("C:/binary_mnist");
