--- conflicted
+++ resolved
@@ -36,12 +36,9 @@
         */
         ImageDataSet image_data_set;
 
-<<<<<<< HEAD
         image_data_set.set_data_path("../mnist/data");
-=======
+
         image_data_set.set_data_path("data");
-        // image_data_set.set_data_path("/Users/artelnics/Documents/opennn/examples/mnist/data");
->>>>>>> 307e1341
 
         image_data_set.read_bmp();
 
