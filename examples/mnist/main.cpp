//   OpenNN: Open Neural Networks Library
//   www.opennn.net
//
//   M N I S T    A P P L I C A T I O N
//
//   Artificial Intelligence Techniques SL (Artelnics)
//   artelnics@artelnics.com

#include <iostream>
#include <string>
#include <vector>
#include <exception>

#include "../../opennn/opennn.h"

using namespace opennn;

int main()
{
    try
    {   
        cout << "OpenNN. National Institute of Standards and Techonology (MNIST) Example." << endl;

        // Data set
        
        //Random image data set 
        const Index samples_number = 6;
        const Index image_height = 4;
        const Index image_width = 4;
        const Index channels = 1;
        const Index targets = 2;

        //ImageDataSet image_data_set(samples_number, {image_height, image_width, channels}, {targets});

        //image_data_set.set_image_data_random();

        //image_data_set.set(DataSet::SampleUse::Training);

<<<<<<< HEAD

        //ImageDataSet image_data_set;

        //image_data_set.set_data_source_path("data");
        //image_data_set.set_data_source_path("C:/mnist/train");

        //image_data_set.set_data_source_path("/home/artelnics/Documentos/binary_mnist");

        //image_data_set.set_data_source_path("C:/binary_mnist");

=======
        ImageDataSet image_data_set;

        //image_data_set.set_data_source_path("data");
        //image_data_set.set_data_source_path("C:/mnist/train");
        image_data_set.set_data_source_path("C:/binary_mnist");
>>>>>>> dcc36fd8
        //image_data_set.set_data_source_path("C:/melanoma_dataset_bmp");
        //image_data_set.set_data_source_path("C:/melanoma_dataset_bmp_small"); 
        //image_data_set.set_data_source_path("C:/melanoma_supersmall");
        //image_data_set.set_input_dimensions({24,24,1});

        image_data_set.read_bmp();

        // Neural network

        NeuralNetwork neural_network(NeuralNetwork::ModelType::ImageClassification,
            image_data_set.get_input_dimensions(),
            { 8 },
            image_data_set.get_target_dimensions());

        neural_network.print();

        // Training strategy

        TrainingStrategy training_strategy(&neural_network, &image_data_set);

        training_strategy.set_loss_method(TrainingStrategy::LossMethod::CROSS_ENTROPY_ERROR);
        training_strategy.set_optimization_method(TrainingStrategy::OptimizationMethod::ADAPTIVE_MOMENT_ESTIMATION);
        training_strategy.get_loss_index()->set_regularization_method(LossIndex::RegularizationMethod::NoRegularization);
        training_strategy.get_adaptive_moment_estimation()->set_batch_samples_number(512);
        training_strategy.get_adaptive_moment_estimation()->set_maximum_epochs_number(10);
        training_strategy.set_display_period(1);

        training_strategy.perform_training();

        // Testing analysis
        /*
        neural_network.save("C:/xmltest/outputs.xml");

        NeuralNetwork imported_neural_network;
        imported_neural_network.load("C:/xmltest/outputs.xml");

        Index prediction = imported_neural_network.calculate_image_output("C:/binary_mnist/1/3.bmp");
        cout << "C:/binary_mnist/1/3.bmp is a : " << prediction << endl;
        prediction = imported_neural_network.calculate_image_output("C:/binary_mnist/0/1.bmp");
        cout << "C:/binary_mnist/0/1.bmp is a : " << prediction << endl;
        */
        const TestingAnalysis testing_analysis(&neural_network, &image_data_set);
        
        cout << "Calculating confusion...." << endl;
        const Tensor<Index, 2> confusion = testing_analysis.calculate_confusion();
        cout << "\nConfusion matrix:\n" << confusion << endl;
        
        cout << "Bye!" << endl;
        
        return 0;
    }
    catch(exception& e)
    {
        cerr << e.what() << endl;

        return 1;
    }
}


// OpenNN: Open Neural Networks Library.
// Copyright (C) 2005-2024 Artificial Intelligence Techniques SL
//
// This library is free software; you can redistribute it and/or
// modify it under the terms of the GNU Lesser General Public
// License as published by the Free Software Foundation; either
// version 2.1 of the License, or any later version.
//
// This library is distributed in the hope that it will be useful,
// but WITHOUT ANY WARRANTY; without even the implied warranty of
// MERCHANTABILITY or FITNESS FOR A PARTICULAR PURPOSE.  See the GNU
// Lesser General Public License for more details.

// You should have received a copy of the GNU Lesser General Public
// License along with this library; if not, write to the Free Software
// Foundation, Inc., 51 Franklin St, Fifth Floor, Boston, MA  02110-1301  USA<|MERGE_RESOLUTION|>--- conflicted
+++ resolved
@@ -36,8 +36,6 @@
 
         //image_data_set.set(DataSet::SampleUse::Training);
 
-<<<<<<< HEAD
-
         //ImageDataSet image_data_set;
 
         //image_data_set.set_data_source_path("data");
@@ -47,13 +45,12 @@
 
         //image_data_set.set_data_source_path("C:/binary_mnist");
 
-=======
+
         ImageDataSet image_data_set;
 
         //image_data_set.set_data_source_path("data");
         //image_data_set.set_data_source_path("C:/mnist/train");
         image_data_set.set_data_source_path("C:/binary_mnist");
->>>>>>> dcc36fd8
         //image_data_set.set_data_source_path("C:/melanoma_dataset_bmp");
         //image_data_set.set_data_source_path("C:/melanoma_dataset_bmp_small"); 
         //image_data_set.set_data_source_path("C:/melanoma_supersmall");
