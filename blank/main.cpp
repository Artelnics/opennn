//   OpenNN: Open Neural Networks Library
//   www.opennn.net
//
//   B L A N K   A P P L I C A T I O N
//
//   Artificial Intelligence Techniques SL
//   artelnics@artelnics.com

// System includes

#include <stdio.h>
#include <cstring>
#include <iostream>
#include <fstream>
#include <sstream>
#include <string>
#include <time.h>
#include <chrono>
#include <algorithm>
#include <execution>

// OpenNN includes

#include "../opennn/opennn.h"
#include <iostream>

// OneDNN

using namespace std;
using namespace opennn;
using namespace std::chrono;
using namespace Eigen;

int main()
{
   try
   {
        cout << "Blank\n";


<<<<<<< HEAD
        language_data_set.set_context_vocabulary_path("data/language/EN_mac_vocabulary.txt");
        language_data_set.set_completion_vocabulary_path("data/language/ES_mac_vocabulary.txt");

        language_data_set.read_txt_language_model();

        const Tensor<string, 1>& completion_vocabulary = language_data_set.get_completion_vocabulary();
        const Tensor<string, 1>& context_vocabulary = language_data_set.get_context_vocabulary();

        Index input_length = language_data_set.get_completion_length();
        Index context_length = language_data_set.get_context_length();
        Index inputs_dimension = language_data_set.get_completion_vocabulary_size();
        Index context_dimension = language_data_set.get_context_vocabulary_size();

        // Testing Analysis
        {
            Transformer transformer2;

            transformer2.load_transformer("data/language/ENtoES_model.xml");

            transformer2.set_input_vocabulary(completion_vocabulary);
            transformer2.set_context_vocabulary(context_vocabulary);

            const TestingAnalysis testing_analysis2(&transformer2, &language_data_set);

            pair<type, type> transformer_error_accuracy2 = testing_analysis2.test_transformer();

            cout << "TESTING ANALYSIS:" << endl;
            cout << "Testing error: " << transformer_error_accuracy2.first << endl;
            cout << "Testing accuracy: " << transformer_error_accuracy2.second << endl;
        }
        
        //const bool imported_vocabulary = true;
        /*
        cout << endl << "DEPLOYMENT:" << endl;
        string input;
        string output;
        
        input = "He is playing soccer.";
        output = transformer2.calculate_outputs(input);
        
        cout << "Input: " << input << endl;
        cout << "Output: " << output << endl;
        cout << endl;
        
        input = "She is studying for her history test.";
        output = transformer2.calculate_outputs(input);

        cout << "Input: " << input << endl;
        cout << "Output: " << output << endl;
        cout << endl;

        input = "The dog is barking.";
        output = transformer2.calculate_outputs(input);

        cout << "Input: " << input << endl;
        cout << "Output: " << output << endl;
        cout << endl;

        input = "The cat likes to sleep.";
        output = transformer2.calculate_outputs(input);

        cout << "Input: " << input << endl;
        cout << "Output: " << output << endl;
        cout << endl;

        input = "Tom took his friends out on a party Saturday night.";
        output = transformer2.calculate_outputs(input);

        cout << "Input: " << input << endl;
        cout << "Output: " << output << endl;
        cout << endl;
        /*
        while (true)
        {
            cout << "Input: ";
            getline(cin, input);

            if (input == "-Q")
                break;

            output = transformer2.calculate_outputs(input);

            cout << "Output: " << output << endl;
            cout << endl;
        }
        /**/        

        /*
        const Index samples_number = 200;
        const Index inputs_number = 1000;
        const Index inputs_dimension = 1000;
        const Index depth = 1000;

        Tensor<Index, 1> inputs_dimensions(2);
        inputs_dimensions.setValues({ inputs_number, depth });

        DataSet dataset(samples_number, inputs_number * depth, inputs_number);

        dataset.set_input_variables_dimensions(inputs_dimensions);

        Tensor<type, 2> data(samples_number, inputs_number * depth + inputs_number);
        data.setRandom();

        for (Index i = 0; i < samples_number; i++)
        {
            for (Index j = inputs_number * depth; j < inputs_number * depth + inputs_number; j++)
            {
                data(i, j) = type(Index(data(i, j) * 1000) % inputs_dimension);
            }
        }

        Tensor<Index, 1> input_variables(inputs_number * depth);
        for (Index i = 0; i < input_variables.size(); i++)    input_variables(i) = i;

        Tensor<Index, 1> target_variables(inputs_number);
        for (Index i = 0; i < target_variables.size(); i++)    target_variables(i) = inputs_number * depth + i;

        dataset.set_data(data);
        dataset.set_input_target_raw_variables(input_variables, target_variables);
        dataset.set_training();

        NeuralNetwork neural_network;

        ProbabilisticLayer3D* probabilistic_layer = new ProbabilisticLayer3D(inputs_number, depth, inputs_dimension);

        neural_network.add_layer(probabilistic_layer);

        CrossEntropyError3D cross_entropy_error_3d(&neural_network, &dataset);
        cross_entropy_error_3d.set_regularization_method(LossIndex::RegularizationMethod::NoRegularization);

        AdaptiveMomentEstimation optimization_algorithm;
        optimization_algorithm.set_loss_index(&cross_entropy_error_3d);

        optimization_algorithm.set_display(true);
        optimization_algorithm.set_display_period(1);

        type loss_goal = type(0.99);
        //type training_accuracy_goal = type(0.80);

        optimization_algorithm.set_loss_goal(loss_goal);
        //optimization_algorithm.set_accuracy_goal(training_accuracy_goal);
        optimization_algorithm.set_maximum_epochs_number(0);
        optimization_algorithm.set_maximum_time(3 * 86400);
        optimization_algorithm.set_batch_samples_number(200);

        TrainingResults training_results = optimization_algorithm.perform_training();
        */
=======
>>>>>>> c7d9c4d1

        cout << "Bye!" << endl;

        return 0;
   }
   catch (const exception& e)
   {
       cerr << e.what() << endl;

       return 1;
   }
}

/*
#include "../opennn/opennn.h"

#include <iostream>
#include <fstream>
#include <vector>

using namespace Eigen;
using namespace std;

// Simple BMP file header structure
#pragma pack(push, 1)
struct BMPHeader {
    uint16_t signature; // BM
    uint32_t fileSize;
    uint32_t reserved;
    uint32_t dataOffset;
    uint32_t headerSize;
    int32_t width;
    int32_t height;
    uint16_t planes;
    uint16_t bitsPerPixel;
    uint32_t compression;
    uint32_t dataSize;
    int32_t horizontalResolution;
    int32_t verticalResolution;
    uint32_t colors;
    uint32_t importantColors;
};
#pragma pack(pop)

// Function to read BMP image and store it in an Eigen Tensor
Tensor<unsigned char, 3> readBMPImage(const char* filename) {
    ifstream file(filename, ios::in | ios::binary);
    if (!file.is_open()) {
        cerr << "Error opening file" << endl;
        exit(EXIT_FAILURE);
    }

    BMPHeader header;

    file.read(reinterpret_cast<char*>(&header), sizeof(BMPHeader));

    if (header.signature != 0x4D42) {
        cerr << "Not a BMP file" << endl;
        exit(EXIT_FAILURE);
    }

    if (header.bitsPerPixel != 24) {
        cerr << "Only 24-bit BMP images are supported" << endl;
        exit(EXIT_FAILURE);
    }

    Tensor<unsigned char, 3> tensor(3, header.height, header.width);

    const int padding = (4 - (header.width * 3 % 4)) % 4; // BMP padding

    unsigned char pixel;

    for (int y = header.height - 1; y >= 0; --y) {
        for (int x = 0; x < header.width; ++x) {
            for (int c = 0; c < 3; ++c) {
                file.read(reinterpret_cast<char*>(&pixel), sizeof(unsigned char));
                tensor(c, header.height - 1 - y, x) = pixel;
            }
        }
        file.seekg(padding, ios::cur);
    }

    file.close();

    cout << tensor << endl;
    return tensor;
}

int main() {
    const char* filename = "C:/8.bmp";
    Tensor<unsigned char, 3> imageTensor = readBMPImage(filename);

    // Now you can use the 'imageTensor' for further processing or analysis

    cout << "Image dimensions: " << imageTensor.dimension(0) << "x" << imageTensor.dimension(1) << "x" << imageTensor.dimension(2) << endl;

    return 0;
}
*/
// OpenNN: Open Neural Networks Library.
// Copyright (C) Artificial Intelligence Techniques SL.
//
// This library is free software; you can redistribute it and/or
// modify it under the terms of the GNU Lesser General Public
// License as published by the Free Software Foundation; either
// version 2.1 of the License, or any later version.
//
// This library is distributed in the hope that it will be useful,
// but WITHOUT ANY WARRANTY; without even the implied warranty of
// MERCHANTABILITY or FITNESS FOR A PARTICULAR PURPOSE.  See the GNU
// Lesser General Public License for more details.
// You should have received a copy of the GNU Lesser General Public
// License along with this library; if not, write to the Free Software
// Foundation, Inc., 51 Franklin St, Fifth Floor, Boston, MA  02110-1301  USA<|MERGE_RESOLUTION|>--- conflicted
+++ resolved
@@ -38,156 +38,6 @@
         cout << "Blank\n";
 
 
-<<<<<<< HEAD
-        language_data_set.set_context_vocabulary_path("data/language/EN_mac_vocabulary.txt");
-        language_data_set.set_completion_vocabulary_path("data/language/ES_mac_vocabulary.txt");
-
-        language_data_set.read_txt_language_model();
-
-        const Tensor<string, 1>& completion_vocabulary = language_data_set.get_completion_vocabulary();
-        const Tensor<string, 1>& context_vocabulary = language_data_set.get_context_vocabulary();
-
-        Index input_length = language_data_set.get_completion_length();
-        Index context_length = language_data_set.get_context_length();
-        Index inputs_dimension = language_data_set.get_completion_vocabulary_size();
-        Index context_dimension = language_data_set.get_context_vocabulary_size();
-
-        // Testing Analysis
-        {
-            Transformer transformer2;
-
-            transformer2.load_transformer("data/language/ENtoES_model.xml");
-
-            transformer2.set_input_vocabulary(completion_vocabulary);
-            transformer2.set_context_vocabulary(context_vocabulary);
-
-            const TestingAnalysis testing_analysis2(&transformer2, &language_data_set);
-
-            pair<type, type> transformer_error_accuracy2 = testing_analysis2.test_transformer();
-
-            cout << "TESTING ANALYSIS:" << endl;
-            cout << "Testing error: " << transformer_error_accuracy2.first << endl;
-            cout << "Testing accuracy: " << transformer_error_accuracy2.second << endl;
-        }
-        
-        //const bool imported_vocabulary = true;
-        /*
-        cout << endl << "DEPLOYMENT:" << endl;
-        string input;
-        string output;
-        
-        input = "He is playing soccer.";
-        output = transformer2.calculate_outputs(input);
-        
-        cout << "Input: " << input << endl;
-        cout << "Output: " << output << endl;
-        cout << endl;
-        
-        input = "She is studying for her history test.";
-        output = transformer2.calculate_outputs(input);
-
-        cout << "Input: " << input << endl;
-        cout << "Output: " << output << endl;
-        cout << endl;
-
-        input = "The dog is barking.";
-        output = transformer2.calculate_outputs(input);
-
-        cout << "Input: " << input << endl;
-        cout << "Output: " << output << endl;
-        cout << endl;
-
-        input = "The cat likes to sleep.";
-        output = transformer2.calculate_outputs(input);
-
-        cout << "Input: " << input << endl;
-        cout << "Output: " << output << endl;
-        cout << endl;
-
-        input = "Tom took his friends out on a party Saturday night.";
-        output = transformer2.calculate_outputs(input);
-
-        cout << "Input: " << input << endl;
-        cout << "Output: " << output << endl;
-        cout << endl;
-        /*
-        while (true)
-        {
-            cout << "Input: ";
-            getline(cin, input);
-
-            if (input == "-Q")
-                break;
-
-            output = transformer2.calculate_outputs(input);
-
-            cout << "Output: " << output << endl;
-            cout << endl;
-        }
-        /**/        
-
-        /*
-        const Index samples_number = 200;
-        const Index inputs_number = 1000;
-        const Index inputs_dimension = 1000;
-        const Index depth = 1000;
-
-        Tensor<Index, 1> inputs_dimensions(2);
-        inputs_dimensions.setValues({ inputs_number, depth });
-
-        DataSet dataset(samples_number, inputs_number * depth, inputs_number);
-
-        dataset.set_input_variables_dimensions(inputs_dimensions);
-
-        Tensor<type, 2> data(samples_number, inputs_number * depth + inputs_number);
-        data.setRandom();
-
-        for (Index i = 0; i < samples_number; i++)
-        {
-            for (Index j = inputs_number * depth; j < inputs_number * depth + inputs_number; j++)
-            {
-                data(i, j) = type(Index(data(i, j) * 1000) % inputs_dimension);
-            }
-        }
-
-        Tensor<Index, 1> input_variables(inputs_number * depth);
-        for (Index i = 0; i < input_variables.size(); i++)    input_variables(i) = i;
-
-        Tensor<Index, 1> target_variables(inputs_number);
-        for (Index i = 0; i < target_variables.size(); i++)    target_variables(i) = inputs_number * depth + i;
-
-        dataset.set_data(data);
-        dataset.set_input_target_raw_variables(input_variables, target_variables);
-        dataset.set_training();
-
-        NeuralNetwork neural_network;
-
-        ProbabilisticLayer3D* probabilistic_layer = new ProbabilisticLayer3D(inputs_number, depth, inputs_dimension);
-
-        neural_network.add_layer(probabilistic_layer);
-
-        CrossEntropyError3D cross_entropy_error_3d(&neural_network, &dataset);
-        cross_entropy_error_3d.set_regularization_method(LossIndex::RegularizationMethod::NoRegularization);
-
-        AdaptiveMomentEstimation optimization_algorithm;
-        optimization_algorithm.set_loss_index(&cross_entropy_error_3d);
-
-        optimization_algorithm.set_display(true);
-        optimization_algorithm.set_display_period(1);
-
-        type loss_goal = type(0.99);
-        //type training_accuracy_goal = type(0.80);
-
-        optimization_algorithm.set_loss_goal(loss_goal);
-        //optimization_algorithm.set_accuracy_goal(training_accuracy_goal);
-        optimization_algorithm.set_maximum_epochs_number(0);
-        optimization_algorithm.set_maximum_time(3 * 86400);
-        optimization_algorithm.set_batch_samples_number(200);
-
-        TrainingResults training_results = optimization_algorithm.perform_training();
-        */
-=======
->>>>>>> c7d9c4d1
 
         cout << "Bye!" << endl;
 
