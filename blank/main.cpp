//   OpenNN: Open Neural Networks Library
//   www.opennn.net
//
//   B L A N K   A P P L I C A T I O N
//
//   Artificial Intelligence Techniques SL
//   artelnics@artelnics.com

// System includes

#include <stdio.h>
#include <cstring>
#include <iostream>
#include <fstream>
#include <sstream>
#include <string>
#include <time.h>
#include <chrono>
#include <algorithm>
#include <execution>

// OpenNN includes

#include "../opennn/opennn.h"
#include <iostream>

// OneDNN

using namespace std;
using namespace opennn;
using namespace std::chrono;
using namespace Eigen;

int main()
{
   try
   {
        cout << "Blank\n";
        
        _MM_SET_FLUSH_ZERO_MODE(_MM_FLUSH_ZERO_ON);
        _MM_SET_DENORMALS_ZERO_MODE(_MM_DENORMALS_ZERO_ON);
        
        LanguageDataSet language_data_set;

        //language_data_set.set_data_source_path("data/example2.txt");
        //language_data_set.set_data_source_path("data/PTtoEN_dataset.txt");
        //language_data_set.set_data_source_path("data/PTtoEN_1000samples.txt");
        language_data_set.set_data_source_path("data/ENtoES.txt");
        //language_data_set.set_data_source_path("data/three_letter_combinations_with_spaces.txt");
        //language_data_set.set_data_source_path("data/modified_three_letter_combinations_with_spaces_one_third.txt");

        language_data_set.set_text_separator(DataSet::Separator::Tab);

        language_data_set.set_context_vocabulary_path("data/en_simple_vocab.txt");
        language_data_set.set_completion_vocabulary_path("data/es_simple_vocab.txt");
        const bool imported_vocabulary = true;

        language_data_set.read_txt_language_model();

        //language_data_set.set_training();
        language_data_set.set_raw_variables_scalers(Scaler::NoScaling);

        Index input_length = language_data_set.get_completion_length();
        Index context_length = language_data_set.get_context_length();
        Index inputs_dimension = language_data_set.get_completion_vocabulary_size();
        Index context_dimension = language_data_set.get_context_vocabulary_size();
        
        
        Index number_of_layers = 2;
        Index depth = 32;
        Index perceptron_depth = 64;
        Index heads_number = 4;

        /*
        Index number_of_layers = 4;
        Index depth = 128;
        Index perceptron_depth = 512;
        Index heads_number = 8;
        
        Index number_of_layers = 1;
        Index depth = 4;
        Index perceptron_depth = 12;
        Index heads_number = 2;
        */

        Transformer transformer({ input_length, context_length, inputs_dimension, context_dimension,
                          depth, perceptron_depth, heads_number, number_of_layers });

        /*
        cout << "Total number of parameters: " << transformer.get_parameters_number() << endl;

        for (Index i = 0; i < transformer.get_layers_number(); i++)
        {
            cout << "\t" << transformer.get_layers()(i)->get_name() << " parameters number: " << transformer.get_layers()(i)->get_parameters_number() << endl;
        }
        */

        //transformer.set_parameters_constant(1);
<<<<<<< HEAD
        
        const Tensor<string, 1>& completion_vocabulary = language_data_set.get_completion_vocabulary();
        const Tensor<string, 1>& context_vocabulary = language_data_set.get_context_vocabulary();
=======
     
        Tensor<string, 1>& completion_vocabulary = language_data_set.get_completion_vocabulary();
        Tensor<string, 1>& context_vocabulary = language_data_set.get_context_vocabulary();
>>>>>>> da30cc4d

        transformer.set_input_vocabulary(completion_vocabulary);
        transformer.set_context_vocabulary(context_vocabulary);

        CrossEntropyError3D cross_entropy_error_3d(&transformer, &language_data_set);
        cross_entropy_error_3d.set_regularization_method(LossIndex::RegularizationMethod::NoRegularization);

        AdaptiveMomentEstimation optimization_algorithm;
        optimization_algorithm.set_loss_index(&cross_entropy_error_3d);
        optimization_algorithm.set_custom_learning_rate(depth);

        optimization_algorithm.set_display(true);
        optimization_algorithm.set_display_period(1);

        //type training_loss_goal = type(0.1);
        type training_accuracy_goal = type(0.99);

        //optimization_algorithm.set_loss_goal(training_loss_goal);
        optimization_algorithm.set_accuracy_goal(training_accuracy_goal);
        optimization_algorithm.set_maximum_epochs_number(10000);
        optimization_algorithm.set_maximum_time(3 * 86400);
        optimization_algorithm.set_batch_samples_number(32);

        TrainingResults training_results = optimization_algorithm.perform_training();
        
        cout << endl << "DEPLOYMENT:" << endl;
        string input;
        string output;

        input = "He is sleeping.";
        //input = "Era preto ou branco.";
        //input = "a a b";
        output = transformer.calculate_outputs(input, imported_vocabulary);
        
        cout << "Input: " << input << endl;
        cout << "Output: " << output << endl;
        cout << endl;
        
        input = "She is studying hard.";
        //input = "E posso dizer-vos, a nossa agenda esta lotada.";
        //input = "a l e";
        output = transformer.calculate_outputs(input, imported_vocabulary);

        cout << "Input: " << input << endl;
        cout << "Output: " << output << endl;
        cout << endl;

        input = "The dog is barking.";
        //input = "E posso dizer-vos, era preto ou branco.";
        //input = "o d v";
        output = transformer.calculate_outputs(input, imported_vocabulary);

        cout << "Input: " << input << endl;
        cout << "Output: " << output << endl;
        cout << endl;
        /*
        input = "Ola Mundo! Eu sou um grande modelo de linguagem.";
        output = transformer.calculate_outputs(input, imported_vocabulary);

        cout << "Input: " << input << endl;
        cout << "Output: " << output << endl;
        cout << endl;

        input = "Vou entao muito rapidamente partilhar convosco algumas historias de algumas coisas magicas que aconteceram.";
        output = transformer.calculate_outputs(input, imported_vocabulary);
        
        cout << "Input: " << input << endl;
        cout << "Output: " << output << endl;
        cout << endl;
        */
        cout << "Bye!" << endl;

        return 0;
   }
   catch (const exception& e)
   {
       cerr << e.what() << endl;

       return 1;
   }
}

/*
#include "../opennn/opennn.h"

#include <iostream>
#include <fstream>
#include <vector>

using namespace Eigen;
using namespace std;

// Simple BMP file header structure
#pragma pack(push, 1)
struct BMPHeader {
    uint16_t signature; // BM
    uint32_t fileSize;
    uint32_t reserved;
    uint32_t dataOffset;
    uint32_t headerSize;
    int32_t width;
    int32_t height;
    uint16_t planes;
    uint16_t bitsPerPixel;
    uint32_t compression;
    uint32_t dataSize;
    int32_t horizontalResolution;
    int32_t verticalResolution;
    uint32_t colors;
    uint32_t importantColors;
};
#pragma pack(pop)

// Function to read BMP image and store it in an Eigen Tensor
Tensor<unsigned char, 3> readBMPImage(const char* filename) {
    ifstream file(filename, ios::in | ios::binary);
    if (!file.is_open()) {
        cerr << "Error opening file" << endl;
        exit(EXIT_FAILURE);
    }

    BMPHeader header;

    file.read(reinterpret_cast<char*>(&header), sizeof(BMPHeader));

    if (header.signature != 0x4D42) {
        cerr << "Not a BMP file" << endl;
        exit(EXIT_FAILURE);
    }

    if (header.bitsPerPixel != 24) {
        cerr << "Only 24-bit BMP images are supported" << endl;
        exit(EXIT_FAILURE);
    }

    Tensor<unsigned char, 3> tensor(3, header.height, header.width);

    const int padding = (4 - (header.width * 3 % 4)) % 4; // BMP padding

    unsigned char pixel;

    for (int y = header.height - 1; y >= 0; --y) {
        for (int x = 0; x < header.width; ++x) {
            for (int c = 0; c < 3; ++c) {
                file.read(reinterpret_cast<char*>(&pixel), sizeof(unsigned char));
                tensor(c, header.height - 1 - y, x) = pixel;
            }
        }
        file.seekg(padding, ios::cur);
    }

    file.close();

    cout << tensor << endl;
    return tensor;
}

int main() {
    const char* filename = "C:/8.bmp";
    Tensor<unsigned char, 3> imageTensor = readBMPImage(filename);

    // Now you can use the 'imageTensor' for further processing or analysis

    cout << "Image dimensions: " << imageTensor.dimension(0) << "x" << imageTensor.dimension(1) << "x" << imageTensor.dimension(2) << endl;

    return 0;
}
*/
// OpenNN: Open Neural Networks Library.
// Copyright (C) Artificial Intelligence Techniques SL.
//
// This library is free software; you can redistribute it and/or
// modify it under the terms of the GNU Lesser General Public
// License as published by the Free Software Foundation; either
// version 2.1 of the License, or any later version.
//
// This library is distributed in the hope that it will be useful,
// but WITHOUT ANY WARRANTY; without even the implied warranty of
// MERCHANTABILITY or FITNESS FOR A PARTICULAR PURPOSE.  See the GNU
// Lesser General Public License for more details.
// You should have received a copy of the GNU Lesser General Public
// License along with this library; if not, write to the Free Software
// Foundation, Inc., 51 Franklin St, Fifth Floor, Boston, MA  02110-1301  USA<|MERGE_RESOLUTION|>--- conflicted
+++ resolved
@@ -96,15 +96,9 @@
         */
 
         //transformer.set_parameters_constant(1);
-<<<<<<< HEAD
-        
+     
         const Tensor<string, 1>& completion_vocabulary = language_data_set.get_completion_vocabulary();
         const Tensor<string, 1>& context_vocabulary = language_data_set.get_context_vocabulary();
-=======
-     
-        Tensor<string, 1>& completion_vocabulary = language_data_set.get_completion_vocabulary();
-        Tensor<string, 1>& context_vocabulary = language_data_set.get_context_vocabulary();
->>>>>>> da30cc4d
 
         transformer.set_input_vocabulary(completion_vocabulary);
         transformer.set_context_vocabulary(context_vocabulary);
