--- conflicted
+++ resolved
@@ -23,7 +23,7 @@
 {
     try
     {
-<<<<<<< HEAD
+
         cout << "OpenNN. ViT Example." << endl;
 
         // srand(static_cast<unsigned>(time(nullptr)));
@@ -110,23 +110,7 @@
         // // cout << "TESTING ANALYSIS:" << endl;
         // // cout << "Testing error: " << transformer_error_accuracy.first << endl;
         // // cout << "Testing accuracy: " << transformer_error_accuracy.second << endl;
-=======
-        cout << "OpenNN. Blank project." << endl;
 
-        const unsigned int threads_number = thread::hardware_concurrency();
-        unique_ptr<ThreadPool> thread_pool = make_unique<ThreadPool>(threads_number);
-        unique_ptr<ThreadPoolDevice> thread_pool_device = make_unique<ThreadPoolDevice>(thread_pool.get(), threads_number);
-
-        Tensor<type, 1> x(10);
-        x.setValues({0,1,2,3,4,5,6,7,8,9,10});
-
-        Tensor<type, 1> y(10);
-        y.setValues({0,1,2,3,4,5,6,7,8,9,10});
-
-        Correlation correlation = linear_correlation(thread_pool_device.get(), x, y);
-
-        correlation.print();
->>>>>>> dcc36fd8
 
         cout << "Bye!" << endl;
 
