--- conflicted
+++ resolved
@@ -13,15 +13,8 @@
 #include <string>
 #include <time.h>
 
-<<<<<<< HEAD
-#include "../opennn/training_strategy.h"
-#include "../opennn/dense_layer.h"
-#include "../opennn/testing_analysis.h"
-#include "dataset.h"
-=======
 #include "../opennn/dataset.h"
 #include "../opennn/weighted_squared_error.h".h"
->>>>>>> 5b076efe
 
 using namespace opennn;
 
@@ -31,16 +24,9 @@
     {
         cout << "Blank Testing OpenNN" << endl;
 
-<<<<<<< HEAD
-        Dataset dataset("/mnt/c/Users/Artelnics/Documents/opennn/build/data/iris_plant_original.csv",";");
-
-        cout << dataset.get_samples_number("Training") << endl;
-
-=======
         Dataset dataset(1, { 1 }, { 1 });
 
         WeightedSquaredError weighted_squared_error;
->>>>>>> 5b076efe
 
         cout << "Completed." << endl;
 
