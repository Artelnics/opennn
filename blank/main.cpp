//   OpenNN: Open Neural Networks Library
//   www.opennn.net
//
//   A M A Z O N   R E V I E W S
//
//   Artificial Intelligence Techniques SL
//   artelnics@artelnics.com

#include <cstring>
#include <iostream>
#include <fstream>
#include <sstream>
#include <string>
#include <time.h>

#include "../opennn/language_data_set.h"
#include "../opennn/embedding_layer.h"
#include "../opennn/multihead_attention_layer.h"
#include "../opennn/probabilistic_layer_3d.h"
#include "../opennn/training_strategy.h"

using namespace opennn;

int main()
{
    try
    {
        cout << "OpenNN. Amazon reviews example." << endl;

        // Data set

        LanguageDataSet language_data_set("/Users/artelnics/Desktop/masked_large_huge.txt");

        const Index input_length = language_data_set.get_input_length();
        const Index target_length = language_data_set.get_target_length();
        const Index input_vocabulary_size = language_data_set.get_input_vocabulary_size();
        const Index target_vocabulary_size = language_data_set.get_target_vocabulary_size();

        cout << input_length << endl;

        // language_data_set.print();

        // language_data_set.print_vocabulary(text_data_set.get_target_vocabulary());
        // throw runtime_error("");

        // NeuralNetwork

        const Index embedding_dimension = 32;
        const Index heads_number = 2;
        const dimensions outputs_number = { 2 };

        NeuralNetwork neural_network;

        neural_network.add_layer(make_unique<Embedding>(input_vocabulary_size, input_length, embedding_dimension, "Embedding"));
        neural_network.add_layer(make_unique<MultiHeadAttention>(input_length, input_length, embedding_dimension, heads_number, false, "Multihead_attention"));
        neural_network.set_layer_inputs_indices("Multihead_attention", {"Embedding", "Embedding"});
        neural_network.add_layer(make_unique<Probabilistic3d>(target_length, embedding_dimension, target_vocabulary_size));

        // Transformer transformer()

        // Training Strategy

        TrainingStrategy training_strategy(&neural_network, &language_data_set);

        training_strategy.set_loss_method(TrainingStrategy::LossMethod::CROSS_ENTROPY_ERROR_3D);

        training_strategy.get_loss_index()->set_regularization_method(LossIndex::RegularizationMethod::NoRegularization);

        training_strategy.set_optimization_method(TrainingStrategy::OptimizationMethod::ADAPTIVE_MOMENT_ESTIMATION);

<<<<<<< HEAD
        text_data_set.split_samples_sequential(0.8F, 0.2F, 0);
=======
        language_data_set.split_samples_sequential(0.8, 0.2, 0);
>>>>>>> 7ab1a683
        // training_strategy.get_adaptive_moment_estimation()->set_loss_goal(0.3);
        training_strategy.get_adaptive_moment_estimation()->set_maximum_epochs_number(3000);
        training_strategy.get_adaptive_moment_estimation()->set_maximum_time(244800);
        training_strategy.get_adaptive_moment_estimation()->set_batch_samples_number(32);

        training_strategy.get_adaptive_moment_estimation()->set_display(true);
        training_strategy.get_adaptive_moment_estimation()->set_display_period(1);

        TrainingResults training_results = training_strategy.perform_training();

        Tensor<type, 2> one_word = language_data_set.get_data(DataSet::VariableUse::Input).chip(1000,0).reshape(Eigen::array<Index,2>{1,15});
        cout << "one_word:\n " << one_word << endl;

        cout <<"One word output:\n" << neural_network.calculate_output(one_word).argmax(2) << endl;

        Tensor<type, 2> one_word_2 = language_data_set.get_data(DataSet::VariableUse::Input).chip(11000,0).reshape(Eigen::array<Index,2>{1,15});
        cout << "one_word_2:\n" << one_word_2 << endl;

        cout << "One word output_2:\n" << neural_network.calculate_output(one_word_2).argmax(2) << endl;

        Tensor<type, 2> one_word_3 = language_data_set.get_data(DataSet::VariableUse::Input).chip(1450,0).reshape(Eigen::array<Index,2>{1,15});
        cout << "one_word_3:\n" << one_word_3 << endl;

        cout <<"One word output_3:\n" << neural_network.calculate_output(one_word).argmax(2) << endl;

        // text_data_set.set(DataSet::SampleUse::Testing);

        // const TestingAnalysis testing_analysis(&neural_network, &text_data_set);

        // TestingAnalysis::RocAnalysis roc_analysis = testing_analysis.perform_roc_analysis();

        // cout << "TESTING ANALYSIS:" << endl;
        // cout << "Roc curve: " << roc_analysis.area_under_curve << endl;

        cout << "Good bye!" << endl;

        return 0;
    }
    catch(const exception& e)
    {
        cout << e.what() << endl;

        return 1;
    }
}


// OpenNN: Open Neural Networks Library.
// Copyright (C) Artificial Intelligence Techniques SL.
//
// This library is free software; you can redistribute it and/or
// modify it under the terms of the GNU Lesser General Public
// License as published by the Free Software Foundation; either
// version 2.1 of the License, or any later version.
//
// This library is distributed in the hope that it will be useful,
// but WITHOUT ANY WARRANTY; without even the implied warranty of
// MERCHANTABILITY or FITNESS FOR A PARTICULAR PURPOSE.  See the GNU
// Lesser General Public License for more details.
// You should have received a copy of the GNU Lesser General Public
// License along with this library; if not, write to the Free Software
// Foundation, Inc., 51 Franklin St, Fifth Floor, Boston, MA  02110-1301  USA<|MERGE_RESOLUTION|>--- conflicted
+++ resolved
@@ -68,11 +68,7 @@
 
         training_strategy.set_optimization_method(TrainingStrategy::OptimizationMethod::ADAPTIVE_MOMENT_ESTIMATION);
 
-<<<<<<< HEAD
-        text_data_set.split_samples_sequential(0.8F, 0.2F, 0);
-=======
         language_data_set.split_samples_sequential(0.8, 0.2, 0);
->>>>>>> 7ab1a683
         // training_strategy.get_adaptive_moment_estimation()->set_loss_goal(0.3);
         training_strategy.get_adaptive_moment_estimation()->set_maximum_epochs_number(3000);
         training_strategy.get_adaptive_moment_estimation()->set_maximum_time(244800);
