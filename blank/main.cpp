//   OpenNN: Open Neural Networks Library
//   www.opennn.net
//
//   B L A N K   A P P L I C A T I O N
//
//   Artificial Intelligence Techniques SL
//   artelnics@artelnics.com

#include <iostream>
#include <fstream>
#include <sstream>
#include <string>
#include <cstring>
#include <time.h>

#include "../opennn/opennn.h"

using namespace std;
using namespace opennn;
using namespace std::chrono;
using namespace Eigen;

int main()
{
    try
    {
        cout << "OpenNN. Blank." << endl;
<<<<<<< HEAD
        DataSet data_set("C:/Users/davidgonzalez/Documents/iris_plant_original.csv", ";", true, false);
        cout << "data set creado" << endl;
        data_set.save("data_set_test.xml");
        cout << "data set guardado" << endl;
        DataSet prueba;
        prueba.load("data_set_test.xml");
=======

        NeuralNetwork neural_network(NeuralNetwork::ModelType::Approximation, {6},{1},{1});
        neural_network.save("neural_network_test.xml");

>>>>>>> cf177b56
        cout << "Bye!" << endl;

        return 0;
    }
    catch(const exception& e)
    {
        cout << e.what() << endl;

        return 1;
    }
}

// OpenNN: Open Neural Networks Library.
// Copyright (C) 2005-2025 Artificial Intelligence Techniques SL
//
// This library is free software; you can redistribute it and/or
// modify it under the terms of the GNU Lesser General Public
// License as published by the Free Software Foundation; either
// version 2.1 of the License, or any later version.
//
// This library is distributed in the hope that it will be useful,
// but WITHOUT ANY WARRANTY; without even the implied warranty of
// MERCHANTABILITY or FITNESS FOR A PARTICULAR PURPOSE.  See the GNU
// Lesser General Public License for more details.

// You should have received a copy of the GNU Lesser General Public
// License along with this library; if not, write to the Free Software
// Foundation, Inc., 51 Franklin St, Fifth Floor, Boston, MA  02110-1301  USA<|MERGE_RESOLUTION|>--- conflicted
+++ resolved
@@ -25,19 +25,8 @@
     try
     {
         cout << "OpenNN. Blank." << endl;
-<<<<<<< HEAD
-        DataSet data_set("C:/Users/davidgonzalez/Documents/iris_plant_original.csv", ";", true, false);
-        cout << "data set creado" << endl;
-        data_set.save("data_set_test.xml");
-        cout << "data set guardado" << endl;
-        DataSet prueba;
-        prueba.load("data_set_test.xml");
-=======
-
         NeuralNetwork neural_network(NeuralNetwork::ModelType::Approximation, {6},{1},{1});
         neural_network.save("neural_network_test.xml");
-
->>>>>>> cf177b56
         cout << "Bye!" << endl;
 
         return 0;
