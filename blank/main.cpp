--- conflicted
+++ resolved
@@ -26,43 +26,10 @@
     {
         cout << "OpenNN. Blank." << endl;
 
-<<<<<<< HEAD
-        Index batch_size = 1;
-        Index seq_len = 3;
-        Index embed_dim = 4;
-        Index num_heads = 2;
-
-        Tensor<type, 3> x(1,3,4);
-        x(0,0,0) = 1;
-        x(0,0,1) = 2;
-        x(0,0,2) = 3;
-        x(0,0,3) = 4;
-        x(0,1,0) = 5;
-        x(0,1,1) = 6;
-        x(0,1,2) = 7;
-        x(0,1,3) = 8;
-        x(0,2,0) = 9;
-        x(0,2,1) = 10;
-        x(0,2,2) = 11;
-        x(0,2,3) = 12;
-
-        NeuralNetwork nn;
-
-        nn.add_layer(make_unique<MultiHeadAttention>(seq_len,seq_len,embed_dim, num_heads, false));
-
-        nn.set_parameters_constant(static_cast<type>(0.1));
-
-
-
-        Tensor<type,3 > outputs = nn.calculate_outputs(x);
-
-        cout << "Outputs:\n" << outputs << endl;
-=======
         // Index batch_size = 1;
         // Index seq_len = 3;
         // Index embed_dim = 4;
         // Index num_heads = 2;
->>>>>>> 60640f59
 
         Tensor<type, 1> x;
         x.resize(0);
