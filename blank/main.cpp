--- conflicted
+++ resolved
@@ -1,12 +1,11 @@
 //   OpenNN: Open Neural Networks Library
 //   www.opennn.net
 //
-//   I R I S   P L A N T   A P P L I C A T I O N
+//   B L A N K   A P P L I C A T I O N
 //
-//   Artificial Intelligence Techniques SL (Artelnics)
+//   Artificial Intelligence Techniques SL
 //   artelnics@artelnics.com
 
-<<<<<<< HEAD
 // System includes
 
 //#include <stdio.h>
@@ -21,38 +20,27 @@
 //#include <algorithm>
 //#include <execution>
 #include <cstdlib>
-#include "yolo_dataset.h"
-
 
 // OpenNN includes
 
 #include "../opennn/opennn.h"
 #include "../opennn/data_set.h"
-=======
-// This is a classical pattern recognition problem.
-
-// System includes
-
-#include <iostream>
-#include <fstream>
-#include <sstream>
-#include <string>
-#include <cstring>
-#include <time.h>
->>>>>>> de917c1d
+#include "yolo_dataset.h"
+#include "neural_network.h"
+#include "yolo_network.h"
+#include "layer.h"
 
 
 using namespace std;
-
-// OpenNN includes
-#include "../opennn/opennn.h"
-
-
 using namespace opennn;
+using namespace std::chrono;
+using namespace Eigen;
 
 //namespace fs = std::filesystem;
 
-//falta meter una función que extraiga los batches
+
+
+// Tensor<type, 4> detection_layer(Tensor<type, 4>&);
 
 
 type loss_function(const Tensor<type, 3>&, const vector<Tensor<type, 1>>&, Tensor<type, 3>&);
@@ -61,7 +49,7 @@
 // MIRAR SI TENGO QUE METER UNA FUNCIÓN QUE CONSTRUYA LAS CAJAS A PARTIR DE LOS DATOS DADOS POR LA RED (la red me da un resize de las anchors y tengo que aplicarlo al anchor correspondiente para tener la supuesta caja final)
 
 
-Tensor<type, 2> non_maximum_suppression(const Tensor<type, 2>&, const type&, const Index&);
+vector<Tensor<type, 2>> non_maximum_suppression(Tensor<type, 2>&, const type&, const Index&);
 
 
 Tensor<type, 3> draw_boxes(const Tensor<type, 3>&, const Tensor<type, 2>&);
@@ -69,7 +57,7 @@
 void save_tensor_as_BMP(const Tensor<type, 3>&, const string&);
 
 
-
+// NeuralNetwork create_yolo_network(const dimensions&);
 
 
 
@@ -77,26 +65,6 @@
 {
     try
     {
-<<<<<<< HEAD
-
-        // Tensor<type, 3> test(2,2,3);
-        // test(0,0,0)=0;
-        // test(0,0,1)=4;
-        // test(0,0,2)=8;
-        // test(0,1,0)=2;
-        // test(0,1,1)=6;
-        // test(0,1,2)=10;
-        // test(1,0,0)=1;
-        // test(1,0,1)=5;
-        // test(1,0,2)=9;
-        // test(1,1,0)=3;
-        // test(1,1,1)=7;
-        // test(1,1,2)=11;
-
-        // for(Index i = 0; i < 2*2*3; i++)
-        // {
-        //     cout<<test(i)<<endl;
-        // }
 
         YOLODataset train_dataset("/Users/artelnics/Desktop/Testing_dataset/VOCdevkit/VOC2007/BMPImages_fixing","/Users/artelnics/Desktop/Testing_dataset/VOCdevkit/VOC2007/Labels_fixing");     //PARA COMPROBAR DONDE FALLA
 
@@ -104,303 +72,251 @@
 
         // YOLODataset train_dataset("/Users/artelnics/Desktop/Testing_dataset/VOCdevkit/VOC2007/BMPImages","/Users/artelnics/Desktop/Testing_dataset/VOCdevkit/VOC2007/Labels");
 
-        // cout<<convert_to_YOLO_grid_data(train_dataset.getLabel(0), 13, 5, 20)<<endl<<endl;
-
-        // NeuralNetwork neural_network(NeuralNetwork::ModelType::YoloV2,
-        //                              train_dataset.get_input_dimensions(),
-        //                              { 1 },
-        //                              train_dataset.get_target_dimensions());
-
-        // neural_network.print();
-
-        // Tensor<Index, 1> training_indices = train_dataset.get_training_samples_indices();
-
-        // TrainingStrategy training_strategy(&neural_network, &train_dataset);
-
-        // training_strategy.set_loss_method(TrainingStrategy::LossMethod::CROSS_ENTROPY_ERROR); //TENGO QUE CREAR UN TIPO DE ERROR LLAMADO YOLOV2ERROR QUE ME DE LA LOSS FUNCTION DE YOLO Y USAR ESE
-        // training_strategy.set_optimization_method(TrainingStrategy::OptimizationMethod::ADAPTIVE_MOMENT_ESTIMATION);
-        // training_strategy.get_loss_index()->set_regularization_method(LossIndex::RegularizationMethod::NoRegularization);
-        // training_strategy.get_adaptive_moment_estimation()->set_batch_samples_number(70);
-        // training_strategy.get_adaptive_moment_estimation()->set_maximum_epochs_number(0);
-        // training_strategy.set_display_period(1);
-
-
-        // training_strategy.perform_training();
-
-        // cout<<"========"<<endl;
-
-        // Tensor<Index, 1> validation_indices = train_dataset.get_selection_samples_indices();
-
-        // cout<<"========"<<endl;
-
-        // Tensor<Index, 1> testing_indices = train_dataset.get_testing_samples_indices();
-
-        // cout<<"========"<<endl;
-
-        // Tensor<Index, 2> training_batches = train_dataset.get_batches(training_indices, 200, true);
-        // Tensor<Index, 2> validation_batches = train_dataset.get_batches(validation_indices, 200, true);
-        // Tensor<Index, 2> testing_batches = train_dataset.get_batches(testing_indices, 200, true);
-
-
-
-
-
-        // cout<<training_indices.dimension(0)<<endl;
-
-        // Index image_number = 160;
-
-        // cout<<train_dataset.getClass(0)<<endl;
-
-        // // for(Index i = 0; i < training_indices.dimension(0); i++)
-        // for(Index i = 0; i< 4; i++)
-        // {
-        //     string complete = "output_" + to_string(i) + ".bmp";
-
-        //     string filename = "/Users/artelnics/Desktop/image_test/" + complete ;    //Emplear este proceso para guardar las imágenes con las bounding_boxes ya metidas en una carpeta
-
-        //     /*cout<<train_dataset.offsets[image_number - 1 + i]<<endl*/;
-
-        //     train_dataset.apply_data_augmentation(train_dataset.images[image_number - 1 + i], train_dataset.labels[image_number - 1 + i]);
-
-        //     // cout<<train_dataset.labels[image_number - 1 + i]<<endl;
-
-        //     // train_dataset.apply_data_augmentation(train_dataset.images[training_indices(i)], train_dataset.labels[training_indices(i)]);
-
-        //     // save_tensor_as_BMP(draw_boxes(normalize_tensor(train_dataset.getImage(training_indices(i)), true), train_dataset.getLabel(training_indices(i))), filename);
-
-        //     save_tensor_as_BMP(draw_boxes(normalize_tensor(train_dataset.getImage(image_number - 1 + i), true), train_dataset.getLabel(image_number - 1 + i)), filename);
-        // }
-
+        YoloNetwork yolo({416, 416, 3});
+
+        TensorMap<Tensor<type, 4>> input_image(train_dataset.getImage(0).data(), {1, 416, 416, 3});
+        cout<<yolo.calculate_outputs(input_image)<<endl;
+
+        cout<<yolo.calculate_outputs(input_image).dimensions()<<endl;
+
+
+/*
+        NeuralNetwork neural_network(NeuralNetwork::ModelType::YoloV2,
+                                     train_dataset.get_input_dimensions(),
+                                     { 1 },
+                                     train_dataset.get_target_dimensions());
+
+        neural_network.print();
+
+        training_strategy.perform_training();
+
+        Tensor<Index, 1> training_indices = train_dataset.get_samples_uses_tensor();
+
+        cout<<training_indices<<endl;
+
+        cout<<"========"<<endl;
+
+        Tensor<Index, 1> validation_indices = train_dataset.get_selection_samples_indices();
+
+        cout<<"========"<<endl;
+
+        Tensor<Index, 1> testing_indices = train_dataset.get_testing_samples_indices();
+
+        cout<<"========"<<endl;
+
+        Tensor<Index, 2> training_batches = train_dataset.get_batches(training_indices, 200, true);
+        Tensor<Index, 2> validation_batches = train_dataset.get_batches(validation_indices, 200, true);
+        Tensor<Index, 2> testing_batches = train_dataset.get_batches(testing_indices, 200, true);
+*/
+
+
+
+/*
+        cout<<training_indices.dimension(0)<<endl;
+
+        Index image_number = 160;
+
+        cout<<train_dataset.getClass(0)<<endl;
+
+        // for(Index i = 0; i < training_indices.dimension(0); i++)
+        for(Index i = 0; i< 4; i++)
+        {
+            string complete = "output_" + to_string(i) + ".bmp";
+
+            string filename = "/Users/artelnics/Desktop/image_test/" + complete ;    //Emplear este proceso para guardar las imágenes con las bounding_boxes ya metidas en una carpeta
+
+            cout<<train_dataset.offsets[image_number - 1 + i]<<endl;
+
+            train_dataset.apply_data_augmentation(train_dataset.images[image_number - 1 + i], train_dataset.labels[image_number - 1 + i]);
+
+            // cout<<train_dataset.labels[image_number - 1 + i]<<endl;
+
+            // train_dataset.apply_data_augmentation(train_dataset.images[training_indices(i)], train_dataset.labels[training_indices(i)]);
+
+            // save_tensor_as_BMP(draw_boxes(normalize_tensor(train_dataset.getImage(training_indices(i)), true), train_dataset.getLabel(training_indices(i))), filename);
+
+            save_tensor_as_BMP(draw_boxes(normalize_tensor(train_dataset.getImage(image_number - 1 + i), true), train_dataset.getLabel(image_number - 1 + i)), filename);
+        }
+*/
         cout<<"works properly"<<endl;
-=======
-        cout << "OpenNN. Translation Example." << endl;
-
-        srand(static_cast<unsigned>(time(nullptr)));
-
-        /*
-        _MM_SET_FLUSH_ZERO_MODE(_MM_FLUSH_ZERO_ON);
-        _MM_SET_DENORMALS_ZERO_MODE(_MM_DENORMALS_ZERO_ON);
-        */
-
-        // Data set
-
-        LanguageDataSet language_data_set;
-
-        language_data_set.set_data_source_path("/home/artelnics/Escritorio/andres_alonso/ViT/dataset/language_dataset_debug.txt");
-
-        language_data_set.set_separator(DataSet::Separator::Tab);
-
-        language_data_set.read_txt_language_model();
-
-        //language_data_set.set_raw_variables_scalers(Scaler::None);
-
-        Tensor<string, 1> completion_vocabulary = language_data_set.get_completion_vocabulary();
-        Tensor<string, 1> context_vocabulary = language_data_set.get_context_vocabulary();
-
-        // Neural network
-
-        Index input_length = language_data_set.get_completion_length();
-        Index context_length = language_data_set.get_context_length();
-        Index inputs_dimension = language_data_set.get_completion_vocabulary_size();
-        Index context_dimension = language_data_set.get_context_vocabulary_size();
-
-        Index number_of_layers = 1;
-        Index depth = 64;
-        Index perceptron_depth = 128;
-        Index heads_number = 4;
-
-        Transformer transformer({ input_length, context_length, inputs_dimension, context_dimension,
-                                 depth, perceptron_depth, heads_number, number_of_layers });
->>>>>>> de917c1d
-
-        transformer.set_dropout_rate(0);
-        transformer.print();
-
-        cout << "Total number of parameters: " << transformer.get_parameters_number() << endl;
-
-        transformer.set_input_vocabulary(completion_vocabulary);
-        transformer.set_context_vocabulary(context_vocabulary);
-
-        // Training strategy
-
-        TrainingStrategy training_strategy(&transformer, &language_data_set);
-
-        training_strategy.set_loss_method(TrainingStrategy::LossMethod::CROSS_ENTROPY_ERROR_3D);
-
-        training_strategy.get_loss_index()->set_regularization_method(LossIndex::RegularizationMethod::NoRegularization);
-
-        training_strategy.set_optimization_method(TrainingStrategy::OptimizationMethod::ADAPTIVE_MOMENT_ESTIMATION);
-
-        training_strategy.get_adaptive_moment_estimation()->set_custom_learning_rate(depth);
-
-        training_strategy.get_adaptive_moment_estimation()->set_loss_goal(0.99);
-        training_strategy.get_adaptive_moment_estimation()->set_maximum_epochs_number(100);
-        training_strategy.get_adaptive_moment_estimation()->set_maximum_time(10800);
-        training_strategy.get_adaptive_moment_estimation()->set_batch_samples_number(64);
-
-        training_strategy.get_adaptive_moment_estimation()->set_display(true);
-        training_strategy.get_adaptive_moment_estimation()->set_display_period(1);
-
-        TrainingResults training_results = training_strategy.perform_training();
-
-        // Testing analysis
-
-        const TestingAnalysis testing_analysis(&transformer, &language_data_set);
-
-        pair<type, type> transformer_error_accuracy = testing_analysis.test_transformer();
-
-        cout << "TESTING ANALYSIS:" << endl;
-        cout << "Testing error: " << transformer_error_accuracy.first << endl;
-        cout << "Testing accuracy: " << transformer_error_accuracy.second << endl;
-
-        // Save results
-
-        transformer.save("data/ENtoES_model.xml");
-
-        cout << "Bye!" << endl;
+
         return 0;
     }
-<<<<<<< HEAD
     catch (const exception& e)
     {
         cerr << e.what() << endl;
-=======
-    catch(const exception& e)
+
+        return 1;
+    }
+}
+
+
+
+// Tensor<type, 4> detection_layer(Tensor<type, 4>& output)
+// {
+
+// }
+
+// @TODO change the loss function so that it recieves the network output and calculates the loss correctly (It does not receive the target data in a Tensor type 3 but the data matrix and then reconvert it to a type 3 Tensor)
+
+type loss_function(const Tensor<type, 3>& targets, const vector<Tensor<type, 1>>& anchors, Tensor<type, 3>& outputs)
+{
+
+    // @TODO check if applying the exponential activation function to the network_output height and width I can avoid doing it in the loss function and just use the output * anchor instead of the exponential of it
+
+    const Index grid_size = outputs.dimension(0);
+    const Index boxes_per_cell = anchors.size();
+    const Index classes_number = (outputs.dimension(3) / anchors.size()) - 5;
+    const Index box_data_size = 5 + classes_number;
+    type coord_loss = 0, conf_loss_object = 0, conf_loss_noobject = 0, conf_loss = 0, class_loss = 0;
+    const type lambda_coord = 5.0;
+    const type lambda_noobject = 0.5;
+
+
+    for(Index i = 0; i < grid_size; i++)
     {
-        cout << e.what() << endl;
->>>>>>> de917c1d
-
-        return 1;
-    }
-}
-
-
-type loss_function(const Tensor<type, 3>& target_data, const vector<Tensor<type, 1>>& anchors, Tensor<type, 3>& network_output)
-{
-    Index S = network_output.dimension(0);
-    Index B = anchors.size();
-    Index C = (network_output.dimension(3) / anchors.size()) - 5;
-    type total_loss = 0, coord_loss = 0, conf_loss_object = 0, conf_loss_noobject = 0, conf_loss = 0, class_loss = 0;
-    type lambda_coord = 5.0;
-    type lambda_noobject = 0.5;
-
-    for(Index i = 0; i < S; i++)
-    {
-        for(Index j = 0; j < S; j++)
+        for(Index j = 0; j < grid_size; j++)
         {
-            for(Index k = 0; k < B; k++)
+            for(Index k = 0; k < boxes_per_cell; k++)
             {
-
-                if(target_data(i,j, k * (5 + C) + 4) == 1)
+                if(targets(i,j, k * box_data_size + 4) == 1)
                 {
-                    coord_loss += pow(target_data(i, j, k * (5 + C) + 0) - network_output(i, j, k * (5 + C) + 0), 2) +
-                                  pow(target_data(i, j, k * (5 + C) + 1) - network_output(i, j, k * (5 + C) + 1), 2) +
-                                  pow(sqrt(target_data(i, j, k * (5 + C) + 2)) - sqrt(exp(network_output(i, j, k * (5 + C) + 2)) * anchors[k](0)), 2) +
-                                  pow(sqrt(target_data(i, j, k * (5 + C) + 3)) - sqrt(exp(network_output(i, j, k * (5 + C) + 3)) * anchors[k](1)), 2);
-
-                    conf_loss_object += pow(1 - network_output(i,j, k * (5 + C) + 4), 2);
-                    for(Index c = 0; c < C; c++)
-                    {
-                        class_loss += target_data(i,j, k * (5 + C) + c) * log(network_output(i,j, k * (5 + C) + c));
-                    }
+
+
+                    coord_loss += pow(targets(i, j, k * box_data_size + 0) - outputs(i, j, k * box_data_size + 0), 2)
+                                + pow(targets(i, j, k * box_data_size + 1) - outputs(i, j, k * box_data_size + 1), 2) +
+                                  pow(sqrt(targets(i, j, k * box_data_size + 2)) - sqrt(exp(outputs(i, j, k * box_data_size + 2)) * anchors[k](0)), 2) +
+                                  pow(sqrt(targets(i, j, k * box_data_size + 3)) - sqrt(exp(outputs(i, j, k * box_data_size + 3)) * anchors[k](1)), 2);
+
+                    conf_loss_object += pow(1 - outputs(i, j, k * box_data_size + 4), 2);
+
+                    for(Index c = 0; c < classes_number; c++)
+                        class_loss += targets(i,j, k * box_data_size + (5 + c)) * log(outputs(i,j, k * box_data_size + (5 + c)));
                 }
-                else conf_loss_noobject = pow(network_output(i,j, k * (5 + C) + 4), 2);
+                else
+
+                    conf_loss_noobject += pow(outputs(i, j, k * box_data_size + 4), 2);
             }
 
         }
-        coord_loss = lambda_coord * coord_loss;
-        class_loss = -class_loss;
-        conf_loss = conf_loss_object + lambda_noobject * conf_loss_noobject;
-    }
-
-    total_loss = coord_loss + class_loss + conf_loss;
+    }
+
+    coord_loss = lambda_coord * coord_loss;
+    // class_loss = -class_loss;
+    conf_loss = conf_loss_object + lambda_noobject * conf_loss_noobject;
+
+    // total_loss = coord_loss + class_loss + conf_loss;
+    const type total_loss = coord_loss - class_loss + conf_loss;
 
     return total_loss;
 }
 
-Tensor<type, 2> non_maximum_suppression(const Tensor<type, 2>& network_output, const type& overlap_treshold, const Index& classes_number)
+
+vector<Tensor<type, 2>> non_maximum_suppression(const Tensor<type, 4>& network_output, const type& overlap_threshold, const Index& classes_number)
 {
-    Tensor<type, 3> converted_network_output(/*network_output.dimension(0),*/13,13,125); //Should be Tensor<type, 4> bc I need to add the batch_size dimension
-
-    // pair<type*, Tensor;
-
-
-
-    vector<Tensor<type, 1>> input_bounding_boxes;
-    vector<Tensor<type, 1>> final_boxes;
-    vector<vector<Tensor<type, 1>>> classified_boxes(classes_number);
+    const Index batch_size = network_output.dimension(0);
+
+    // @TODO check if I need to pre-convert the boxes format to a 6-data format (x,y,w,h,p,c) where p = object_prob * class_prob and c = class (bc if I do it, the output of the NMS will be the standard one)
+
+    vector<vector<Tensor<type, 1>>> input_bounding_boxes(batch_size);
+    vector<vector<Tensor<type, 1>>> final_boxes(batch_size);
+    vector<vector<vector<Tensor<type, 1>>>> classified_boxes(batch_size);
     Tensor<type, 1> box(25);
 
-    for(Index i = 0; i < converted_network_output.dimension(0); i++)
+    vector<Tensor<type, 2>> tensor_final_boxes(batch_size);
+
+    for(Index i = 0; i < batch_size; i++)
     {
-        for(Index j = 0; j < converted_network_output.dimension(1); j++)
+        classified_boxes[i].resize(classes_number);
+
+        for(Index j = 0; j < network_output.dimension(1); j++)
         {
-            for(Index k = 0; k < converted_network_output.dimension(2); k++)
+            for(Index k = 0; k < network_output.dimension(2); k++)
             {
-                if(k % 25 == 0 && converted_network_output(i,j,k) == 0)
+                if(network_output(i,j,k,4) > 0.5)
                 {
-                    break;
-                } else
+                    for(Index l = 0; l < 25; l++)
+                        box(l) = network_output(i,j,k,l);
+
+                    input_bounding_boxes[i].push_back(box);
+                }
+
+                if(network_output(i,j,k,29) > 0.5)
                 {
-                    box (k % 25) = converted_network_output(i,j,k);
-                    if(k % 25 == 24) input_bounding_boxes.push_back(box);
+                    for(Index l = 0; l < 25; l++)
+                        box(l) = network_output(i,j,k,25 + l);
+
+                    input_bounding_boxes[i].push_back(box);
+                }
+
+                if (network_output(i,j,k, 54) > 0.5)
+                {
+                    for(Index l = 0; l < 25; l++)
+                        box(l) = network_output(i,j,k,50 + l);
+
+                    input_bounding_boxes[i].push_back(box);
+                }
+
+                if (network_output(i,j,k, 79) > 0.5)
+                {
+                    for(Index l = 0; l < 25; l++)
+                        box(l) = network_output(i,j,k,75 + l);
+
+                    input_bounding_boxes[i].push_back(box);
+                }
+
+                if (network_output(i,j,k, 104) > 0.5)
+                {
+                    for(Index l = 0; l < 25; l++)
+                        box(l) = network_output(i,j,k,100 + l);
+
+                    input_bounding_boxes[i].push_back(box);
                 }
             }
         }
-    }
-
-
-    for(size_t i = 0; i < input_bounding_boxes.size(); i++)
-    {
-        for(Index j = 0; j < classes_number; j++)
+
+        for(size_t j = 0; j < input_bounding_boxes[i].size(); j++)
         {
-            if(input_bounding_boxes[i](5+j) > 0.3)
+            for(Index k = 0; k < classes_number; k++)
             {
-                classified_boxes[j].push_back(input_bounding_boxes[i]);
-                break;
-            }
-        }
-    }
-
-
-    for(Index k = 0; k < classes_number; k++)
-    {
-        if(classified_boxes[k].empty()) continue;
-
-        sort(classified_boxes[k].begin(), classified_boxes[k].end(), [](const Tensor<type, 1>& a, const Tensor<type, 1>& b){
-            return a(4) > b(4);
-        });
-
-
-        while(!classified_boxes[k].empty())
-        {
-            Tensor<type, 1> box = classified_boxes[k].front();
-            classified_boxes[k].erase(classified_boxes[k].begin());
-
-            for(auto it = classified_boxes[k].begin(); it != classified_boxes[k].end();)
-            {
-                if(calculate_intersection_over_union(box, *it) > overlap_treshold)
+                if(input_bounding_boxes[i][j](5+k) > 0.4)
                 {
-                    it = classified_boxes[k].erase(it);
-                }else
-                {
-                    it++;
+                    classified_boxes[i][k].push_back(input_bounding_boxes[i][j]);
+                    break;
                 }
             }
-            final_boxes.push_back(box);
-        }
-    }
-
-
-
-    Tensor<type, 2> tensor_final_boxes(/*network_output.dimension(0),*/ final_boxes.size(), final_boxes[0].dimension(0));    //mirar si puedo hacer un tensor map
-
-    for(size_t box = 0; box < final_boxes.size(); box++)
-    {
-        for(Index element = 0; element < final_boxes[box].dimension(0); element++)
+        }
+
+        for(Index k = 0; k < classes_number; k++)
         {
-            tensor_final_boxes(box, element) = final_boxes[box](element);
-        }
+            if(classified_boxes[i][k].empty())
+                continue;
+
+            sort(classified_boxes[i][k].begin(), classified_boxes[i][k].end(), [](const Tensor<type, 1>& a, const Tensor<type, 1>& b){
+                return a(4) > b(4);
+            });
+
+
+            while(!classified_boxes[i][k].empty())
+            {
+                const Tensor<type, 1> box = classified_boxes[i][k].front();
+                classified_boxes[i][k].erase(classified_boxes[i][k].begin());
+
+                for(auto it = classified_boxes[i][k].begin(); it != classified_boxes[i][k].end();)
+                    if(calculate_intersection_over_union(box, *it) > overlap_threshold)
+                        it = classified_boxes[i][k].erase(it);
+                    else
+                        it++;
+
+                final_boxes[i].push_back(box);
+            }
+        }
+
+        // @todo use memcpy
+
+        for(size_t box = 0; box < final_boxes.size(); box++)
+            for(Index element = 0; element < final_boxes[i][box].dimension(0); element++)
+                tensor_final_boxes[i](box, element) = final_boxes[i][box](element);
     }
 
     return tensor_final_boxes;
@@ -411,9 +327,9 @@
 {
 
     Tensor<type, 3> image = images;
-    Index image_height = image.dimension(0);
-    Index image_width = image.dimension(1);
-    Index channels = image.dimension(2);
+    const Index image_height = image.dimension(0);
+    const Index image_width = image.dimension(1);
+    const Index channels = image.dimension(2);
 
     if (channels != 3) {
         // std::cerr << "Error: Image must have 3 channels (RGB)." << std::endl;
@@ -470,7 +386,7 @@
     return image;
 }
 
-void save_tensor_as_BMP(const Tensor<type, 3>& tensor, const string& filename)
+void save_tensor_as_BMP(const Tensor<type, 3> &tensor, const string& filename)
 {
 
     const Index height = tensor.dimension(0);
@@ -530,7 +446,7 @@
     // Writing of the BMP header
     file.write(reinterpret_cast<char*>(bmpHeader), 54);
 
-    // Writing of the image data (RGB format)
+// Writing of the image data (RGB format)
 #pragma omp parallel for
     for (Index h = 0; h < height; h++)
     {
@@ -550,10 +466,200 @@
     std::cout << "Image saved as " << filename << std::endl;
 }
 
+/*
+NeuralNetwork create_yolo_network(const dimensions& input_dimensions)
+{
+    NeuralNetwork nn;
+    //add_layer(make_unique<ScalingLayer4D>(input_dimensions));
+
+
+    const dimensions convolution_stride_dimensions = {1, 1};
+    const ConvolutionalLayer::ConvolutionType convolution_type = ConvolutionalLayer::ConvolutionType::Same;
+
+    const dimensions pool_dimensions = {2, 2};
+    const dimensions pooling_stride_dimensions = { 2, 2 };
+    const dimensions padding_dimensions = { 0, 0 };
+    const PoolingLayer::PoolingMethod pooling_method = PoolingLayer::PoolingMethod::MaxPooling;
+
+    nn.add_layer(make_unique<ConvolutionalLayer> (input_dimensions,
+                                              (dimensions){3, 3, input_dimensions[2], 32},
+                                              ConvolutionalLayer::ActivationFunction::RectifiedLinear,
+                                              convolution_stride_dimensions,
+                                              convolution_type,
+                                              "Convolutional layer 1"));
+
+    nn.add_layer(make_unique<PoolingLayer>(nn.get_output_dimensions(),
+                                           pool_dimensions,
+                                           pooling_stride_dimensions,
+                                           padding_dimensions,
+                                           pooling_method,
+                                           "Pooling layer 1"));
+
+    nn.add_layer(make_unique<ConvolutionalLayer>(nn.get_output_dimensions(),
+                                              (dimensions){3, 3, nn.get_output_dimensions()[2], 64},
+                                              ConvolutionalLayer::ActivationFunction::RectifiedLinear,
+                                              convolution_stride_dimensions,
+                                              convolution_type,
+                                              "Convolutional layer 2"));
+
+    nn.add_layer(make_unique<PoolingLayer>(nn.get_output_dimensions(),
+                                        pool_dimensions,
+                                        pooling_stride_dimensions,
+                                        padding_dimensions,
+                                        pooling_method,
+                                        "Pooling layer 2"));
+
+    nn.add_layer(make_unique<ConvolutionalLayer>(nn.get_output_dimensions(),
+                                              (dimensions){3, 3, nn.get_output_dimensions()[2], 128},
+                                              ConvolutionalLayer::ActivationFunction::RectifiedLinear,
+                                              convolution_stride_dimensions,
+                                              convolution_type,
+                                              "Convolutional layer 3"));
+
+    nn.add_layer(make_unique<ConvolutionalLayer>(nn.get_output_dimensions(),
+                                              (dimensions){1, 1, nn.get_output_dimensions()[2], 64},
+                                              ConvolutionalLayer::ActivationFunction::RectifiedLinear,
+                                              convolution_stride_dimensions,
+                                              convolution_type,
+                                              "Convolutional layer 4"));
+
+    nn.add_layer(make_unique<ConvolutionalLayer>(nn.get_output_dimensions(),
+                                              (dimensions){3, 3, nn.get_output_dimensions()[2], 128},
+                                              ConvolutionalLayer::ActivationFunction::RectifiedLinear,
+                                              convolution_stride_dimensions,
+                                              convolution_type,
+                                              "Convolutional layer 5"));
+
+    nn.add_layer(make_unique<PoolingLayer>(nn.get_output_dimensions(),
+                                        pool_dimensions,
+                                        pooling_stride_dimensions,
+                                        padding_dimensions,
+                                        pooling_method,
+                                        "Pooling layer 3"));
+
+    nn.add_layer(make_unique<ConvolutionalLayer>(nn.get_output_dimensions(),
+                                              (dimensions){3, 3, nn.get_output_dimensions()[2], 256},
+                                              ConvolutionalLayer::ActivationFunction::RectifiedLinear,
+                                              convolution_stride_dimensions,
+                                              convolution_type,
+                                              "Convolutional layer 6"));
+
+    nn.add_layer(make_unique<ConvolutionalLayer>(nn.get_output_dimensions(),
+                                              (dimensions){1, 1, nn.get_output_dimensions()[2], 128},
+                                              ConvolutionalLayer::ActivationFunction::RectifiedLinear,
+                                              convolution_stride_dimensions,
+                                              convolution_type,
+                                              "Convolutional layer 7"));
+
+    nn.add_layer(make_unique<ConvolutionalLayer>(nn.get_output_dimensions(),
+                                              (dimensions){3, 3, nn.get_output_dimensions()[2], 256},
+                                              ConvolutionalLayer::ActivationFunction::RectifiedLinear,
+                                              convolution_stride_dimensions,
+                                              convolution_type,
+                                              "Convolutional layer 8"));
+
+    nn.add_layer(make_unique<PoolingLayer>(nn.get_output_dimensions(),
+                                        pool_dimensions,
+                                        pooling_stride_dimensions,
+                                        padding_dimensions,
+                                        pooling_method,
+                                        "Pooling layer 4"));
+
+
+    nn.add_layer(make_unique<ConvolutionalLayer>(nn.get_output_dimensions(),
+                                              (dimensions){3, 3, nn.get_output_dimensions()[2], 512},
+                                              ConvolutionalLayer::ActivationFunction::RectifiedLinear,
+                                              convolution_stride_dimensions,
+                                              convolution_type,
+                                              "Convolutional layer 9"));
+
+    nn.add_layer(make_unique<ConvolutionalLayer>(nn.get_output_dimensions(),
+                                              (dimensions){1, 1, nn.get_output_dimensions()[2], 256},
+                                              ConvolutionalLayer::ActivationFunction::RectifiedLinear,
+                                              convolution_stride_dimensions,
+                                              convolution_type,
+                                              "Convolutional layer 10"));
+
+    nn.add_layer(make_unique<ConvolutionalLayer>(nn.get_output_dimensions(),
+                                              (dimensions){3, 3, nn.get_output_dimensions()[2], 512},
+                                              ConvolutionalLayer::ActivationFunction::RectifiedLinear,
+                                              convolution_stride_dimensions,
+                                              convolution_type,
+                                              "Convolutional layer 11"));
+
+    nn.add_layer(make_unique<ConvolutionalLayer>(nn.get_output_dimensions(),
+                                              (dimensions){1, 1, nn.get_output_dimensions()[2], 256},
+                                              ConvolutionalLayer::ActivationFunction::RectifiedLinear,
+                                              convolution_stride_dimensions,
+                                              convolution_type,
+                                              "Convolutional layer 12"));
+
+    nn.add_layer(make_unique<ConvolutionalLayer>(nn.get_output_dimensions(),
+                                              (dimensions){3, 3, nn.get_output_dimensions()[2], 512},
+                                              ConvolutionalLayer::ActivationFunction::RectifiedLinear,
+                                              convolution_stride_dimensions,
+                                              convolution_type,
+                                              "Convolutional layer 13"));
+
+    nn.add_layer(make_unique<PoolingLayer>(nn.get_output_dimensions(),
+                                        pool_dimensions,
+                                        pooling_stride_dimensions,
+                                        padding_dimensions,
+                                        pooling_method,
+                                        "Pooling layer 5"));
+
+    nn.add_layer(make_unique<ConvolutionalLayer>(nn.get_output_dimensions(),
+                                              (dimensions){3, 3, nn.get_output_dimensions()[2], 1024},
+                                              ConvolutionalLayer::ActivationFunction::RectifiedLinear,
+                                              convolution_stride_dimensions,
+                                              convolution_type,
+                                              "Convolutional layer 14"));
+
+    nn.add_layer(make_unique<ConvolutionalLayer>(nn.get_output_dimensions(),
+                                              (dimensions){1, 1, nn.get_output_dimensions()[2], 512},
+                                              ConvolutionalLayer::ActivationFunction::RectifiedLinear,
+                                              convolution_stride_dimensions,
+                                              convolution_type,
+                                              "Convolutional layer 15"));
+
+    nn.add_layer(make_unique<ConvolutionalLayer>(nn.get_output_dimensions(),
+                                              (dimensions){3, 3, nn.get_output_dimensions()[2], 1024},
+                                              ConvolutionalLayer::ActivationFunction::RectifiedLinear,
+                                              convolution_stride_dimensions,
+                                              convolution_type,
+                                              "Convolutional layer 16"));
+
+    nn.add_layer(make_unique<ConvolutionalLayer>(nn.get_output_dimensions(),
+                                              (dimensions){1, 1, nn.get_output_dimensions()[2], 512},
+                                              ConvolutionalLayer::ActivationFunction::RectifiedLinear,
+                                              convolution_stride_dimensions,
+                                              convolution_type,
+                                              "Convolutional layer 17"));
+
+    nn.add_layer(make_unique<ConvolutionalLayer>(nn.get_output_dimensions(),
+                                              (dimensions){3, 3, nn.get_output_dimensions()[2], 1024},
+                                              ConvolutionalLayer::ActivationFunction::RectifiedLinear,
+                                              convolution_stride_dimensions,
+                                              convolution_type,
+                                              "Convolutional layer 18"));
+
+    nn.add_layer(make_unique<ConvolutionalLayer>(nn.get_output_dimensions(),
+                                              (dimensions){1, 1, nn.get_output_dimensions()[2], 125},
+                                              ConvolutionalLayer::ActivationFunction::RectifiedLinear,
+                                              convolution_stride_dimensions,
+                                              convolution_type,
+                                              "Convolutional layer 19"));
+
+
+    cout<<nn.get_output_dimensions()[0]<<","<<nn.get_output_dimensions()[1]<<","<<nn.get_output_dimensions()[2]<<","<<nn.get_output_dimensions()[3]<<endl;
+
+    // @todo Add non_max_supression_layer
+}
+*/
 
 
 // OpenNN: Open Neural Networks Library.
-// Copyright (C) 2005-2019 Artificial Intelligence Techniques SL
+// Copyright (C) Artificial Intelligence Techniques SL.
 //
 // This library is free software; you can redistribute it and/or
 // modify it under the terms of the GNU Lesser General Public
@@ -564,7 +670,6 @@
 // but WITHOUT ANY WARRANTY; without even the implied warranty of
 // MERCHANTABILITY or FITNESS FOR A PARTICULAR PURPOSE.  See the GNU
 // Lesser General Public License for more details.
-
 // You should have received a copy of the GNU Lesser General Public
 // License along with this library; if not, write to the Free Software
 // Foundation, Inc., 51 Franklin St, Fifth Floor, Boston, MA  02110-1301  USA