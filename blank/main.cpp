//   OpenNN: Open Neural Networks Library
//   www.opennn.net
//
//   B L A N K   A P P L I C A T I O N
//
//   Artificial Intelligence Techniques SL
//   artelnics@artelnics.com

#include <iostream>
#include <fstream>
#include <sstream>
#include <string>
#include <cstring>
#include <time.h>

#include "../opennn/opennn.h"

using namespace std;
using namespace opennn;
using namespace std::chrono;
using namespace Eigen;

int main()
{
    try
    {
        cout << "OpenNN. Blank." << endl;

        // DataSet data_set;
        // NeuralNetwork neural_network;
        // data_set.save("data_set_empty.xml");
        // neural_network.save("neural_network_empty.xml");

        // TrainingStrategy training_strategy(&neural_network, &data_set);

        // training_strategy.save("training_strategy_empty.xml");

        // ModelSelection model_selection(&training_strategy);

        // model_selection.save("model_selection_empty.xml");

<<<<<<< HEAD
        // @todo Create an example to test if the numerical hessian works properly.

        NeuralNetwork neural_network;
        DataSet data_set(7, {1}, {1});
        Tensor<type, 2> data(7,2);
        for(Index i = 0; i < 7; i++)
        {
            data(i,0) = i;
            data(i,1) = sin(i);
        }
        data_set.set_data(data);

        neural_network.add_layer(make_unique<PerceptronLayer>(dimensions{1}, dimensions{1}, PerceptronLayer::ActivationFunction::Linear));

        TrainingStrategy training_strategy(&neural_network, &data_set);

        training_strategy.set_loss_method(TrainingStrategy::LossMethod::MEAN_SQUARED_ERROR);
        training_strategy.set_optimization_method(TrainingStrategy::OptimizationMethod::LEVENBERG_MARQUARDT_ALGORITHM);

        cerr << data << endl;
        training_strategy.perform_training();

=======
>>>>>>> d440aaff
        cout << "Bye!" << endl;

        return 0;
    }
    catch(const exception& e)
    {
        cout << e.what() << endl;

        return 1;
    }
}

// OpenNN: Open Neural Networks Library.
// Copyright (C) 2005-2025 Artificial Intelligence Techniques SL
//
// This library is free software; you can redistribute it and/or
// modify it under the terms of the GNU Lesser General Public
// License as published by the Free Software Foundation; either
// version 2.1 of the License, or any later version.
//
// This library is distributed in the hope that it will be useful,
// but WITHOUT ANY WARRANTY; without even the implied warranty of
// MERCHANTABILITY or FITNESS FOR A PARTICULAR PURPOSE.  See the GNU
// Lesser General Public License for more details.

// You should have received a copy of the GNU Lesser General Public
// License along with this library; if not, write to the Free Software
// Foundation, Inc., 51 Franklin St, Fifth Floor, Boston, MA  02110-1301  USA<|MERGE_RESOLUTION|>--- conflicted
+++ resolved
@@ -39,31 +39,6 @@
 
         // model_selection.save("model_selection_empty.xml");
 
-<<<<<<< HEAD
-        // @todo Create an example to test if the numerical hessian works properly.
-
-        NeuralNetwork neural_network;
-        DataSet data_set(7, {1}, {1});
-        Tensor<type, 2> data(7,2);
-        for(Index i = 0; i < 7; i++)
-        {
-            data(i,0) = i;
-            data(i,1) = sin(i);
-        }
-        data_set.set_data(data);
-
-        neural_network.add_layer(make_unique<PerceptronLayer>(dimensions{1}, dimensions{1}, PerceptronLayer::ActivationFunction::Linear));
-
-        TrainingStrategy training_strategy(&neural_network, &data_set);
-
-        training_strategy.set_loss_method(TrainingStrategy::LossMethod::MEAN_SQUARED_ERROR);
-        training_strategy.set_optimization_method(TrainingStrategy::OptimizationMethod::LEVENBERG_MARQUARDT_ALGORITHM);
-
-        cerr << data << endl;
-        training_strategy.perform_training();
-
-=======
->>>>>>> d440aaff
         cout << "Bye!" << endl;
 
         return 0;
