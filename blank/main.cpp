--- conflicted
+++ resolved
@@ -29,34 +29,9 @@
     {
         cout << "OpenNN. Blank project." << endl;
 
-<<<<<<< HEAD
-        srand(static_cast<unsigned>(time(nullptr)));
-/*
-        
-        Eigen::Tensor<int, 1> tensor1(5);
-        Eigen::Tensor<int, 1> tensor2(5);
-
-        // Inicializando los tensores con algunos valores
-        tensor1.setValues({1, 2, 3, 4, 5});
-        tensor2.setValues({1, 2, 3, 4, 5});
-
-        Tensor<bool, 0> is_equal_tensor = (tensor1 == tensor2).all();
-
-        if(is_equal_tensor(0))
-        {
-            cout << "Tensors are equal" << endl;
-        }
-        else
-        {
-            cout << "Tensors are different" << endl;
-        }
-        
-*/
-=======
         const unsigned int threads_number = thread::hardware_concurrency();
         unique_ptr<ThreadPool> thread_pool = make_unique<ThreadPool>(threads_number);
         unique_ptr<ThreadPoolDevice> thread_pool_device = make_unique<ThreadPoolDevice>(thread_pool.get(), threads_number);
->>>>>>> dcc36fd8
 
         Tensor<type, 1> x(10);
         x.setValues({0,1,2,3,4,5,6,7,8,9,10});
