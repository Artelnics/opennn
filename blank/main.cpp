//   OpenNN: Open Neural Networks Library
//   www.opennn.net
//
//   B L A N K   A P P L I C A T I O N
//
//   Artificial Intelligence Techniques SL
//   artelnics@artelnics.com

// System includes


// OpenNN includes

#include "../opennn/opennn.h"


using namespace std;
using namespace opennn;
using namespace std::chrono;
using namespace Eigen;

int main()
{
    try
    {

<<<<<<< HEAD
        cout << "OpenNN. ViT Example." << endl;

        // srand(static_cast<unsigned>(time(nullptr)));

        // // Data set

        // ImageDataSet image_data_set;

        // image_data_set.set_data_source_path("/home/artelnics/Escritorio/andres_alonso/ViT/dataset/bmp/cifar10_bmp1");

        // image_data_set.read_bmp();

        // vector<string> completion_vocabulary = language_data_set.get_completion_vocabulary();
        // vector<string> context_vocabulary = language_data_set.get_context_vocabulary();

        // // Neural network

        // const Index input_length = image_data_set.get_samples_number();
        // const Index number_labels = image_data_set.get_variables_number(DataSet::VariableUse::Target);
        // const Index number_channels = image_data_set.get_channels_number();
        // const Index height = image_data_set.get_image_height();
        // const Index width = image_data_set.get_image_width();

        // Index number_of_layers = 1;
        // Index depth = 64;
        // Index perceptron_depth = 128;
        // Index heads_number = 4;



        // Transformer transformer({ input_length, context_length, inputs_dimension, context_dimension,
        //                          depth, perceptron_depth, heads_number, number_of_layers });

        // transformer.set_model_type_string("TextClassification");
        // transformer.set_dropout_rate(0);

        // cout << "Total number of parameters: " << transformer.get_parameters_number() << endl;

        // transformer.set_input_vocabulary(completion_vocabulary);
        // transformer.set_context_vocabulary(context_vocabulary);

        // // Training strategy

        // TrainingStrategy training_strategy(&transformer, &language_data_set);

        // training_strategy.set_loss_method(TrainingStrategy::LossMethod::CROSS_ENTROPY_ERROR_3D);

        // training_strategy.get_loss_index()->set_regularization_method(LossIndex::RegularizationMethod::NoRegularization);

        // training_strategy.set_optimization_method(TrainingStrategy::OptimizationMethod::ADAPTIVE_MOMENT_ESTIMATION);

        // training_strategy.get_adaptive_moment_estimation()->set_custom_learning_rate(depth);

        // training_strategy.get_adaptive_moment_estimation()->set_loss_goal(0.99);
        // training_strategy.get_adaptive_moment_estimation()->set_maximum_epochs_number(4000);
        // training_strategy.get_adaptive_moment_estimation()->set_maximum_time(237600);
        // training_strategy.get_adaptive_moment_estimation()->set_batch_samples_number(64);

        // training_strategy.get_adaptive_moment_estimation()->set_display(true);
        // training_strategy.get_adaptive_moment_estimation()->set_display_period(1);

        // TrainingResults training_results = training_strategy.perform_training();

        // const TestingAnalysis testing_analysis(&transformer, &language_data_set);

        // pair<type, type> transformer_error_accuracy = testing_analysis.test_transformer();

        // cout << "TESTING ANALYSIS:" << endl;
        // cout << "Testing error: " << transformer_error_accuracy.first << endl;
        // cout << "Testing accuracy: " << transformer_error_accuracy.second << endl;

        // // // Save results-

        // // transformer.save("/home/artelnics/Escritorio/andres_alonso/ViT/ENtoES_model.xml");

        // // // Testing analysis

        // // transformer.load("/home/artelnics/Escritorio/andres_alonso/ViT/Weights/ENtoES_model.xml");

        // // const TestingAnalysis testing_analysis(&transformer, &language_data_set);

        // // pair<type, type> transformer_error_accuracy = testing_analysis.test_transformer();

        // // cout << "TESTING ANALYSIS:" << endl;
        // // cout << "Testing error: " << transformer_error_accuracy.first << endl;
        // // cout << "Testing accuracy: " << transformer_error_accuracy.second << endl;

=======
        //std::wstring path = L"C:/áaa.csv";

        //wcout << path << endl;

        DataSet data_set("C:/áaa.csv", ";", true);

>>>>>>> 6473558a

        cout << "Bye!" << endl;

        return 0;
    }
    catch(const exception& e)
    {
        cout << e.what() << endl;

        return 1;
    }
}

// OpenNN: Open Neural Networks Library.
// Copyright (C) 2005-2024 Artificial Intelligence Techniques SL
//
// This library is free software; you can redistribute it and/or
// modify it under the terms of the GNU Lesser General Public
// License as published by the Free Software Foundation; either
// version 2.1 of the License, or any later version.
//
// This library is distributed in the hope that it will be useful,
// but WITHOUT ANY WARRANTY; without even the implied warranty of
// MERCHANTABILITY or FITNESS FOR A PARTICULAR PURPOSE.  See the GNU
// Lesser General Public License for more details.

// You should have received a copy of the GNU Lesser General Public
// License along with this library; if not, write to the Free Software
// Foundation, Inc., 51 Franklin St, Fifth Floor, Boston, MA  02110-1301  USA<|MERGE_RESOLUTION|>--- conflicted
+++ resolved
@@ -24,7 +24,6 @@
     try
     {
 
-<<<<<<< HEAD
         cout << "OpenNN. ViT Example." << endl;
 
         // srand(static_cast<unsigned>(time(nullptr)));
@@ -112,15 +111,6 @@
         // // cout << "Testing error: " << transformer_error_accuracy.first << endl;
         // // cout << "Testing accuracy: " << transformer_error_accuracy.second << endl;
 
-=======
-        //std::wstring path = L"C:/áaa.csv";
-
-        //wcout << path << endl;
-
-        DataSet data_set("C:/áaa.csv", ";", true);
-
->>>>>>> 6473558a
-
         cout << "Bye!" << endl;
 
         return 0;
