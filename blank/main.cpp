//   OpenNN: Open Neural Networks Library
//   www.opennn.net
//
//   B L A N K   A P P L I C A T I O N
//
//   Artificial Intelligence Techniques SL
//   artelnics@artelnics.com

// System includes

#include <stdio.h>
#include <cstring>
#include <iostream>
#include <fstream>
#include <sstream>
#include <string>
#include <time.h>
#include <chrono>
#include <algorithm>
#include <execution>

// OpenNN includes

#include "../opennn/opennn.h"
#include <iostream>

// OneDNN

using namespace std;
using namespace opennn;
using namespace std::chrono;
//using namespace Eigen;

<<<<<<< HEAD
<<<<<<< HEAD

=======
>>>>>>> 93f1de3fc586058fac06a75a6282c50519d90235
=======
>>>>>>> 9aaea002d10155013a639c82f43f18234f5caf7a
int main()
{
   try
   {
        cout << "Blank\n";
        /*
        LanguageDataSet language_data_set;

        //language_data_set.set_data_source_path("data/example2.txt");
        //language_data_set.set_data_source_path("data/PTtoEN_dataset.txt");
        language_data_set.set_data_source_path("data/three_letter_combinations_with_spaces.txt");
        language_data_set.set_text_separator(DataSet::Separator::Tab);

        language_data_set.read_txt_language_model();
        
        language_data_set.set_training();

        Index input_length = language_data_set.get_completion_length();
        Index context_length = language_data_set.get_context_length();
        Index inputs_dimension = language_data_set.get_completion_vocabulary_size();
        Index context_dimension = language_data_set.get_context_vocabulary_size();
        
        Index number_of_layers = 1;
        Index depth = 4;
        Index perceptron_depth = 12;
        Index heads_number = 2;

        Transformer transformer({ input_length, context_length, inputs_dimension, context_dimension,
                          depth, perceptron_depth, heads_number, number_of_layers });

        Tensor<string, 1>& completion_vocabulary = language_data_set.get_completion_vocabulary();
        Tensor<string, 1>& context_vocabulary = language_data_set.get_context_vocabulary();

        transformer.set_input_vocabulary(completion_vocabulary);
        transformer.set_context_vocabulary(context_vocabulary);

        //type training_loss_goal = type(0.05);

        CrossEntropyError3D cross_entropy_error_3d(&transformer, &language_data_set);

        StochasticGradientDescent stochastic_gradient_descent;
        stochastic_gradient_descent.set_loss_index(&cross_entropy_error_3d);

        stochastic_gradient_descent.set_display(true);
        stochastic_gradient_descent.set_display_period(1);

        //stochastic_gradient_descent.set_loss_goal(training_loss_goal);
        stochastic_gradient_descent.set_maximum_epochs_number(19);
        stochastic_gradient_descent.set_maximum_time(86400);
        stochastic_gradient_descent.set_batch_samples_number(32);

        Index parameter_number = 0;
        for (Index i = 0; i < transformer.get_layers().size(); i++)
        {
            cout << transformer.get_layer(i)->get_name() << " from parameter " << parameter_number << " to " << parameter_number + transformer.get_layer(i)->get_parameters_number() - 1 << endl;
            parameter_number += transformer.get_layer(i)->get_parameters_number();
        }

        TrainingResults training_results = stochastic_gradient_descent.perform_training();

        //transformer.calculate_outputs();
        */
<<<<<<< HEAD

        const Index samples_number = 1000000;
        const Index inputs_number = 1000;
        const Index outputs_number = 1;
        const Index hidden_neurons_number = 1000;

        DataSet data_set;// ("C:/R_100000_samples_11_variables.csv", ',', true);

        data_set.generate_Rosenbrock_data(samples_number, inputs_number + outputs_number);

        data_set.set_training();



=======
>>>>>>> 9aaea002d10155013a639c82f43f18234f5caf7a

        const Index rows =  8*1000000;
        const Index columns = 1000;
        type mean = 0.0;

        Tensor<float, 2> matrix(rows, columns);

        for(Index i = 0; i < rows; i++)
        {
            for(Index j = 0; j < columns; j++)
            {
                matrix(i,j) = arc4random();
            }
        }
        for(Index i = 0; i < rows; i++)
        {
            for(Index j = 0; j < columns; j++)
            {
                mean = mean + matrix(i,j);
            }
        }
        mean = mean / (rows*columns);

        cout << "Matrix mean: " << mean << endl;

        cout << "Bye!" << endl;

        return 0;
   }
   catch (const exception& e)
   {
       cerr << e.what() << endl;

       return 1;
   }
}

/*
#include "../opennn/opennn.h"

#include <iostream>
#include <fstream>
#include <vector>

using namespace Eigen;
using namespace std;

// Simple BMP file header structure
#pragma pack(push, 1)
struct BMPHeader {
    uint16_t signature; // BM
    uint32_t fileSize;
    uint32_t reserved;
    uint32_t dataOffset;
    uint32_t headerSize;
    int32_t width;
    int32_t height;
    uint16_t planes;
    uint16_t bitsPerPixel;
    uint32_t compression;
    uint32_t dataSize;
    int32_t horizontalResolution;
    int32_t verticalResolution;
    uint32_t colors;
    uint32_t importantColors;
};
#pragma pack(pop)

// Function to read BMP image and store it in an Eigen Tensor
Tensor<unsigned char, 3> readBMPImage(const char* filename) {
    ifstream file(filename, ios::in | ios::binary);
    if (!file.is_open()) {
        cerr << "Error opening file" << endl;
        exit(EXIT_FAILURE);
    }

    BMPHeader header;

    file.read(reinterpret_cast<char*>(&header), sizeof(BMPHeader));

    if (header.signature != 0x4D42) {
        cerr << "Not a BMP file" << endl;
        exit(EXIT_FAILURE);
    }

    if (header.bitsPerPixel != 24) {
        cerr << "Only 24-bit BMP images are supported" << endl;
        exit(EXIT_FAILURE);
    }

    Tensor<unsigned char, 3> tensor(3, header.height, header.width);

    const int padding = (4 - (header.width * 3 % 4)) % 4; // BMP padding

    unsigned char pixel;

    for (int y = header.height - 1; y >= 0; --y) {
        for (int x = 0; x < header.width; ++x) {
            for (int c = 0; c < 3; ++c) {
                file.read(reinterpret_cast<char*>(&pixel), sizeof(unsigned char));
                tensor(c, header.height - 1 - y, x) = pixel;
            }
        }
        file.seekg(padding, ios::cur);
    }

    file.close();

    cout << tensor << endl;
    return tensor;
}

int main() {
    const char* filename = "C:/8.bmp";
    Tensor<unsigned char, 3> imageTensor = readBMPImage(filename);

    // Now you can use the 'imageTensor' for further processing or analysis

    cout << "Image dimensions: " << imageTensor.dimension(0) << "x" << imageTensor.dimension(1) << "x" << imageTensor.dimension(2) << endl;

    return 0;
}
*/
// OpenNN: Open Neural Networks Library.
// Copyright (C) Artificial Intelligence Techniques SL.
//
// This library is free software; you can redistribute it and/or
// modify it under the terms of the GNU Lesser General Public
// License as published by the Free Software Foundation; either
// version 2.1 of the License, or any later version.
//
// This library is distributed in the hope that it will be useful,
// but WITHOUT ANY WARRANTY; without even the implied warranty of
// MERCHANTABILITY or FITNESS FOR A PARTICULAR PURPOSE.  See the GNU
// Lesser General Public License for more details.
// You should have received a copy of the GNU Lesser General Public
// License along with this library; if not, write to the Free Software
// Foundation, Inc., 51 Franklin St, Fifth Floor, Boston, MA  02110-1301  USA<|MERGE_RESOLUTION|>--- conflicted
+++ resolved
@@ -31,13 +31,6 @@
 using namespace std::chrono;
 //using namespace Eigen;
 
-<<<<<<< HEAD
-<<<<<<< HEAD
-
-=======
->>>>>>> 93f1de3fc586058fac06a75a6282c50519d90235
-=======
->>>>>>> 9aaea002d10155013a639c82f43f18234f5caf7a
 int main()
 {
    try
@@ -100,7 +93,7 @@
 
         //transformer.calculate_outputs();
         */
-<<<<<<< HEAD
+
 
         const Index samples_number = 1000000;
         const Index inputs_number = 1000;
@@ -112,11 +105,6 @@
         data_set.generate_Rosenbrock_data(samples_number, inputs_number + outputs_number);
 
         data_set.set_training();
-
-
-
-=======
->>>>>>> 9aaea002d10155013a639c82f43f18234f5caf7a
 
         const Index rows =  8*1000000;
         const Index columns = 1000;
