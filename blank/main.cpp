//   OpenNN: Open Neural Networks Library
//   www.opennn.net
//
//   B L A N K   A P P L I C A T I O N
//
//   Artificial Intelligence Techniques SL
//   artelnics@artelnics.com

// System includes

#include <stdio.h>
#include <cstring>
#include <iostream>
#include <fstream>
#include <sstream>
#include <string>
#include <time.h>
#include <chrono>
#include <algorithm>
#include <execution>

// OpenNN includes

#include "../opennn/opennn.h"
#include <iostream>

// OneDNN

using namespace std;
using namespace opennn;
using namespace std::chrono;
using namespace Eigen;

int main()
{
   try
   {
        cout << "Blank\n";
        /**/
        _MM_SET_FLUSH_ZERO_MODE(_MM_FLUSH_ZERO_ON);
        _MM_SET_DENORMALS_ZERO_MODE(_MM_DENORMALS_ZERO_ON);
        
        LanguageDataSet language_data_set;
        
        language_data_set.set_data_source_path("data/language/ENtoES_large_shuffled.txt");

        language_data_set.set_text_separator(DataSet::Separator::Tab);

        language_data_set.set_context_vocabulary_path("data/language/EN_mac_vocabulary.txt");
        language_data_set.set_completion_vocabulary_path("data/language/ES_mac_vocabulary.txt");

        language_data_set.read_txt_language_model();

        Tensor<string, 1>& completion_vocabulary = language_data_set.get_completion_vocabulary();
        Tensor<string, 1>& context_vocabulary = language_data_set.get_context_vocabulary();

        Index input_length = language_data_set.get_completion_length();
        Index context_length = language_data_set.get_context_length();
        Index inputs_dimension = language_data_set.get_completion_vocabulary_size();
        Index context_dimension = language_data_set.get_context_vocabulary_size();

        // Testing Analysis
        {
<<<<<<< HEAD
            cout << "\t" << transformer.get_layers()(i)->get_name() << " parameters number: " << transformer.get_layers()(i)->get_parameters_number() << endl;
        }
        */
     /*
        const Tensor<string, 1>& completion_vocabulary = language_data_set.get_completion_vocabulary();
        const Tensor<string, 1>& context_vocabulary = language_data_set.get_context_vocabulary();
        
        transformer.set_input_vocabulary(completion_vocabulary);
        transformer.set_context_vocabulary(context_vocabulary);

        CrossEntropyError3D cross_entropy_error_3d(&transformer, &language_data_set);
        cross_entropy_error_3d.set_regularization_method(LossIndex::RegularizationMethod::NoRegularization);

        AdaptiveMomentEstimation optimization_algorithm;
        optimization_algorithm.set_loss_index(&cross_entropy_error_3d);
        optimization_algorithm.set_custom_learning_rate(depth);
=======
            Transformer transformer2;
>>>>>>> a6105bf8

            transformer2.load_transformer("data/language/ENtoES_model.xml");

            transformer2.set_input_vocabulary(completion_vocabulary);
            transformer2.set_context_vocabulary(context_vocabulary);

            const TestingAnalysis testing_analysis2(&transformer2, &language_data_set);

            pair<type, type> transformer_error_accuracy2 = testing_analysis2.test_transformer();

            cout << "TESTING ANALYSIS:" << endl;
            cout << "Testing error: " << transformer_error_accuracy2.first << endl;
            cout << "Testing accuracy: " << transformer_error_accuracy2.second << endl;
        }
        
        //const bool imported_vocabulary = true;
        /*
        cout << endl << "DEPLOYMENT:" << endl;
        string input;
        string output;
        
        input = "He is playing soccer.";
        output = transformer2.calculate_outputs(input);
        
        cout << "Input: " << input << endl;
        cout << "Output: " << output << endl;
        cout << endl;
        
        input = "She is studying for her history test.";
        output = transformer2.calculate_outputs(input);

        cout << "Input: " << input << endl;
        cout << "Output: " << output << endl;
        cout << endl;

        input = "The dog is barking.";
        output = transformer2.calculate_outputs(input);

        cout << "Input: " << input << endl;
        cout << "Output: " << output << endl;
        cout << endl;

        input = "The cat likes to sleep.";
        output = transformer2.calculate_outputs(input);

        cout << "Input: " << input << endl;
        cout << "Output: " << output << endl;
        cout << endl;

        input = "Tom took his friends out on a party Saturday night.";
        output = transformer2.calculate_outputs(input);

        cout << "Input: " << input << endl;
        cout << "Output: " << output << endl;
        cout << endl;
        /*
        while (true)
        {
            cout << "Input: ";
            getline(cin, input);

            if (input == "-Q")
                break;

            output = transformer2.calculate_outputs(input);

            cout << "Output: " << output << endl;
            cout << endl;
        }
        /**/        

        /*
        const Index samples_number = 200;
        const Index inputs_number = 1000;
        const Index inputs_dimension = 1000;
        const Index depth = 1000;

        Tensor<Index, 1> inputs_dimensions(2);
        inputs_dimensions.setValues({ inputs_number, depth });

        DataSet dataset(samples_number, inputs_number * depth, inputs_number);

        dataset.set_input_variables_dimensions(inputs_dimensions);

        Tensor<type, 2> data(samples_number, inputs_number * depth + inputs_number);
        data.setRandom();

        for (Index i = 0; i < samples_number; i++)
        {
            for (Index j = inputs_number * depth; j < inputs_number * depth + inputs_number; j++)
            {
                data(i, j) = type(Index(data(i, j) * 1000) % inputs_dimension);
            }
        }

        Tensor<Index, 1> input_variables(inputs_number * depth);
        for (Index i = 0; i < input_variables.size(); i++)    input_variables(i) = i;

        Tensor<Index, 1> target_variables(inputs_number);
        for (Index i = 0; i < target_variables.size(); i++)    target_variables(i) = inputs_number * depth + i;

        dataset.set_data(data);
        dataset.set_input_target_raw_variables(input_variables, target_variables);
        dataset.set_training();

        NeuralNetwork neural_network;

        ProbabilisticLayer3D* probabilistic_layer = new ProbabilisticLayer3D(inputs_number, depth, inputs_dimension);

        neural_network.add_layer(probabilistic_layer);

        CrossEntropyError3D cross_entropy_error_3d(&neural_network, &dataset);
        cross_entropy_error_3d.set_regularization_method(LossIndex::RegularizationMethod::NoRegularization);

        AdaptiveMomentEstimation optimization_algorithm;
        optimization_algorithm.set_loss_index(&cross_entropy_error_3d);

        optimization_algorithm.set_display(true);
        optimization_algorithm.set_display_period(1);

        type loss_goal = type(0.99);
        //type training_accuracy_goal = type(0.80);

        optimization_algorithm.set_loss_goal(loss_goal);
        //optimization_algorithm.set_accuracy_goal(training_accuracy_goal);
        optimization_algorithm.set_maximum_epochs_number(0);
        optimization_algorithm.set_maximum_time(3 * 86400);
        optimization_algorithm.set_batch_samples_number(200);

        TrainingResults training_results = optimization_algorithm.perform_training();
        */

        cout << "Bye!" << endl;

        return 0;
   }
   catch (const exception& e)
   {
       cerr << e.what() << endl;

       return 1;
   }
}

/*
#include "../opennn/opennn.h"

#include <iostream>
#include <fstream>
#include <vector>

using namespace Eigen;
using namespace std;

// Simple BMP file header structure
#pragma pack(push, 1)
struct BMPHeader {
    uint16_t signature; // BM
    uint32_t fileSize;
    uint32_t reserved;
    uint32_t dataOffset;
    uint32_t headerSize;
    int32_t width;
    int32_t height;
    uint16_t planes;
    uint16_t bitsPerPixel;
    uint32_t compression;
    uint32_t dataSize;
    int32_t horizontalResolution;
    int32_t verticalResolution;
    uint32_t colors;
    uint32_t importantColors;
};
#pragma pack(pop)

// Function to read BMP image and store it in an Eigen Tensor
Tensor<unsigned char, 3> readBMPImage(const char* filename) {
    ifstream file(filename, ios::in | ios::binary);
    if (!file.is_open()) {
        cerr << "Error opening file" << endl;
        exit(EXIT_FAILURE);
    }

    BMPHeader header;

    file.read(reinterpret_cast<char*>(&header), sizeof(BMPHeader));

    if (header.signature != 0x4D42) {
        cerr << "Not a BMP file" << endl;
        exit(EXIT_FAILURE);
    }

    if (header.bitsPerPixel != 24) {
        cerr << "Only 24-bit BMP images are supported" << endl;
        exit(EXIT_FAILURE);
    }

    Tensor<unsigned char, 3> tensor(3, header.height, header.width);

    const int padding = (4 - (header.width * 3 % 4)) % 4; // BMP padding

    unsigned char pixel;

    for (int y = header.height - 1; y >= 0; --y) {
        for (int x = 0; x < header.width; ++x) {
            for (int c = 0; c < 3; ++c) {
                file.read(reinterpret_cast<char*>(&pixel), sizeof(unsigned char));
                tensor(c, header.height - 1 - y, x) = pixel;
            }
        }
        file.seekg(padding, ios::cur);
    }

    file.close();

    cout << tensor << endl;
    return tensor;
}

int main() {
    const char* filename = "C:/8.bmp";
    Tensor<unsigned char, 3> imageTensor = readBMPImage(filename);

    // Now you can use the 'imageTensor' for further processing or analysis

    cout << "Image dimensions: " << imageTensor.dimension(0) << "x" << imageTensor.dimension(1) << "x" << imageTensor.dimension(2) << endl;

    return 0;
}
*/
// OpenNN: Open Neural Networks Library.
// Copyright (C) Artificial Intelligence Techniques SL.
//
// This library is free software; you can redistribute it and/or
// modify it under the terms of the GNU Lesser General Public
// License as published by the Free Software Foundation; either
// version 2.1 of the License, or any later version.
//
// This library is distributed in the hope that it will be useful,
// but WITHOUT ANY WARRANTY; without even the implied warranty of
// MERCHANTABILITY or FITNESS FOR A PARTICULAR PURPOSE.  See the GNU
// Lesser General Public License for more details.
// You should have received a copy of the GNU Lesser General Public
// License along with this library; if not, write to the Free Software
// Foundation, Inc., 51 Franklin St, Fifth Floor, Boston, MA  02110-1301  USA<|MERGE_RESOLUTION|>--- conflicted
+++ resolved
@@ -61,26 +61,7 @@
 
         // Testing Analysis
         {
-<<<<<<< HEAD
-            cout << "\t" << transformer.get_layers()(i)->get_name() << " parameters number: " << transformer.get_layers()(i)->get_parameters_number() << endl;
-        }
-        */
-     /*
-        const Tensor<string, 1>& completion_vocabulary = language_data_set.get_completion_vocabulary();
-        const Tensor<string, 1>& context_vocabulary = language_data_set.get_context_vocabulary();
-        
-        transformer.set_input_vocabulary(completion_vocabulary);
-        transformer.set_context_vocabulary(context_vocabulary);
-
-        CrossEntropyError3D cross_entropy_error_3d(&transformer, &language_data_set);
-        cross_entropy_error_3d.set_regularization_method(LossIndex::RegularizationMethod::NoRegularization);
-
-        AdaptiveMomentEstimation optimization_algorithm;
-        optimization_algorithm.set_loss_index(&cross_entropy_error_3d);
-        optimization_algorithm.set_custom_learning_rate(depth);
-=======
             Transformer transformer2;
->>>>>>> a6105bf8
 
             transformer2.load_transformer("data/language/ENtoES_model.xml");
 
