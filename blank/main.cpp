//   OpenNN: Open Neural Networks Library
//   www.opennn.net
//
//   B L A N K   A P P L I C A T I O N
//
//   Artificial Intelligence Techniques SL
//   artelnics@artelnics.com

// System includes

#include <stdio.h>
#include <cstring>
#include <iostream>
#include <fstream>
#include <sstream>
#include <string>
#include <time.h>

// OpenNN includes

#include "../opennn/opennn.h"
using namespace opennn;

<<<<<<< HEAD
using namespace std;

int main(int argc, char *argv[])
=======
int main()
>>>>>>> 8172f6ce
{
    try
    {
        srand(time(NULL));

        cout << "Hello OpenNN!" << endl;

        Tensor<Tensor<type, 1>, 1> image_test = read_bmp_image_data("Z:/Images/DatasetRedDots-bmp/3.bmp");

        /*
        DataSet data_set;

        data_set.set_data_file_name("Z:/Images/DatasetRedDots-bmp/ground_truth.xml");

        data_set.read_ground_truth();

//        data_set.print_data();


//        Index categories_number = 10;

//        Index regions_number = 2000;
//        Index channels_number = 227;
//        Index region_rows = 227;
//        Index region_columns = 227;

//        Index inputs_number = regions_number*channels_number*region_rows*region_columns;

//        Tensor<type, 3> image;


        const Index input_variables_number = data_set.get_input_variables_number();
        const Index target_variables_number = data_set.get_target_variables_number();

        cout << "input_variables_number: " << input_variables_number << endl;
        cout << "target_variables_number: " << target_variables_number << endl;

        const Tensor<Index, 1> input_variables_dimensions = data_set.get_input_variables_dimensions();

        cout << "input_variables_dimensions: " << input_variables_dimensions << endl;

        NeuralNetwork neural_network;

//        RegionProposalLayer region_proposal_layer;
//        neural_network.add_layer(&region_proposal_layer);

        FlattenLayer flatten_layer(input_variables_dimensions);
        neural_network.add_layer(&flatten_layer);

//        cout << "Flatten layer outputs dimensions: " << flatten_layer.get_outputs_dimensions() << endl;

        ProbabilisticLayer probabilistic_layer(input_variables_number, target_variables_number);
        neural_network.add_layer(&probabilistic_layer);

//        cout << "Neural network architecture: " << endl << neural_network.get_layers_names() << endl;

        // Training strategy

        TrainingStrategy training_strategy(&neural_network, &data_set);

        training_strategy.set_loss_method(TrainingStrategy::LossMethod::NORMALIZED_SQUARED_ERROR);
        training_strategy.set_optimization_method(TrainingStrategy::OptimizationMethod::ADAPTIVE_MOMENT_ESTIMATION);
        training_strategy.perform_training();
*/
        cout << "Bye OpenNN!" << endl;

        return 0;
    }
    catch(const exception& e)
    {
        cerr << e.what() << endl;

        return 1;
    }
}

// OpenNN: Open Neural Networks Library.
// Copyright (C) Artificial Intelligence Techniques SL.
//
// This library is free software; you can redistribute it and/or
// modify it under the terms of the GNU Lesser General Public
// License as published by the Free Software Foundation; either
// version 2.1 of the License, or any later version.
//
// This library is distributed in the hope that it will be useful,
// but WITHOUT ANY WARRANTY; without even the implied warranty of
// MERCHANTABILITY or FITNESS FOR A PARTICULAR PURPOSE.  See the GNU
// Lesser General Public License for more details.
// You should have received a copy of the GNU Lesser General Public
// License along with this library; if not, write to the Free Software
// Foundation, Inc., 51 Franklin St, Fifth Floor, Boston, MA  02110-1301  USA
<|MERGE_RESOLUTION|>--- conflicted
+++ resolved
@@ -21,13 +21,9 @@
 #include "../opennn/opennn.h"
 using namespace opennn;
 
-<<<<<<< HEAD
 using namespace std;
 
 int main(int argc, char *argv[])
-=======
-int main()
->>>>>>> 8172f6ce
 {
     try
     {
