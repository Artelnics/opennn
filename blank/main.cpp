//   OpenNN: Open Neural Networks Library
//   www.opennn.net
//
//   A M A Z O N   R E V I E W S
//
//   Artificial Intelligence Techniques SL
//   artelnics@artelnics.com

#include <cstring>
#include <iostream>
#include <fstream>
#include <sstream>
#include <string>
#include <time.h>

#include "../opennn/language_dataset.h"
#include "../opennn/embedding_layer.h"
#include "../opennn/perceptron_layer_3d.h"
#include "../opennn/multihead_attention_layer.h"
#include "../opennn/probabilistic_layer_3d.h"
#include "../opennn/flatten_layer_3d.h"
#include "../opennn/training_strategy.h"
#include "../opennn/flatten_layer.h"
#include "../opennn/perceptron_layer.h"

using namespace opennn;

int main()
{
    try
    {

<<<<<<< HEAD
        // Data set

        LanguageDataSet language_data_set("/Users/artelnics/Desktop/masked_large_huge.txt");

        const Index input_length = language_data_set.get_input_size();
        const Index target_length = language_data_set.get_target_size();
        const Index input_vocabulary_size = language_data_set.get_input_vocabulary_size();
        const Index target_vocabulary_size = language_data_set.get_target_vocabulary_size();

        cout << input_length << endl;

        // language_data_set.print();

        // language_data_set.print_vocabulary(text_data_set.get_target_vocabulary());
        // throw runtime_error("");

        // NeuralNetwork

        const Index embedding_dimension = 32;
        const Index heads_number = 2;
        const dimensions outputs_number = { 2 };

        NeuralNetwork neural_network;

        neural_network.add_layer(make_unique<Embedding>(input_vocabulary_size, input_length, embedding_dimension, "Embedding"));
        neural_network.add_layer(make_unique<MultiHeadAttention>(input_length, input_length, embedding_dimension, heads_number, false, "Multihead_attention"));
        neural_network.set_layer_inputs_indices("Multihead_attention", {"Embedding", "Embedding"});
        neural_network.add_layer(make_unique<Probabilistic3d>(target_length, embedding_dimension, target_vocabulary_size));

        // Transformer transformer()

        // Training Strategy

        TrainingStrategy training_strategy(&neural_network, &language_data_set);

        training_strategy.set_loss_method(TrainingStrategy::LossMethod::CROSS_ENTROPY_ERROR_3D);

        training_strategy.get_loss_index()->set_regularization_method(LossIndex::RegularizationMethod::NoRegularization);

        training_strategy.set_optimization_method(TrainingStrategy::OptimizationMethod::ADAPTIVE_MOMENT_ESTIMATION);

        language_data_set.split_samples_sequential(0.8F, 0.2F, 0);
        // training_strategy.get_adaptive_moment_estimation()->set_loss_goal(0.3);
        training_strategy.get_adaptive_moment_estimation()->set_maximum_epochs_number(3000);
        training_strategy.get_adaptive_moment_estimation()->set_maximum_time(244800);
        training_strategy.get_adaptive_moment_estimation()->set_batch_samples_number(32);

        training_strategy.get_adaptive_moment_estimation()->set_display(true);
        training_strategy.get_adaptive_moment_estimation()->set_display_period(1);

        TrainingResults training_results = training_strategy.perform_training();

        Tensor<type, 2> one_word = language_data_set.get_data(DataSet::VariableUse::Input).chip(1000,0).reshape(Eigen::array<Index,2>{1,15});
        cout << "one_word:\n " << one_word << endl;

        cout <<"One word output:\n" << neural_network.calculate_output(one_word).argmax(2) << endl;

        Tensor<type, 2> one_word_2 = language_data_set.get_data(DataSet::VariableUse::Input).chip(11000,0).reshape(Eigen::array<Index,2>{1,15});
        cout << "one_word_2:\n" << one_word_2 << endl;

        cout << "One word output_2:\n" << neural_network.calculate_output(one_word_2).argmax(2) << endl;

        Tensor<type, 2> one_word_3 = language_data_set.get_data(DataSet::VariableUse::Input).chip(1450,0).reshape(Eigen::array<Index,2>{1,15});
        cout << "one_word_3:\n" << one_word_3 << endl;

        cout <<"One word output_3:\n" << neural_network.calculate_output(one_word).argmax(2) << endl;

        // text_data_set.set(DataSet::SampleUse::Testing);

        // const TestingAnalysis testing_analysis(&neural_network, &text_data_set);

        // TestingAnalysis::RocAnalysis roc_analysis = testing_analysis.perform_roc_analysis();

        // cout << "TESTING ANALYSIS:" << endl;
        // cout << "Roc curve: " << roc_analysis.area_under_curve << endl;
=======
        cout << "OpenNN." << endl;
>>>>>>> 6256d373

        cout << "Good bye!" << endl;

        return 0;
    }
    catch(const exception& e)
    {
        cout << e.what() << endl;

        return 1;
    }
}


// OpenNN: Open Neural Networks Library.
// Copyright (C) Artificial Intelligence Techniques SL.
//
// This library is free software; you can redistribute it and/or
// modify it under the terms of the GNU Lesser General Public
// License as published by the Free Software Foundation; either
// version 2.1 of the License, or any later version.
//
// This library is distributed in the hope that it will be useful,
// but WITHOUT ANY WARRANTY; without even the implied warranty of
// MERCHANTABILITY or FITNESS FOR A PARTICULAR PURPOSE.  See the GNU
// Lesser General Public License for more details.
// You should have received a copy of the GNU Lesser General Public
// License along with this library; if not, write to the Free Software
// Foundation, Inc., 51 Franklin St, Fifth Floor, Boston, MA  02110-1301  USA<|MERGE_RESOLUTION|>--- conflicted
+++ resolved
@@ -30,85 +30,7 @@
     try
     {
 
-<<<<<<< HEAD
-        // Data set
-
-        LanguageDataSet language_data_set("/Users/artelnics/Desktop/masked_large_huge.txt");
-
-        const Index input_length = language_data_set.get_input_size();
-        const Index target_length = language_data_set.get_target_size();
-        const Index input_vocabulary_size = language_data_set.get_input_vocabulary_size();
-        const Index target_vocabulary_size = language_data_set.get_target_vocabulary_size();
-
-        cout << input_length << endl;
-
-        // language_data_set.print();
-
-        // language_data_set.print_vocabulary(text_data_set.get_target_vocabulary());
-        // throw runtime_error("");
-
-        // NeuralNetwork
-
-        const Index embedding_dimension = 32;
-        const Index heads_number = 2;
-        const dimensions outputs_number = { 2 };
-
-        NeuralNetwork neural_network;
-
-        neural_network.add_layer(make_unique<Embedding>(input_vocabulary_size, input_length, embedding_dimension, "Embedding"));
-        neural_network.add_layer(make_unique<MultiHeadAttention>(input_length, input_length, embedding_dimension, heads_number, false, "Multihead_attention"));
-        neural_network.set_layer_inputs_indices("Multihead_attention", {"Embedding", "Embedding"});
-        neural_network.add_layer(make_unique<Probabilistic3d>(target_length, embedding_dimension, target_vocabulary_size));
-
-        // Transformer transformer()
-
-        // Training Strategy
-
-        TrainingStrategy training_strategy(&neural_network, &language_data_set);
-
-        training_strategy.set_loss_method(TrainingStrategy::LossMethod::CROSS_ENTROPY_ERROR_3D);
-
-        training_strategy.get_loss_index()->set_regularization_method(LossIndex::RegularizationMethod::NoRegularization);
-
-        training_strategy.set_optimization_method(TrainingStrategy::OptimizationMethod::ADAPTIVE_MOMENT_ESTIMATION);
-
-        language_data_set.split_samples_sequential(0.8F, 0.2F, 0);
-        // training_strategy.get_adaptive_moment_estimation()->set_loss_goal(0.3);
-        training_strategy.get_adaptive_moment_estimation()->set_maximum_epochs_number(3000);
-        training_strategy.get_adaptive_moment_estimation()->set_maximum_time(244800);
-        training_strategy.get_adaptive_moment_estimation()->set_batch_samples_number(32);
-
-        training_strategy.get_adaptive_moment_estimation()->set_display(true);
-        training_strategy.get_adaptive_moment_estimation()->set_display_period(1);
-
-        TrainingResults training_results = training_strategy.perform_training();
-
-        Tensor<type, 2> one_word = language_data_set.get_data(DataSet::VariableUse::Input).chip(1000,0).reshape(Eigen::array<Index,2>{1,15});
-        cout << "one_word:\n " << one_word << endl;
-
-        cout <<"One word output:\n" << neural_network.calculate_output(one_word).argmax(2) << endl;
-
-        Tensor<type, 2> one_word_2 = language_data_set.get_data(DataSet::VariableUse::Input).chip(11000,0).reshape(Eigen::array<Index,2>{1,15});
-        cout << "one_word_2:\n" << one_word_2 << endl;
-
-        cout << "One word output_2:\n" << neural_network.calculate_output(one_word_2).argmax(2) << endl;
-
-        Tensor<type, 2> one_word_3 = language_data_set.get_data(DataSet::VariableUse::Input).chip(1450,0).reshape(Eigen::array<Index,2>{1,15});
-        cout << "one_word_3:\n" << one_word_3 << endl;
-
-        cout <<"One word output_3:\n" << neural_network.calculate_output(one_word).argmax(2) << endl;
-
-        // text_data_set.set(DataSet::SampleUse::Testing);
-
-        // const TestingAnalysis testing_analysis(&neural_network, &text_data_set);
-
-        // TestingAnalysis::RocAnalysis roc_analysis = testing_analysis.perform_roc_analysis();
-
-        // cout << "TESTING ANALYSIS:" << endl;
-        // cout << "Roc curve: " << roc_analysis.area_under_curve << endl;
-=======
         cout << "OpenNN." << endl;
->>>>>>> 6256d373
 
         cout << "Good bye!" << endl;
 
