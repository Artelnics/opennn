--- conflicted
+++ resolved
@@ -6,13 +6,7 @@
 //   Artificial Intelligence Techniques SL
 //   artelnics@artelnics.com
 
-<<<<<<< HEAD
-// System includes
 
-
-// OpenNN includes
-
-=======
 #include <iostream>
 #include <fstream>
 #include <sstream>
@@ -20,7 +14,6 @@
 #include <cstring>
 #include <time.h>
 
->>>>>>> b823f773
 #include "../opennn/opennn.h"
 
 
@@ -33,10 +26,13 @@
 {
     try
     {
-
-<<<<<<< HEAD
         cout << "OpenNN. ViT Example." << endl;
 
+        // Index a = 0;
+        // Index b = 0;
+        // Tensor<bool, 0> truefalse = a == b;
+        // cout<<truefalse<<endl;
+        // throw runtime_error("Stop");
         // srand(static_cast<unsigned>(time(nullptr)));
 
         // // Data set
@@ -121,39 +117,19 @@
         // // cout << "TESTING ANALYSIS:" << endl;
         // // cout << "Testing error: " << transformer_error_accuracy.first << endl;
         // // cout << "Testing accuracy: " << transformer_error_accuracy.second << endl;
-=======
-        const Index samples_number = get_random_index(1, 10);
-        const Index inputs_number = get_random_index(1, 10);
-        const Index targets_number = get_random_index(1, 10);
-        const Index neurons_number = get_random_index(1, 10);
 
-        DataSet data_set(samples_number, { inputs_number }, { targets_number });
-        data_set.set_data_random();
-        data_set.set(DataSet::SampleUse::Training);
-        
-        //Batch batch(samples_number, &data_set);
-        /*
-        batch.fill(data_set.get_sample_indices(DataSet::SampleUse::Training),
-            data_set.get_variable_indices(DataSet::VariableUse::Input),
-            data_set.get_variable_indices(DataSet::VariableUse::Target));
-        /*
-        NeuralNetwork neural_network(NeuralNetwork::ModelType::Approximation,
-            { inputs_number }, { neurons_number }, { targets_number });
 
-        neural_network.set_parameters_random();
-
-        ForwardPropagation forward_propagation(samples_number, &neural_network);
+        // ForwardPropagation forward_propagation(samples_number, &neural_network);
 
 //        neural_network.forward_propagate(batch.get_input_pairs(), forward_propagation, true);
 
         // Loss index
 
 //        NormalizedSquaredError normalized_squared_error(&neural_network, &data_set);
->>>>>>> b823f773
 
 //        BackPropagation back_propagation(samples_number, &normalized_squared_error);
 //        normalized_squared_error.back_propagate(batch, forward_propagation, back_propagation);
-*/
+
         cout << "Bye!" << endl;
 
         return 0;
