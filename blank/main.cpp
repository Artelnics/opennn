//   OpenNN: Open Neural Networks Library
//   www.opennn.net
//
//   B L A N K   A P P L I C A T I O N
//
//   Artificial Intelligence Techniques SL
//   artelnics@artelnics.com

#include <iostream>
#include <fstream>
#include <sstream>
#include <string>
#include <cstring>
#include <time.h>

#include "../opennn/opennn.h"

using namespace std;
using namespace opennn;
using namespace std::chrono;
using namespace Eigen;

int main()
{
    try
    {
        cout << "OpenNN. Blank." << endl;

<<<<<<< HEAD
        DataSet data_set("C:/Users/davidgonzalez/Documents/5_years_mortality.csv", ";", true, true);
        data_set.save("data_set_cancer.xml");
=======
        // DataSet data_set;
        // NeuralNetwork neural_network;
        // data_set.save("data_set_empty.xml");
        // neural_network.save("neural_network_empty.xml");

        // TrainingStrategy training_strategy(&neural_network, &data_set);

        // training_strategy.save("training_strategy_empty.xml");

        // ModelSelection model_selection(&training_strategy);

        // model_selection.save("model_selection_empty.xml");
>>>>>>> 49a7da58

        cout << "Bye!" << endl;

        return 0;
    }
    catch(const exception& e)
    {
        cout << e.what() << endl;

        return 1;
    }
}

// OpenNN: Open Neural Networks Library.
// Copyright (C) 2005-2025 Artificial Intelligence Techniques SL
//
// This library is free software; you can redistribute it and/or
// modify it under the terms of the GNU Lesser General Public
// License as published by the Free Software Foundation; either
// version 2.1 of the License, or any later version.
//
// This library is distributed in the hope that it will be useful,
// but WITHOUT ANY WARRANTY; without even the implied warranty of
// MERCHANTABILITY or FITNESS FOR A PARTICULAR PURPOSE.  See the GNU
// Lesser General Public License for more details.

// You should have received a copy of the GNU Lesser General Public
// License along with this library; if not, write to the Free Software
// Foundation, Inc., 51 Franklin St, Fifth Floor, Boston, MA  02110-1301  USA<|MERGE_RESOLUTION|>--- conflicted
+++ resolved
@@ -26,10 +26,6 @@
     {
         cout << "OpenNN. Blank." << endl;
 
-<<<<<<< HEAD
-        DataSet data_set("C:/Users/davidgonzalez/Documents/5_years_mortality.csv", ";", true, true);
-        data_set.save("data_set_cancer.xml");
-=======
         // DataSet data_set;
         // NeuralNetwork neural_network;
         // data_set.save("data_set_empty.xml");
@@ -42,7 +38,6 @@
         // ModelSelection model_selection(&training_strategy);
 
         // model_selection.save("model_selection_empty.xml");
->>>>>>> 49a7da58
 
         cout << "Bye!" << endl;
 
