--- conflicted
+++ resolved
@@ -25,10 +25,6 @@
     try
     {
         cout << "OpenNN. Blank." << endl;
-<<<<<<< HEAD
-        NeuralNetwork neural_network(NeuralNetwork::ModelType::Approximation, {6},{1},{1});
-        neural_network.save("neural_network_test.xml");
-=======
 
         // DataSet data_set;
         // NeuralNetwork neural_network;
@@ -67,7 +63,6 @@
         cerr << data << endl;
         training_strategy.perform_training();*/
 
->>>>>>> 1738d8e1
         cout << "Bye!" << endl;
 
         return 0;
