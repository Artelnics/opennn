//   OpenNN: Open Neural Networks Library
//   www.opennn.org
//
//   B L A N K   A P P L I C A T I O N
//
//   Artificial Intelligence Techniques SL
//   artelnics@artelnics.com

// System includes

#include <iostream>
#include <stdlib.h>
#include <fstream>
#include <sstream>
#include <string>
#include <cstring>
#include <time.h>
#include <algorithm>
#include <chrono>
#include <stdint.h>
#include <limits.h>
#include <statistics.h>
#include <regex>

// Systems Complementaries

#include <cmath>
#include <cstdlib>
#include <ostream>

// Qt includes

#include <QFileInfo>
#include <QCoreApplication>
#include <QJsonArray>
#include <QJsonObject>
#include <QJsonDocument>
#include <QString>
#include <QFile>
#include <QTextStream>
#include <QTextCodec>
#include <QVector>
#include <QDebug>
#include <QDir>

#include <QObject>

// OpenNN includes

#include "../opennn/opennn.h"

using namespace OpenNN;
using namespace std;
using namespace chrono;

using Eigen::MatrixXd;
using Eigen::Vector3d;

int main(void)
{
    try
    {
        cout << "Blank application" << endl;

<<<<<<< HEAD
        Tensor<type, 1> a(6);
        Tensor<type, 1> b(3);
//        a.setValues({1,2,3,4,5,6});
//        b.setConstant(9);

        Tensor<type, 1> copy(9);
        copy.setValues({1,2,3,4,5,6,7,8,9});

        // split vector in two vectors.

        memcpy(a.data(), copy.data(), static_cast<size_t>(a.size())*sizeof (type));
        memcpy(b.data(), copy.data() + a.size(), static_cast<size_t>(b.size())*sizeof (type));

        cout << a << endl;
        cout << "." << endl << b << endl;

        cout << "---" << endl;

        // fill vector with two vectors.

        Tensor<type, 1> a1(6);
        Tensor<type, 1> b1(3);
        a1.setValues({1,2,3,4,5,6});
        b1.setConstant(9);

        Tensor<type, 1> copy1(9);
//        copy.setValues({1,2,3,4,5,6,7,8,9});

        memcpy(copy1.data(), a1.data(),static_cast<size_t>(a1.size())*sizeof (type));
        memcpy(copy1.data() + a1.size(), b1.data(),static_cast<size_t>(b1.size())*sizeof (type));

        cout << copy1 << endl;

        Tensor<type, 2> matrix(4,6);
        matrix.setConstant(1);

        Tensor<type, 1> vector(6);
        vector = matrix.sum(Eigen::array<Index, 1>({0}));

        cout << matrix << endl << "." << endl << vector << endl;




=======
>>>>>>> c2762124
        return 0;
    }
       catch(exception& e)
    {
       cerr << e.what() << endl;
    }
  }


// OpenNN: Open Neural Networks Library.
// Copyright(C) 2005-2020 Artificial Intelligence Techniques, SL.
//
// This library is free software; you can redistribute it and/or
// modify it under the terms of the GNU Lesser General Public
// License as published by the Free Software Foundation; either
// version 2.1 of the License, or any later version.
//
// This library is distributed in the hope that it will be useful,
// but WITHOUT ANY WARRANTY; without even the implied warranty of
// MERCHANTABILITY or FITNESS FOR A PARTICULAR PURPOSE.  See the GNU
// Lesser General Public License for more details.
// You should have received a copy of the GNU Lesser General Public
// License along with this library; if not, write to the Free Software
// Foundation, Inc., 51 Franklin St, Fifth Floor, Boston, MA  02110-1301  USA<|MERGE_RESOLUTION|>--- conflicted
+++ resolved
@@ -62,7 +62,7 @@
     {
         cout << "Blank application" << endl;
 
-<<<<<<< HEAD
+
         Tensor<type, 1> a(6);
         Tensor<type, 1> b(3);
 //        a.setValues({1,2,3,4,5,6});
@@ -104,11 +104,6 @@
 
         cout << matrix << endl << "." << endl << vector << endl;
 
-
-
-
-=======
->>>>>>> c2762124
         return 0;
     }
        catch(exception& e)
