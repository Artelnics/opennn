--- conflicted
+++ resolved
@@ -86,18 +86,14 @@
         // Training strategy
         
         TrainingStrategy training_strategy(&neural_network, &dataset);
-
+        /*
         training_strategy.set_loss_method(TrainingStrategy::LossMethod::CROSS_ENTROPY_ERROR_2D);
         training_strategy.set_optimization_method(TrainingStrategy::OptimizationMethod::ADAPTIVE_MOMENT_ESTIMATION);
         training_strategy.get_loss_index()->set_regularization_method(LossIndex::RegularizationMethod::NoRegularization);
-<<<<<<< HEAD
-        training_strategy.get_adaptive_moment_estimation()->set_batch_samples_number(8);
-=======
-        training_strategy.get_adaptive_moment_estimation()->set_batch_size(4);
->>>>>>> fe271762
+        training_strategy.get_adaptive_moment_estimation()->set_batch_samples_number(4);
         training_strategy.get_adaptive_moment_estimation()->set_maximum_epochs_number(10);
         training_strategy.set_display_period(1);
-
+        */
         //training_strategy.perform_training();
         training_strategy.perform_training_cuda();
 
