--- conflicted
+++ resolved
@@ -62,17 +62,13 @@
         ImageDataset dataset;
 
         //dataset.set_data_path("C:/melanoma_dataset_bmp_medium");
-        //dataset.set_data_path("/mnt/c/melanoma_dataset_bmp_medium"); // WSL
-        dataset.set_data_path("../examples/mnist/data_bin");
+        dataset.set_data_path("/mnt/c/melanoma_dataset_bmp_medium"); // WSL
+        //dataset.set_data_path("../examples/mnist/data_bin");
 
-<<<<<<< HEAD
-        //dimensions data_dimensions = { 224,224,3 };
-=======
         dimensions data_dimensions = { 224, 224, 3 };
->>>>>>> 3b4b1c8642604987186808cd3e1c8f59a7475778
 
-        //dataset.read_bmp(data_dimensions);
-        dataset.read_bmp();
+        dataset.read_bmp(data_dimensions);
+        //dataset.read_bmp();
 
         dataset.split_samples_random(0.8, 0.0, 0.2);
 
@@ -83,7 +79,7 @@
 
         ImageClassificationNetwork neural_network(
             input_dimensions,
-            {16},//{ 64, 64, 128, 128, 32 },
+            { 64, 64, 128, 128, 32 },
             output_dimensions);
         
         //VGG16 neural_network(input_dimensions, output_dimensions);
@@ -92,20 +88,10 @@
 
         TrainingStrategy training_strategy(&neural_network, &dataset);
         training_strategy.get_loss_index()->set_regularization_method(LossIndex::RegularizationMethod::NoRegularization);
-<<<<<<< HEAD
-        training_strategy.get_adaptive_moment_estimation()->set_batch_samples_number(256);
-        training_strategy.get_adaptive_moment_estimation()->set_maximum_epochs_number(10);
-        training_strategy.set_display_period(1);
-=======
         training_strategy.get_optimization_algorithm()->set_display_period(1);
         AdaptiveMomentEstimation* adam = dynamic_cast<AdaptiveMomentEstimation*>(training_strategy.get_optimization_algorithm());
         adam->set_batch_size(8);
-<<<<<<< HEAD
         adam->set_maximum_epochs_number(8);
-=======
-        adam->set_maximum_epochs_number(10);
->>>>>>> 3b4b1c8642604987186808cd3e1c8f59a7475778
->>>>>>> 0b58c7e7
 
         //training_strategy.perform_training();
         training_strategy.perform_training_cuda();
@@ -113,11 +99,7 @@
         // Testing analysis
 
         TestingAnalysis testing_analysis(&neural_network, &dataset);
-<<<<<<< HEAD
-        testing_analysis.set_batch_size(256);
-=======
-        testing_analysis.set_batch_size(8);
->>>>>>> 3b4b1c8642604987186808cd3e1c8f59a7475778
+        testing_analysis.set_batch_size(16);
 
         cout << "Calculating confusion...." << endl;
         Tensor<Index, 2> confusion = testing_analysis.calculate_confusion_cuda();
