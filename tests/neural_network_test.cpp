--- conflicted
+++ resolved
@@ -7,7 +7,6 @@
 #include "../opennn/data_set.h"
 #include "../opennn/batch.h"
 #include "probabilistic_layer.h"
-#include "scaling_layer_2d.h"
 
 
 TEST(NeuralNetworkTest, DefaultConstructor)
@@ -125,14 +124,10 @@
 {
     //Test Perceptron
 
-<<<<<<< HEAD
     Index inputs_number = 2;
     Index outputs_number = 1;
     Index batch_samples_number = 5;
     Index neurons_number = 1;
-=======
-    neural_network.add_layer(make_unique<Perceptron>(dimensions{1}, dimensions{1}));
->>>>>>> 995e2f0d
 
     bool is_training = true;
 
@@ -156,15 +151,15 @@
 
     NeuralNetwork neural_network(NeuralNetwork::ModelType::Approximation, {inputs_number}, {neurons_number}, {outputs_number});
 
-    PerceptronLayer* perceptron_layer = static_cast<PerceptronLayer*>(neural_network.get_first(Layer::Type::Perceptron));
-    perceptron_layer->set_activation_function(PerceptronLayer::ActivationFunction::Logistic);
+    Perceptron* perceptron_layer = static_cast<Perceptron*>(neural_network.get_first(Layer::Type::Perceptron));
+    perceptron_layer->set_activation_function(Perceptron::Activation::Logistic);
 
     ForwardPropagation forward_propagation(data_set.get_samples_number(), &neural_network);
 
     neural_network.forward_propagate(batch.get_input_pairs(), forward_propagation, is_training);
 
-    PerceptronLayerForwardPropagation* perceptron_layer_forward_propagation
-        = static_cast<PerceptronLayerForwardPropagation*>(forward_propagation.layers[1].get());
+    PerceptronForwardPropagation* perceptron_layer_forward_propagation
+        = static_cast<PerceptronForwardPropagation*>(forward_propagation.layers[1].get());
 
     Tensor <type, 2> perceptron_activations = perceptron_layer_forward_propagation->outputs;
 
@@ -180,7 +175,7 @@
     NeuralNetwork neural_network_0(NeuralNetwork::ModelType::Classification, {inputs_number}, {neurons_number}, {outputs_number});
 
     ProbabilisticLayer* probabilistic_layer =static_cast<ProbabilisticLayer*>(neural_network_0.get_first(Layer::Type::Probabilistic));
-    probabilistic_layer->set_activation_function(ProbabilisticLayer::ActivationFunction::Softmax);
+    probabilistic_layer->set_activation_function(ProbabilisticLayer::Activation::Softmax);
 
     ForwardPropagation forward_propagation_0(data_set.get_samples_number(), &neural_network_0);
 
@@ -228,11 +223,8 @@
 
     Tensor<type, 2> outputs = neural_network.calculate_outputs(inputs);
     
-<<<<<<< HEAD
     EXPECT_EQ(outputs.size(), samples_number * outputs_number);
-=======
 //    EXPECT_EQ(outputs.size(), batch_size * outputs_number);
->>>>>>> 995e2f0d
     //EXPECT_NEAR(outputs(0, 0), 0, NUMERIC_LIMITS_MIN);
     //EXPECT_NEAR(outputs(0, 1), 0, NUMERIC_LIMITS_MIN);
     //EXPECT_NEAR(outputs(0, 2), 0, NUMERIC_LIMITS_MIN);
@@ -469,9 +461,6 @@
     neural_network.set();
     neural_network.load(file_name);
     */
-<<<<<<< HEAD
-}
-=======
 }
 /*
 TEST(NeuralNetworkTest, test_forward_propagate)
@@ -618,5 +607,4 @@
             && abs(probabilistic_activations(2, 0) - 0.5) < type(1e-3));
     }
 }
-*/
->>>>>>> 995e2f0d
+*/