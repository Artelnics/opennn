--- conflicted
+++ resolved
@@ -135,10 +135,7 @@
         image_data_set.set_data_source_path("data/conv_test");
 
         image_data_set.read_bmp();
-<<<<<<< HEAD
-        //image_data_set.scale_input_variables();
-=======
->>>>>>> 47c9c946
+
         image_data_set.scale_variables(DataSet::VariableUse::Input);
 
         samples_number = image_data_set.get_samples_number();
