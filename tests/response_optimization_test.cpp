--- conflicted
+++ resolved
@@ -115,12 +115,8 @@
     results = response_optimization.perform_optimization();
     assert_true(results->optimal_variables(0) = 1, LOG);
     assert_true(results->optimal_variables(1) <= 1, LOG);
-<<<<<<< HEAD
-    assert_true(1 <= results->optimal_variables(2) && results->optimal_variables(2) <= 2.5, LOG);
-=======
     assert_true(1 <= results->optimal_variables(2) <= 2.5, LOG);
 */
->>>>>>> 7321a705
 
     // Multiple outputs case 1
 /*
@@ -134,8 +130,8 @@
     results = response_optimization.perform_optimization();
     assert_true(results->optimal_variables(0) = 1, LOG);
     assert_true(results->optimal_variables(1) <= 1, LOG);
-    assert_true(1 <= results->optimal_variables(2) && results->optimal_variables(2) <= 3.0, LOG);
-    assert_true(-1 <= results->optimal_variables(3) && results->optimal_variables(3) <= type(1), LOG);
+    assert_true(1 <= results->optimal_variables(2) <= 3.0, LOG);
+    assert_true(-1 <= results->optimal_variables(3) <= type(1), LOG);
 
     // Multiple outputs case 2
 
@@ -154,7 +150,7 @@
     results = response_optimization.perform_optimization();
     assert_true(results->optimal_variables(0) = 1, LOG);
     assert_true(results->optimal_variables(1) <= 1, LOG);
-    assert_true(1 <= results->optimal_variables(2) && results->optimal_variables(2) <= 2.0, LOG);
+    assert_true(1 <= results->optimal_variables(2) <= 2.0, LOG);
     assert_true(type(-1) <= results->optimal_variables(3), LOG);
     assert_true(results->optimal_variables(3) <= type(0), LOG);
 
