--- conflicted
+++ resolved
@@ -81,15 +81,9 @@
     response_optimization.set_output_condition(0,ResponseOptimization::Condition::Between,conditions_values);
 
     results = response_optimization.perform_optimization();
-<<<<<<< HEAD
-    assert_true(results->optimal_variables(0) = 1, LOG);
-    assert_true(results->optimal_variables(1) <= 1, LOG);
-    assert_true((1 <= results->optimal_variables(2)) && (results->optimal_variables(2) <= 2.5), LOG);
-=======
     EXPECT_EQ(results->optimal_variables(0) = 1);
     EXPECT_EQ(results->optimal_variables(1) <= 1);
     EXPECT_EQ(1 <= results->optimal_variables(2) <= 2.5);
->>>>>>> d264b603
 
     // Multiple outputs case 1
 
@@ -101,17 +95,10 @@
     response_optimization.set_input_condition(1,ResponseOptimization::Condition::LessEqualTo,conditions_values);
 
     results = response_optimization.perform_optimization();
-<<<<<<< HEAD
-    assert_true(results->optimal_variables(0) = 1, LOG);
-    assert_true(results->optimal_variables(1) <= 1, LOG);
-    assert_true((1 <= results->optimal_variables(2)) && (results->optimal_variables(2) <= 3.0), LOG);
-    assert_true((-1 <= results->optimal_variables(3)) && (results->optimal_variables(3) <= type(1)), LOG);
-=======
     EXPECT_EQ(results->optimal_variables(0) = 1);
     EXPECT_EQ(results->optimal_variables(1) <= 1);
     EXPECT_EQ(1 <= results->optimal_variables(2) <= 3.0);
     EXPECT_EQ(-1 <= results->optimal_variables(3) <= type(1));
->>>>>>> d264b603
 
     // Multiple outputs case 2
 
@@ -128,19 +115,11 @@
     response_optimization.set_output_condition(1,ResponseOptimization::Condition::Between,conditions_values);
 
     results = response_optimization.perform_optimization();
-<<<<<<< HEAD
-    assert_true(results->optimal_variables(0) = 1, LOG);
-    assert_true(results->optimal_variables(1) <= 1, LOG);
-    assert_true((1 <= results->optimal_variables(2)) && (results->optimal_variables(2) <= 2.0), LOG);
-    assert_true(type(-1) <= results->optimal_variables(3), LOG);
-    assert_true(results->optimal_variables(3) <= type(0), LOG);
-=======
     EXPECT_EQ(results->optimal_variables(0) = 1);
     EXPECT_EQ(results->optimal_variables(1) <= 1);
     EXPECT_EQ(1 <= results->optimal_variables(2) <= 2.0);
     EXPECT_EQ(type(-1) <= results->optimal_variables(3));
     EXPECT_EQ(results->optimal_variables(3) <= type(0));
->>>>>>> d264b603
 
     // Multiple outputs case 2
 
