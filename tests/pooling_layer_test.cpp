#include "pch.h"

#include "../opennn/pooling_layer.h"
#include "../opennn/tensors.h"

Tensor<type, 4> generate_input_tensor_pooling(const Tensor<type, 2>& data,
                                              const vector<Index>& rows_indices,
                                              const vector<Index>& columns_indices,
                                              const dimensions& input_dimensions)
{ 
    Tensor<type, 4> input_tensor(rows_indices.size(),
                                 input_dimensions[0],
                                 input_dimensions[1],
                                 input_dimensions[2]);

    type* tensor_data = input_tensor.data();

    fill_tensor_data(data, rows_indices, columns_indices, tensor_data);
    
    return input_tensor;
}


struct PoolingLayerConfig {
    dimensions input_dimensions;
    dimensions pool_dimensions;
    dimensions stride_dimensions;
    dimensions padding_dimensions;
    PoolingLayer::PoolingMethod pooling_method;
    string test_name;
    Tensor<type, 4> input_data;
    Tensor<type, 4> expected_output;
};


class PoolingLayerTest : public ::testing::TestWithParam<PoolingLayerConfig> {};


INSTANTIATE_TEST_CASE_P(PoolingLayerTests, PoolingLayerTest, ::testing::Values(
    PoolingLayerConfig
    {
        {4, 4, 1}, {2, 2}, {2, 2}, {0, 0}, PoolingLayer::PoolingMethod::MaxPooling, "MaxPoolingNoPadding1Channel",
        ([] {
        Tensor<type, 2> data(4, 16);
        data.setValues({
            {1, 2, 3, 4, 5, 6, 7, 8, 9, 10, 11, 12, 13, 14, 15, 16},
            {16, 15, 14, 13, 12, 11, 10, 9, 8, 7, 6, 5, 4, 3, 2, 1},
            {1, 1, 1, 1, 2, 2, 2, 2, 3, 3, 3, 3, 4, 4, 4, 4},
            {0, 0, 0, 0, 1, 1, 1, 1, 2, 2, 2, 2, 3, 3, 3, 3}
        });

        const vector<Index> rows_indices = {0, 1, 2, 3};
        const vector<Index> columns_indices = {0, 1, 2, 3, 4, 5, 6, 7, 8, 9, 10, 11, 12, 13, 14, 15};

        return generate_input_tensor_pooling(data, rows_indices, columns_indices, {4, 4, 1});
        })(),
        ([] {
            Tensor<type, 4> expected_output(4, 2, 2, 1);
            expected_output.setValues({
                                      {{{6}, {14}},
                                       {{8}, {16}}},

                                      {{{16}, {8}},
                                       {{14}, {6}}},

                                      {{{2}, {4}},
                                       {{2}, {4}}},

                                      {{{1}, {3}},
                                       {{1}, {3}}}
                                      });
            return expected_output;
        })()
    },
    PoolingLayerConfig
    {
        {4, 4, 1}, {2, 2}, {2, 2}, {0, 0}, PoolingLayer::PoolingMethod::AveragePooling, "AveragePoolingNoPadding1Channel",
        ([] {
        Tensor<type, 2> data(4, 16);
        data.setValues({
            {1, 2, 3, 4, 5, 6, 7, 8, 9, 10, 11, 12, 13, 14, 15, 16},
            {16, 15, 14, 13, 12, 11, 10, 9, 8, 7, 6, 5, 4, 3, 2, 1},
            {1, 1, 1, 1, 2, 2, 2, 2, 3, 3, 3, 3, 4, 4, 4, 4},
            {0, 0, 0, 0, 1, 1, 1, 1, 2, 2, 2, 2, 3, 3, 3, 3}
        });

        const vector<Index> rows_indices = {0, 1, 2, 3};
        const vector<Index> columns_indices = {0, 1, 2, 3, 4, 5, 6, 7, 8, 9, 10, 11, 12, 13, 14, 15};

        return generate_input_tensor_pooling(data, rows_indices, columns_indices, {4, 4, 1});
        })(),
        ([] {
            Tensor<type, 4> expected_output(4, 2, 2, 1);
            expected_output.setValues({
                                        {{{3.5}, {11.5}},
                                        {{5.5}, {13.5}}},

                                        {{{13.5}, {5.5}},
                                        {{11.5}, {3.5}}},

                                        {{{1.5}, {3.5}},
                                        {{1.5}, {3.5}}},

                                        {{{0.5}, {2.5}},
                                        {{0.5}, {2.5}}}
                                        });
            return expected_output;
        })()
    }
    // More configurations here
    )
);


TEST_P(PoolingLayerTest, Constructor)
{
    PoolingLayerConfig parameters = GetParam();

    PoolingLayer pooling_layer(parameters.input_dimensions,
                               parameters.pool_dimensions,
                               parameters.stride_dimensions,
                               parameters.padding_dimensions,
                               parameters.pooling_method,
                               parameters.test_name);

    EXPECT_EQ(pooling_layer.get_type(), Layer::Type::Pooling);
    EXPECT_EQ(pooling_layer.get_input_dimensions(), parameters.input_dimensions);
    EXPECT_EQ(pooling_layer.get_pool_height(), parameters.pool_dimensions[0]);
    EXPECT_EQ(pooling_layer.get_pool_width(), parameters.pool_dimensions[1]);
    EXPECT_EQ(pooling_layer.get_row_stride(), parameters.stride_dimensions[0]);
    EXPECT_EQ(pooling_layer.get_column_stride(), parameters.stride_dimensions[1]);
    EXPECT_EQ(pooling_layer.get_padding_height(), parameters.padding_dimensions[0]);
    EXPECT_EQ(pooling_layer.get_padding_width(), parameters.padding_dimensions[1]);
    EXPECT_EQ(pooling_layer.get_pooling_method(), parameters.pooling_method);
}


TEST_P(PoolingLayerTest, ForwardPropagate) 
{
    PoolingLayerConfig parameters = GetParam();

    PoolingLayer pooling_layer(
        parameters.input_dimensions,
        parameters.pool_dimensions,
        parameters.stride_dimensions,
        parameters.padding_dimensions,
        parameters.pooling_method,
        parameters.test_name
    );
    
    const Index batch_samples_number = parameters.input_data.dimension(0);

    unique_ptr<LayerForwardPropagation> forward_propagation =
        make_unique<PoolingLayerForwardPropagation>(batch_samples_number, &pooling_layer);

    pair<type*, dimensions> input_pair( parameters.input_data.data(),
        { batch_samples_number,
          parameters.input_dimensions[0],
          parameters.input_dimensions[1],
          parameters.input_dimensions[2] } );

<<<<<<< HEAD
    pooling_layer.forward_propagate({ input_pair }, forward_propagation, true);
=======
    pooling_layer.forward_propagate({ input_pair }, forward_propagation, false);
>>>>>>> 2441909d

    pair<type*, dimensions> output_pair = forward_propagation->get_outputs_pair();

    EXPECT_EQ(output_pair.second[0], batch_samples_number);
    EXPECT_EQ(output_pair.second[1], parameters.expected_output.dimension(1));
    EXPECT_EQ(output_pair.second[2], parameters.expected_output.dimension(2));
    EXPECT_EQ(output_pair.second[3], parameters.expected_output.dimension(3));

    TensorMap<Tensor<type, 4>> output_tensor(output_pair.first,
                                             batch_samples_number,
                                             parameters.expected_output.dimension(1),
                                             parameters.expected_output.dimension(2),
                                             parameters.expected_output.dimension(3));

    for (Index b = 0; b < batch_samples_number; ++b) {
        for (Index h = 0; h < parameters.expected_output.dimension(1); ++h) {
            for (Index w = 0; w < parameters.expected_output.dimension(2); ++w) {
                for (Index c = 0; c < parameters.expected_output.dimension(3); ++c) {
                    EXPECT_NEAR(output_tensor(b, h, w, c), parameters.expected_output(b, h, w, c), 1e-5)
                        << "Mismatch at batch=" << b << ", height=" << h
                        << ", width=" << w << ", channel=" << c;
                }
            }
        }
    }
}


TEST_P(PoolingLayerTest, BackPropagate) {

    PoolingLayerConfig parameters = GetParam();

    PoolingLayer pooling_layer(
        parameters.input_dimensions,
        parameters.pool_dimensions,
        parameters.stride_dimensions,
        parameters.padding_dimensions,
        parameters.pooling_method,
        parameters.test_name
    );

    const Index batch_samples_number = parameters.input_data.dimension(0);

    unique_ptr<LayerForwardPropagation> forward_propagation =
        make_unique<PoolingLayerForwardPropagation>(batch_samples_number, &pooling_layer);

    unique_ptr<LayerBackPropagation> back_propagation =
        make_unique<PoolingLayerBackPropagation>(batch_samples_number, &pooling_layer);

    pair<type*, dimensions> input_pair( parameters.input_data.data(),
        { batch_samples_number,
          parameters.input_dimensions[0],
          parameters.input_dimensions[1],
          parameters.input_dimensions[2] } );

    pooling_layer.forward_propagate({ input_pair }, forward_propagation, true);

    pair<type*, dimensions> output_pair = forward_propagation->get_outputs_pair();

    pooling_layer.back_propagate({ input_pair }, { output_pair }, forward_propagation, back_propagation);

    vector<pair<type*, dimensions>> input_derivatives_pair = back_propagation.get()->get_input_derivative_pairs();

    EXPECT_EQ(input_derivatives_pair[0].second[0], batch_samples_number);
    EXPECT_EQ(input_derivatives_pair[0].second[1], parameters.input_data.dimension(1));
    EXPECT_EQ(input_derivatives_pair[0].second[2], parameters.input_data.dimension(2));
    EXPECT_EQ(input_derivatives_pair[0].second[3], parameters.input_data.dimension(3));

    // @todo check input derivatives vs numeric input_derivatives
}<|MERGE_RESOLUTION|>--- conflicted
+++ resolved
@@ -159,11 +159,7 @@
           parameters.input_dimensions[1],
           parameters.input_dimensions[2] } );
 
-<<<<<<< HEAD
-    pooling_layer.forward_propagate({ input_pair }, forward_propagation, true);
-=======
     pooling_layer.forward_propagate({ input_pair }, forward_propagation, false);
->>>>>>> 2441909d
 
     pair<type*, dimensions> output_pair = forward_propagation->get_outputs_pair();
 
