#include "pch.h"

#include "../opennn/data_set.h"
#include "../opennn/mean_squared_error.h"
#include "../opennn/back_propagation.h"
#include "../opennn/convolutional_layer.h"
#include "../opennn/forward_propagation.h"
#include "../opennn/tensors.h"

TEST(MeanSquaredErrorTest, DefaultConstructor)
{
    MeanSquaredError mean_squared_error;

    EXPECT_EQ(mean_squared_error.has_neural_network(), false);
    EXPECT_EQ(mean_squared_error.has_data_set(), false);
}


TEST(MeanSquaredErrorTest, GeneralConstructor)
{
    NeuralNetwork neural_network;
    DataSet data_set;
    MeanSquaredError mean_squared_error(&neural_network, &data_set);

    EXPECT_EQ(mean_squared_error.has_neural_network(), true);
    EXPECT_EQ(mean_squared_error.has_data_set(), true);
}


TEST(MeanSquaredErrorTest, BackPropagateEmpty)
{
    ForwardPropagation forward_propagation;

    BackPropagation back_propagation;
}


TEST(MeanSquaredErrorTest, BackPropagate)
{
    /*
    const Index samples_number = get_random_index(1, 10);
    const Index inputs_number = get_random_index(1, 10);
    const Index targets_number = get_random_index(1, 10);
    const Index neurons_number = get_random_index(1, 10);

    DataSet data_set(samples_number, { inputs_number }, { targets_number });
    data_set.set_data_random();
    data_set.set(DataSet::SampleUse::Training);

    NeuralNetwork neural_network(NeuralNetwork::ModelType::Approximation, {1}, {1}, {1});

    neural_network.set_parameters_constant(type(0)); 

    Batch batch(samples_number, &data_set);
    batch.fill(data_set.get_sample_indices(DataSet::SampleUse::Training),

    data_set.get_variable_indices(DataSet::VariableUse::Input),
    data_set.get_variable_indices(DataSet::VariableUse::Decoder),
    data_set.get_variable_indices(DataSet::VariableUse::Target));
/*
    NeuralNetwork neural_network(NeuralNetwork::ModelType::Approximation,
        { inputs_number }, { neurons_number }, { targets_number });
    
    neural_network.set_parameters_random();

    ForwardPropagation forward_propagation(samples_number, &neural_network);
    neural_network.forward_propagate(batch.get_input_pairs(), forward_propagation, true);

    // Loss index

    MeanSquaredError mean_squared_error(&neural_network, &data_set);

    BackPropagation back_propagation(samples_number, &mean_squared_error);    
    mean_squared_error.back_propagate(batch, forward_propagation, back_propagation);

    const Tensor<type, 1> numerical_gradient = mean_squared_error.calculate_numerical_gradient();

    EXPECT_EQ(are_equal(back_propagation.gradient, numerical_gradient, type(1.0e-3)), true);
<<<<<<< HEAD
    */
=======
*/
>>>>>>> 4f64fad0
}


TEST(MeanSquaredErrorTest, BackPropagateLm)
{
    const Index samples_number = get_random_index(1, 10);
    const Index inputs_number = get_random_index(1, 1);
    const Index outputs_number = get_random_index(1, 1);
    const Index neurons_number = get_random_index(1, 1);
/*
    // Data set

    DataSet data_set(samples_number, { inputs_number }, { outputs_number });
    data_set.set_data_random();
    data_set.set(DataSet::SampleUse::Training);

    Batch batch(samples_number, &data_set);
    batch.fill(data_set.get_sample_indices(DataSet::SampleUse::Training),
               data_set.get_variable_indices(DataSet::VariableUse::Input),
               data_set.get_variable_indices(DataSet::VariableUse::Decoder),
               data_set.get_variable_indices(DataSet::VariableUse::Target));

    // Neural network

    NeuralNetwork neural_network(NeuralNetwork::ModelType::Approximation, 
                                { inputs_number }, { neurons_number }, { outputs_number });
    neural_network.set_parameters_random();

    ForwardPropagation forward_propagation(samples_number, &neural_network);
    neural_network.forward_propagate(batch.get_input_pairs(), forward_propagation, true);

    // Loss index

    MeanSquaredError mean_squared_error(&neural_network, &data_set);

    BackPropagation back_propagation(samples_number, &mean_squared_error);
    mean_squared_error.back_propagate(batch, forward_propagation, back_propagation);

    BackPropagationLM back_propagation_lm(samples_number, &mean_squared_error);
    mean_squared_error.back_propagate_lm(batch, forward_propagation, back_propagation_lm);

    const Tensor<type, 2> numerical_jacobian = mean_squared_error.calculate_numerical_jacobian();
    const Tensor<type, 1> numerical_gradient = mean_squared_error.calculate_numerical_gradient();
    const Tensor<type, 2> numerical_hessian = mean_squared_error.calculate_numerical_hessian();

    EXPECT_NEAR(back_propagation_lm.error(), back_propagation.error(), type(1.0e-3));
    EXPECT_EQ(are_equal(back_propagation_lm.squared_errors_jacobian, numerical_jacobian), true);
    EXPECT_EQ(are_equal(back_propagation_lm.gradient, numerical_gradient), true);
*/
}<|MERGE_RESOLUTION|>--- conflicted
+++ resolved
@@ -76,11 +76,7 @@
     const Tensor<type, 1> numerical_gradient = mean_squared_error.calculate_numerical_gradient();
 
     EXPECT_EQ(are_equal(back_propagation.gradient, numerical_gradient, type(1.0e-3)), true);
-<<<<<<< HEAD
     */
-=======
-*/
->>>>>>> 4f64fad0
 }
 
 
