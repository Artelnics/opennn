//   OpenNN: Open Neural Networks Library
//   www.opennn.net
//
//   P E R C E P T R O N   L A Y E R   T E S T   C L A S S
//
//   Artificial Intelligence Techniques SL
//   artelnics@artelnics.com

#include <iostream>

#include "perceptron_layer_test.h"

#include "../opennn/tensors.h"

namespace opennn
{

PerceptronLayerTest::PerceptronLayerTest() : UnitTesting()
{
    perceptron_layer = make_unique<PerceptronLayer>();

    perceptron_layer_forward_propagation = make_unique<PerceptronLayerForwardPropagation>();
    back_propagation = make_unique<PerceptronLayerBackPropagation>();
}


void PerceptronLayerTest::test_constructor()
{
    cout << "test_constructor\n";
/*
    PerceptronLayer perceptron_layer_1;

    assert_true(perceptron_layer_1.get_inputs_number() == 0, LOG);
    assert_true(perceptron_layer_1.get_neurons_number() == 0, LOG);
    assert_true(perceptron_layer_1.get_type() == Layer::Type::Perceptron, LOG);

    // Architecture constructor

    PerceptronLayer perceptron_layer_3({10}, {3}, PerceptronLayer::ActivationFunction::Linear);
    assert_true(perceptron_layer_3.get_activation_function_string() == "Linear", LOG);
    assert_true(perceptron_layer_3.get_inputs_number() == 10, LOG);
    assert_true(perceptron_layer_3.get_neurons_number() == 3, LOG);
    assert_true(perceptron_layer_3.get_parameters_number() == 33, LOG);

    PerceptronLayer perceptron_layer_4({0}, {0}, PerceptronLayer::ActivationFunction::Logistic);
    assert_true(perceptron_layer_4.get_activation_function_string() == "Logistic", LOG);
    assert_true(perceptron_layer_4.get_inputs_number() == 0, LOG);
    assert_true(perceptron_layer_4.get_neurons_number() == 0, LOG);
    assert_true(perceptron_layer_4.get_parameters_number() == 0, LOG);

    PerceptronLayer perceptron_layer_5({1}, {1}, PerceptronLayer::ActivationFunction::Linear);
    assert_true(perceptron_layer_5.get_activation_function_string() == "Linear", LOG);
    assert_true(perceptron_layer_5.get_inputs_number() == 1, LOG);
    assert_true(perceptron_layer_5.get_neurons_number() == 1, LOG);
    assert_true(perceptron_layer_5.get_parameters_number() == 2, LOG);
*/
}


void PerceptronLayerTest::test_calculate_combinations()
{
    cout << "test_calculate_combinations\n";

    Index parameters_number;

    Tensor<type, 2> inputs;
    Tensor<type, 2> combinations;

    // Test

    inputs_number = 1;
    neurons_number = 1;
    samples_number = 1;
<<<<<<< HEAD

    perceptron_layer->set(inputs_number, neurons_number);
    perceptron_layer->set_parameters_constant(type(0));
=======
/*
    perceptron_layer.set(inputs_number, neurons_number);
    perceptron_layer.set_parameters_constant(type(0));
>>>>>>> a0e0be6ac2809a11528b6c820b9dd7edfe076c35

    inputs.resize(samples_number, inputs_number);
    inputs.setZero();

    combinations.resize(samples_number, neurons_number);
    combinations.setConstant(type(3.1416));

    perceptron_layer->calculate_combinations(inputs, combinations);

    // Test

    perceptron_layer->set_parameters_constant(1);

    inputs.setConstant(type(3));

    perceptron_layer->calculate_combinations(inputs, combinations);

    assert_true(combinations.rank() == 2, LOG);
    assert_true(combinations.dimension(0) == 1, LOG);
    assert_true(abs(combinations(0,0) - type(7)) < type(1e-5), LOG);

    // Test

    inputs_number = 2;
    neurons_number = 2;
    samples_number = 1;

    perceptron_layer->set(inputs_number, neurons_number);
    perceptron_layer->set_parameters_constant(type(1));

    inputs.resize(samples_number, inputs_number);
    inputs.setConstant(type(1));

    combinations.resize(samples_number, neurons_number);
    combinations.setZero();

    perceptron_layer->calculate_combinations(inputs, combinations);

    assert_true(combinations.rank() == 2, LOG);
    assert_true(combinations.dimension(0) == samples_number, LOG);
    assert_true(combinations.dimension(1) == neurons_number, LOG);
    assert_true(abs(combinations(0,0) - type(3)) < type(NUMERIC_LIMITS_MIN), LOG);

    // Test

    combinations.resize(2, 4);
    combinations.setZero();

    perceptron_layer->set(3, 4);

    perceptron_layer->set_parameters_constant(1);

    inputs.resize(2,3);
    inputs.setConstant(type(0.5));

    perceptron_layer->set_parameters_constant(1);

    perceptron_layer->calculate_combinations(inputs, combinations);

    assert_true(combinations.rank() == 2, LOG);
    assert_true(combinations.dimension(0) == 2, LOG);
    assert_true(combinations.dimension(1) == 4, LOG);
    assert_true(abs(combinations(0,0) - type(3.5)) < type(NUMERIC_LIMITS_MIN), LOG);

    // Test

    inputs_number = 2;
    neurons_number = 4;
    samples_number = 1;

    perceptron_layer->set(inputs_number, neurons_number);

    perceptron_layer->set_parameters_constant(1);

    inputs.resize(samples_number, inputs_number);
    inputs.setValues({{type(0.5), type(0.5)}});

    combinations.resize(samples_number, neurons_number);
    combinations.setZero();

    perceptron_layer->calculate_combinations(inputs, combinations);

    assert_true(combinations.rank() == 2, LOG);
    assert_true(combinations.dimension(0) == samples_number, LOG);
    assert_true(combinations.dimension(1) == neurons_number, LOG);
    assert_true(Index(combinations(0,0)) == 2, LOG);

    // Test

    inputs_number = 1;
    neurons_number = 1;
    samples_number = 1;

    perceptron_layer->set(inputs_number, neurons_number, PerceptronLayer::ActivationFunction::HyperbolicTangent);

    perceptron_layer->set_parameters_constant(1);

    parameters_number = perceptron_layer->get_parameters_number();

    assert_true(parameters_number == 2, LOG);

    const Tensor<type, 1> parameters = perceptron_layer->get_parameters();

    assert_true(abs(parameters(0) - type(1)) < type(NUMERIC_LIMITS_MIN), LOG);
    assert_true(abs(parameters(1) - type(-0.5)) < type(NUMERIC_LIMITS_MIN), LOG);

    // Test

    inputs_number = 1;
    neurons_number = 1;
    samples_number = 1;

    perceptron_layer->set(inputs_number, neurons_number);

    inputs.resize(samples_number, inputs_number);
    inputs.setZero();

    perceptron_layer->set_parameters_constant(0);

    combinations.resize(samples_number, neurons_number);

    perceptron_layer->calculate_combinations(inputs, combinations);

    assert_true(combinations.rank() == 2, LOG);
    assert_true(combinations.dimension(0) == 1, LOG);
    assert_true(combinations.dimension(1) == 1, LOG);

    assert_true(abs(combinations(0,0)) < type(NUMERIC_LIMITS_MIN), LOG);
<<<<<<< HEAD

=======
*/
>>>>>>> a0e0be6ac2809a11528b6c820b9dd7edfe076c35
}


void PerceptronLayerTest::test_calculate_activations()
{
    cout << "test_calculate_activations\n";

    Tensor<type, 1> parameters(1);
    Tensor<type, 2> inputs(1,1);
    Tensor<type, 2> combinations(1,1);
    Tensor<type, 2> activations(1,1);
    Tensor<type, 2> activation_derivatives(1,1);

    Tensor<Index, 1> dimensions(2);
    dimensions = get_dimensions(activation_derivatives);

    // Test
<<<<<<< HEAD

    perceptron_layer->set(1,1);
    perceptron_layer->set_parameters_constant(type(1));
=======
/*
    perceptron_layer.set(1,1);
    perceptron_layer.set_parameters_constant(type(1));
>>>>>>> a0e0be6ac2809a11528b6c820b9dd7edfe076c35

    inputs.setConstant(type(1));

    perceptron_layer->set_activation_function(PerceptronLayer::ActivationFunction::Logistic);
    activations.setConstant(type(1));
    perceptron_layer->calculate_activations(activations, activation_derivatives);
    assert_true(abs(activations(0,0) - type(0.731)) < type(1e-3), LOG);
    assert_true(abs(activation_derivatives(0,0) - type(0.196)) < type(1e-3), LOG);

    perceptron_layer->set_activation_function(PerceptronLayer::ActivationFunction::HyperbolicTangent);
    activations.setConstant(type(1));
    perceptron_layer->calculate_activations(activations, activation_derivatives);
    assert_true(abs(activations(0,0) - type(0.761)) < type(1e-3), LOG);
    assert_true(abs(activation_derivatives(0,0) - type(0.41997)) < type(1e-3), LOG);

    perceptron_layer->set_activation_function(PerceptronLayer::ActivationFunction::Linear);
    activations.setConstant(type(1));
    perceptron_layer->calculate_activations(activations, activation_derivatives);
    assert_true(abs(activations(0,0) - type(1)) < type(NUMERIC_LIMITS_MIN), LOG);
    assert_true(abs(activation_derivatives(0,0) - type(1)) < type(NUMERIC_LIMITS_MIN), LOG);

    perceptron_layer->set_activation_function(PerceptronLayer::ActivationFunction::RectifiedLinear);
    activations.setConstant(type(1));
    perceptron_layer->calculate_activations(activations, activation_derivatives);
    assert_true(abs(activations(0,0) - type(1)) < type(1e-3), LOG);
    assert_true(abs(activation_derivatives(0,0) - type(1)) < type(1e-3), LOG);

    perceptron_layer->set_activation_function(PerceptronLayer::ActivationFunction::ExponentialLinear);
    activations.setConstant(type(1));
    perceptron_layer->calculate_activations(activations, activation_derivatives);
    assert_true(abs(activations(0,0) - type(1)) < type(1e-3), LOG);
    assert_true(abs(activation_derivatives(0,0) - type(1)) < type(1e-3), LOG);

    perceptron_layer->set_activation_function(PerceptronLayer::ActivationFunction::ScaledExponentialLinear);
    activations.setConstant(type(1));
    perceptron_layer->calculate_activations(activations, activation_derivatives);
    assert_true(abs(activations(0,0) - type(1.05)) < type(1e-3), LOG);
    assert_true(abs(activation_derivatives(0,0) - type(1.05)) < type(1e-3), LOG);

    perceptron_layer->set_activation_function(PerceptronLayer::ActivationFunction::SoftPlus);
    activations.setConstant(type(1));
    perceptron_layer->calculate_activations(activations, activation_derivatives);
    assert_true(abs(activations(0,0) - type(1.313)) < type(1e-3), LOG);
    assert_true(abs(activation_derivatives(0,0) - type(0.731)) < type(1e-3), LOG);

    perceptron_layer->set_activation_function(PerceptronLayer::ActivationFunction::SoftSign);
    activations.setConstant(type(1));
    perceptron_layer->calculate_activations(activations, activation_derivatives);
    assert_true(abs(activations(0,0) - type(0.5)) < type(1e-3), LOG);
    assert_true(abs(activation_derivatives(0,0) - type(0.25)) < type(1e-3), LOG);

    perceptron_layer->set_activation_function(PerceptronLayer::ActivationFunction::HardSigmoid);
    activations.setConstant(type(1));
    perceptron_layer->calculate_activations(activations, activation_derivatives);
    assert_true(abs(activations(0,0) - type(0.7)) < type(1e-3), LOG);
    assert_true(abs(activation_derivatives(0,0) - type(0.2)) < type(1e-3), LOG);
*/
}


void PerceptronLayerTest::test_forward_propagate()
{
    cout << "test_forward_propagate\n";

    Tensor<type, 1> parameters;
    Tensor<type, 2> inputs;
    Tensor<type, 2> outputs;

    Tensor<type, 1> potential_parameters;

    pair<type*, dimensions> input_pairs;

    // Test

    samples_number = 2;
    inputs_number = 2;
    neurons_number = 2;
    bool is_training = true;
<<<<<<< HEAD

    perceptron_layer->set(inputs_number, neurons_number, PerceptronLayer::ActivationFunction::Linear);
    perceptron_layer->set_parameters_constant(type(1));
=======
    /*
    perceptron_layer.set(inputs_number, neurons_number, PerceptronLayer::ActivationFunction::Linear);
    perceptron_layer.set_parameters_constant(type(1));
>>>>>>> a0e0be6ac2809a11528b6c820b9dd7edfe076c35

    inputs.resize(samples_number, inputs_number);
    inputs.setConstant(type(1));

    perceptron_layer_forward_propagation->set(samples_number, perceptron_layer.get());

    input_pairs = {inputs.data(), {{samples_number, inputs_number}}};
/*
    perceptron_layer->forward_propagate({input_pairs},
                                        perceptron_layer_forward_propagation,
                                        is_training);

    outputs = perceptron_layer_forward_propagation.outputs;

    assert_true(abs(outputs(0,0) - type(3)) < type(1e-3), LOG);
    assert_true(abs(outputs(0,1) - type(3)) < type(1e-3), LOG);

    assert_true(abs(perceptron_layer_forward_propagation.activation_derivatives(0,0) - type(1)) < type(1e-3), LOG);
    assert_true(abs(perceptron_layer_forward_propagation.activation_derivatives(0,1) - type(1)) < type(1e-3), LOG);

    // Test

    samples_number = 2;
    inputs_number = 2;
    neurons_number = 2;

    perceptron_layer.set(inputs_number, neurons_number, PerceptronLayer::ActivationFunction::HyperbolicTangent);
    perceptron_layer.set_parameters_constant(type(1));

    inputs.resize(samples_number, inputs_number);
    inputs.setConstant(type(1));    

    potential_parameters = perceptron_layer.get_parameters();

    perceptron_layer_forward_propagation.set(samples_number, &perceptron_layer);

    input_pairs = {inputs.data(), {{samples_number, inputs_number}}};

    perceptron_layer.forward_propagate({input_pairs}, &perceptron_layer_forward_propagation, is_training);

    outputs = perceptron_layer_forward_propagation.outputs;

    assert_true(abs(outputs(0,0) - type(0.99505)) < type(1e-3), LOG);
    assert_true(abs(outputs(0,1) - type(0.99505)) < type(1e-3), LOG);
    assert_true(abs(perceptron_layer_forward_propagation.activation_derivatives(0,0) - type(0.00986)) < type(1e-3), LOG);
    assert_true(abs(perceptron_layer_forward_propagation.activation_derivatives(0,1) - type(0.00986)) < type(1e-3), LOG);

    // Test

    samples_number = 1;
    inputs_number = 3;
    neurons_number = 4;

    perceptron_layer.set(inputs_number, neurons_number);

    synaptic_weights.resize(inputs_number, neurons_number);
    biases.resize( neurons_number);
    inputs.resize(samples_number, inputs_number);
    outputs.resize(1, neurons_number);

    inputs.setConstant(type(1));
    biases.setConstant(type(1));
    synaptic_weights.setValues({{type(1),type(-1),type(0),type(1)},
                                {type(2),type(-2),type(0),type(2)},
                                {type(3),type(-3),type(0),type(3)}});

    perceptron_layer.set_synaptic_weights(synaptic_weights);
    perceptron_layer.set_biases(biases);

    perceptron_layer.set_activation_function(PerceptronLayer::ActivationFunction::Linear);

    perceptron_layer_forward_propagation.set(samples_number, &perceptron_layer);

    input_pairs = {inputs.data(), {{samples_number, inputs_number}}};

    perceptron_layer.forward_propagate({input_pairs}, &perceptron_layer_forward_propagation, is_training);

    outputs = perceptron_layer_forward_propagation.outputs;

    assert_true(outputs.dimension(0) == 1, LOG);
    assert_true(outputs.dimension(1) == 4, LOG);
    assert_true(Index(outputs(0,0)) == 7, LOG);
    assert_true(Index(outputs(1,0)) == -5, LOG);
    assert_true(Index(outputs(2,0)) == 1, LOG);

    // Test

    inputs_number = 3;
    neurons_number = 2;

    perceptron_layer.set(inputs_number, neurons_number);
    perceptron_layer.set_parameters_constant(type(0));

    inputs.resize(samples_number, inputs_number);
    inputs.setConstant(type(0));

    outputs.resize(1, neurons_number);

    perceptron_layer_forward_propagation.set(samples_number, &perceptron_layer);

    input_pairs = {inputs.data(), {{samples_number, inputs_number}}};

    perceptron_layer.forward_propagate({input_pairs}, &perceptron_layer_forward_propagation, is_training);

    outputs = perceptron_layer_forward_propagation.outputs;

    assert_true(outputs.dimension(0) == 1, LOG);
    assert_true(outputs.dimension(1) == 2, LOG);
    assert_true(abs(outputs(0,0)) < type(NUMERIC_LIMITS_MIN), LOG);

    // Test

    inputs_number = 4;
    neurons_number = 2;

    perceptron_layer.set(4, 2);
    parameters.resize(10);

    parameters.setValues({type(-1),type(2),type(-3),type(4),type(-5),type(6),type(-7),type(8),type(-9),type(10) });

    perceptron_layer.set_parameters(parameters);

    inputs.resize(samples_number,inputs_number);
    inputs.setValues({{type(4),type(-3),type(2),type(-1)}});

    outputs.resize(1, neurons_number);

    perceptron_layer_forward_propagation.set(samples_number, &perceptron_layer);

    input_pairs = {inputs.data(), {{samples_number, inputs_number}}};

    perceptron_layer.forward_propagate({input_pairs}, &perceptron_layer_forward_propagation, is_training);

    outputs = perceptron_layer_forward_propagation.outputs;

    assert_true(outputs.dimension(0) == 1, LOG);
    assert_true(outputs.dimension(1) == 2, LOG);
    assert_true(abs(outputs(0,0) + type(1)) < type(NUMERIC_LIMITS_MIN), LOG);

    // Test 5

    inputs_number = 1;
    neurons_number = 2;

    inputs.resize(samples_number, inputs_number);
    inputs.setConstant(type(3.0));

    perceptron_layer.set(inputs_number, neurons_number);
    perceptron_layer.set_parameters_constant(type(-2.0));

    outputs.resize(1, neurons_number); 

    perceptron_layer_forward_propagation.set(samples_number, &perceptron_layer);

    input_pairs = {inputs.data(), {{samples_number, inputs_number}}};

    perceptron_layer.forward_propagate({input_pairs}, &perceptron_layer_forward_propagation, is_training);

    outputs = perceptron_layer_forward_propagation.outputs;
    parameters.resize(2);
    parameters.setConstant(type(1));

    // Test

    perceptron_layer.set(1, 1);

    inputs.resize(1,1);
    inputs.setRandom();

    parameters = perceptron_layer.get_parameters();
*/
}


void PerceptronLayerTest::run_test_case()
{
    cout << "Running perceptron layer test case...\n";

    test_constructor();

    test_calculate_combinations();

    test_calculate_activations();

    test_forward_propagate();

    cout << "End of perceptron layer test case.\n\n";
}

}

// OpenNN: Open Neural Networks Library.
// Copyright (C) 2005-2024 Artificial Intelligence Techniques, SL.
//
// This library is free software; you can redistribute it and/or
// modify it under the terms of the GNU Lesser General Public
// License as published by the Free Software Foundation; either
// version 2.1 of the License, or any later version.
//
// This library is distributed in the hope that it will be useful,
// but WITHOUT ANY WARRANTY; without even the implied warranty of
// MERCHANTABILITY or FITNESS FOR A PARTICULAR PURPOSE.  See the GNU
// Lesser General Public License for more details.
//
// You should have received a copy of the GNU Lesser General Public
// License along with this library; if not, write to the Free Software
// Foundation, Inc., 51 Franklin St, Fifth Floor, Boston, MA  02110-1301  USA<|MERGE_RESOLUTION|>--- conflicted
+++ resolved
@@ -71,15 +71,9 @@
     inputs_number = 1;
     neurons_number = 1;
     samples_number = 1;
-<<<<<<< HEAD
 
     perceptron_layer->set(inputs_number, neurons_number);
     perceptron_layer->set_parameters_constant(type(0));
-=======
-/*
-    perceptron_layer.set(inputs_number, neurons_number);
-    perceptron_layer.set_parameters_constant(type(0));
->>>>>>> a0e0be6ac2809a11528b6c820b9dd7edfe076c35
 
     inputs.resize(samples_number, inputs_number);
     inputs.setZero();
@@ -208,11 +202,8 @@
     assert_true(combinations.dimension(1) == 1, LOG);
 
     assert_true(abs(combinations(0,0)) < type(NUMERIC_LIMITS_MIN), LOG);
-<<<<<<< HEAD
-
-=======
-*/
->>>>>>> a0e0be6ac2809a11528b6c820b9dd7edfe076c35
+
+
 }
 
 
@@ -230,15 +221,9 @@
     dimensions = get_dimensions(activation_derivatives);
 
     // Test
-<<<<<<< HEAD
 
     perceptron_layer->set(1,1);
     perceptron_layer->set_parameters_constant(type(1));
-=======
-/*
-    perceptron_layer.set(1,1);
-    perceptron_layer.set_parameters_constant(type(1));
->>>>>>> a0e0be6ac2809a11528b6c820b9dd7edfe076c35
 
     inputs.setConstant(type(1));
 
@@ -295,7 +280,6 @@
     perceptron_layer->calculate_activations(activations, activation_derivatives);
     assert_true(abs(activations(0,0) - type(0.7)) < type(1e-3), LOG);
     assert_true(abs(activation_derivatives(0,0) - type(0.2)) < type(1e-3), LOG);
-*/
 }
 
 
@@ -317,15 +301,9 @@
     inputs_number = 2;
     neurons_number = 2;
     bool is_training = true;
-<<<<<<< HEAD
 
     perceptron_layer->set(inputs_number, neurons_number, PerceptronLayer::ActivationFunction::Linear);
     perceptron_layer->set_parameters_constant(type(1));
-=======
-    /*
-    perceptron_layer.set(inputs_number, neurons_number, PerceptronLayer::ActivationFunction::Linear);
-    perceptron_layer.set_parameters_constant(type(1));
->>>>>>> a0e0be6ac2809a11528b6c820b9dd7edfe076c35
 
     inputs.resize(samples_number, inputs_number);
     inputs.setConstant(type(1));
