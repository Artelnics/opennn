--- conflicted
+++ resolved
@@ -142,18 +142,9 @@
 
     // Test
 
-<<<<<<< HEAD
-    inputs_number = 1;
-    neurons_number = 1;
-    samples_number = 1;
-
-    perceptron_layer->set(inputs_number, neurons_number);
-    perceptron_layer->set_parameters_constant(type(0));
-=======
     bool is_training = true;
 
     input_pairs = {inputs.data(), {{samples_number, inputs_number}}};
->>>>>>> 17129cf1
 
     outputs = perceptron_layer_forward_propagation.outputs;
 
@@ -294,88 +285,7 @@
     assert_true(combinations.dimension(1) == 1, LOG);
 
     assert_true(abs(combinations(0,0)) < type(NUMERIC_LIMITS_MIN), LOG);
-<<<<<<< HEAD
-
-
-}
-
-
-void PerceptronLayerTest::test_calculate_activations()
-{
-    cout << "test_calculate_activations\n";
-
-    Tensor<type, 1> parameters(1);
-    Tensor<type, 2> inputs(1,1);
-    Tensor<type, 2> combinations(1,1);
-    Tensor<type, 2> activations(1,1);
-    Tensor<type, 2> activation_derivatives(1,1);
-
-    Tensor<Index, 1> dimensions(2);
-    dimensions = get_dimensions(activation_derivatives);
-
-    // Test
-
-    perceptron_layer->set(1,1);
-    perceptron_layer->set_parameters_constant(type(1));
-
-    inputs.setConstant(type(1));
-
-    perceptron_layer->set_activation_function(PerceptronLayer::ActivationFunction::Logistic);
-    activations.setConstant(type(1));
-    perceptron_layer->calculate_activations(activations, activation_derivatives);
-    assert_true(abs(activations(0,0) - type(0.731)) < type(1e-3), LOG);
-    assert_true(abs(activation_derivatives(0,0) - type(0.196)) < type(1e-3), LOG);
-
-    perceptron_layer->set_activation_function(PerceptronLayer::ActivationFunction::HyperbolicTangent);
-    activations.setConstant(type(1));
-    perceptron_layer->calculate_activations(activations, activation_derivatives);
-    assert_true(abs(activations(0,0) - type(0.761)) < type(1e-3), LOG);
-    assert_true(abs(activation_derivatives(0,0) - type(0.41997)) < type(1e-3), LOG);
-
-    perceptron_layer->set_activation_function(PerceptronLayer::ActivationFunction::Linear);
-    activations.setConstant(type(1));
-    perceptron_layer->calculate_activations(activations, activation_derivatives);
-    assert_true(abs(activations(0,0) - type(1)) < type(NUMERIC_LIMITS_MIN), LOG);
-    assert_true(abs(activation_derivatives(0,0) - type(1)) < type(NUMERIC_LIMITS_MIN), LOG);
-
-    perceptron_layer->set_activation_function(PerceptronLayer::ActivationFunction::RectifiedLinear);
-    activations.setConstant(type(1));
-    perceptron_layer->calculate_activations(activations, activation_derivatives);
-    assert_true(abs(activations(0,0) - type(1)) < type(1e-3), LOG);
-    assert_true(abs(activation_derivatives(0,0) - type(1)) < type(1e-3), LOG);
-
-    perceptron_layer->set_activation_function(PerceptronLayer::ActivationFunction::ExponentialLinear);
-    activations.setConstant(type(1));
-    perceptron_layer->calculate_activations(activations, activation_derivatives);
-    assert_true(abs(activations(0,0) - type(1)) < type(1e-3), LOG);
-    assert_true(abs(activation_derivatives(0,0) - type(1)) < type(1e-3), LOG);
-
-    perceptron_layer->set_activation_function(PerceptronLayer::ActivationFunction::ScaledExponentialLinear);
-    activations.setConstant(type(1));
-    perceptron_layer->calculate_activations(activations, activation_derivatives);
-    assert_true(abs(activations(0,0) - type(1.05)) < type(1e-3), LOG);
-    assert_true(abs(activation_derivatives(0,0) - type(1.05)) < type(1e-3), LOG);
-
-    perceptron_layer->set_activation_function(PerceptronLayer::ActivationFunction::SoftPlus);
-    activations.setConstant(type(1));
-    perceptron_layer->calculate_activations(activations, activation_derivatives);
-    assert_true(abs(activations(0,0) - type(1.313)) < type(1e-3), LOG);
-    assert_true(abs(activation_derivatives(0,0) - type(0.731)) < type(1e-3), LOG);
-
-    perceptron_layer->set_activation_function(PerceptronLayer::ActivationFunction::SoftSign);
-    activations.setConstant(type(1));
-    perceptron_layer->calculate_activations(activations, activation_derivatives);
-    assert_true(abs(activations(0,0) - type(0.5)) < type(1e-3), LOG);
-    assert_true(abs(activation_derivatives(0,0) - type(0.25)) < type(1e-3), LOG);
-
-    perceptron_layer->set_activation_function(PerceptronLayer::ActivationFunction::HardSigmoid);
-    activations.setConstant(type(1));
-    perceptron_layer->calculate_activations(activations, activation_derivatives);
-    assert_true(abs(activations(0,0) - type(0.7)) < type(1e-3), LOG);
-    assert_true(abs(activation_derivatives(0,0) - type(0.2)) < type(1e-3), LOG);
-=======
-
->>>>>>> 17129cf1
+
 }
 
 
@@ -395,15 +305,9 @@
     inputs_number = 2;
     neurons_number = 2;
     bool is_training = true;
-<<<<<<< HEAD
-
-    perceptron_layer->set(inputs_number, neurons_number, PerceptronLayer::ActivationFunction::Linear);
-    perceptron_layer->set_parameters_constant(type(1));
-=======
     /*
     perceptron_layer.set(inputs_number, neurons_number, PerceptronLayer::ActivationFunction::Linear);
     perceptron_layer.set_parameters_constant(type(1));
->>>>>>> 17129cf1
 
     inputs.resize(samples_number, inputs_number);
     inputs.setConstant(type(1));
