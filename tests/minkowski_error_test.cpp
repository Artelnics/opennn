//   OpenNN: Open Neural Networks Library
//   www.opennn.net
//
//   M I N K O W S K I   E R R O R   T E S T   C L A S S                   
//
//   Artificial Intelligence Techniques SL
//   artelnics@artelnics.com

#include "minkowski_error_test.h"
#include "../opennn/tensors.h"

namespace opennn
{

MinkowskiErrorTest::MinkowskiErrorTest() : UnitTesting() 
{
    minkowski_error.set(&neural_network, &data_set);

    minkowski_error.set_Minkowski_parameter(type(1.5));

    minkowski_error.set_regularization_method(LossIndex::RegularizationMethod::NoRegularization);
}


void MinkowskiErrorTest::test_constructor()
{
   cout << "test_constructor\n";

   // Default

   MinkowskiError minkowski_error_1;

   assert_true(!minkowski_error_1.has_neural_network(), LOG);
   assert_true(!minkowski_error_1.has_data_set(), LOG);

   // Neural network and data set

   MinkowskiError minkowski_error_2(&neural_network, &data_set);

   assert_true(minkowski_error_2.has_neural_network(), LOG);
   assert_true(minkowski_error_2.has_data_set(), LOG);
}


void MinkowskiErrorTest::test_back_propagate()
{
    cout << "test_back_propagate\n";

    // Test approximation trivial
    {
        samples_number = 1;
        inputs_number = 1;
        outputs_number = 1;
        neurons_number = 1;
        bool is_training = true;

        // Data set

        data_set.set(samples_number, inputs_number, outputs_number);
        data_set.set_data_constant(type(0));

        data_set.set_training();

        training_samples_indices = data_set.get_training_samples_indices();
        input_variables_indices = data_set.get_input_variables_indices();
        target_variables_indices = data_set.get_target_variables_indices();

        batch.set(samples_number, &data_set);
        batch.fill(training_samples_indices, input_variables_indices, target_variables_indices);

        // Neural network

        neural_network.set(NeuralNetwork::ModelType::Approximation, {inputs_number}, {neurons_number}, {outputs_number});
        neural_network.set_parameters_constant(type(0));

        forward_propagation.set(samples_number, &neural_network);
        neural_network.forward_propagate(batch.get_input_pairs(), forward_propagation, is_training);

        // Loss index

        back_propagation.set(samples_number, &minkowski_error);
        minkowski_error.back_propagate(batch, forward_propagation, back_propagation);

        assert_true(back_propagation.errors.dimension(0) == samples_number, LOG);
        assert_true(back_propagation.errors.dimension(1) == outputs_number, LOG);

        assert_true(abs(back_propagation.error) < NUMERIC_LIMITS_MIN, LOG);
        assert_true(back_propagation.gradient.size() == inputs_number+inputs_number*neurons_number+outputs_number+outputs_number*neurons_number, LOG);

        assert_true(is_zero(back_propagation.gradient), LOG);
    }

    // Test approximation all random
    {
        samples_number = 1 + rand()%5;
        inputs_number = 1 + rand()%5;
        outputs_number = 1 + rand()%5;
        neurons_number = 1 + rand()%5;
        bool is_training = true;

        // Data set

        data_set.set(samples_number, inputs_number, outputs_number);
        data_set.set_data_random();

        data_set.set_training();

        training_samples_indices = data_set.get_training_samples_indices();
        input_variables_indices = data_set.get_input_variables_indices();
        target_variables_indices = data_set.get_target_variables_indices();

        batch.set(samples_number, &data_set);
        batch.fill(training_samples_indices, input_variables_indices, target_variables_indices);

        // Neural network

        neural_network.set(NeuralNetwork::ModelType::Approximation, {inputs_number}, {neurons_number}, {outputs_number});
        neural_network.set_parameters_random();

        forward_propagation.set(samples_number, &neural_network);
        neural_network.forward_propagate(batch.get_input_pairs(), forward_propagation, is_training);

        neural_network.print();

        // Loss index
<<<<<<< HEAD

        auto trainable_layers = neural_network.get_trainable_layers();

=======
/*
>>>>>>> 18582223
        back_propagation.set(samples_number, &minkowski_error);

        minkowski_error.back_propagate(batch, forward_propagation, back_propagation);

        numerical_gradient = minkowski_error.calculate_numerical_gradient();

        assert_true(back_propagation.errors.dimension(0) == samples_number, LOG);
        assert_true(back_propagation.errors.dimension(1) == outputs_number, LOG);

        assert_true(are_equal(back_propagation.gradient, numerical_gradient, type(1.0e-3)), LOG);
*/
    }

    // Test binary classification trivial
    {
        inputs_number = 1;
        outputs_number = 1;
        samples_number = 1;
        bool is_training = true;

        // Data set

        data_set.set(samples_number, inputs_number, outputs_number);
        data_set.set_data_constant(type(0));

        training_samples_indices = data_set.get_training_samples_indices();
        input_variables_indices = data_set.get_input_variables_indices();
        target_variables_indices = data_set.get_target_variables_indices();

        batch.set(samples_number, &data_set);
        batch.fill(training_samples_indices, input_variables_indices, target_variables_indices);

        // Neural network

        neural_network.set(NeuralNetwork::ModelType::Classification, {inputs_number}, {}, {outputs_number});
        neural_network.set_parameters_constant(type(0));

        forward_propagation.set(samples_number, &neural_network);
        neural_network.forward_propagate(batch.get_input_pairs(), forward_propagation, is_training);

        // Loss index

        back_propagation.set(samples_number, &minkowski_error);
        minkowski_error.back_propagate(batch, forward_propagation, back_propagation);

        numerical_gradient = minkowski_error.calculate_numerical_gradient();

        assert_true(back_propagation.errors.dimension(0) == samples_number, LOG);
        assert_true(back_propagation.errors.dimension(1) == outputs_number, LOG);

        assert_true(back_propagation.errors.dimension(0) == 1, LOG);
        assert_true(back_propagation.errors.dimension(1) == 1, LOG);
        assert_true(back_propagation.error - type(0.5) < type(NUMERIC_LIMITS_MIN), LOG);

        assert_true(are_equal(back_propagation.gradient, numerical_gradient, type(1.0e-3)), LOG);
    }

    // Test binary classification random samples, inputs, outputs, neurons
    {
        samples_number = 1 + rand()%10;
        inputs_number = 1 + rand()%10;
        outputs_number = 1 + rand()%10;
        neurons_number = 1 + rand()%10;
        bool is_training = true;

        // Data set

        data_set.set(samples_number, inputs_number, outputs_number);
        data_set.set_data_binary_random();
        data_set.set_training();

        training_samples_indices = data_set.get_training_samples_indices();
        input_variables_indices = data_set.get_input_variables_indices();
        target_variables_indices = data_set.get_target_variables_indices();

        batch.set(samples_number, &data_set);
        batch.fill(training_samples_indices, input_variables_indices, target_variables_indices);

        // Neural network

        neural_network.set(NeuralNetwork::ModelType::Classification, {inputs_number}, {neurons_number}, {outputs_number});
        neural_network.set_parameters_random();

        forward_propagation.set(samples_number, &neural_network);

        neural_network.forward_propagate(batch.get_input_pairs(), forward_propagation, is_training);

        // Loss index

        back_propagation.set(samples_number, &minkowski_error);

        minkowski_error.back_propagate(batch, forward_propagation, back_propagation);

        numerical_gradient = minkowski_error.calculate_numerical_gradient();

        assert_true(back_propagation.errors.dimension(0) == samples_number, LOG);
        assert_true(back_propagation.errors.dimension(1) == outputs_number, LOG);

        assert_true(back_propagation.error >= 0, LOG);

        // @todo
        assert_true(are_equal(back_propagation.gradient, numerical_gradient, type(1.0e-3)), LOG);
    }

    // Test forecasting trivial
    {

        inputs_number = 1;
        outputs_number = 1;
        samples_number = 1;
        bool is_training = true;

        // Data set

        data_set.set(samples_number, inputs_number, outputs_number);
        data_set.set_data_constant(type(0));

        training_samples_indices = data_set.get_training_samples_indices();
        input_variables_indices = data_set.get_input_variables_indices();
        target_variables_indices = data_set.get_target_variables_indices();

        batch.set(samples_number, &data_set);
        batch.fill(training_samples_indices, input_variables_indices, target_variables_indices);

        // Neural network
/*
        neural_network.set(NeuralNetwork::ModelType::Forecasting, {inputs_number, outputs_number});
        neural_network.set_parameters_constant(type(0));

        forward_propagation.set(samples_number, &neural_network);
        neural_network.forward_propagate(batch.get_input_pairs(), forward_propagation, is_training);

        // Loss index

        back_propagation.set(samples_number, &minkowski_error);
        minkowski_error.back_propagate(batch, forward_propagation, back_propagation);

        assert_true(back_propagation.errors.dimension(0) == samples_number, LOG);
        assert_true(back_propagation.errors.dimension(1) == outputs_number, LOG);

        assert_true(is_zero(back_propagation.gradient, type(1e-3)), LOG);
*/
    }

    // Test forecasting random samples, inputs, outputs, neurons
    {
/*
        samples_number = 1 + rand()%10;
        inputs_number = 1 + rand()%10;
        outputs_number = 1 + rand()%10;
        neurons_number = 1 + rand()%10;
        bool is_training = true;

        // Data set

        data_set.set(samples_number, inputs_number, outputs_number);
        data_set.set_data_random();
        data_set.set_training();

        training_samples_indices = data_set.get_training_samples_indices();
        input_variables_indices = data_set.get_input_variables_indices();
        target_variables_indices = data_set.get_target_variables_indices();

        batch.set(samples_number, &data_set);
        batch.fill(training_samples_indices, input_variables_indices, target_variables_indices);

        // Neural network

        neural_network.set(NeuralNetwork::ModelType::Forecasting, {inputs_number}, {neurons_number}, {outputs_number});
        neural_network.set_parameters_random();

        forward_propagation.set(samples_number, &neural_network);
        neural_network.forward_propagate(batch.get_input_pairs(), forward_propagation, is_training);

        // Loss index

        back_propagation.set(samples_number, &minkowski_error);
        minkowski_error.back_propagate(batch, forward_propagation, back_propagation);

        numerical_gradient = minkowski_error.calculate_numerical_gradient();


        assert_true(back_propagation.errors.dimension(0) == samples_number, LOG);
        assert_true(back_propagation.errors.dimension(1) == outputs_number, LOG);

        assert_true(back_propagation.error >= type(0), LOG);

        assert_true(are_equal(back_propagation.gradient, numerical_gradient, type(1.0e-3)), LOG);
*/
    }
}


void MinkowskiErrorTest::run_test_case()
{
   cout << "Running Minkowski error test case...\n";  

   test_constructor();

   // Back-propagation

   test_back_propagate();

   cout << "End of Minkowski error test case.\n\n";
}

}


// OpenNN: Open Neural Networks Library.
// Copyright (C) 2005-2024 Artificial Intelligence Techniques, SL.
//
// This library is free software; you can redistribute it and/or
// modify it under the terms of the GNU Lesser General Public
// License as published by the Free Software Foundation; either
// version 2.1 of the License, or any later version.
//
// This library is distributed in the hope that it will be useful,
// but WITHOUT ANY WARRANTY; without even the implied warranty of
// MERCHANTABILITY or FITNESS FOR A PARTICULAR PURPOSE.  See the GNU
// Lesser General Public License for more details.

// You should have received a copy of the GNU Lesser General Public
// License along with this library; if not, write to the Free Software
// Foundation, Inc., 51 Franklin St, Fifth Floor, Boston, MA  02110-1301  USA<|MERGE_RESOLUTION|>--- conflicted
+++ resolved
@@ -123,13 +123,7 @@
         neural_network.print();
 
         // Loss index
-<<<<<<< HEAD
-
-        auto trainable_layers = neural_network.get_trainable_layers();
-
-=======
 /*
->>>>>>> 18582223
         back_propagation.set(samples_number, &minkowski_error);
 
         minkowski_error.back_propagate(batch, forward_propagation, back_propagation);
