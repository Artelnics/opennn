--- conflicted
+++ resolved
@@ -5,13 +5,8 @@
     ::testing::InitGoogleTest(&argc, argv);
 
     //::testing::GTEST_FLAG(filter) = "FlattenLayerTest";
-<<<<<<< HEAD
     //::testing::GTEST_FLAG(filter) = "PoolingLayerTests/*";
-    ::testing::GTEST_FLAG(filter) = "ConvolutionalLayerTests/*";
-=======
-    //::testing::GTEST_FLAG(filter) = "PoolingLayerTests";
-    //::testing::GTEST_FLAG(filter) = "ConvolutionalLayerTests";
->>>>>>> b823f773
+    //::testing::GTEST_FLAG(filter) = "ConvolutionalLayerTests/*";
 
     return RUN_ALL_TESTS();
 }