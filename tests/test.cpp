--- conflicted
+++ resolved
@@ -9,12 +9,7 @@
 int main(int argc, char **argv)
 {
     ::testing::InitGoogleTest(&argc, argv);
-
-<<<<<<< HEAD
     ::testing::GTEST_FLAG(filter) = "MinkowskiErrorTest*";
-=======
-    ::testing::GTEST_FLAG(filter) = "FlattenLayerTest*";
->>>>>>> 9761c041
 
     try {
         return RUN_ALL_TESTS();
