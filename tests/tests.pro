#   OpenNN: Open Neural Networks Library
#   www.opennn.net
#
#   O P E N N N   E X A M P L E S
#
#   Artificial Intelligence Techniques SL (Artelnics)
#   artelnics@artelnics.com


# Project Configuration
TEMPLATE = app
CONFIG += console c++17


# Project Name
TARGET = run_tests


TEMPLATE = app


DESTDIR = "$$PWD/bin"


GTEST_DIR = ../googletest


SOURCES += $$GTEST_DIR/src/gtest-all.cc
INCLUDEPATH += $$GTEST_DIR/include
INCLUDEPATH += $$GTEST_DIR


SOURCES += test.cpp \
           adaptive_moment_estimation_test.cpp \
           bounding_layer_test.cpp \
           conjugate_gradient_test.cpp \
           convolutional_layer_test.cpp \
           correlations_test.cpp \
           cross_entropy_error_3d_test.cpp \
           cross_entropy_error_test.cpp \
           data_set_test.cpp \
           flatten_layer_test.cpp \
           genetic_algorithm_test.cpp \
           growing_inputs_test.cpp \
           growing_neurons_test.cpp \
           image_data_set_test.cpp \
           inputs_selection_test.cpp \
           learning_rate_algorithm_test.cpp \
           levenberg_marquardt_algorithm_test.cpp \
           long_short_term_memory_layer_test.cpp \
           mean_squared_error_test.cpp \
           minkowski_error_test.cpp \
           model_selection_test.cpp \
           neural_network_test.cpp \
           neurons_selection_test.cpp \
           normalized_squared_error_test.cpp \
           performance_test.cpp \
           pooling_layer_test.cpp \
           pch.cpp  # Precompiled header source
<<<<<<< HEAD


# Include more test files if needed by uncommenting
# SOURCES += perceptron_layer_test.cpp \
#            pooling_layer_test.cpp \
#            probabilistic_layer_3d_test.cpp \
#            ...
=======
            # Include more test files if needed by uncommenting
>>>>>>> 2441909d


# Precompiled Header
HEADERS += pch.h


# Enable precompiled headers in Qt
QMAKE_CXXFLAGS += -include pch.h


# OpenNN library


win32:CONFIG(release, debug|release): LIBS += -L$$OUT_PWD/../opennn/release/ -lopennn
else:win32:CONFIG(debug, debug|release): LIBS += -L$$OUT_PWD/../opennn/debug/ -lopennn
else:unix: LIBS += -L$$OUT_PWD/../opennn/ -lopennn


INCLUDEPATH += $$PWD/../opennn
DEPENDPATH += $$PWD/../opennn


win32:CONFIG(release, debug|release): PRE_TARGETDEPS += $$OUT_PWD/../opennn/release/opennn.lib
else:win32:CONFIG(debug, debug|release): PRE_TARGETDEPS += $$OUT_PWD/../opennn/debug/opennn.lib
else:unix: PRE_TARGETDEPS += $$OUT_PWD/../opennn/libopennn.a


# OpenMP library


#win32:{
#QMAKE_CXXFLAGS += -openmp
#QMAKE_LFLAGS  += -openmp
#}


#unix:!macx{
#QMAKE_CXXFLAGS+= -fopenmp
#QMAKE_LFLAGS += -fopenmp


#QMAKE_CXXFLAGS+= -std=c++17
#QMAKE_LFLAGS += -std=c++17
#}
# OpenMP library


include(../opennmp.pri)
<|MERGE_RESOLUTION|>--- conflicted
+++ resolved
@@ -57,17 +57,7 @@
            performance_test.cpp \
            pooling_layer_test.cpp \
            pch.cpp  # Precompiled header source
-<<<<<<< HEAD
-
-
-# Include more test files if needed by uncommenting
-# SOURCES += perceptron_layer_test.cpp \
-#            pooling_layer_test.cpp \
-#            probabilistic_layer_3d_test.cpp \
-#            ...
-=======
             # Include more test files if needed by uncommenting
->>>>>>> 2441909d
 
 
 # Precompiled Header
