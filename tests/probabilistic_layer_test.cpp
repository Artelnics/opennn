//   OpenNN: Open Neural Networks Library
//   www.opennn.net
//
//   P R O B A B I L I S T I C   L A Y E R   T E S T   C L A S S           
//
//   Artificial Intelligence Techniques SL
//   artelnics@artelnics.com

#include "probabilistic_layer_test.h"

ProbabilisticLayerTest::ProbabilisticLayerTest() : UnitTesting()
{    
}


ProbabilisticLayerTest::~ProbabilisticLayerTest()
{
}


void ProbabilisticLayerTest::test_constructor()
{
    cout << "test_constructor\n";

    // Default constructor

    ProbabilisticLayer probabilistic_layer_1;

    assert_true(
        probabilistic_layer_1.get_inputs_number() == 0 &&
        probabilistic_layer_1.get_neurons_number() == 0 &&
        probabilistic_layer_1.get_biases_number() == 0 &&
        probabilistic_layer_1.get_synaptic_weights_number() == 0 &&
        probabilistic_layer_1.get_parameters_number() == 0, LOG);

    // Probabilistic neurons number constructor

    ProbabilisticLayer probabilistic_layer_2;

    probabilistic_layer_2.set_neurons_number(0);

    assert_true(
        probabilistic_layer_2.get_inputs_number() == 0 &&
        probabilistic_layer_2.get_neurons_number() == 0 &&
        probabilistic_layer_2.get_biases_number() == 0 &&
        probabilistic_layer_2.get_synaptic_weights_number() == 0 &&
        probabilistic_layer_2.get_parameters_number() == 0, LOG);

    ProbabilisticLayer probabilistic_layer_3;

    probabilistic_layer_3.set_neurons_number(3);

    assert_true(
        probabilistic_layer_3.get_inputs_number() == 0 &&
        probabilistic_layer_3.get_neurons_number() == 3 &&
        probabilistic_layer_3.get_biases_number() == 3 &&
        probabilistic_layer_3.get_synaptic_weights_number() == 0 &&
        probabilistic_layer_3.get_parameters_number() == 3, LOG);


    ProbabilisticLayer probabilistic_layer_4(1, 2);

    assert_true(
        probabilistic_layer_4.get_inputs_number() == 1 &&
        probabilistic_layer_4.get_neurons_number() == 2 &&
        probabilistic_layer_4.get_biases_number() == 2 &&
        probabilistic_layer_4.get_synaptic_weights_number() == 2 &&
        probabilistic_layer_4.get_parameters_number() == 4, LOG);
}


void ProbabilisticLayerTest::test_destructor()
{
    cout << "test_destructor\n";

    ProbabilisticLayer* probabilistic_layer = new ProbabilisticLayer;

    delete probabilistic_layer;
}


void ProbabilisticLayerTest::test_calculate_combinations()
{
    cout << "test_calculate_combinations\n";
<<<<<<< HEAD
/*
    Tensor<type, 2> biases(1,1);
    Tensor<type, 2> synaptic_weights(1,1);
    Tensor<type, 1> parameters(1);
=======

    Tensor<type, 1> biases(1);
    Tensor<type, 2> synaptic_weights(1, 1);
    biases.setConstant(type(1));
    synaptic_weights.setConstant(type(2));

    Tensor<type, 2> inputs(1, 1);
    inputs.setConstant(type(3));
>>>>>>> 6ca28ea5

    Tensor<type, 2> combinations(1, 1);

    probabilistic_layer.set(1, 1);

    probabilistic_layer.set_synaptic_weights(synaptic_weights);
    probabilistic_layer.set_biases(biases);

    probabilistic_layer.calculate_combinations(inputs, combinations);

    assert_true(
        combinations.rank() == 2 &&
        combinations.dimension(0) == 1 &&
        combinations.dimension(1) == 1, LOG);

<<<<<<< HEAD
    assert_true(combinations.rank() == 2, LOG);
    assert_true(combinations.dimension(0) == 1, LOG);
    assert_true(combinations.dimension(1) == 1, LOG);
    assert_true(abs(combinations(0,0) - type(7)) < static_cast<type>(1e-5) , LOG);
    */
=======
    assert_true(abs(combinations(0, 0) - type(7)) < type(1e-5), LOG);
>>>>>>> 6ca28ea5
}


void ProbabilisticLayerTest::test_calculate_activations()
{
    cout << "test_calculate_activations\n";

    Tensor<type, 1> biases;
    Tensor<type, 2> synaptic_weights;
    Tensor<type, 1> parameters;

    Tensor<type, 2> inputs;
    Tensor<type, 2> combinations;
    Tensor<type, 2> activations;

    {
        // Test binary classification data zero

        inputs_number = 1;
        neurons_number = 1;
        samples_number = 1;

        probabilistic_layer.set(inputs_number, neurons_number);
        probabilistic_layer.set_activation_function(ProbabilisticLayer::ActivationFunction::Logistic);

        probabilistic_layer.set_parameters_constant(type(0));

        biases.resize(neurons_number);
        biases.setZero();

        synaptic_weights.resize(inputs_number, neurons_number);
        synaptic_weights.setZero();

        probabilistic_layer.set_synaptic_weights(synaptic_weights);
        probabilistic_layer.set_biases(biases);

        inputs.resize(samples_number, inputs_number);
        inputs.setConstant(type(0));

        combinations.resize(samples_number, neurons_number);
        combinations.setConstant(type(0));

        probabilistic_layer.calculate_combinations(inputs, combinations);

        activations.resize(samples_number, neurons_number);

        probabilistic_layer.calculate_activations(combinations, activations);

        assert_true(
            activations.rank() == 2 &&
            activations.dimension(0) == samples_number &&
            activations.dimension(1) == neurons_number, LOG);

        assert_true(abs(activations(0, 0) - type(0.5)) < type(NUMERIC_LIMITS_MIN), LOG);
    }

    {
        // Test

        samples_number = 1;
        inputs_number = 2;
        neurons_number = 2;

        probabilistic_layer.set(inputs_number, neurons_number);
        probabilistic_layer.set_parameters_constant(2);

        inputs.resize(samples_number, inputs_number);
        inputs.setConstant(2);

        combinations.resize(samples_number, neurons_number);
        combinations.setZero();

        activations.resize(samples_number, neurons_number);
        activations.setZero();

        biases.resize(neurons_number);
        biases.setZero();

        synaptic_weights.resize(inputs_number, neurons_number);
        synaptic_weights.setZero();

        probabilistic_layer.set_synaptic_weights(synaptic_weights);
        probabilistic_layer.set_biases(biases);

        probabilistic_layer.calculate_combinations(inputs, combinations);

        probabilistic_layer.set_activation_function(ProbabilisticLayer::ActivationFunction::Competitive);

        probabilistic_layer.calculate_activations(combinations, activations);

        assert_true(
            activations.rank() == 2 &&
            activations.dimension(0) == samples_number &&
            activations.dimension(1) == neurons_number, LOG);

        assert_true(Index(activations(0, 0)) == 1, LOG);
    }

    {
        // Test

        samples_number = 1;
        inputs_number = 3;
        neurons_number = 3;

        probabilistic_layer.set(inputs_number, neurons_number);

        inputs.resize(samples_number, inputs_number);
        inputs.setZero();

        combinations.resize(samples_number, neurons_number);
        combinations.setValues({ {1, 0, -1} });

        activations.resize(samples_number, neurons_number);
        activations.setZero();

        probabilistic_layer.set_activation_function(ProbabilisticLayer::ActivationFunction::Competitive);

        probabilistic_layer.calculate_activations(combinations, activations);

        assert_true(
            activations.rank() == 2 &&
            activations.dimension(0) == samples_number &&
            activations.dimension(1) == neurons_number, LOG);

        assert_true(Index(activations(0, 0)) == 1 &&
                    Index(activations(0, 1)) == 0 &&
                    Index(activations(0, 2)) == 0, LOG);
    }

    {
        // Test
        inputs_number = 2;
        neurons_number = 3;
        samples_number = 2;

        probabilistic_layer.set(inputs_number, neurons_number);

        biases.resize(neurons_number);
        biases.setConstant(type(1));

        synaptic_weights.resize(inputs_number, neurons_number);
        synaptic_weights.setConstant(type(1));

        probabilistic_layer.set_synaptic_weights(synaptic_weights);
        probabilistic_layer.set_biases(biases);

        inputs.resize(samples_number, inputs_number);
        inputs.setConstant(type(1));

        combinations.resize(samples_number, neurons_number);
        combinations.setConstant(type(0));
        
        probabilistic_layer.calculate_combinations(inputs, combinations);

        activations.resize(samples_number, neurons_number);
        activations.setConstant(type(0));

        probabilistic_layer.set_activation_function(ProbabilisticLayer::ActivationFunction::Softmax);

        probabilistic_layer.calculate_activations(combinations, activations);
        
        assert_true(
            activations.rank() == 2 &&
            activations.dimension(0) == samples_number &&
            activations.dimension(1) == neurons_number, LOG);

        assert_true(
            abs(activations(0, 0) - type(0.333)) < type(1e-3) &&
            abs(activations(0, 1) - type(0.333)) < type(1e-3) &&
            abs(activations(0, 2) - type(0.333)) < type(1e-3) &&
            abs(activations(1, 0) - type(0.333)) < type(1e-3) &&
            abs(activations(1, 1) - type(0.333)) < type(1e-3) &&
            abs(activations(1, 2) - type(0.333)) < type(1e-3), LOG);
    }
}


void ProbabilisticLayerTest::test_calculate_activations_derivatives()
{
    cout << "test_calculate_activations_derivatives\n";

    {
        // Test

        samples_number = 1;
        inputs_number = 1;
        neurons_number = 1;

        probabilistic_layer.set(inputs_number, neurons_number);

        combinations.resize(samples_number, neurons_number);
        combinations.setConstant({ type(-1.55) });

        activations.resize(samples_number, neurons_number);
        activations_derivatives_2d.resize(samples_number, neurons_number);

        probabilistic_layer.set_activation_function(ProbabilisticLayer::ActivationFunction::Logistic);

        probabilistic_layer.calculate_activations_derivatives(combinations,
                                                              activations,
                                                              activations_derivatives_2d);

        assert_true(abs(activations(0, 0) - type(0.175)) < type(1e-2), LOG);

        assert_true(
            activations_derivatives_2d.rank() == 2 &&
            activations_derivatives_2d.dimension(0) == inputs_number &&
            activations_derivatives_2d.dimension(1) == neurons_number, LOG);

        assert_true(abs(activations_derivatives_2d(0, 0) - type(0.1444)) < type(1e-3), LOG);
    }

    {
        // Test

        samples_number = 1;
        inputs_number = 1;
        neurons_number = 3;

        probabilistic_layer.set(inputs_number, neurons_number);

        combinations.resize(samples_number, neurons_number);
        combinations.setValues({ {type(1), type(2), type(3)} });

        activations.resize(samples_number, neurons_number);

        activations_derivatives_3d.resize(samples_number, neurons_number, neurons_number);

        probabilistic_layer.set_activation_function(ProbabilisticLayer::ActivationFunction::Softmax);

        probabilistic_layer.calculate_activations_derivatives(combinations,
                                                              activations,
                                                              activations_derivatives_3d);

        assert_true(
            activations_derivatives_3d.rank() == 3 &&
            activations_derivatives_3d.dimension(0) == samples_number &&
            activations_derivatives_3d.dimension(1) == neurons_number &&
            activations_derivatives_3d.dimension(2) == neurons_number, LOG);

        assert_true(abs(activations(0, 0) - type(0.09)) < type(1e-3), LOG);

        assert_true(
            abs(activations_derivatives_3d(0, 0, 0) - type(0.0819)) < type(1e-3) &&
            abs(activations_derivatives_3d(0, 1, 1) - type(0.1848)) < type(1e-3) &&
            abs(activations_derivatives_3d(0, 2, 2) - type(0.2227)) < type(1e-3), LOG);
    }
    
    {
        // Test

        samples_number = 1;
        inputs_number = 1;
        neurons_number = 4;

        probabilistic_layer.set(inputs_number, neurons_number);

        combinations.resize(samples_number, neurons_number);
        combinations.setValues({ {type(-1), type(2), type(-3), type(-4)} });

        activations.resize(samples_number, neurons_number);

        activations_derivatives_3d.resize(samples_number, neurons_number, neurons_number);

        probabilistic_layer.calculate_activations_derivatives(combinations,
                                                              activations,
                                                              activations_derivatives_3d);

        assert_true(activations_derivatives_3d.rank() == 3 &&
            activations_derivatives_3d.dimension(0) == samples_number &&
            activations_derivatives_3d.dimension(1) == neurons_number &&
            activations_derivatives_3d.dimension(2) == neurons_number, LOG);

        assert_true(abs(activations_derivatives_3d(0, 3, 0) + type(0.00011)) < type(1e-3), LOG);
        assert_true(abs(activations_derivatives_3d(0, 3, 1) + type(0.00221)) < type(1e-3), LOG);
        assert_true(abs(activations_derivatives_3d(0, 3, 2) + type(0.00001)) < type(1e-3), LOG);
        assert_true(abs(activations_derivatives_3d(0, 3, 3) - type(0.00233)) < type(1e-3), LOG);
    }

}


void ProbabilisticLayerTest::test_forward_propagate()
{
    cout << "test_forward_propagate\n";

    inputs_number = 2;
    neurons_number = 2;
    samples_number = 5;

    probabilistic_layer.set(inputs_number, neurons_number);

    probabilistic_layer.set_parameters_constant(type(1));

    inputs.resize(samples_number, inputs_number);
    inputs.setConstant(type(1));
/*
    probabilistic_layer.set_activation_function(ProbabilisticLayer::ActivationFunction::Softmax);

    //Forward propagate

    probabilistic_layer_forward_propagation.set(samples_number, &probabilistic_layer);

    inputs_pair.first = inputs.data();
    inputs_pair.second = {{samples_number, inputs_number}};

    probabilistic_layer.forward_propagate(inputs_pair,
                                          &probabilistic_layer_forward_propagation,
                                          is_training);

    activations_derivatives = probabilistic_layer_forward_propagation.activations_derivatives_3d;

<<<<<<< HEAD
    TensorMap<Tensor<type, 2>> outputs = probabilistic_layer_forward_propagation.outputs(0).to_tensor_map<2>();
=======
    outputs = probabilistic_layer_forward_propagation.outputs;
>>>>>>> 6ca28ea5

    assert_true(outputs.dimension(0) == samples_number, LOG);
    assert_true(outputs.dimension(1) == neurons_number , LOG);
    assert_true(abs(outputs(0,0) - type(0.5)) < type(1e-3), LOG);
    assert_true(abs(outputs(0,1) - type(0.5)) < type(1e-3), LOG);

    assert_true(abs(probabilistic_layer_forward_propagation.activations_derivatives_3d(0,0,0) - type(0.25)) < type(1e-3), LOG);
    assert_true(abs(probabilistic_layer_forward_propagation.activations_derivatives_3d(0,1,0) + type(0.25)) < type(1e-3), LOG);

    // Test 1

    inputs_number = 3;
    neurons_number = 4;
    samples_number = 1;

    probabilistic_layer.set(inputs_number, neurons_number);

    Tensor<type, 2> inputs_test_1_tensor(samples_number,inputs_number);
    inputs_test_1_tensor.setConstant(type(1));

    synaptic_weights.resize(3, 4);
    biases.resize( 4);

    biases.setConstant(type(1));

    synaptic_weights.setValues({{type(1),type(-1),type(0),type(1)},
                                {type(2),type(-2),type(0),type(2)},
                                {type(3),type(-3),type(0),type(3)}});

    probabilistic_layer.set_synaptic_weights(synaptic_weights);
    probabilistic_layer.set_biases(biases);

    probabilistic_layer.set_activation_function(ProbabilisticLayer::ActivationFunction::Softmax);

    probabilistic_layer_forward_propagation.set(samples_number, &probabilistic_layer);

    inputs_pair.first = inputs.data();
    inputs_pair.second = {{samples_number, inputs_number}};

    probabilistic_layer.forward_propagate(inputs_pair,
                                          &probabilistic_layer_forward_propagation,
                                          is_training);

    Tensor<type, 1> perceptron_sol(4);
    perceptron_sol.setValues({ type(7),type(-5),type(1),type(7)});

    Tensor<type,0> div = perceptron_sol.exp().sum();
    Tensor<type, 1> sol_ = perceptron_sol.exp() / div(0);

<<<<<<< HEAD
    TensorMap<Tensor<type, 2>> outputs_test_1 = probabilistic_layer_forward_propagation.outputs(0).to_tensor_map<2>();
=======
    TensorMap<Tensor<type, 2>> outputs_test_1 = probabilistic_layer_forward_propagation.outputs;
>>>>>>> 6ca28ea5

    assert_true(outputs_test_1.rank() == 2, LOG);
    assert_true(outputs_test_1.dimension(0) == 1, LOG);
    assert_true(outputs_test_1.dimension(1) == 4, LOG);
    assert_true(Index(outputs_test_1(0)) == static_cast<Index >(sol_(0)), LOG);
    assert_true(Index(outputs_test_1(1)) == static_cast<Index >(sol_(1)), LOG);
    assert_true(Index(outputs_test_1(2)) == static_cast<Index >(sol_(2)), LOG);

    // Test 2

    probabilistic_layer.set_activation_function(ProbabilisticLayer::ActivationFunction::Competitive);

    probabilistic_layer_forward_propagation.set(samples_number,
                                                &probabilistic_layer);

    probabilistic_layer.set(inputs_number, neurons_number);

    Tensor<type, 2> inputs_test_2_tensor(samples_number,inputs_number);
    inputs_test_2_tensor.setConstant(type(1));

    inputs_pair.first = inputs.data();
    inputs_pair.second = {{samples_number, inputs_number}};

    probabilistic_layer.forward_propagate(inputs_pair,
                                          &probabilistic_layer_forward_propagation,
                                          is_training);

<<<<<<< HEAD
    TensorMap<Tensor<type, 2>> outputs_test_2 = probabilistic_layer_forward_propagation.outputs(0).to_tensor_map<2>();
/*
    cout << "outputs_test_2: " << outputs_test_2 << endl;
=======
    Tensor<type, 2> outputs_test_2 = probabilistic_layer_forward_propagation.outputs;
>>>>>>> 6ca28ea5

    assert_true(outputs.dimension(0) == 1, LOG);
    assert_true(outputs.dimension(1) == 4, LOG);
    assert_true(Index(outputs(0,0)) == 1, LOG);
    assert_true(Index(outputs(1,0)) == 0, LOG);
    assert_true(Index(outputs(2,0)) == 0, LOG);

    // Test 3

    inputs_number = 2;
    neurons_number = 4;
    samples_number = 1;

    biases.resize( 4);
    biases.setValues({type(9),type(-8),type(7),type(-6)});

    synaptic_weights.resize(2, 4);

    synaptic_weights.resize(2, 4);

    synaptic_weights.setValues({{type(-11), type(12), type(-13), type(14)},
                                {type(21), type(-22), type(23), type(-24)}});

    probabilistic_layer.set_synaptic_weights(synaptic_weights);
    probabilistic_layer.set_biases(biases);

    inputs.resize(samples_number, inputs_number);
    inputs.setConstant(type(1));

    probabilistic_layer.set_activation_function(ProbabilisticLayer::ActivationFunction::Softmax);

    inputs_pair.first = inputs.data();
    inputs_pair.second = {{samples_number, inputs_number}};

    probabilistic_layer.forward_propagate(inputs_pair, &probabilistic_layer_forward_propagation, is_training);

    outputs = probabilistic_layer_forward_propagation.outputs;

    Tensor<type, 1>perceptron_sol_3(4);
    perceptron_sol.setValues({type(7),type(-5),type(1),type(7)});

    div = perceptron_sol.exp().sum();
    sol_ = perceptron_sol.exp() / div(0);
    
    assert_true(outputs.dimension(0) == 1, LOG);
    assert_true(outputs.dimension(1) == 4, LOG);
    assert_true(static_cast<Index >(outputs(0,0)) == static_cast<Index >(sol_(0)), LOG);
    assert_true(static_cast<Index >(outputs(1,0)) == static_cast<Index >(sol_(1)), LOG);
    assert_true(static_cast<Index >(outputs(2,0)) == static_cast<Index >(sol_(2)), LOG);

    // Test  4

    samples_number = 1;
    inputs_number = 3;
    neurons_number = 2;

    probabilistic_layer.set(inputs_number, neurons_number);
    probabilistic_layer.set_parameters_constant(type(0));

    inputs.resize(samples_number, inputs_number);
    inputs.setConstant(type(0));

    probabilistic_layer_forward_propagation.set(samples_number, &probabilistic_layer);

    inputs_pair.first = inputs.data();
    inputs_pair.second = {{samples_number, inputs_number}};

    probabilistic_layer.forward_propagate(inputs_pair, &probabilistic_layer_forward_propagation, is_training);

    outputs = probabilistic_layer_forward_propagation.outputs;
    
    assert_true(outputs.dimension(0) == 1, LOG);
    assert_true(outputs.dimension(1) == 2, LOG);
    assert_true(abs(outputs(0,0) - type(0.5)) < type(NUMERIC_LIMITS_MIN), LOG);
*/ 
}


void ProbabilisticLayerTest::run_test_case()
{
    cout << "Running probabilistic layer test case...\n";

    // Constructor and destructor methods

    test_constructor();
    test_destructor();

    // Forward propagate

    test_calculate_combinations();
    test_calculate_activations();
    test_calculate_activations_derivatives();

    //test_forward_propagate();

    cout << "End of probabilistic layer test case.\n\n";
}

// OpenNN: Open Neural Networks Library.
// Copyright (C) 2005-2024 Artificial Intelligence Techniques, SL.
//
// This library is free software; you can redistribute it and/or
// modify it under the terms of the GNU Lesser General Public
// License as published by the Free Software Foundation; either
// version 2.1 of the License, or any later version.
//
// This library is distributed in the hope that it will be useful,
// but WITHOUT ANY WARRANTY; without even the implied warranty of
// MERCHANTABILITY or FITNESS FOR A PARTICULAR PURPOSE.  See the GNU
// Lesser General Public License for more details.

// You should have received a copy of the GNU Lesser General Public
// License along with this library; if not, write to the Free Software
// Foundation, Inc., 51 Franklin St, Fifth Floor, Boston, MA  02110-1301  USA<|MERGE_RESOLUTION|>--- conflicted
+++ resolved
@@ -82,24 +82,17 @@
 void ProbabilisticLayerTest::test_calculate_combinations()
 {
     cout << "test_calculate_combinations\n";
-<<<<<<< HEAD
-/*
-    Tensor<type, 2> biases(1,1);
-    Tensor<type, 2> synaptic_weights(1,1);
-    Tensor<type, 1> parameters(1);
-=======
 
     Tensor<type, 1> biases(1);
     Tensor<type, 2> synaptic_weights(1, 1);
+
     biases.setConstant(type(1));
     synaptic_weights.setConstant(type(2));
 
     Tensor<type, 2> inputs(1, 1);
     inputs.setConstant(type(3));
->>>>>>> 6ca28ea5
 
     Tensor<type, 2> combinations(1, 1);
-
     probabilistic_layer.set(1, 1);
 
     probabilistic_layer.set_synaptic_weights(synaptic_weights);
@@ -112,15 +105,7 @@
         combinations.dimension(0) == 1 &&
         combinations.dimension(1) == 1, LOG);
 
-<<<<<<< HEAD
-    assert_true(combinations.rank() == 2, LOG);
-    assert_true(combinations.dimension(0) == 1, LOG);
-    assert_true(combinations.dimension(1) == 1, LOG);
-    assert_true(abs(combinations(0,0) - type(7)) < static_cast<type>(1e-5) , LOG);
-    */
-=======
     assert_true(abs(combinations(0, 0) - type(7)) < type(1e-5), LOG);
->>>>>>> 6ca28ea5
 }
 
 
@@ -434,11 +419,7 @@
 
     activations_derivatives = probabilistic_layer_forward_propagation.activations_derivatives_3d;
 
-<<<<<<< HEAD
-    TensorMap<Tensor<type, 2>> outputs = probabilistic_layer_forward_propagation.outputs(0).to_tensor_map<2>();
-=======
     outputs = probabilistic_layer_forward_propagation.outputs;
->>>>>>> 6ca28ea5
 
     assert_true(outputs.dimension(0) == samples_number, LOG);
     assert_true(outputs.dimension(1) == neurons_number , LOG);
@@ -488,11 +469,7 @@
     Tensor<type,0> div = perceptron_sol.exp().sum();
     Tensor<type, 1> sol_ = perceptron_sol.exp() / div(0);
 
-<<<<<<< HEAD
-    TensorMap<Tensor<type, 2>> outputs_test_1 = probabilistic_layer_forward_propagation.outputs(0).to_tensor_map<2>();
-=======
     TensorMap<Tensor<type, 2>> outputs_test_1 = probabilistic_layer_forward_propagation.outputs;
->>>>>>> 6ca28ea5
 
     assert_true(outputs_test_1.rank() == 2, LOG);
     assert_true(outputs_test_1.dimension(0) == 1, LOG);
@@ -520,13 +497,7 @@
                                           &probabilistic_layer_forward_propagation,
                                           is_training);
 
-<<<<<<< HEAD
-    TensorMap<Tensor<type, 2>> outputs_test_2 = probabilistic_layer_forward_propagation.outputs(0).to_tensor_map<2>();
-/*
-    cout << "outputs_test_2: " << outputs_test_2 << endl;
-=======
     Tensor<type, 2> outputs_test_2 = probabilistic_layer_forward_propagation.outputs;
->>>>>>> 6ca28ea5
 
     assert_true(outputs.dimension(0) == 1, LOG);
     assert_true(outputs.dimension(1) == 4, LOG);
