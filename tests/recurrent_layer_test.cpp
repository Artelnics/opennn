#include "pch.h"

#include "../opennn/tensors.h"
#include "../opennn/recurrent_layer.h"

using namespace opennn;

TEST(RecurrentLayerTest, DefaultConstructor)
{
    Recurrent recurrent_layer;

    EXPECT_EQ(recurrent_layer.get_inputs_number(), 0);
    EXPECT_EQ(recurrent_layer.get_outputs_number(), 0);
}


TEST(RecurrentLayerTest, GeneralConstructor)
{
    const Index inputs_number = get_random_index(1, 10);
    const Index neurons_number = get_random_index(1, 10);
    const Index time_steps = get_random_index(1, 10);

    Recurrent recurrent_layer({ inputs_number, time_steps }, { neurons_number });
    recurrent_layer.set_timesteps(time_steps);

    Index parameters_number = neurons_number + (inputs_number + neurons_number) * neurons_number;
    EXPECT_EQ(recurrent_layer.get_parameters_number(), parameters_number);

    Tensor<type, 1> parameters;
    recurrent_layer.get_parameters(parameters);
    EXPECT_EQ(parameters.size(), parameters_number);

    EXPECT_EQ(recurrent_layer.get_input_dimensions(), dimensions({ time_steps,inputs_number }));
    EXPECT_EQ(recurrent_layer.get_output_dimensions(), dimensions({ neurons_number }));
}


TEST(RecurrentLayerTest, Activations)
{
    Index neurons_number = 4;
    Index samples_number = 3;
    Index inputs_number = 3;
    Index time_steps = 1;
/*
    Recurrent recurrent_layer({ inputs_number, time_steps }, { neurons_number });

    Index total_parameters = recurrent_layer.get_parameters_number();

    Tensor<type, 1> new_parameters(total_parameters);
    new_parameters.setConstant(type(1));

    Index index = 0;

    recurrent_layer.set_parameters(new_parameters, index);

    Tensor<type, 2> activations(samples_number, neurons_number);
    Tensor<type, 2> activation_derivatives(samples_number, neurons_number);

    recurrent_layer.set_activation_function(Recurrent::Activation::Logistic);
    activations.setConstant(type(1));
    recurrent_layer.calculate_activations(activations, activation_derivatives);
    EXPECT_NEAR(activations(0, 0), type(0.731), type(1e-3));
    EXPECT_NEAR(activation_derivatives(0, 0), type(0.196), type(1e-3));

    recurrent_layer.set_activation_function(Recurrent::Activation::HyperbolicTangent);
    activations.setConstant(type(1));
    recurrent_layer.calculate_activations(activations, activation_derivatives);
    EXPECT_NEAR(activations(0, 0), type(0.761), type(1e-3));
    EXPECT_NEAR(activation_derivatives(0, 0), type(0.41997), type(1e-3));

    recurrent_layer.set_activation_function(Recurrent::Activation::Linear);
    activations.setConstant(type(1));
    recurrent_layer.calculate_activations(activations, activation_derivatives);
    EXPECT_NEAR(activations(0, 0), type(1), type(1e-3));
    EXPECT_NEAR(activation_derivatives(0, 0), type(1), type(1e-3));

    recurrent_layer.set_activation_function(Recurrent::Activation::RectifiedLinear);
    activations.setConstant(type(1));
    recurrent_layer.calculate_activations(activations, activation_derivatives);
    EXPECT_NEAR(activations(0, 0), type(1), type(1e-3));
    EXPECT_NEAR(activation_derivatives(0, 0), type(1), type(1e-3));

    recurrent_layer.set_activation_function(Recurrent::Activation::ExponentialLinear);
    activations.setConstant(type(1));
    recurrent_layer.calculate_activations(activations, activation_derivatives);

    EXPECT_NEAR(activations(0, 0), type(1), type(1e-3));
    EXPECT_NEAR(activation_derivatives(0, 0), type(1), type(1e-3));
*/
}

TEST(RecurrentLayerTest, ForwardPropagate)
{
    using Activation = Recurrent::Activation;

    Index neurons_number = 4;
    Index samples_number = 3;
    Index inputs_number = 3;
    Index time_steps = 5;
    bool is_training = true;
<<<<<<< HEAD
/*
    Recurrent recurrent_layer({ inputs_number, time_steps }, { neurons_number });
=======

    // Test HyperbolicTangent
>>>>>>> f5f84839

    {
        Recurrent recurrent_layer({ inputs_number, time_steps }, { neurons_number });
        recurrent_layer.set_activation_function(Activation::HyperbolicTangent);

        Index total_parameters = recurrent_layer.get_parameters_number();

        Tensor<type, 1> new_parameters(total_parameters);
        new_parameters.setConstant(type(0.1));

        Index index = 0;
        recurrent_layer.set_parameters(new_parameters, index);

        Tensor<type, 3> inputs(samples_number, time_steps, inputs_number);
        inputs.setConstant(type(1));

        unique_ptr<LayerForwardPropagation> recurrent_layer_forward_propagation
            = make_unique<RecurrentLayerForwardPropagation>(samples_number, &recurrent_layer);

        pair<type*, dimensions> input_pairs = { inputs.data(), {{samples_number, time_steps, inputs_number}} };

        recurrent_layer.forward_propagate({ input_pairs }, recurrent_layer_forward_propagation, is_training);

        RecurrentLayerForwardPropagation* recurrent_layer_forward_propagation_ptr =
            static_cast<RecurrentLayerForwardPropagation*>(recurrent_layer_forward_propagation.get());

        Tensor<type, 2> outputs = recurrent_layer_forward_propagation_ptr->outputs;

        EXPECT_EQ(outputs.dimension(0), samples_number);
        EXPECT_EQ(outputs.dimension(1), neurons_number);

        EXPECT_NEAR(outputs(0, 0), type(0.500356), NUMERIC_LIMITS_MIN);
    }

    // Test Logistic

    {
        Recurrent recurrent_layer({ inputs_number, time_steps }, { neurons_number });
        recurrent_layer.set_activation_function(Activation::Logistic);

        Index total_parameters = recurrent_layer.get_parameters_number();

        Tensor<type, 1> new_parameters(total_parameters);
        new_parameters.setConstant(type(0.1));

        Index index = 0;
        recurrent_layer.set_parameters(new_parameters, index);

        Tensor<type, 3> inputs(samples_number, time_steps, inputs_number);
        inputs.setConstant(type(1));

        unique_ptr<LayerForwardPropagation> recurrent_layer_forward_propagation
            = make_unique<RecurrentLayerForwardPropagation>(samples_number, &recurrent_layer);

        pair<type*, dimensions> input_pairs = { inputs.data(), {{samples_number, time_steps, inputs_number}} };

        recurrent_layer.forward_propagate({ input_pairs }, recurrent_layer_forward_propagation, is_training);

        RecurrentLayerForwardPropagation* recurrent_layer_forward_propagation_ptr =
            static_cast<RecurrentLayerForwardPropagation*>(recurrent_layer_forward_propagation.get());

        Tensor<type, 2> outputs = recurrent_layer_forward_propagation_ptr->outputs;

        EXPECT_EQ(outputs.dimension(0), samples_number);
        EXPECT_EQ(outputs.dimension(1), neurons_number);

        EXPECT_NEAR(outputs(0, 0), type(0.6441), type(1e-3));
    }

    //Test Linear

    {
        Recurrent recurrent_layer({ inputs_number, time_steps }, { neurons_number });
        recurrent_layer.set_activation_function(Activation::Linear);

        Index total_parameters = recurrent_layer.get_parameters_number();

        Tensor<type, 1> new_parameters(total_parameters);
        new_parameters.setConstant(type(0.1));

        Index index = 0;
        recurrent_layer.set_parameters(new_parameters, index);

        Tensor<type, 3> inputs(samples_number, time_steps, inputs_number);
        inputs.setConstant(type(1));

        unique_ptr<LayerForwardPropagation> recurrent_layer_forward_propagation
            = make_unique<RecurrentLayerForwardPropagation>(samples_number, &recurrent_layer);

        pair<type*, dimensions> input_pairs = { inputs.data(), {{samples_number, time_steps, inputs_number}} };

        recurrent_layer.forward_propagate({ input_pairs }, recurrent_layer_forward_propagation, is_training);

        RecurrentLayerForwardPropagation* recurrent_layer_forward_propagation_ptr =
            static_cast<RecurrentLayerForwardPropagation*>(recurrent_layer_forward_propagation.get());

        Tensor<type, 2> outputs = recurrent_layer_forward_propagation_ptr->outputs;

        EXPECT_EQ(outputs.dimension(0), samples_number);
        EXPECT_EQ(outputs.dimension(1), neurons_number);

        EXPECT_NEAR(outputs(0, 0), type(0.57004), type(1e-3));
    }

    //Test RectifiedLinear

    {
        Recurrent recurrent_layer({ inputs_number, time_steps }, { neurons_number });
        recurrent_layer.set_activation_function(Activation::RectifiedLinear);

        Index total_parameters = recurrent_layer.get_parameters_number();

        Tensor<type, 1> new_parameters(total_parameters);
        new_parameters.setConstant(type(0.1));

        Index index = 0;
        recurrent_layer.set_parameters(new_parameters, index);

        Tensor<type, 3> inputs(samples_number, time_steps, inputs_number);
        inputs.setConstant(type(1));

        unique_ptr<LayerForwardPropagation> recurrent_layer_forward_propagation
            = make_unique<RecurrentLayerForwardPropagation>(samples_number, &recurrent_layer);

        pair<type*, dimensions> input_pairs = { inputs.data(), {{samples_number, time_steps, inputs_number}} };

        recurrent_layer.forward_propagate({ input_pairs }, recurrent_layer_forward_propagation, is_training);

        RecurrentLayerForwardPropagation* recurrent_layer_forward_propagation_ptr =
            static_cast<RecurrentLayerForwardPropagation*>(recurrent_layer_forward_propagation.get());

        Tensor<type, 2> outputs = recurrent_layer_forward_propagation_ptr->outputs;

        EXPECT_EQ(outputs.dimension(0), samples_number);
        EXPECT_EQ(outputs.dimension(1), neurons_number);

        EXPECT_NEAR(outputs(0, 0), type(0.57004), type(1e-3));
    }

    //Test ExponentialLinear

    {
        Recurrent recurrent_layer({ inputs_number, time_steps }, { neurons_number });
        recurrent_layer.set_activation_function(Activation::ExponentialLinear);

        Index total_parameters = recurrent_layer.get_parameters_number();

        Tensor<type, 1> new_parameters(total_parameters);
        new_parameters.setConstant(type(0.1));

        Index index = 0;
        recurrent_layer.set_parameters(new_parameters, index);

        Tensor<type, 3> inputs(samples_number, time_steps, inputs_number);
        inputs.setConstant(type(1));

        unique_ptr<LayerForwardPropagation> recurrent_layer_forward_propagation
            = make_unique<RecurrentLayerForwardPropagation>(samples_number, &recurrent_layer);

        pair<type*, dimensions> input_pairs = { inputs.data(), {{samples_number, time_steps, inputs_number}} };

        recurrent_layer.forward_propagate({ input_pairs }, recurrent_layer_forward_propagation, is_training);

        RecurrentLayerForwardPropagation* recurrent_layer_forward_propagation_ptr =
            static_cast<RecurrentLayerForwardPropagation*>(recurrent_layer_forward_propagation.get());

        Tensor<type, 2> outputs = recurrent_layer_forward_propagation_ptr->outputs;

        EXPECT_EQ(outputs.dimension(0), samples_number);
        EXPECT_EQ(outputs.dimension(1), neurons_number);

<<<<<<< HEAD
    EXPECT_NEAR(outputs(0,0),0.5700,type(1e-3));
*/
=======
        EXPECT_NEAR(outputs(0, 0), type(0.57004), type(1e-3));
    }
>>>>>>> f5f84839
}<|MERGE_RESOLUTION|>--- conflicted
+++ resolved
@@ -98,13 +98,10 @@
     Index inputs_number = 3;
     Index time_steps = 5;
     bool is_training = true;
-<<<<<<< HEAD
 /*
     Recurrent recurrent_layer({ inputs_number, time_steps }, { neurons_number });
-=======
 
     // Test HyperbolicTangent
->>>>>>> f5f84839
 
     {
         Recurrent recurrent_layer({ inputs_number, time_steps }, { neurons_number });
@@ -271,16 +268,14 @@
         RecurrentLayerForwardPropagation* recurrent_layer_forward_propagation_ptr =
             static_cast<RecurrentLayerForwardPropagation*>(recurrent_layer_forward_propagation.get());
 
-        Tensor<type, 2> outputs = recurrent_layer_forward_propagation_ptr->outputs;
-
-        EXPECT_EQ(outputs.dimension(0), samples_number);
-        EXPECT_EQ(outputs.dimension(1), neurons_number);
-
-<<<<<<< HEAD
     EXPECT_NEAR(outputs(0,0),0.5700,type(1e-3));
+
+        Tensor<type, 2> outputs = recurrent_layer_forward_propagation_ptr->outputs;
+
+        EXPECT_EQ(outputs.dimension(0), samples_number);
+        EXPECT_EQ(outputs.dimension(1), neurons_number);
+
+        EXPECT_NEAR(outputs(0, 0), type(0.57004), type(1e-3));
+    }
 */
-=======
-        EXPECT_NEAR(outputs(0, 0), type(0.57004), type(1e-3));
-    }
->>>>>>> f5f84839
 }