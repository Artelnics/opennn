//   OpenNN: Open Neural Networks Library
//   www.opennn.net
//
//   D A T A   S E T   T E S T   C L A S S
//
//   Artificial Intelligence Techniques SL
//   artelnics@artelnics.com

#include "data_set_test.h"

DataSetTest::DataSetTest() : UnitTesting()
{
    data_set.set_display(false);
}


DataSetTest::~DataSetTest()
{
}


void DataSetTest::test_constructor()
{
    cout << "test_constructor\n";

    // Default constructor

    DataSet data_set_1;

    assert_true(data_set_1.get_variables_number() == 0, LOG);
    assert_true(data_set_1.get_samples_number() == 0, LOG);

    // Samples and variables number constructor

    DataSet data_set_2(1, 2);

    assert_true(data_set_2.get_samples_number() == 1, LOG);
    assert_true(data_set_2.get_variables_number() == 2, LOG);

    // Inputs, targets and samples numbers constructor

    DataSet data_set_3(1, 1, 1);

    assert_true(data_set_3.get_variables_number() == 2, LOG);
    assert_true(data_set_3.get_samples_number() == 1, LOG);
    assert_true(data_set_3.get_target_variables_number() == 1,LOG);
    assert_true(data_set_3.get_input_variables_number() == 1,LOG);
}


void DataSetTest::test_destructor()
{
    cout << "test_destructor\n";

    DataSet* data_set = new DataSet(1, 1, 1);
    delete data_set;
}


void DataSetTest::test_calculate_variables_descriptives()
{
    cout << "test_calculate_variables_descriptives\n";

    Tensor<Descriptives, 1> variables_descriptives;

    std::ofstream file;
    string data_string;

    const string data_source_path = "../data/data.dat";

    // Test

    data_set.set(1, 1);

    data_set.set_data_constant(type(0));

    variables_descriptives = data_set.calculate_variables_descriptives();

    assert_true(variables_descriptives.size() == 1, LOG);

    assert_true(abs(variables_descriptives[0].minimum) < type(NUMERIC_LIMITS_MIN), LOG);
    assert_true(abs(variables_descriptives[0].maximum) < type(NUMERIC_LIMITS_MIN), LOG);
    assert_true(abs(variables_descriptives[0].mean) < type(NUMERIC_LIMITS_MIN), LOG);
    assert_true(abs(variables_descriptives[0].standard_deviation) < type(NUMERIC_LIMITS_MIN), LOG);

    // Test

    data_set.set(2, 2, 2);

    data_set.set_data_constant(type(0));

    variables_descriptives = data_set.calculate_variables_descriptives();

    assert_true(variables_descriptives.size() == 4, LOG);

    assert_true(variables_descriptives[0].minimum < type(NUMERIC_LIMITS_MIN), LOG);
    assert_true(variables_descriptives[0].maximum < type(NUMERIC_LIMITS_MIN), LOG);
    assert_true(variables_descriptives[0].mean < type(NUMERIC_LIMITS_MIN), LOG);
    assert_true(variables_descriptives[0].standard_deviation < type(NUMERIC_LIMITS_MIN), LOG);

    assert_true(variables_descriptives[1].minimum < type(NUMERIC_LIMITS_MIN), LOG);
    assert_true(variables_descriptives[1].maximum < type(NUMERIC_LIMITS_MIN), LOG);
    assert_true(variables_descriptives[1].mean < type(NUMERIC_LIMITS_MIN), LOG);
    assert_true(variables_descriptives[1].standard_deviation < type(NUMERIC_LIMITS_MIN), LOG);

    assert_true(variables_descriptives[2].minimum < type(NUMERIC_LIMITS_MIN), LOG);
    assert_true(variables_descriptives[2].maximum < type(NUMERIC_LIMITS_MIN), LOG);
    assert_true(variables_descriptives[2].mean < type(NUMERIC_LIMITS_MIN), LOG);
    assert_true(variables_descriptives[2].standard_deviation < type(NUMERIC_LIMITS_MIN), LOG);

    assert_true(variables_descriptives[3].minimum < type(NUMERIC_LIMITS_MIN), LOG);
    assert_true(variables_descriptives[3].maximum < type(NUMERIC_LIMITS_MIN), LOG);
    assert_true(variables_descriptives[3].mean < type(NUMERIC_LIMITS_MIN), LOG);
    assert_true(variables_descriptives[3].standard_deviation < type(NUMERIC_LIMITS_MIN), LOG);

    // Test

    inputs_number = 2;
    targets_number = 1;
    samples_number = 3;

    data.resize(samples_number,inputs_number + targets_number);
    data.setValues({{type(-1000),type(2),type(0)},{type(1),type(4),type(2)},{type(1),type(4),type(0)}});

    data_set.set_data(data);

    variables_descriptives = data_set.calculate_variables_descriptives();

    assert_true(variables_descriptives.size() == 3, LOG);

    assert_true(abs(variables_descriptives[0].minimum + type(1000)) < type(NUMERIC_LIMITS_MIN), LOG);
    assert_true(abs(variables_descriptives[1].minimum - type(2)) < type(NUMERIC_LIMITS_MIN), LOG);
    assert_true(abs(variables_descriptives[2].minimum) < type(NUMERIC_LIMITS_MIN), LOG);

    assert_true(abs(variables_descriptives[0].maximum - type(1)) < type(NUMERIC_LIMITS_MIN), LOG);
    assert_true(abs(variables_descriptives[1].maximum - type(4)) < type(NUMERIC_LIMITS_MIN), LOG);
    assert_true(abs(variables_descriptives[2].maximum - type(2)) < type(NUMERIC_LIMITS_MIN), LOG);
}


void DataSetTest::test_calculate_input_variables_descriptives()
{
    cout << "test_calculate_input_variables_descriptives\n";

    Tensor<Descriptives, 1> input_variables_descriptives;

    Tensor<Index, 1> indices;

    // Test

    data.resize(2, 3);
    data.setValues({{type(1), type(2.0), type(3.0)},
                    {type(1), type(2.0), type(3.0)}});

    data_set.set(data);

    indices.resize(2);
    indices.setValues({0, 1});

    input_variables_descriptives = data_set.calculate_input_variables_descriptives();

    assert_true(input_variables_descriptives[0].mean - type(2.0) < type(NUMERIC_LIMITS_MIN), LOG);
    assert_true(input_variables_descriptives[0].standard_deviation - type(1)< type(NUMERIC_LIMITS_MIN), LOG);
    assert_true(input_variables_descriptives[0].minimum - type(1) < type(NUMERIC_LIMITS_MIN), LOG);
    assert_true(input_variables_descriptives[0].maximum - type(3.0) < type(NUMERIC_LIMITS_MIN), LOG);
}

/*
void DataSetTest::test_calculate_autocorrelations()
{
    cout << "test_calculate_autocorrelations\n";

    Tensor<type, 2> autocorrelations;

    Index samples_number;
    Index inputs_number;
    Index targets_number;

    Index lags_number;
    Index steps_ahead_number;

    // Test

    samples_number = 1;
    inputs_number = 1;
    targets_number = 1;

    lags_number = 1;
    steps_ahead_number = 1;

    data_set.set(samples_number, inputs_number, targets_number);
    data_set.set_lags_number(lags_number);
    data_set.set_steps_ahead_number(steps_ahead_number);
    data_set.transform_time_series();

    autocorrelations = data_set.calculate_autocorrelations(lags_number);

    assert_true(autocorrelations.dimension(0) == 2, LOG);
    assert_true(autocorrelations.dimension(1) == 1, LOG);
}


void DataSetTest::test_calculate_cross_correlations()
{
    cout << "test_calculate_cross_correlations\n";

    Index lags_number;

    Tensor<type, 3> cross_correlations;

    // Test

    lags_number = 6;

    data.resize(6, 3);

    data.setValues({
                       {type(5),type(2),type(8)},
                       {type(7),type(8),type(7)},
                       {type(3),type(6),type(4)},
                       {type(8),type(1),type(6)},
                       {type(5),type(8),type(6)},
                       {type(6),type(3),type(4)}});


    data_set.set_data(data);

    data_set.set_lags_number(lags_number);
    data_set.set_steps_ahead_number(1);
    data_set.transform_time_series();

    cross_correlations = data_set.calculate_cross_correlations(lags_number);

    assert_true(cross_correlations.dimension(0) == 3, LOG);
}
*/

void DataSetTest::test_calculate_data_distributions()
{
    cout << "test_calculate_data_distributions\n";

    Tensor<Histogram, 1> histograms;

    data_set.set();

    // Test

    data.resize(3, 3);

    data.setValues({{type(2),type(2),type(1)},
                    {type(1),type(1),type(1)},
                    {type(1),type(2),type(2)}});

    data_set.set_data(data);

    histograms = data_set.calculate_raw_variables_distribution(2);

    assert_true(histograms.size() == 3, LOG);

    assert_true(abs( histograms(0).frequencies(0) - 2 )  < type(NUMERIC_LIMITS_MIN), LOG);
    assert_true(abs( histograms(1).frequencies(0) - 1 ) < type(NUMERIC_LIMITS_MIN), LOG);
    assert_true(abs( histograms(2).frequencies(0) - 2 ) < type(NUMERIC_LIMITS_MIN), LOG);

    assert_true(abs( histograms(0).centers(0) - 1 )  < type(NUMERIC_LIMITS_MIN), LOG);
    assert_true(abs( histograms(1).centers(0) - 1 ) < type(NUMERIC_LIMITS_MIN), LOG);
    assert_true(abs( histograms(2).centers(0) - 1 ) < type(NUMERIC_LIMITS_MIN), LOG);
}


void DataSetTest::test_filter_data()
{
    cout << "test_filter_data\n";

    Index samples_number;
    Index inputs_number;
    Index targets_number;

    Tensor<type, 1> minimums;
    Tensor<type, 1> maximums;

    // Test

    samples_number = 2;
    inputs_number = 1;
    targets_number = 1;

    data_set.set(samples_number, inputs_number, targets_number);
    data_set.set_data_constant(type(1));

    minimums.resize(2);
    minimums.setValues({ type(2), type(0)});

    maximums.resize(2);
    maximums.setValues({ type(2), type(0.5)});

    data_set.filter_data(minimums, maximums);

    assert_true(data_set.get_sample_use(0) == DataSet::SampleUse::Unused, LOG);
    assert_true(data_set.get_sample_use(1) == DataSet::SampleUse::Unused, LOG);
}


void DataSetTest::test_scale_data()
{
    cout << "test_scale_data\n";

    Tensor<Descriptives, 1> data_descriptives;
    Tensor<type, 2> scaled_data;

    // Test

    data.resize(2,2);
    data.setValues({{type(1), type(2)},
                    {type(3), type(4)}});

    data_set.set_data(data);

    data_set.set_raw_variables_scalers(Scaler::NoScaling);
    data_descriptives = data_set.scale_data();

    scaled_data = data_set.get_data();

    assert_true(are_equal(scaled_data, data), LOG);

    // Test

    data_set.set_raw_variables_scalers(Scaler::MinimumMaximum);
    data_descriptives = data_set.scale_data();

    scaled_data = data_set.get_data();

    assert_true(abs(scaled_data(0) - type(-1)) < type(NUMERIC_LIMITS_MIN), LOG);
    assert_true(abs(scaled_data(1) - type(1)) < type(NUMERIC_LIMITS_MIN), LOG);
    assert_true(abs(scaled_data(2) - type(-1)) < type(NUMERIC_LIMITS_MIN), LOG);
    assert_true(abs(scaled_data(3) - type(1)) < type(NUMERIC_LIMITS_MIN), LOG);
}


void DataSetTest::test_unuse_constant_raw_variables()
{
    cout << "test_unuse_constant_columns\n";

    // Test

    samples_number = 3;
    inputs_number = 2;
    targets_number = 1;

    data.resize(samples_number, inputs_number + targets_number);
    data.setValues({{type(1),type(2),type(0)},{type(1),type(2),type(1)},{type(1),type(2),type(2)}});

    data_set.set_data(data);
    data_set.set_has_raw_variables_names(false);
    data_set.check_constant_raw_variables();

    data_set.unuse_constant_raw_variables();

    assert_true(data_set.get_input_raw_variables_number() == 0, LOG);
    assert_true(data_set.get_target_raw_variables_number() == 1, LOG);
}


void DataSetTest::test_calculate_target_distribution()
{
    cout << "test_calculate_target_distribution\n";

    Tensor<Index, 1> target_distribution;

    // Test two classes

    data.resize(5, 5);

    data.setValues({{type(2),type(5),type(6),type(9),type(0)},
                    {type(2),type(9),type(1),type(9),type(0)},
                    {type(2),type(9),type(1),type(9),type(NAN)},
                    {type(6),type(5),type(6),type(7),type(1)},
                    {type(0),type(1),type(0),type(1),type(1)}});

    data_set.set(data);

    target_variables_indices.resize(1);
    target_variables_indices.setValues({4});

    input_variables_indices.resize(4);
    input_variables_indices.setValues({0, 1, 2, 3});

    data_set.set_input_target_raw_variables(input_variables_indices, target_variables_indices);
    target_distribution = data_set.calculate_target_distribution();

    Tensor<Index, 1> solution(2);
    solution(0) = 2;
    solution(1) = 2;

    assert_true(target_distribution(0) == solution(0), LOG);
    assert_true(target_distribution(1) == solution(1), LOG);

    // Test more two classes

    data.resize(5, 9);
    data.setZero();

    data.setValues({{type(2),type(5),type(6),type(9),type(8),type(7),type(1),type(0),type(0)},
                    {type(2),type(9),type(1),type(9),type(4),type(5),type(0),type(1),type(0)},
                    {type(6),type(5),type(6),type(7),type(3),type(2),type(0),type(0),type(1)},
                    {type(6),type(5),type(6),type(7),type(3),type(2),type(0),type(0),type(1)},
                    {type(0),type(NAN),type(1),type(0),type(2),type(2),type(0),type(1),type(0)}});

    data_set.set_data(data);

    target_variables_indices.resize(3);
    target_variables_indices.setValues({6,7,8});

    input_variables_indices.resize(2);
    input_variables_indices.setValues({0, 1});

    data_set.set_input_target_raw_variables(input_variables_indices, target_variables_indices);

    target_distribution = data_set.calculate_target_distribution();

    assert_true(target_distribution[0] == 1, LOG);
    assert_true(target_distribution[1] == 2, LOG);
    assert_true(target_distribution[2] == 2, LOG);
}


void DataSetTest::test_calculate_Tukey_outliers()
{
    cout << "test_calculate_Tukey_outliers\n";

    Tensor<type, 1> sample;

    Tensor<Tensor<Index, 1>, 1> outliers_indices;

    // Test

    data_set.set(100, 5, 1);
    data_set.set_data_random();

    outliers_indices = data_set.calculate_Tukey_outliers(type(1.5));

    assert_true(outliers_indices.size() == 2, LOG);
    assert_true(outliers_indices(0)(0) == 0, LOG);
}


void DataSetTest::test_read_csv()
{
    cout << "test_read_csv\n";

    // Test

    data_set.set(2, 2, 2);
    data_set.set_separator(',');
    data_source_path = "../data/data.dat";
    data_set.set_data_source_path(data_source_path);
    data_set.set_data_constant(type(0));
    data_set.save_data();

    data_set.read_csv();
    data = data_set.get_data();

    assert_true(is_equal(data, type(0)), LOG);

    // Test

    data_set.set_separator('\t');
    data_string = "\n\n\n   1\t2   \n\n\n   3\t4   \n\n\n    5\t6    \n\n\n";

    file.open(data_source_path.c_str());
    file << data_string;
    file.close();

    data_set.set();
    data_set.set_data_source_path(data_source_path);
    data_set.read_csv();
    data = data_set.get_data();

    assert_true(data.dimension(0) == 3, LOG);
    assert_true(data.dimension(1) == 2, LOG);

    assert_true(abs(data(0, 0) - type(1)) < type(NUMERIC_LIMITS_MIN), LOG);
    assert_true(abs(data(0, 1) - type(2)) < type(NUMERIC_LIMITS_MIN), LOG);
    assert_true(abs(data(1, 0) - type(3)) < type(NUMERIC_LIMITS_MIN), LOG);
    assert_true(abs(data(1, 1) - type(4)) < type(NUMERIC_LIMITS_MIN), LOG);
    assert_true(abs(data(2, 0) - type(5)) < type(NUMERIC_LIMITS_MIN), LOG);
    assert_true(abs(data(2, 1) - type(6)) < type(NUMERIC_LIMITS_MIN), LOG);

    assert_true(data_set.get_samples_number() == 3, LOG);
    assert_true(data_set.get_variables_number() == 2, LOG);

    // Test

    data_set.set_separator('\t');
    data_string = "\n\n\n   1\t2   \n\n\n   3\t4   \n\n\n   5\t6  \n\n\n";

    file.open(data_source_path.c_str());
    file << data_string;
    file.close();

    data_set.set();
    data_set.set_data_source_path(data_source_path);
    data_set.read_csv();

    data = data_set.get_data();

    assert_true(data.dimension(0) == 3, LOG);
    assert_true(data.dimension(1) == 2, LOG);

    assert_true(abs(data(0,0) - type(1)) < type(NUMERIC_LIMITS_MIN), LOG);
    assert_true(abs(data(0,1) - type(2)) < type(NUMERIC_LIMITS_MIN), LOG);
    assert_true(abs(data(1,0) - type(3)) < type(NUMERIC_LIMITS_MIN), LOG);
    assert_true(abs(data(1,1) - type(4)) < type(NUMERIC_LIMITS_MIN), LOG);
    assert_true(abs(data(2,0) - type(5)) < type(NUMERIC_LIMITS_MIN), LOG);
    assert_true(abs(data(2,1) - type(6)) < type(NUMERIC_LIMITS_MIN), LOG);

    assert_true(data_set.get_samples_number() == 3, LOG);
    assert_true(data_set.get_variables_number() == 2, LOG);

    // Test

    data_set.set();
    data_set.set_has_raw_variables_names(true);
    data_set.set_separator(' ');
    data_string = "x y\n"
                  "1 2\n"
                  "3 4\n"
                  "5 6";

    file.open(data_source_path.c_str());
    file << data_string;
    file.close();

    data_set.read_csv();

    data = data_set.get_data();

    assert_true(data_set.get_header_line(), LOG);
    assert_true(data_set.get_numeric_variable_name(0) == "x", LOG);
    assert_true(data_set.get_numeric_variable_name(1) == "y", LOG);

    assert_true(data.dimension(0) == 3, LOG);
    assert_true(data.dimension(1) == 2, LOG);

    assert_true((data(0,0) - 1.0) < type(NUMERIC_LIMITS_MIN), LOG);
    assert_true((data(0,1) - 2.0) < type(NUMERIC_LIMITS_MIN), LOG);
    assert_true((data(1,0) - 3.0) < type(NUMERIC_LIMITS_MIN), LOG);
    assert_true((data(1,1) - 4.0) < type(NUMERIC_LIMITS_MIN), LOG);

    // Test

    data_set.set_has_raw_variables_names(true);
    data_set.set_separator(',');

    data_string = "\tx\t,\ty\n"
                  "\t1\t,\t2\n"
                  "\t3\t,\t4";

    file.open(data_source_path.c_str());
    file << data_string;
    file.close();

    data_set.read_csv();

    data = data_set.get_data();

    assert_true(data_set.get_numeric_variable_name(0) == "x", LOG);
    assert_true(data_set.get_numeric_variable_name(1) == "y", LOG);

    assert_true((data(0,0) - 1.0) < type(NUMERIC_LIMITS_MIN), LOG);
    assert_true((data(0,1) - 2.0) < type(NUMERIC_LIMITS_MIN), LOG);
    assert_true((data(1,0) - 3.0) < type(NUMERIC_LIMITS_MIN), LOG);
    assert_true((data(1,1) - 4.0) < type(NUMERIC_LIMITS_MIN), LOG);

    // Test

    data_set.set_has_raw_variables_names(true);
    data_set.set_separator(',');

    data_string = "x , y\n"
                  "1 , 2\n"
                  "3 , 4\n";

    file.open(data_source_path.c_str());
    file << data_string;
    file.close();

    data_set.read_csv();

    data = data_set.get_data();

    assert_true(data_set.get_numeric_variable_name(0) == "x", LOG);
    assert_true(data_set.get_numeric_variable_name(1) == "y", LOG);

    assert_true((data(0,0) - 1.0 ) < type(NUMERIC_LIMITS_MIN), LOG);
    assert_true((data(0,1) - 2.0 ) < type(NUMERIC_LIMITS_MIN), LOG);
    assert_true((data(1,0) - 3.0 ) < type(NUMERIC_LIMITS_MIN), LOG);
    assert_true((data(1,1) - 4.0 ) < type(NUMERIC_LIMITS_MIN), LOG);

    // Test

    data_set.set_has_raw_variables_names(false);
    data_set.set_separator(',');
    data_string =
            "5.1,3.5,1.4,0.2,Iris-setosa\n"
            "7.0,3.2,4.7,1.4,Iris-versicolor\n"
            "7.0,3.2,4.7,1.4,Iris-versicolor\n"
            "6.3,3.3,6.0,2.5,Iris-virginica";

    file.open(data_source_path.c_str());
    file << data_string;
    file.close();

    data_set.read_csv();

    assert_true(data_set.get_samples_number() == 4, LOG);
    assert_true(data_set.get_variables_number() == 7, LOG);

    // Test

    data_set.set_has_raw_variables_names(false);
    data_set.set_separator(',');
    data_string =
            "5.1,3.5,1.4,0.2,Iris-setosa\n"
            "7.0,3.2,4.7,1.4,Iris-versicolor\n"
            "7.0,3.2,4.7,1.4,Iris-versicolor\n"
            "6.3,3.3,6.0,2.5,Iris-virginica\n";

    file.open(data_source_path.c_str());
    file << data_string;
    file.close();

    data_set.read_csv();

    assert_true(data_set.get_variables_number() == 7, LOG);
    assert_true(data_set.get_input_variables_number() == 4, LOG);
    assert_true(data_set.get_target_variables_number() == 3, LOG);
    assert_true(data_set.get_samples_number() == 4, LOG);

    data = data_set.get_data();

    assert_true((data(0,0) - type(5.1)) < type(NUMERIC_LIMITS_MIN), LOG);
    assert_true((data(0,4) - type(1)) < type(NUMERIC_LIMITS_MIN), LOG);
    assert_true((data(0,5)) < type(NUMERIC_LIMITS_MIN), LOG);
    assert_true((data(0,6)) < type(NUMERIC_LIMITS_MIN), LOG);
    assert_true((data(1,4)) < type(NUMERIC_LIMITS_MIN), LOG);
    assert_true((data(1,5) - type(1)) < type(NUMERIC_LIMITS_MIN), LOG);
    assert_true((data(1,6)) < type(NUMERIC_LIMITS_MIN), LOG);
    assert_true((data(2,4)) < type(NUMERIC_LIMITS_MIN), LOG);
    assert_true((data(2,5) - type(1)) < type(NUMERIC_LIMITS_MIN), LOG);
    assert_true((data(2,6)) < type(NUMERIC_LIMITS_MIN), LOG);
    assert_true((data(3,4)) < type(NUMERIC_LIMITS_MIN), LOG);
    assert_true((data(3,5)) < type(NUMERIC_LIMITS_MIN), LOG);
    assert_true((data(3,6) - type(1)) < type(NUMERIC_LIMITS_MIN), LOG);

    // Test

    data_set.set_has_raw_variables_names(true);
    data_set.set_separator(',');
    data_set.set_missing_values_label("NaN");
    data_string =
            "sepal length,sepal width,petal length,petal width,class\n"
            "NaN,3.5,1.4,0.2,Iris-setosa\n"
            "7.0,3.2,4.7,1.4,Iris-versicolor\n"
            "7.0,3.2,4.7,1.4,Iris-versicolor\n"
            "6.3,3.3,6.0,2.5,Iris-virginica\n"
            "0.0,0.0,0.0,0.0,NaN\n";

    file.open(data_source_path.c_str());
    file << data_string;
    file.close();

    data_set.read_csv();

    assert_true(data_set.get_variables_number() == 7, LOG);
    assert_true(data_set.get_input_variables_number() == 4, LOG);
    assert_true(data_set.get_target_variables_number() == 3, LOG);

    assert_true(data_set.get_numeric_variable_name(0) == "sepal length", LOG);
    assert_true(data_set.get_numeric_variable_name(1) == "sepal width", LOG);
    assert_true(data_set.get_numeric_variable_name(2) == "petal length", LOG);
    assert_true(data_set.get_numeric_variable_name(3) == "petal width", LOG);
    assert_true(data_set.get_numeric_variable_name(4) == "Iris-setosa", LOG);
    assert_true(data_set.get_numeric_variable_name(5) == "Iris-versicolor", LOG);
    assert_true(data_set.get_numeric_variable_name(6) == "Iris-virginica", LOG);

    assert_true(data_set.get_samples_number() == 5, LOG);

    data = data_set.get_data();

    assert_true(data(0,4) - type(1) < type(NUMERIC_LIMITS_MIN), LOG);
    assert_true(data(0,5) - type(0) < type(NUMERIC_LIMITS_MIN), LOG);
    assert_true(data(0,6) - type(0) < type(NUMERIC_LIMITS_MIN), LOG);
    assert_true(data(1,4) - type(0) < type(NUMERIC_LIMITS_MIN), LOG);
    assert_true(data(1,5) - type(1) < type(NUMERIC_LIMITS_MIN), LOG);
    assert_true(data(1,6) - type(0) < type(NUMERIC_LIMITS_MIN), LOG);
    assert_true(data(2,4) - type(0) < type(NUMERIC_LIMITS_MIN), LOG);
    assert_true(data(2,5) - type(1) < type(NUMERIC_LIMITS_MIN), LOG);
    assert_true(data(2,6) - type(0) < type(NUMERIC_LIMITS_MIN), LOG);

    // Test

    data_set.set_has_raw_variables_names(false);
    data_set.set_separator(' ');
    data_string = "1 2\n3 4\n5 6";

    file.open(data_source_path.c_str());
    file << data_string;
    file.close();

    data_set.read_csv();
    data_set.set_variable_name(0, "x");
    data_set.set_variable_name(1, "y");

    data_set.save("../data/data_set.xml");
    data_set.load("../data/data_set.xml");

    assert_true(data_set.get_numeric_variable_name(0) == "x", LOG);
    assert_true(data_set.get_numeric_variable_name(1) == "y", LOG);

    // Test

    data_set.set_has_raw_variables_names(false);
    data_set.set_separator(' ');
    data_string = "1 true\n"
                  "3 false\n"
                  "5 true\n";

    file.open(data_source_path.c_str());
    file << data_string;
    file.close();

    data_set.read_csv();

    assert_true(data_set.get_variables_number() == 2, LOG);
    assert_true(data_set.get_input_variables_number() == 1, LOG);
    assert_true(data_set.get_target_variables_number() == 1, LOG);

    data = data_set.get_data();

    assert_true(data(0,1) - type(1) < type(NUMERIC_LIMITS_MIN), LOG);
    assert_true(data(1,1) - type(0) < type(NUMERIC_LIMITS_MIN), LOG);
    assert_true(data(2,1) - type(1) < type(NUMERIC_LIMITS_MIN), LOG);

    // Test

    data_set.set_separator('\t');
    data_set.set_missing_values_label("NaN");
    data_string =
            "f\t52\t1100\t32\t145490\t4\tno\n"
            "f\t57\t8715\t1\t242542\t1\tNaN\n"
            "m\t44\t5145\t28\t79100\t5\tno\n"
            "f\t57\t2857\t16\t1\t1\tNaN\n"
            "f\t47\t3368\t44\t63939\t1\tyes\n"
            "f\t59\t5697\t14\t45278\t1\tno\n"
            "m\t86\t1843\t1\t132799\t2\tyes\n"
            "m\t67\t4394\t25\t6670\t2\tno\n"
            "m\t40\t6619\t23\t168081\t1\tno\n"
            "f\t12\t4204\t17\t1\t2\tno\n";

    file.open(data_source_path.c_str());
    file << data_string;
    file.close();

    data_set.read_csv();

    assert_true(data_set.get_variables_number() == 7, LOG);
    assert_true(data_set.get_input_variables_number() == 6, LOG);
    assert_true(data_set.get_target_variables_number() == 1, LOG);

    data = data_set.get_data();

    assert_true(data.dimension(0) == 10, LOG);
    assert_true(data.dimension(1) == 7, LOG);
}


void DataSetTest::test_read_adult_csv()
{
    cout << "test_read_adult_csv\n";

    try {
        data_set.set_missing_values_label("?");
        data_set.set_separator(',');
        data_set.set_data_source_path("../../datasets/adult.data");
        data_set.set_has_raw_variables_names(false);
        data_set.read_csv();

        assert_true(data_set.get_samples_number() == 1000, LOG);
        assert_true(data_set.get_raw_variable_type(0) == DataSet::RawVariableType::Numeric, LOG);
        assert_true(data_set.get_raw_variable_type(1) == DataSet::RawVariableType::Categorical, LOG);
        assert_true(data_set.get_raw_variable_type(2) == DataSet::RawVariableType::Numeric, LOG);
        assert_true(data_set.get_raw_variable_type(3) == DataSet::RawVariableType::Categorical, LOG);
    }
    catch (const exception&)
    {
        assert_true(true,LOG);
    }

}


void DataSetTest::test_read_car_csv()
{
    cout << "test_read_car_csv\n";

    try
    {
        data_set.set("../../datasets/car.data",',',false);

        assert_true(data_set.get_samples_number() == 1728, LOG);
        assert_true(data_set.get_raw_variable_type(0) == DataSet::RawVariableType::Categorical, LOG);
        assert_true(data_set.get_raw_variable_type(1) == DataSet::RawVariableType::Categorical, LOG);
        assert_true(data_set.get_raw_variable_type(2) == DataSet::RawVariableType::Categorical, LOG);
        assert_true(data_set.get_raw_variable_type(3) == DataSet::RawVariableType::Categorical, LOG);
        assert_true(data_set.get_raw_variable_type(4) == DataSet::RawVariableType::Categorical, LOG);
        assert_true(data_set.get_raw_variable_type(5) == DataSet::RawVariableType::Categorical, LOG);
        assert_true(data_set.get_raw_variable_type(6) == DataSet::RawVariableType::Categorical, LOG);
    }
    catch(const exception&)
    {
        assert_true(true,LOG);
    }
}


void DataSetTest::test_read_empty_csv()
{
    cout << "test_read_empty_csv\n";

    data_set.set();

    try
    {
        data_set.set("../../datasets/empty.csv",' ',false);

        assert_true(data_set.is_empty(), LOG);
        assert_true(data_set.get_samples_number() == 0, LOG);
        assert_true(data_set.get_variables_number() == 2, LOG);

    }
    catch(const exception&)
    {
        assert_true(true,LOG);
    }
}


void DataSetTest::test_read_heart_csv()
{
    cout << "test_read_heart_csv\n";
    try
    {
        data_set.set("../../datasets/heart.csv",',',true);

        assert_true(data_set.get_samples_number() == 303, LOG);
        assert_true(data_set.get_variables_number() == 14, LOG);
        assert_true(data_set.get_raw_variable_type(0) == DataSet::RawVariableType::Numeric, LOG);
        assert_true(data_set.get_raw_variable_type(1) == DataSet::RawVariableType::Binary, LOG);
        assert_true(data_set.get_raw_variable_type(2) == DataSet::RawVariableType::Numeric, LOG);
        assert_true(data_set.get_raw_variable_type(3) == DataSet::RawVariableType::Numeric, LOG);
        assert_true(data_set.get_raw_variable_type(4) == DataSet::RawVariableType::Numeric, LOG);
        assert_true(data_set.get_raw_variable_type(5) == DataSet::RawVariableType::Binary, LOG);
        assert_true(data_set.get_raw_variable_type(6) == DataSet::RawVariableType::Numeric, LOG);
        assert_true(data_set.get_raw_variable_type(7) == DataSet::RawVariableType::Numeric, LOG);
        assert_true(data_set.get_raw_variable_type(8) == DataSet::RawVariableType::Binary, LOG);
        assert_true(data_set.get_raw_variable_type(9) == DataSet::RawVariableType::Numeric, LOG);
        assert_true(data_set.get_raw_variable_type(10) == DataSet::RawVariableType::Numeric, LOG);
        assert_true(data_set.get_raw_variable_type(11) == DataSet::RawVariableType::Numeric, LOG);
        assert_true(data_set.get_raw_variable_type(12) == DataSet::RawVariableType::Numeric, LOG);
        assert_true(data_set.get_raw_variable_type(13) == DataSet::RawVariableType::Binary, LOG);
    }
    catch (const exception&)
    {
        assert_true(true,LOG);
    }
}


void DataSetTest::test_read_iris_csv()
{
    cout << "test_read_iris_csv\n";

    try
    {
        data_set.set("../../datasets/iris.data",',',false);

        assert_true(data_set.get_samples_number() == 150, LOG);
        assert_true(data_set.get_variables_number() == 7, LOG);
        assert_true(data_set.get_raw_variable_type(0) == DataSet::RawVariableType::Numeric, LOG);
        assert_true(data_set.get_raw_variable_type(1) == DataSet::RawVariableType::Numeric, LOG);
        assert_true(data_set.get_raw_variable_type(2) == DataSet::RawVariableType::Numeric, LOG);
        assert_true(data_set.get_raw_variable_type(3) == DataSet::RawVariableType::Numeric, LOG);
        assert_true(data_set.get_raw_variable_type(4) == DataSet::RawVariableType::Categorical, LOG);
    }
    catch (const exception&)
    {
        assert_true(true,LOG);
    }
}


void DataSetTest::test_read_mnsit_csv()
{
    cout << "test_read_mnist_csv\n";

    try
    {
        data_set.set("../../datasets/mnist.csv",',',false);

        assert_true(data_set.get_samples_number() == 100, LOG);
        assert_true(data_set.get_variables_number() == 785, LOG);
    }
    catch(const exception&)
    {
        assert_true(true,LOG);
    }
}


void DataSetTest::test_read_one_variable_csv()
{
    cout << "test_read_one_variable_csv\n";

    try
    {
        data_set.set("../../datasets/one_variable.csv",',',false);

        assert_true(data_set.get_samples_number() == 7, LOG);
        assert_true(data_set.get_variables_number() == 1, LOG);
        assert_true(data_set.get_raw_variable_type(0) == DataSet::RawVariableType::Numeric, LOG);
    }
    catch (const exception&)
    {
        assert_true(true,LOG);
    }
}


void DataSetTest::test_read_pollution_csv()
{
    cout << "test_read_pollution_csv\n";

    try
    {
        data_set.set("../../datasets/pollution.csv",',',true);

        assert_true(data_set.get_samples_number() == 1000, LOG);
        assert_true(data_set.get_variables_number() == 13, LOG);
        assert_true(data_set.get_raw_variable_type(0) == DataSet::RawVariableType::DateTime, LOG);
        assert_true(data_set.get_raw_variable_type(1) == DataSet::RawVariableType::Numeric, LOG);
        assert_true(data_set.get_raw_variable_type(2) == DataSet::RawVariableType::Numeric, LOG);
        assert_true(data_set.get_raw_variable_type(3) == DataSet::RawVariableType::Numeric, LOG);
        assert_true(data_set.get_raw_variable_type(4) == DataSet::RawVariableType::Numeric, LOG);
        assert_true(data_set.get_raw_variable_type(5) == DataSet::RawVariableType::Numeric, LOG);
        assert_true(data_set.get_raw_variable_type(6) == DataSet::RawVariableType::Numeric, LOG);
        assert_true(data_set.get_raw_variable_type(7) == DataSet::RawVariableType::Numeric, LOG);
        assert_true(data_set.get_raw_variable_type(8) == DataSet::RawVariableType::Numeric, LOG);
        assert_true(data_set.get_raw_variable_type(9) == DataSet::RawVariableType::Numeric, LOG);
        assert_true(data_set.get_raw_variable_type(10) == DataSet::RawVariableType::Numeric, LOG);
        assert_true(data_set.get_raw_variable_type(11) == DataSet::RawVariableType::Numeric, LOG);
        assert_true(data_set.get_raw_variable_type(12) == DataSet::RawVariableType::Numeric, LOG);
    }
    catch (const exception&)
    {
        assert_true(true,LOG);
    }
}


void DataSetTest::test_read_bank_churn_csv()
{
    cout << "test_read_adult_csv\n";

    data_set.set_separator(';');
    data_set.set_data_source_path("../../datasets/bankchurn.csv");
    data_set.set_has_raw_variables_names(true);
    data_set.read_csv();
}

void DataSetTest::test_read_urinary_inflammations_csv()
{
    cout << "test_read_urinary_inflammations_csv\n";
    try
    {
        data_set.set("../../datasets/urinary_inflammations.csv",';',true);

        assert_true(data_set.get_samples_number() == 120, LOG);
        assert_true(data_set.get_variables_number() == 8, LOG);
        assert_true(data_set.get_raw_variable_type(0) == DataSet::RawVariableType::Numeric, LOG);
        assert_true(data_set.get_raw_variable_type(1) == DataSet::RawVariableType::Binary, LOG);
        assert_true(data_set.get_raw_variable_type(2) == DataSet::RawVariableType::Binary, LOG);
        assert_true(data_set.get_raw_variable_type(3) == DataSet::RawVariableType::Binary, LOG);
        assert_true(data_set.get_raw_variable_type(4) == DataSet::RawVariableType::Binary, LOG);
        assert_true(data_set.get_raw_variable_type(5) == DataSet::RawVariableType::Binary, LOG);
        assert_true(data_set.get_raw_variable_type(6) == DataSet::RawVariableType::Binary, LOG);
        assert_true(data_set.get_raw_variable_type(7) == DataSet::RawVariableType::Binary, LOG);
    }
    catch (const exception&)
    {
        assert_true(true,LOG);
    }
}


void DataSetTest::test_read_wine_csv()
{
    cout << "test_read_wine_csv\n";

    try
    {
        data_set.set("../../datasets/wine.data",',',false);

        assert_true(data_set.get_samples_number() == 178, LOG);
        assert_true(data_set.get_variables_number() == 14, LOG);
        assert_true(data_set.get_raw_variable_type(0) == DataSet::RawVariableType::Numeric, LOG);
        assert_true(data_set.get_raw_variable_type(1) == DataSet::RawVariableType::Numeric, LOG);
        assert_true(data_set.get_raw_variable_type(2) == DataSet::RawVariableType::Numeric, LOG);
        assert_true(data_set.get_raw_variable_type(3) == DataSet::RawVariableType::Numeric, LOG);
        assert_true(data_set.get_raw_variable_type(4) == DataSet::RawVariableType::Numeric, LOG);
        assert_true(data_set.get_raw_variable_type(5) == DataSet::RawVariableType::Numeric, LOG);
        assert_true(data_set.get_raw_variable_type(6) == DataSet::RawVariableType::Numeric, LOG);
        assert_true(data_set.get_raw_variable_type(7) == DataSet::RawVariableType::Numeric, LOG);
        assert_true(data_set.get_raw_variable_type(8) == DataSet::RawVariableType::Numeric, LOG);
        assert_true(data_set.get_raw_variable_type(9) == DataSet::RawVariableType::Numeric, LOG);
        assert_true(data_set.get_raw_variable_type(10) == DataSet::RawVariableType::Numeric, LOG);
        assert_true(data_set.get_raw_variable_type(11) == DataSet::RawVariableType::Numeric, LOG);
        assert_true(data_set.get_raw_variable_type(12) == DataSet::RawVariableType::Numeric, LOG);
        assert_true(data_set.get_raw_variable_type(13) == DataSet::RawVariableType::Numeric, LOG);
    }
    catch (const exception&)
    {
        assert_true(true,LOG);
    }
}


void DataSetTest::test_read_binary_csv()
{
    cout << "test_read_binary_csv\n";
    try
    {
        data_set.set("../../datasets/binary.csv",',',false);

        assert_true(data_set.get_samples_number() == 8, LOG);
        assert_true(data_set.get_variables_number() == 3, LOG);
        assert_true(data_set.get_raw_variable_type(0) == DataSet::RawVariableType::Numeric, LOG);
        assert_true(data_set.get_raw_variable_type(1) == DataSet::RawVariableType::Numeric, LOG);
        assert_true(data_set.get_raw_variable_type(2) == DataSet::RawVariableType::Binary, LOG);
    }
    catch (const exception&)
    {
        assert_true(true,LOG);
    }
}


/*
void DataSetTest::test_transform_time_series()
{
    cout << "test_transform_time_series\n";

    data.resize(9, 2);
    data.setValues({{1,10}, {2, 20}, {3, 30}, {4, 40}, {5, 50}, {6, 60}, {7, 70}, {8, 80}, {9, 90}});

    data_set.set_data(data);

    data_set.set_variable_name(0, "x");
    data_set.set_variable_name(1, "y");

    data_set.set_lags_number(2);
    data_set.set_steps_ahead_number(1);

    data_set.transform_time_series();

    assert_true(data_set.get_raw_variables_number() == 6, LOG);
    assert_true(data_set.get_variables_number() == 6, LOG);
    assert_true(data_set.get_samples_number() == 7, LOG);

    assert_true(data_set.get_input_variables_number() == 4, LOG);
    assert_true(data_set.get_target_variables_number() == 1, LOG);
    assert_true(data_set.get_target_raw_variables_number() == 1, LOG);
    assert_true(data_set.get_unused_variables_number() == 1, LOG);

    assert_true(data_set.get_numeric_variable_name(0) == "x_lag_1", LOG);
    assert_true(data_set.get_numeric_variable_name(1) == "y_lag_1", LOG);
    assert_true(data_set.get_numeric_variable_name(2) == "x_lag_0", LOG);
    assert_true(data_set.get_numeric_variable_name(3) == "y_lag_0", LOG);
}


void DataSetTest::test_set_time_series_data()
{
    cout << "test_set_time_series_data\n";

    data.resize(4,2);

    data.setValues({
                       {type(0),type(0)},
                       {type(1),type(10)},
                       {type(2),type(20)},
                       {type(3),type(30)}});

    data_set.set_data(data);

    data_set.set_lags_number(2);
    data_set.set_steps_ahead_number(2);

    data_set.transform_time_series();

    data.resize(5,3);
    data.setValues({
                       {type(15),type(14),type(13)},
                       {type(12),type(11),type(10)},
                       {type(9),type(8),type(7)},
                       {type(6),type(5),type(4)},
                       {type(3),type(2),type(1)}});

    data_set.set_time_series_data(data);

    assert_true(data_set.get_time_series_data()(0) - type(15) < type(NUMERIC_LIMITS_MIN), LOG);
    assert_true(data_set.get_time_series_data()(1) - type(12) < type(NUMERIC_LIMITS_MIN), LOG);
    assert_true(data_set.get_time_series_data()(2) - type(9) < type(NUMERIC_LIMITS_MIN), LOG);
}


void DataSetTest::test_save_time_series_data_binary()
{
    cout << "test_save_time_series_data_binary\n";

    const string data_source_path = "../data/test";

    // Test

    data.resize(4,2);
    data.setValues({{type(0),type(0)},
                    {type(1),type(10)},
                    {type(2),type(20)},
                    {type(3),type(30)}});

    data_set.set_data(data);

    data_set.set_lags_number(2);
    data_set.set_steps_ahead_number(2);
    data_set.transform_time_series();

    data_set.set_data_file_name(data_source_path);
    data_set.save_time_series_data_binary(data_source_path);
    data_set.load_time_series_data_binary(data_source_path);

    assert_true(data_set.get_time_series_data()(0) - type(0) < type(NUMERIC_LIMITS_MIN), LOG);
    assert_true(data_set.get_time_series_data()(1) - type(1) < type(NUMERIC_LIMITS_MIN), LOG);
    assert_true(data_set.get_time_series_data()(2) - type(2) < type(NUMERIC_LIMITS_MIN), LOG);
}


void DataSetTest::test_set_steps_ahead_number()
{
    cout << "test_set_steps_ahead_nuber\n";

    data.resize(4,2);
    data.setValues({{type(0),type(0)},
                    {type(1),type(10)},
                    {type(2),type(20)},
                    {type(3),type(30)}});

    data_set.set_data(data);
    data_set.set_lags_number(2);
    data_set.set_steps_ahead_number(2);
    data_set.transform_time_series();

    assert_true(data_set.get_lags_number() == 2, LOG);
}
*/


/*
void DataSetTest::test_set_lags_number()
{
    cout << "test_set_lags_number\n";

    // Test

    data.resize(4,2);
    data.setValues({{type(0),type(0)},
                    {type(1),type(10)},
                    {type(2),type(20)},
                    {type(3),type(30)}});

    data_set.set_data(data);
    data_set.set_lags_number(2);
    data_set.set_steps_ahead_number(2);
    data_set.transform_time_series();

    assert_true(data_set.get_steps_ahead() == 2, LOG);
}
*/


void DataSetTest::test_scrub_missing_values()
{
    cout << "test_scrub_missing_values\n";

    const string data_source_path = "../data/data.dat";

    Tensor<DataSet::SampleUse, 1> samples_uses;

    std::ofstream file;

    data_set.set_data_source_path(data_source_path);

    string data_string;

    // Test

    data_set.set_separator(' ');
    data_set.set_missing_values_label("NaN");

    data_string = "0 0 0\n"
                  "0 0 NaN\n"
                  "0 0 0\n";

    file.open(data_source_path.c_str());
    file << data_string;
    file.close();

    data_set.read_csv();

    data_set.scrub_missing_values();

    samples_uses = data_set.get_samples_uses();

    assert_true(samples_uses(1) == DataSet::SampleUse::Unused, LOG);

    // Test

    data_set.set_separator(' ');
    data_set.set_missing_values_label("?");

    data_string ="? 6 3\n"
                 "3 ? 2\n"
                 "2 1 ?\n"
                 "1 2 1";

    file.open(data_source_path.c_str());
    file << data_string;
    file.close();

    data_set.read_csv();

    data_set.set_missing_values_method(DataSet::MissingValuesMethod::Mean);
    data_set.scrub_missing_values();

    data = data_set.get_data();

    assert_true(abs(data(0,0) - type(2.0)) < type(NUMERIC_LIMITS_MIN), LOG);
    assert_true(abs(data(1,1) - type(3.0)) < type(NUMERIC_LIMITS_MIN), LOG);
    assert_true(isnan(data(2,2)), LOG);
}


void DataSetTest::test_calculate_variables_means()
{
    cout << "test_calculate_variables_means\n";

    data.setValues({{1, 2, 3, 4},{2, 2, 2, 2},{1, 1, 1, 1}});

    data_set.set_data(data);

    Tensor<Index, 1> indices;

    indices.resize(2);
    indices.setValues({0, 1});
/*
    Tensor<type, 1> means = data_set.calculate_variables_means(indices);
    Tensor<type, 1> solution(2, 2.0);

    assert_true(means == solution, LOG);
*/
}


void DataSetTest::test_calculate_used_targets_mean()
{
    cout << "test_calculate_used_targets_mean\n";

    data.resize(3, 4);

    data.setValues({
                       {type(1), type(NAN), type(1), type(1)},
                       {type(2), type(2), type(2), type(2)},
                       {type(3), type(3), type(NAN), type(3)}});

    data_set.set_data(data);

    Tensor<Index, 1> indices(3);
    indices.setValues({0, 1, 2});
    Tensor<Index, 1> training_indexes(1);
    training_indexes.setValues({0});

    data_set.set_training(training_indexes);
}


void DataSetTest::test_calculate_selection_targets_mean()
{
    cout << "test_calculate_selection_targets_mean\n";

    Tensor<Index, 1> target_indices;
    Tensor<Index, 1> selection_indices;

    Tensor<type, 1> selection_targets_mean;

    // Test

    data.resize(3, 4);
    data.setValues({{1, type(NAN), 6, 9},
                    {1, 2, 5, 2},
                    {3, 2, type(NAN), 4}});

    data_set.set_data(data);

    target_indices.resize(2);
    target_indices.setValues({2,3});

    selection_indices.resize(2);
    selection_indices.setValues({0, 1});

    data_set.set_input();
    data_set.set_selection(selection_indices);

    data_set.set_input_target_raw_variables(Tensor<Index,1>(), target_indices);

    selection_targets_mean = data_set.calculate_selection_targets_mean();

    assert_true(selection_targets_mean(0) == type(5.5) , LOG);
    assert_true(selection_targets_mean(1) == type(5.5) , LOG);
}


void DataSetTest::test_calculate_input_target_correlations()
{
    cout << "test_calculate_input_target_correlations\n";

    // Test 1 (numeric and numeric trivial case)

    data.resize(3, 4);

    data.setValues({
                       {type(1), type(1), type(-1), type(1)},
                       {type(2), type(2), type(-2), type(2)},
                       {type(3), type(3), type(-3), type(3)} });

    data_set.set_data(data);

    Tensor<Index, 1> input_raw_variables_indices(3);
    input_raw_variables_indices.setValues({0, 1, 2});

    Tensor<Index, 1> target_raw_variables_indices(1);
    target_raw_variables_indices.setValues({3});

    data_set.set_input_target_raw_variables(input_raw_variables_indices, target_raw_variables_indices);

    Tensor<Correlation, 2> input_target_correlations = data_set.calculate_input_target_raw_variables_correlations();

    assert_true(input_target_correlations(0,0).r == 1, LOG);
    assert_true(input_target_correlations(1,0).r == 1, LOG);
    assert_true(input_target_correlations(2,0).r == -1, LOG);

    // Test 2 (numeric and numeric non trivial case)

    data.resize(3, 4);
    data.setValues({
                       {type(1), type(2), type(4), type(1)},
                       {type(2), type(3), type(9), type(2)},
                       {type(3), type(1), type(10), type(2)} });

    data_set.set_data(data);

    input_raw_variables_indices.setValues({0, 1});

    target_raw_variables_indices.resize(2);
    target_raw_variables_indices.setValues({2,3});

    data_set.set_input_target_raw_variables(input_raw_variables_indices, target_raw_variables_indices);

    input_target_correlations = data_set.calculate_input_target_raw_variables_correlations();

    assert_true(input_target_correlations(0,0).r < 1 && input_target_correlations(0,0).r > -1 , LOG);
    assert_true(input_target_correlations(1,0).r < 1 && input_target_correlations(1,0).r > -1, LOG);
    assert_true(input_target_correlations(2,0).r < 1 && input_target_correlations(2,0).r > -1, LOG);

    // Test 3 (binary and binary non trivial case)

    data.setValues({
                       {type(0), type(0), type(1), type(0)},
                       {type(1), type(0), type(0), type(1)},
                       {type(1), type(0), type(0), type(1)} });

    data_set.set_data(data);

    input_raw_variables_indices.resize(3);
    input_raw_variables_indices.setValues({0, 1, 2});

    target_raw_variables_indices.setValues({3});

    data_set.set_input_target_raw_variables(input_raw_variables_indices, target_raw_variables_indices);

    input_target_correlations = data_set.calculate_input_target_raw_variables_correlations();

    assert_true(input_target_correlations(0,0).r == 1, LOG);
    assert_true(input_target_correlations(0,0).form == Correlation::Form::Linear, LOG);

    assert_true(isnan(input_target_correlations(1,0).r), LOG);
    assert_true(input_target_correlations(1,0).form == Correlation::Form::Linear, LOG);

    assert_true(input_target_correlations(2,0).r == -1, LOG);
    assert_true(input_target_correlations(2,0).form == Correlation::Form::Linear, LOG);

    // Test 4 (binary and binary trivial case)

    data.setValues({
                       {type(0), type(0), type(0), type(0)},
                       {type(1), type(1), type(1), type(1)},
                       {type(1), type(1), type(1), type(1)} });

    data_set.set_data(data);

    input_raw_variables_indices.resize(3);
    input_raw_variables_indices.setValues({0, 1, 2});

    target_raw_variables_indices.setValues({3});

    data_set.set_input_target_raw_variables(input_raw_variables_indices, target_raw_variables_indices);

    input_target_correlations = data_set.calculate_input_target_raw_variables_correlations();

    for(Index i = 0; i < input_target_correlations.size(); i++)
    {
        assert_true(input_target_correlations(i).r == 1, LOG);
        assert_true(input_target_correlations(i).form == Correlation::Form::Linear, LOG);
    }


    // Test 5 (categorical and categorical)

    data_set = opennn::DataSet();

    data_set.set("../../datasets/correlation_tests.csv",',', false);

    cout << "Correlation tests datafile read" << endl;
//    data_set.print_data();

//    input_raw_variables_indices.resize(2);
//    input_raw_variables_indices.setValues({0, 3});

//    target_raw_variables_indices.resize(1);
//    target_raw_variables_indices.setValues({4});

//    data_set.set_input_target_raw_variables(input_raw_variables_indices, target_raw_variables_indices);

//    input_target_correlations = data_set.calculate_input_target_raw_variables_correlations();

//    assert_true(input_target_correlations(1,0).r < 1, LOG);
//    assert_true(input_target_correlations(1,0).form == Form::Logistic, LOG);

    // Test 6 (numeric and binary)
/*
    input_variables_indices.resize(3);
    input_variables_indices.setValues({1, 2, 5});

    target_variables_indices.resize(1);
    target_variables_indices.setValues({6});

    data_set.set_input_target_raw_variables(input_variables_indices, target_variables_indices);

    input_target_correlations = data_set.calculate_input_target_raw_variables_correlations();

    assert_true(-1 < input_target_correlations(0,0).r && input_target_correlations(0,0).r < 1, LOG);
    assert_true(input_target_correlations(0,0).form == Form::Logistic, LOG);

    assert_true(-1 < input_target_correlations(1,0).r && input_target_correlations(1,0).r < 1, LOG);
    assert_true(input_target_correlations(1,0).form == Form::Linear, LOG);

    assert_true(-1 < input_target_correlations(2,0).r && input_target_correlations(1,0).r < 1, LOG);
    assert_true(input_target_correlations(2,0).form == Form::Linear, LOG);


    // Test 7 (numeric and categorical)

    input_variables_indices.resize(1);
    input_variables_indices.setValues({1});

    target_variables_indices.resize(1);
    target_variables_indices.setValues({0});

    data_set.set_input_target_raw_variables(input_variables_indices, target_variables_indices);

    input_target_correlations = data_set.calculate_input_target_raw_variables_correlations();

    assert_true(-1 < input_target_correlations(0,0).r && input_target_correlations(0,0).r < 1, LOG);
    assert_true(input_target_correlations(0,0).form == Form::Logistic, LOG);

    // Test 8 (binary and categorical)

    input_variables_indices.resize(3);
    input_variables_indices.setValues({2,5,6});

    target_variables_indices.resize(1);
    target_variables_indices.setValues({0});

    data_set.set_input_target_raw_variables(input_variables_indices, target_variables_indices);

    input_target_correlations = data_set.calculate_input_target_raw_variables_correlations();

    assert_true(-1 < input_target_correlations(0,0).r && input_target_correlations(0,0).r < 1, LOG);
    assert_true(input_target_correlations(0,0).form == Form::Logistic, LOG);

    assert_true(-1 < input_target_correlations(1,0).r && input_target_correlations(1,0).r < 1, LOG);
    assert_true(input_target_correlations(1,0).form == Form::Logistic, LOG);

    assert_true(-1 < input_target_correlations(2,0).r && input_target_correlations(1,0).r < 1, LOG);
    assert_true(input_target_correlations(2,0).form == Form::Logistic, LOG);

    // With missing values or NAN

    // Test 9 (categorical and categorical)

    data_set.set("../../../opennn/datasets/correlation_tests_with_nan.csv",',', false);

    input_raw_variables_indices.resize(2);
    input_raw_variables_indices.setValues({0, 3});

    target_raw_variables_indices.resize(1);
    target_raw_variables_indices.setValues({4});

    data_set.set_input_target_raw_variables(input_raw_variables_indices, target_raw_variables_indices);

    input_target_correlations = data_set.calculate_input_target_raw_variables_correlations();

    assert_true(-1 < input_target_correlations(0,0).r && input_target_correlations(0,0).r < 1, LOG);
    assert_true(input_target_correlations(0,0).form == Form::Logistic, LOG);

    assert_true(-1 < input_target_correlations(1,0).r && input_target_correlations(1,0).r < 1, LOG);
    assert_true(input_target_correlations(1,0).form == Form::Logistic, LOG);

    // Test 10 (numeric and binary)

    input_variables_indices.resize(3);
    input_variables_indices.setValues({1, 2, 5});

    target_variables_indices.resize(1);
    target_variables_indices.setValues({6});

    data_set.set_input_target_raw_variables(input_variables_indices, target_variables_indices);

    input_target_correlations = data_set.calculate_input_target_raw_variables_correlations();

    assert_true(-1 < input_target_correlations(0,0).r && input_target_correlations(0,0).r < 1, LOG);
    assert_true(input_target_correlations(0,0).form == Form::Logistic, LOG);

    assert_true(-1 < input_target_correlations(1,0).r && input_target_correlations(1,0).r < 1, LOG);
    assert_true(input_target_correlations(1,0).form == Form::Linear, LOG);

    assert_true(-1 < input_target_correlations(2,0).r && input_target_correlations(2,0).r < 1, LOG);
    assert_true(input_target_correlations(2,0).form == Form::Linear, LOG);

    // Test 11 (numeric and categorical)

    input_variables_indices.resize(1);
    input_variables_indices.setValues({1});

    target_variables_indices.resize(1);
    target_variables_indices.setValues({0});

    data_set.set_input_target_raw_variables(input_variables_indices, target_variables_indices);

    input_target_correlations = data_set.calculate_input_target_raw_variables_correlations();

    assert_true(-1 < input_target_correlations(0,0).r && input_target_correlations(0,0).r < 1, LOG);
    assert_true(input_target_correlations(0,0).form == Form::Logistic, LOG);

    // Test 12 (binary and categorical)

    input_variables_indices.resize(3);
    input_variables_indices.setValues({1, 2, 5});

    target_variables_indices.resize(1);
    target_variables_indices.setValues({0});

    data_set.set_input_target_raw_variables(input_variables_indices, target_variables_indices);

    input_target_correlations = data_set.calculate_input_target_raw_variables_correlations();

    assert_true(-1 < input_target_correlations(0,0).r && input_target_correlations(0,0).r < 1, LOG);
    assert_true(input_target_correlations(0,0).form == Form::Logistic, LOG);

    assert_true(-1 < input_target_correlations(1,0).r && input_target_correlations(1,0).r < 1, LOG);
    assert_true(input_target_correlations(1,0).form == Form::Logistic, LOG);

    assert_true(-1 < input_target_correlations(2,0).r && input_target_correlations(1,0).r < 1, LOG);
    assert_true(input_target_correlations(2,0).form == Form::Logistic, LOG);
    */

}


void DataSetTest::test_calculate_input_raw_variables_correlations()
{
    cout << "test_calculate_input_raw_variables_correlations\n";

    // Test 1 (numeric and numeric trivial case)

    cout << "Test 1" << endl;

    data.resize(3, 4);

    data.setValues({
                       {type(1), type(1), type(-1), type(1)},
                       {type(2), type(2), type(-2), type(2)},
                       {type(3), type(3), type(-3), type(3)} });

    data_set.set_data(data);

    Tensor<Index, 1> input_raw_variables_indices(3);
    input_raw_variables_indices.setValues({0, 1, 2});

    Tensor<Index, 1> target_raw_variables_indices(1);
    target_raw_variables_indices.setValues({3});

    data_set.set_input_target_raw_variables(input_raw_variables_indices, target_raw_variables_indices);

    Tensor<Correlation, 2> inputs_correlations = data_set.calculate_input_raw_variables_correlations()(0);

    assert_true(inputs_correlations(0,0).r == 1, LOG);
    assert_true(inputs_correlations(1,0).r == 1, LOG);
    assert_true(inputs_correlations(1,1).r == 1, LOG);
    assert_true(inputs_correlations(2,0).r == -1, LOG);
    assert_true(inputs_correlations(2,1).r == -1, LOG);
    assert_true(inputs_correlations(2,2).r == 1, LOG);

    // Test 2 (numeric and numeric non trivial case)

    cout << "Test 2" << endl;

    data.resize(3, 4);
    data.setValues({
                       {type(1), type(2), type(4), type(1)},
                       {type(2), type(3), type(9), type(2)},
                       {type(3), type(1), type(10), type(2)}
                   });

    data_set.set_data(data);

    input_raw_variables_indices.setValues({0, 1});

    target_raw_variables_indices.setValues({2,3});

    data_set.set_input_target_raw_variables(input_raw_variables_indices, target_raw_variables_indices);

    inputs_correlations = data_set.calculate_input_raw_variables_correlations()(0);

    for(Index i = 0; i <  data_set.get_input_raw_variables_number() ; i++)
    {
        assert_true( inputs_correlations(i,i).r == 1, LOG);
        for(Index j = 0; i < j ; j++)
        {
            assert_true(-1 < inputs_correlations(i,j).r && inputs_correlations(i,j).r < 1, LOG);
        }
    }

    // Test 3 (binary and binary non trivial case)

    cout << "Test 3" << endl;

    data.setValues({
                       {type(0), type(0), type(1), type(1)},
                       {type(1), type(0), type(0), type(2)},
                       {type(1), type(0), type(0), type(2)} });

    data_set.set_data(data);

    input_raw_variables_indices.resize(3);
    input_raw_variables_indices.setValues({0, 1, 2});

    target_raw_variables_indices.setValues({3});

    data_set.set_input_target_raw_variables(input_raw_variables_indices, target_raw_variables_indices);

    inputs_correlations = data_set.calculate_input_raw_variables_correlations()(0);

    assert_true(inputs_correlations(0,0).r == 1, LOG);
    assert_true(inputs_correlations(0,0).form == Correlation::Form::Linear, LOG);

    assert_true(isnan(inputs_correlations(1,0).r), LOG);
    assert_true(inputs_correlations(1,0).form == Correlation::Form::Linear, LOG);

    assert_true(isnan(inputs_correlations(1,1).r), LOG);
    assert_true(inputs_correlations(1,1).form == Correlation::Form::Linear, LOG);

    assert_true(inputs_correlations(2,0).r == -1, LOG);
    assert_true(inputs_correlations(2,0).form == Correlation::Form::Linear, LOG);

    assert_true(isnan(inputs_correlations(2,1).r), LOG);
    assert_true(inputs_correlations(2,1).form == Correlation::Form::Linear, LOG);

    assert_true(inputs_correlations(2,2).r == 1, LOG);
    assert_true(inputs_correlations(2,2).form == Correlation::Form::Linear, LOG);

    // Test 4 (binary and binary trivial case)

    cout << "Test 4" << endl;

    data.setValues({{type(0), type(0), type(0), type(1)},
                    {type(1), type(1), type(1), type(2)},
                    {type(1), type(1), type(1), type(2)}});

    data_set.set_data(data);

    input_raw_variables_indices.resize(3);
    input_raw_variables_indices.setValues({0, 1, 2});

    target_raw_variables_indices.setValues({3});

    data_set.set_input_target_raw_variables(input_raw_variables_indices, target_raw_variables_indices);

    inputs_correlations = data_set.calculate_input_raw_variables_correlations()(0);

    for(Index i = 0; i < data_set.get_input_raw_variables_number(); i++)
    {
        for(Index j = 0; i < j ; j++)
        {
            assert_true(inputs_correlations(i,j).r == 1, LOG);
            assert_true(inputs_correlations(i,j).form == Correlation::Form::Linear, LOG);
        }
    }

    // Test 5 (categorical and categorical)

    cout << "Test 5" << endl;

    data_set.set("../../datasets/correlation_tests.csv",',', false);

    input_raw_variables_indices.resize(3);
    input_raw_variables_indices.setValues({0, 3, 4});

    target_raw_variables_indices.resize(1);
    target_raw_variables_indices.setValues({5});

    data_set.set_input_target_raw_variables(input_raw_variables_indices, target_raw_variables_indices);

    inputs_correlations = data_set.calculate_input_raw_variables_correlations()(0);

    assert_true(inputs_correlations(0,0).r == 1, LOG);
    assert_true(inputs_correlations(0,0).form == Correlation::Form::Logistic, LOG);

    assert_true(inputs_correlations(1,0).r == 1, LOG);
    assert_true(inputs_correlations(1,0).form == Correlation::Form::Logistic, LOG);

    assert_true(inputs_correlations(1,1).r == 1, LOG);
    assert_true(inputs_correlations(1,1).form == Correlation::Form::Logistic, LOG);

    assert_true(-1 < inputs_correlations(2,0).r && inputs_correlations(2,0).r < 1, LOG);
    assert_true(inputs_correlations(2,0).form == Correlation::Form::Logistic, LOG);

    assert_true(-1 < inputs_correlations(2,1).r && inputs_correlations(2,1).r < 1, LOG);
    assert_true(inputs_correlations(2,1).form == Correlation::Form::Logistic, LOG);

    assert_true(inputs_correlations(2,2).r == 1, LOG);
    assert_true(inputs_correlations(2,2).form == Correlation::Form::Logistic, LOG); // CHECK

    // Test 6 (numeric and binary)

    cout << "Test 6" << endl;

    input_variables_indices.resize(3);
    input_variables_indices.setValues({1, 2, 5});

    target_variables_indices.resize(1);
    target_variables_indices.setValues({6});

    data_set.set_input_target_raw_variables(input_variables_indices, target_variables_indices);

    inputs_correlations = data_set.calculate_input_raw_variables_correlations()(0);

    assert_true(inputs_correlations(0,0).r == 1, LOG);

    assert_true(-1 < inputs_correlations(1,0).r && inputs_correlations(1,0).r < 1, LOG);
    assert_true(inputs_correlations(1,0).form == Correlation::Form::Logistic, LOG);

    assert_true(inputs_correlations(1,1).r == 1, LOG);
    assert_true(inputs_correlations(1,1).form == Correlation::Form::Linear, LOG);

    assert_true(-1 < inputs_correlations(2,0).r && inputs_correlations(1,0).r < 1, LOG);
    assert_true(inputs_correlations(2,0).form == Correlation::Form::Logistic, LOG);

    assert_true(-1 < inputs_correlations(2,0).r && inputs_correlations(1,0).r < 1, LOG);
    assert_true(inputs_correlations(2,1).form == Correlation::Form::Linear, LOG);

    assert_true(inputs_correlations(2,2).r == 1, LOG);
    assert_true(inputs_correlations(2,2).form == Correlation::Form::Linear, LOG);

    // Test 7 (numeric and categorical)

    cout << "Test 7" << endl;

    input_variables_indices.resize(3);
    input_variables_indices.setValues({0, 1, 3});

    target_variables_indices.resize(1);
    target_variables_indices.setValues({6});

    data_set.set_input_target_raw_variables(input_variables_indices, target_variables_indices);

    inputs_correlations = data_set.calculate_input_raw_variables_correlations()(0);

    assert_true(inputs_correlations(0,0).r == 1, LOG);

    assert_true(-1 < inputs_correlations(1,0).r && inputs_correlations(1,0).r < 1, LOG);
    assert_true(inputs_correlations(1,0).form == Correlation::Form::Logistic, LOG);

    assert_true(inputs_correlations(1,1).r == 1, LOG);

    assert_true(-1 < inputs_correlations(2,0).r && inputs_correlations(1,0).r < 1, LOG);
    assert_true(inputs_correlations(2,0).form == Correlation::Form::Logistic, LOG);

    assert_true(-1 < inputs_correlations(2,0).r && inputs_correlations(1,0).r < 1, LOG);
    assert_true(inputs_correlations(2,1).form == Correlation::Form::Logistic, LOG);

    assert_true(inputs_correlations(2,2).r == 1, LOG);
    assert_true(inputs_correlations(2,2).form == Correlation::Form::Logistic, LOG);

    // Test 8 (binary and categorical)

    cout << "Test 8" << endl;

    input_variables_indices.resize(3);
    input_variables_indices.setValues({0, 2, 3});

    target_variables_indices.resize(1);
    target_variables_indices.setValues({6});

    data_set.set_input_target_raw_variables(input_variables_indices, target_variables_indices);

    inputs_correlations = data_set.calculate_input_raw_variables_correlations()(0);

    assert_true(inputs_correlations(0,0).r == 1, LOG);
    assert_true(inputs_correlations(0,0).form == Correlation::Form::Logistic, LOG);

    assert_true(-1 < inputs_correlations(1,0).r && inputs_correlations(1,0).r < 1, LOG);
    assert_true(inputs_correlations(1,0).form == Correlation::Form::Logistic, LOG);

    assert_true(inputs_correlations(1,1).r == 1, LOG);
    assert_true(inputs_correlations(1,1).form == Correlation::Form::Linear, LOG);

    assert_true(-1 < inputs_correlations(2,0).r && inputs_correlations(1,0).r < 1, LOG);
    assert_true(inputs_correlations(2,0).form == Correlation::Form::Logistic, LOG);

    assert_true(-1 < inputs_correlations(2,0).r && inputs_correlations(1,0).r < 1, LOG);
    assert_true(inputs_correlations(2,1).form == Correlation::Form::Logistic, LOG);

    assert_true(inputs_correlations(2,2).r == 1, LOG);
    assert_true(inputs_correlations(2,2).form == Correlation::Form::Logistic, LOG);

    // With missing values or NAN

    // Test 9 (categorical and categorical)

    cout << "Test 9" << endl;

    data_set.set_missing_values_label("NA");
    data_set.set("../../datasets/correlation_tests_with_nan.csv",',', false);

    input_raw_variables_indices.resize(3);
    input_raw_variables_indices.setValues({0, 3, 4});

    target_raw_variables_indices.resize(1);
    target_raw_variables_indices.setValues({6});

    data_set.set_input_target_raw_variables(input_raw_variables_indices, target_raw_variables_indices);

    inputs_correlations = data_set.calculate_input_raw_variables_correlations()(0);

    assert_true(inputs_correlations(0,0).r == 1, LOG);
    assert_true(inputs_correlations(0,0).form == Correlation::Form::Logistic, LOG);

    assert_true(-1 < inputs_correlations(1,0).r && inputs_correlations(1,0).r < 1, LOG);
    assert_true(inputs_correlations(1,0).form == Correlation::Form::Logistic, LOG);

    assert_true(inputs_correlations(1,1).r == 1, LOG);
    assert_true(inputs_correlations(1,1).form == Correlation::Form::Logistic, LOG);

    assert_true(-1 < inputs_correlations(2,0).r && inputs_correlations(2,0).r < 1, LOG);
    assert_true(inputs_correlations(2,0).form == Correlation::Form::Logistic, LOG);

    assert_true(-1 < inputs_correlations(2,1).r && inputs_correlations(2,1).r < 1, LOG);
    assert_true(inputs_correlations(2,1).form == Correlation::Form::Logistic, LOG);

    assert_true(inputs_correlations(2,2).r == 1, LOG);
    assert_true(inputs_correlations(2,2).form == Correlation::Form::Logistic, LOG); // CHECK

    // Test 10 (numeric and binary)

    cout << "Test 10" << endl;

    input_variables_indices.resize(3);
    input_variables_indices.setValues({1, 2, 5});

    target_variables_indices.resize(1);
    target_variables_indices.setValues({6});

    data_set.set_input_target_raw_variables(input_variables_indices, target_variables_indices);

    inputs_correlations = data_set.calculate_input_raw_variables_correlations()(0);

    assert_true(inputs_correlations(0,0).r == 1, LOG);

    assert_true(-1 < inputs_correlations(1,0).r && inputs_correlations(1,0).r < 1, LOG);
    assert_true(inputs_correlations(1,0).form == Correlation::Form::Logistic, LOG);

    assert_true(inputs_correlations(1,1).r == 1, LOG);
    assert_true(inputs_correlations(1,1).form == Correlation::Form::Linear, LOG);

    assert_true(-1 < inputs_correlations(2,0).r && inputs_correlations(1,0).r < 1, LOG);
    assert_true(inputs_correlations(2,0).form == Correlation::Form::Logistic, LOG);

    assert_true(-1 < inputs_correlations(2,0).r && inputs_correlations(1,0).r < 1, LOG);
    assert_true(inputs_correlations(2,1).form == Correlation::Form::Linear, LOG);

    assert_true(inputs_correlations(2,2).r == 1, LOG);
    assert_true(inputs_correlations(2,2).form == Correlation::Form::Linear, LOG);

    // Test 11 (numeric and categorical)

    cout << "Test 11" << endl;

    input_variables_indices.resize(3);
    input_variables_indices.setValues({0, 1, 3});

    target_variables_indices.resize(1);
    target_variables_indices.setValues({6});

    data_set.set_input_target_raw_variables(input_variables_indices, target_variables_indices);

    inputs_correlations = data_set.calculate_input_raw_variables_correlations()(0);

    assert_true(inputs_correlations(0,0).r == 1, LOG);

    assert_true(-1 < inputs_correlations(1,0).r && inputs_correlations(1,0).r < 1, LOG);
    assert_true(inputs_correlations(1,0).form == Correlation::Form::Logistic, LOG);

    assert_true(inputs_correlations(1,1).r == 1, LOG);

    assert_true(-1 < inputs_correlations(2,0).r && inputs_correlations(1,0).r < 1, LOG);
    assert_true(inputs_correlations(2,0).form == Correlation::Form::Logistic, LOG);

    assert_true(-1 < inputs_correlations(2,0).r && inputs_correlations(1,0).r < 1, LOG);
    assert_true(inputs_correlations(2,1).form == Correlation::Form::Logistic, LOG);

    assert_true(inputs_correlations(2,2).r == 1, LOG);
    assert_true(inputs_correlations(2,2).form == Correlation::Form::Logistic, LOG);

    // Test 12 (binary and categorical)

    cout << "Test 12" << endl;

    input_variables_indices.resize(3);
    input_variables_indices.setValues({0, 2, 3});

    target_variables_indices.resize(1);
    target_variables_indices.setValues({6});

    data_set.set_input_target_raw_variables(input_variables_indices, target_variables_indices);

    inputs_correlations = data_set.calculate_input_raw_variables_correlations()(0);

    assert_true(inputs_correlations(0,0).r == 1, LOG);
    assert_true(inputs_correlations(0,0).form == Correlation::Form::Logistic, LOG);

    assert_true(-1 < inputs_correlations(1,0).r && inputs_correlations(1,0).r < 1, LOG);
    assert_true(inputs_correlations(1,0).form == Correlation::Form::Logistic, LOG);

    assert_true(inputs_correlations(1,1).r == 1, LOG);
    assert_true(inputs_correlations(1,1).form == Correlation::Form::Linear, LOG);

    assert_true(-1 < inputs_correlations(2,0).r && inputs_correlations(1,0).r < 1, LOG);
    assert_true(inputs_correlations(2,0).form == Correlation::Form::Logistic, LOG);

    assert_true(-1 < inputs_correlations(2,0).r && inputs_correlations(1,0).r < 1, LOG);
    assert_true(inputs_correlations(2,1).form == Correlation::Form::Logistic, LOG);

    assert_true(inputs_correlations(2,2).r == 1, LOG);
    assert_true(inputs_correlations(2,2).form == Correlation::Form::Logistic, LOG);
}


void DataSetTest::test_unuse_repeated_samples()
{
    cout << "test_unuse_repeated_samples\n";

    Tensor<Index, 1> indices;

    data_set.set();

    // Test

    data.resize(3, 3);

    data.setValues({{type(1),type(2),type(2)},
                    {type(1),type(2),type(2)},
                    {type(1),type(6),type(6)}});

    data_set = opennn::DataSet();

    data_set.set_data(data);
    data_set.set_training();

    indices = data_set.unuse_repeated_samples();

    assert_true(indices.size() == 1, LOG);
    assert_true(indices(0) == 1, LOG);

    // Test

    data.resize(4,3);

    data.setValues({{type(1),type(2),type(2)},
                   {type(1),type(2),type(2)},
                   {type(1),type(2),type(4)},
                   {type(1),type(2),type(4)}});

    data_set = opennn::DataSet();

    data_set.set_data(data);
    data_set.set_training();

    indices = data_set.unuse_repeated_samples();

    assert_true(indices.size() == 2, LOG);
    assert_true(contains(indices, 1), LOG);
    assert_true(contains(indices, 3), LOG);

    // Test

    data.resize(5, 3);
    data.setValues({{type(1),type(2),type(2)},
                   {type(1),type(2),type(2)},
                   {type(1),type(2),type(4)},
                   {type(1),type(2),type(4)},
                   {type(1),type(2),type(4)}});

    data_set = opennn::DataSet();

    data_set.set_data(data);
    data_set.set_training();

    indices = data_set.unuse_repeated_samples();

    assert_true(indices.size() == 3, LOG);
    assert_true(contains(indices, 1), LOG);
    assert_true(contains(indices, 3), LOG);
    assert_true(contains(indices, 4), LOG);
}


void DataSetTest::test_unuse_uncorrelated_raw_variables()
{
    cout << "test_unuse_uncorrelated_columns\n";

    data.resize(3, 3);
    data.setValues({{type(1),type(0),type(0)},
                    {type(1),type(0),type(0)},
                    {type(1),type(0),type(1)}});
}


void DataSetTest::test_calculate_training_negatives()
{
    cout << "test_calculate_training_negatives\n";

    Index training_negatives;
    Index target_index;

    // Test

    data.resize(3, 3);

    data.setValues({{ 1, 1, 1},
                    {-1,-1, 0},
                    { 0, 1, 1}});

    data_set.set_data(data);

    training_indices.resize(2);
    training_indices.setValues({0,1});

    input_variables_indices.resize(2);
    input_variables_indices.setValues({0, 1});

    target_variables_indices.resize(1);
    target_variables_indices.setValues({2});

    target_index = 2;

    data_set.set_testing();
    data_set.set_training(training_indices);

    training_negatives = data_set.calculate_training_negatives(target_index);

    assert_true(training_negatives == 1, LOG);
}


void DataSetTest::test_calculate_selection_negatives()
{
    cout << "test_calculate_selection_negatives\n";

    Tensor<Index, 1> selection_indices;
    Tensor<Index, 1> input_variables_indices;
    Tensor<Index, 1> target_variables_indices;

    // Test

    data.resize(3, 3);

    data.setValues({{1, 1, 1},{0, 0, 1},{0, 1, 1}});

    data_set.set_data(data);

    selection_indices.resize(2);
    selection_indices.setValues({0,1});

    input_variables_indices.resize(2);
    input_variables_indices.setValues({0, 1});

    target_variables_indices.resize(1);
    target_variables_indices.setValues({2});

    Index target_index = 2;

    data_set.set_testing();
    data_set.set_selection(selection_indices);

    data_set.set_input_target_raw_variables(input_variables_indices, target_variables_indices);

    Index selection_negatives = data_set.calculate_selection_negatives(target_index);

    data = data_set.get_data();

    assert_true(selection_negatives == 0, LOG);
}


void DataSetTest::test_fill()
{
    cout << "test_fill\n";

    data.resize(3, 3);
    data.setValues({{1,4,7},{2,5,8},{3,6,9}});
    data_set.set_data(data);

    data_set.set_training();

    const Index training_samples_number = data_set.get_training_samples_number();

    const Tensor<Index, 1> training_samples_indices = data_set.get_training_samples_indices();

    const Tensor<Index, 1> input_variables_indices = data_set.get_input_variables_indices();
    const Tensor<Index, 1> target_variables_indices = data_set.get_target_variables_indices();

    data_set_batch.set(training_samples_number, &data_set);
    data_set_batch.fill(training_samples_indices, input_variables_indices, target_variables_indices);

    Tensor<type, 2> input_data(3,2);
    input_data.setValues({{1,4},{2,5},{3,6}});

    Tensor<type, 2> target_data(3,1);
    target_data.setValues({{7},{8},{9}});

<<<<<<< HEAD
    const TensorMap<Tensor<type, 2>> inputs = data_set_batch.inputs(0).to_tensor_map<2>();
    const TensorMap<Tensor<type, 2>> targets = data_set_batch.targets.to_tensor_map<2>();
=======
    const pair<type*, dimensions> inputs_pair = data_set_batch.get_inputs_pair();

    const TensorMap<Tensor<type, 2>> inputs(inputs_pair.first, inputs_pair.second[0][0], inputs_pair.second[0][1]);

    const pair<type*, dimensions> targets_pair = data_set_batch.get_targets_pair();

    const TensorMap<Tensor<type, 2>> targets(targets_pair.first, targets_pair.second[0][0], targets_pair.second[0][1]);
>>>>>>> 6ca28ea5

    assert_true(are_equal(inputs, input_data), LOG);
    assert_true(are_equal(targets, target_data), LOG);
}


void DataSetTest::run_test_case()
{
    cout << "Running data set test case...\n";

    // Constructor and destructor methods

    test_constructor();
    test_destructor();

    // Data resizing methods

    test_unuse_constant_raw_variables();
    test_unuse_repeated_samples();
    test_unuse_uncorrelated_raw_variables();

    // Statistics methods

    test_calculate_variables_descriptives();
    test_calculate_input_variables_descriptives();
    test_calculate_used_targets_mean();
    test_calculate_selection_targets_mean();

    // Histrogram methods

    test_calculate_data_distributions();

    // Filtering methods

    test_filter_data();

    // Data scaling

    test_scale_data();

    // Correlations

    test_calculate_input_target_correlations();
    test_calculate_input_raw_variables_correlations();

    // Classification methods

    test_calculate_target_distribution();

    // Outlier detection

    test_calculate_Tukey_outliers();

    // Serialization methods

    test_read_csv();

    test_read_bank_churn_csv();
    test_read_adult_csv();
    test_read_car_csv();
    test_read_empty_csv();
    test_read_heart_csv();
    test_read_iris_csv();
    test_read_mnsit_csv();
    test_read_one_variable_csv();
    test_read_pollution_csv();
    test_read_urinary_inflammations_csv();
    test_read_wine_csv();
    test_read_binary_csv();
    test_calculate_training_negatives();
    test_calculate_selection_negatives();
    test_scrub_missing_values();

    // Time series
/*
    test_transform_time_series();
    test_set_lags_number();
    test_set_steps_ahead_number();
    test_set_time_series_data();
    test_save_time_series_data_binary();
    test_has_time_raw_variables();

    test_calculate_cross_correlations();
    test_calculate_autocorrelations();
*/
    test_fill();

    cout << "End of data set test case.\n\n";
}


// OpenNN: Open Neural Networks Library.
// Copyright (C) 2005-2024 Artificial Intelligence Techniques, SL.
//
// This library is free software; you can redistribute it and/or
// modify it under the terms of the GNU Lesser General Public
// License as published by the Free Software Foundation; either
// version 2.1 of the License, or any later version.
//
// This library is distributed in the hope that it will be useful,
// but WITHOUT ANY WARRANTY; without even the implied warranty of
// MERCHANTABILITY or FITNESS FOR A PARTICULAR PURPOSE.  See the GNU
// Lesser General Public License for more details.

// You should have received a copy of the GNU Lesser General Public
// License along with this library; if not, write to the Free Software
// Foundation, Inc., 51 Franklin St, Fifth Floor, Boston, MA  02110-1301  USA<|MERGE_RESOLUTION|>--- conflicted
+++ resolved
@@ -2176,10 +2176,9 @@
     Tensor<type, 2> target_data(3,1);
     target_data.setValues({{7},{8},{9}});
 
-<<<<<<< HEAD
-    const TensorMap<Tensor<type, 2>> inputs = data_set_batch.inputs(0).to_tensor_map<2>();
-    const TensorMap<Tensor<type, 2>> targets = data_set_batch.targets.to_tensor_map<2>();
-=======
+    //const TensorMap<Tensor<type, 2>> inputs = data_set_batch.inputs(0).to_tensor_map<2>();
+    //const TensorMap<Tensor<type, 2>> targets = data_set_batch.targets.to_tensor_map<2>();
+
     const pair<type*, dimensions> inputs_pair = data_set_batch.get_inputs_pair();
 
     const TensorMap<Tensor<type, 2>> inputs(inputs_pair.first, inputs_pair.second[0][0], inputs_pair.second[0][1]);
@@ -2187,7 +2186,6 @@
     const pair<type*, dimensions> targets_pair = data_set_batch.get_targets_pair();
 
     const TensorMap<Tensor<type, 2>> targets(targets_pair.first, targets_pair.second[0][0], targets_pair.second[0][1]);
->>>>>>> 6ca28ea5
 
     assert_true(are_equal(inputs, input_data), LOG);
     assert_true(are_equal(targets, target_data), LOG);
