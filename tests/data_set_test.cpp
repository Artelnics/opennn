//   OpenNN: Open Neural Networks Library
//   www.opennn.net
//
//   D A T A   S E T   T E S T   C L A S S
//
//   Artificial Intelligence Techniques SL
//   artelnics@artelnics.com

#include "data_set_test.h"

DataSetTest::DataSetTest() : UnitTesting()
{
    data_set.set_display(false);
}


DataSetTest::~DataSetTest()
{
}


void DataSetTest::test_constructor()
{
    cout << "test_constructor\n";

    // Default constructor

    DataSet data_set_1;

    assert_true(data_set_1.get_variables_number() == 0, LOG);
    assert_true(data_set_1.get_samples_number() == 0, LOG);

    // Samples and variables number constructor

    DataSet data_set_2(1, 2);

    assert_true(data_set_2.get_samples_number() == 1, LOG);
    assert_true(data_set_2.get_variables_number() == 2, LOG);

    // Inputs, targets and samples numbers constructor

    DataSet data_set_3(1, 1, 1);

    assert_true(data_set_3.get_variables_number() == 2, LOG);
    assert_true(data_set_3.get_samples_number() == 1, LOG);
    assert_true(data_set_3.get_target_variables_number() == 1,LOG);
    assert_true(data_set_3.get_input_variables_number() == 1,LOG);
}


void DataSetTest::test_destructor()
{
    cout << "test_destructor\n";

    DataSet* data_set = new DataSet(1, 1, 1);
    delete data_set;
}


void DataSetTest::test_calculate_variables_descriptives()
{
    cout << "test_calculate_variables_descriptives\n";

    Tensor<Descriptives, 1> variables_descriptives;

    ofstream file;
    string data_string;

    const string data_source_path = "../data/data.dat";

    // Test

    data_set.set(1, 1);

    data_set.set_data_constant(type(0));

    variables_descriptives = data_set.calculate_variables_descriptives();

    assert_true(variables_descriptives.size() == 1, LOG);

    assert_true(abs(variables_descriptives[0].minimum) < type(NUMERIC_LIMITS_MIN), LOG);
    assert_true(abs(variables_descriptives[0].maximum) < type(NUMERIC_LIMITS_MIN), LOG);
    assert_true(abs(variables_descriptives[0].mean) < type(NUMERIC_LIMITS_MIN), LOG);
    assert_true(abs(variables_descriptives[0].standard_deviation) < type(NUMERIC_LIMITS_MIN), LOG);

    // Test

    data_set.set(2, 2, 2);

    data_set.set_data_constant(type(0));

    variables_descriptives = data_set.calculate_variables_descriptives();

    assert_true(variables_descriptives.size() == 4, LOG);

    assert_true(variables_descriptives[0].minimum < type(NUMERIC_LIMITS_MIN), LOG);
    assert_true(variables_descriptives[0].maximum < type(NUMERIC_LIMITS_MIN), LOG);
    assert_true(variables_descriptives[0].mean < type(NUMERIC_LIMITS_MIN), LOG);
    assert_true(variables_descriptives[0].standard_deviation < type(NUMERIC_LIMITS_MIN), LOG);

    assert_true(variables_descriptives[1].minimum < type(NUMERIC_LIMITS_MIN), LOG);
    assert_true(variables_descriptives[1].maximum < type(NUMERIC_LIMITS_MIN), LOG);
    assert_true(variables_descriptives[1].mean < type(NUMERIC_LIMITS_MIN), LOG);
    assert_true(variables_descriptives[1].standard_deviation < type(NUMERIC_LIMITS_MIN), LOG);

    assert_true(variables_descriptives[2].minimum < type(NUMERIC_LIMITS_MIN), LOG);
    assert_true(variables_descriptives[2].maximum < type(NUMERIC_LIMITS_MIN), LOG);
    assert_true(variables_descriptives[2].mean < type(NUMERIC_LIMITS_MIN), LOG);
    assert_true(variables_descriptives[2].standard_deviation < type(NUMERIC_LIMITS_MIN), LOG);

    assert_true(variables_descriptives[3].minimum < type(NUMERIC_LIMITS_MIN), LOG);
    assert_true(variables_descriptives[3].maximum < type(NUMERIC_LIMITS_MIN), LOG);
    assert_true(variables_descriptives[3].mean < type(NUMERIC_LIMITS_MIN), LOG);
    assert_true(variables_descriptives[3].standard_deviation < type(NUMERIC_LIMITS_MIN), LOG);

    // Test

    inputs_number = 2;
    targets_number = 1;
    samples_number = 3;

    data.resize(samples_number,inputs_number + targets_number);
    data.setValues({{type(-1000),type(2),type(0)},{type(1),type(4),type(2)},{type(1),type(4),type(0)}});

    data_set.set_data(data);

    variables_descriptives = data_set.calculate_variables_descriptives();

    assert_true(variables_descriptives.size() == 3, LOG);

    assert_true(abs(variables_descriptives[0].minimum + type(1000)) < type(NUMERIC_LIMITS_MIN), LOG);
    assert_true(abs(variables_descriptives[1].minimum - type(2)) < type(NUMERIC_LIMITS_MIN), LOG);
    assert_true(abs(variables_descriptives[2].minimum) < type(NUMERIC_LIMITS_MIN), LOG);

    assert_true(abs(variables_descriptives[0].maximum - type(1)) < type(NUMERIC_LIMITS_MIN), LOG);
    assert_true(abs(variables_descriptives[1].maximum - type(4)) < type(NUMERIC_LIMITS_MIN), LOG);
    assert_true(abs(variables_descriptives[2].maximum - type(2)) < type(NUMERIC_LIMITS_MIN), LOG);
}


void DataSetTest::test_calculate_input_variables_descriptives()
{
    cout << "test_calculate_input_variables_descriptives\n";

    Tensor<Descriptives, 1> input_variables_descriptives;

    Tensor<Index, 1> indices;

    // Test

    data.resize(2, 3);
    data.setValues({{type(1), type(2.0), type(3.0)},
                    {type(1), type(2.0), type(3.0)}});

    data_set.set(data);

    indices.resize(2);
    indices.setValues({0, 1});

    input_variables_descriptives = data_set.calculate_input_variables_descriptives();

    assert_true(input_variables_descriptives[0].mean - type(2.0) < type(NUMERIC_LIMITS_MIN), LOG);
    assert_true(input_variables_descriptives[0].standard_deviation - type(1)< type(NUMERIC_LIMITS_MIN), LOG);
    assert_true(input_variables_descriptives[0].minimum - type(1) < type(NUMERIC_LIMITS_MIN), LOG);
    assert_true(input_variables_descriptives[0].maximum - type(3.0) < type(NUMERIC_LIMITS_MIN), LOG);
}


void DataSetTest::test_calculate_data_distributions()
{
    cout << "test_calculate_data_distributions\n";

    Tensor<Histogram, 1> histograms;

    data_set.set();

    // Test

    data.resize(3, 3);

    data.setValues({{type(2),type(2),type(1)},
                    {type(1),type(1),type(1)},
                    {type(1),type(2),type(2)}});

    data_set.set_data(data);

    histograms = data_set.calculate_raw_variables_distribution(2);

    assert_true(histograms.size() == 3, LOG);

    assert_true(abs( histograms(0).frequencies(0) - 2 )  < type(NUMERIC_LIMITS_MIN), LOG);
    assert_true(abs( histograms(1).frequencies(0) - 1 ) < type(NUMERIC_LIMITS_MIN), LOG);
    assert_true(abs( histograms(2).frequencies(0) - 2 ) < type(NUMERIC_LIMITS_MIN), LOG);

    assert_true(abs( histograms(0).centers(0) - 1 )  < type(NUMERIC_LIMITS_MIN), LOG);
    assert_true(abs( histograms(1).centers(0) - 1 ) < type(NUMERIC_LIMITS_MIN), LOG);
    assert_true(abs( histograms(2).centers(0) - 1 ) < type(NUMERIC_LIMITS_MIN), LOG);
}


void DataSetTest::test_filter_data()
{
    cout << "test_filter_data\n";

    Index samples_number;
    Index inputs_number;
    Index targets_number;

    Tensor<type, 1> minimums;
    Tensor<type, 1> maximums;

    // Test

    samples_number = 2;
    inputs_number = 1;
    targets_number = 1;

    data_set.set(samples_number, inputs_number, targets_number);
    data_set.set_data_constant(type(1));

    minimums.resize(2);
    minimums.setValues({ type(2), type(0)});

    maximums.resize(2);
    maximums.setValues({ type(2), type(0.5)});

    data_set.filter_data(minimums, maximums);

    assert_true(data_set.get_sample_use(0) == DataSet::SampleUse::Unused, LOG);
    assert_true(data_set.get_sample_use(1) == DataSet::SampleUse::Unused, LOG);
}


void DataSetTest::test_scale_data()
{
    cout << "test_scale_data\n";

    Tensor<Descriptives, 1> data_descriptives;
    Tensor<type, 2> scaled_data;

    // Test

    data.resize(2,2);
    data.setValues({{type(1), type(2)},
                    {type(3), type(4)}});

    data_set.set_data(data);

    data_set.set_raw_variables_scalers(Scaler::NoScaling);
    data_descriptives = data_set.scale_data();

    scaled_data = data_set.get_data();

    assert_true(are_equal(scaled_data, data), LOG);

    // Test

    data_set.set_raw_variables_scalers(Scaler::MinimumMaximum);
    data_descriptives = data_set.scale_data();

    scaled_data = data_set.get_data();

    assert_true(abs(scaled_data(0) - type(-1)) < type(NUMERIC_LIMITS_MIN), LOG);
    assert_true(abs(scaled_data(1) - type(1)) < type(NUMERIC_LIMITS_MIN), LOG);
    assert_true(abs(scaled_data(2) - type(-1)) < type(NUMERIC_LIMITS_MIN), LOG);
    assert_true(abs(scaled_data(3) - type(1)) < type(NUMERIC_LIMITS_MIN), LOG);
}


void DataSetTest::test_unuse_constant_raw_variables()
{
    cout << "test_unuse_constant_columns\n";

    // Test

    samples_number = 3;
    inputs_number = 2;
    targets_number = 1;

    data.resize(samples_number, inputs_number + targets_number);
    data.setValues({{type(1),type(2),type(0)},{type(1),type(2),type(1)},{type(1),type(2),type(2)}});

    data_set.set_data(data);
    data_set.set_has_raw_variables_names(false);
    data_set.check_constant_raw_variables();

    data_set.unuse_constant_raw_variables();

    assert_true(data_set.get_input_raw_variables_number() == 0, LOG);
    assert_true(data_set.get_target_raw_variables_number() == 1, LOG);
}


void DataSetTest::test_calculate_target_distribution()
{
    cout << "test_calculate_target_distribution\n";

    Tensor<Index, 1> target_distribution;

    // Test two classes

    data.resize(5, 5);

    data.setValues({{type(2),type(5),type(6),type(9),type(0)},
                    {type(2),type(9),type(1),type(9),type(0)},
                    {type(2),type(9),type(1),type(9),type(NAN)},
                    {type(6),type(5),type(6),type(7),type(1)},
                    {type(0),type(1),type(0),type(1),type(1)}});

    data_set.set(data);

    target_variables_indices.resize(1);
    target_variables_indices.setValues({4});

    input_variables_indices.resize(4);
    input_variables_indices.setValues({0, 1, 2, 3});

    data_set.set_input_target_raw_variables(input_variables_indices, target_variables_indices);
    target_distribution = data_set.calculate_target_distribution();

    Tensor<Index, 1> solution(2);
    solution(0) = 2;
    solution(1) = 2;

    assert_true(target_distribution(0) == solution(0), LOG);
    assert_true(target_distribution(1) == solution(1), LOG);

    // Test more two classes

    data.resize(5, 9);
    data.setZero();

    data.setValues({{type(2),type(5),type(6),type(9),type(8),type(7),type(1),type(0),type(0)},
                    {type(2),type(9),type(1),type(9),type(4),type(5),type(0),type(1),type(0)},
                    {type(6),type(5),type(6),type(7),type(3),type(2),type(0),type(0),type(1)},
                    {type(6),type(5),type(6),type(7),type(3),type(2),type(0),type(0),type(1)},
                    {type(0),type(NAN),type(1),type(0),type(2),type(2),type(0),type(1),type(0)}});

    data_set.set_data(data);

    target_variables_indices.resize(3);
    target_variables_indices.setValues({6,7,8});

    input_variables_indices.resize(2);
    input_variables_indices.setValues({0, 1});

    data_set.set_input_target_raw_variables(input_variables_indices, target_variables_indices);

    target_distribution = data_set.calculate_target_distribution();

    assert_true(target_distribution[0] == 1, LOG);
    assert_true(target_distribution[1] == 2, LOG);
    assert_true(target_distribution[2] == 2, LOG);
}


void DataSetTest::test_calculate_Tukey_outliers()
{
    cout << "test_calculate_Tukey_outliers\n";

    Tensor<type, 1> sample;

    Tensor<Tensor<Index, 1>, 1> outliers_indices;

    // Test

    data_set.set(100, 5, 1);
    data_set.set_data_random();

    outliers_indices = data_set.calculate_Tukey_outliers(type(1.5));

    assert_true(outliers_indices.size() == 2, LOG);
    assert_true(outliers_indices(0)(0) == 0, LOG);
}


void DataSetTest::test_read_csv()
{
    cout << "test_read_csv\n";

    // Test

    data_set.set(2, 2, 2);
    data_set.set_separator(',');
    data_source_path = "../data/data.dat";
    data_set.set_data_source_path(data_source_path);
    data_set.set_data_constant(type(0));
    data_set.save_data();

    data_set.read_csv();
    data = data_set.get_data();

    assert_true(is_equal(data, type(0)), LOG);

    // Test

    data_set.set_separator('\t');
    data_string = "\n\n\n   1\t2   \n\n\n   3\t4   \n\n\n    5\t6    \n\n\n";

    file.open(data_source_path.c_str());
    file << data_string;
    file.close();

    data_set.set();
    data_set.set_data_source_path(data_source_path);
    data_set.read_csv();
    data = data_set.get_data();

    assert_true(data.dimension(0) == 3, LOG);
    assert_true(data.dimension(1) == 2, LOG);

    assert_true(abs(data(0, 0) - type(1)) < type(NUMERIC_LIMITS_MIN), LOG);
    assert_true(abs(data(0, 1) - type(2)) < type(NUMERIC_LIMITS_MIN), LOG);
    assert_true(abs(data(1, 0) - type(3)) < type(NUMERIC_LIMITS_MIN), LOG);
    assert_true(abs(data(1, 1) - type(4)) < type(NUMERIC_LIMITS_MIN), LOG);
    assert_true(abs(data(2, 0) - type(5)) < type(NUMERIC_LIMITS_MIN), LOG);
    assert_true(abs(data(2, 1) - type(6)) < type(NUMERIC_LIMITS_MIN), LOG);

    assert_true(data_set.get_samples_number() == 3, LOG);
    assert_true(data_set.get_variables_number() == 2, LOG);

    // Test

    data_set.set_separator('\t');
    data_string = "\n\n\n   1\t2   \n\n\n   3\t4   \n\n\n   5\t6  \n\n\n";

    file.open(data_source_path.c_str());
    file << data_string;
    file.close();

    data_set.set();
    data_set.set_data_source_path(data_source_path);
    data_set.read_csv();

    data = data_set.get_data();

    assert_true(data.dimension(0) == 3, LOG);
    assert_true(data.dimension(1) == 2, LOG);

    assert_true(abs(data(0,0) - type(1)) < type(NUMERIC_LIMITS_MIN), LOG);
    assert_true(abs(data(0,1) - type(2)) < type(NUMERIC_LIMITS_MIN), LOG);
    assert_true(abs(data(1,0) - type(3)) < type(NUMERIC_LIMITS_MIN), LOG);
    assert_true(abs(data(1,1) - type(4)) < type(NUMERIC_LIMITS_MIN), LOG);
    assert_true(abs(data(2,0) - type(5)) < type(NUMERIC_LIMITS_MIN), LOG);
    assert_true(abs(data(2,1) - type(6)) < type(NUMERIC_LIMITS_MIN), LOG);

    assert_true(data_set.get_samples_number() == 3, LOG);
    assert_true(data_set.get_variables_number() == 2, LOG);

    // Test

    data_set.set();
    data_set.set_has_raw_variables_names(true);
    data_set.set_separator(' ');
    data_string = "x y\n"
                  "1 2\n"
                  "3 4\n"
                  "5 6";

    file.open(data_source_path.c_str());
    file << data_string;
    file.close();

    data_set.read_csv();

    data = data_set.get_data();

    assert_true(data_set.get_header_line(), LOG);
    assert_true(data_set.get_numeric_variable_name(0) == "x", LOG);
    assert_true(data_set.get_numeric_variable_name(1) == "y", LOG);

    assert_true(data.dimension(0) == 3, LOG);
    assert_true(data.dimension(1) == 2, LOG);

    assert_true((data(0,0) - 1.0) < type(NUMERIC_LIMITS_MIN), LOG);
    assert_true((data(0,1) - 2.0) < type(NUMERIC_LIMITS_MIN), LOG);
    assert_true((data(1,0) - 3.0) < type(NUMERIC_LIMITS_MIN), LOG);
    assert_true((data(1,1) - 4.0) < type(NUMERIC_LIMITS_MIN), LOG);

    // Test

    data_set.set_has_raw_variables_names(true);
    data_set.set_separator(',');

    data_string = "\tx\t,\ty\n"
                  "\t1\t,\t2\n"
                  "\t3\t,\t4";

    file.open(data_source_path.c_str());
    file << data_string;
    file.close();

    data_set.read_csv();

    data = data_set.get_data();

    assert_true(data_set.get_numeric_variable_name(0) == "x", LOG);
    assert_true(data_set.get_numeric_variable_name(1) == "y", LOG);

    assert_true((data(0,0) - 1.0) < type(NUMERIC_LIMITS_MIN), LOG);
    assert_true((data(0,1) - 2.0) < type(NUMERIC_LIMITS_MIN), LOG);
    assert_true((data(1,0) - 3.0) < type(NUMERIC_LIMITS_MIN), LOG);
    assert_true((data(1,1) - 4.0) < type(NUMERIC_LIMITS_MIN), LOG);

    // Test

    data_set.set_has_raw_variables_names(true);
    data_set.set_separator(',');

    data_string = "x , y\n"
                  "1 , 2\n"
                  "3 , 4\n";

    file.open(data_source_path.c_str());
    file << data_string;
    file.close();

    data_set.read_csv();

    data = data_set.get_data();

    assert_true(data_set.get_numeric_variable_name(0) == "x", LOG);
    assert_true(data_set.get_numeric_variable_name(1) == "y", LOG);

    assert_true((data(0,0) - 1.0 ) < type(NUMERIC_LIMITS_MIN), LOG);
    assert_true((data(0,1) - 2.0 ) < type(NUMERIC_LIMITS_MIN), LOG);
    assert_true((data(1,0) - 3.0 ) < type(NUMERIC_LIMITS_MIN), LOG);
    assert_true((data(1,1) - 4.0 ) < type(NUMERIC_LIMITS_MIN), LOG);

    // Test

    data_set.set_has_raw_variables_names(false);
    data_set.set_separator(',');
    data_string =
            "5.1,3.5,1.4,0.2,Iris-setosa\n"
            "7.0,3.2,4.7,1.4,Iris-versicolor\n"
            "7.0,3.2,4.7,1.4,Iris-versicolor\n"
            "6.3,3.3,6.0,2.5,Iris-virginica";

    file.open(data_source_path.c_str());
    file << data_string;
    file.close();

    data_set.read_csv();

    assert_true(data_set.get_samples_number() == 4, LOG);
    assert_true(data_set.get_variables_number() == 7, LOG);

    // Test

    data_set.set_has_raw_variables_names(false);
    data_set.set_separator(',');
    data_string =
            "5.1,3.5,1.4,0.2,Iris-setosa\n"
            "7.0,3.2,4.7,1.4,Iris-versicolor\n"
            "7.0,3.2,4.7,1.4,Iris-versicolor\n"
            "6.3,3.3,6.0,2.5,Iris-virginica\n";

    file.open(data_source_path.c_str());
    file << data_string;
    file.close();

    data_set.read_csv();

    assert_true(data_set.get_variables_number() == 7, LOG);
    assert_true(data_set.get_input_variables_number() == 4, LOG);
    assert_true(data_set.get_target_variables_number() == 3, LOG);
    assert_true(data_set.get_samples_number() == 4, LOG);

    data = data_set.get_data();

    assert_true((data(0,0) - type(5.1)) < type(NUMERIC_LIMITS_MIN), LOG);
    assert_true((data(0,4) - type(1)) < type(NUMERIC_LIMITS_MIN), LOG);
    assert_true((data(0,5)) < type(NUMERIC_LIMITS_MIN), LOG);
    assert_true((data(0,6)) < type(NUMERIC_LIMITS_MIN), LOG);
    assert_true((data(1,4)) < type(NUMERIC_LIMITS_MIN), LOG);
    assert_true((data(1,5) - type(1)) < type(NUMERIC_LIMITS_MIN), LOG);
    assert_true((data(1,6)) < type(NUMERIC_LIMITS_MIN), LOG);
    assert_true((data(2,4)) < type(NUMERIC_LIMITS_MIN), LOG);
    assert_true((data(2,5) - type(1)) < type(NUMERIC_LIMITS_MIN), LOG);
    assert_true((data(2,6)) < type(NUMERIC_LIMITS_MIN), LOG);
    assert_true((data(3,4)) < type(NUMERIC_LIMITS_MIN), LOG);
    assert_true((data(3,5)) < type(NUMERIC_LIMITS_MIN), LOG);
    assert_true((data(3,6) - type(1)) < type(NUMERIC_LIMITS_MIN), LOG);

    // Test

    data_set.set_has_raw_variables_names(true);
    data_set.set_separator(',');
    data_set.set_missing_values_label("NaN");
    data_string =
            "sepal length,sepal width,petal length,petal width,class\n"
            "NaN,3.5,1.4,0.2,Iris-setosa\n"
            "7.0,3.2,4.7,1.4,Iris-versicolor\n"
            "7.0,3.2,4.7,1.4,Iris-versicolor\n"
            "6.3,3.3,6.0,2.5,Iris-virginica\n"
            "0.0,0.0,0.0,0.0,NaN\n";

    file.open(data_source_path.c_str());
    file << data_string;
    file.close();

    data_set.read_csv();

    assert_true(data_set.get_variables_number() == 7, LOG);
    assert_true(data_set.get_input_variables_number() == 4, LOG);
    assert_true(data_set.get_target_variables_number() == 3, LOG);

    assert_true(data_set.get_numeric_variable_name(0) == "sepal length", LOG);
    assert_true(data_set.get_numeric_variable_name(1) == "sepal width", LOG);
    assert_true(data_set.get_numeric_variable_name(2) == "petal length", LOG);
    assert_true(data_set.get_numeric_variable_name(3) == "petal width", LOG);
    assert_true(data_set.get_numeric_variable_name(4) == "Iris-setosa", LOG);
    assert_true(data_set.get_numeric_variable_name(5) == "Iris-versicolor", LOG);
    assert_true(data_set.get_numeric_variable_name(6) == "Iris-virginica", LOG);

    assert_true(data_set.get_samples_number() == 5, LOG);

    data = data_set.get_data();

    assert_true(data(0,4) - type(1) < type(NUMERIC_LIMITS_MIN), LOG);
    assert_true(data(0,5) - type(0) < type(NUMERIC_LIMITS_MIN), LOG);
    assert_true(data(0,6) - type(0) < type(NUMERIC_LIMITS_MIN), LOG);
    assert_true(data(1,4) - type(0) < type(NUMERIC_LIMITS_MIN), LOG);
    assert_true(data(1,5) - type(1) < type(NUMERIC_LIMITS_MIN), LOG);
    assert_true(data(1,6) - type(0) < type(NUMERIC_LIMITS_MIN), LOG);
    assert_true(data(2,4) - type(0) < type(NUMERIC_LIMITS_MIN), LOG);
    assert_true(data(2,5) - type(1) < type(NUMERIC_LIMITS_MIN), LOG);
    assert_true(data(2,6) - type(0) < type(NUMERIC_LIMITS_MIN), LOG);

    // Test
/*
    data_set.set_has_raw_variables_names(false);
    data_set.set_separator(' ');
    data_string = "1 2\n3 4\n5 6";

    file.open(data_source_path.c_str());
    file << data_string;
    file.close();

    data_set.read_csv();
    data_set.set_variable_name(0, "x");
    data_set.set_variable_name(1, "y");

    data_set.save("../data/data_set.xml");
    data_set.load("../data/data_set.xml");

    assert_true(data_set.get_numeric_variable_name(0) == "x", LOG);
    assert_true(data_set.get_numeric_variable_name(1) == "y", LOG);
*/
    // Test

    data_set.set_has_raw_variables_names(false);
    data_set.set_separator(' ');
    data_string = "1 true\n"
                  "3 false\n"
                  "5 true\n";

    file.open(data_source_path.c_str());
    file << data_string;
    file.close();

    data_set.read_csv();

    assert_true(data_set.get_variables_number() == 2, LOG);
    assert_true(data_set.get_input_variables_number() == 1, LOG);
    assert_true(data_set.get_target_variables_number() == 1, LOG);

    data = data_set.get_data();

    assert_true(data(0,1) - type(1) < type(NUMERIC_LIMITS_MIN), LOG);
    assert_true(data(1,1) - type(0) < type(NUMERIC_LIMITS_MIN), LOG);
    assert_true(data(2,1) - type(1) < type(NUMERIC_LIMITS_MIN), LOG);

    // Test

    data_set.set_separator('\t');
    data_set.set_missing_values_label("NaN");
    data_string =
            "f\t52\t1100\t32\t145490\t4\tno\n"
            "f\t57\t8715\t1\t242542\t1\tNaN\n"
            "m\t44\t5145\t28\t79100\t5\tno\n"
            "f\t57\t2857\t16\t1\t1\tNaN\n"
            "f\t47\t3368\t44\t63939\t1\tyes\n"
            "f\t59\t5697\t14\t45278\t1\tno\n"
            "m\t86\t1843\t1\t132799\t2\tyes\n"
            "m\t67\t4394\t25\t6670\t2\tno\n"
            "m\t40\t6619\t23\t168081\t1\tno\n"
            "f\t12\t4204\t17\t1\t2\tno\n";

    file.open(data_source_path.c_str());
    file << data_string;
    file.close();

    data_set.read_csv();

    assert_true(data_set.get_variables_number() == 7, LOG);
    assert_true(data_set.get_input_variables_number() == 6, LOG);
    assert_true(data_set.get_target_variables_number() == 1, LOG);

    data = data_set.get_data();

    assert_true(data.dimension(0) == 10, LOG);
    assert_true(data.dimension(1) == 7, LOG);
}


void DataSetTest::test_read_adult_csv()
{
    cout << "test_read_adult_csv\n";

    try {
        data_set.set_missing_values_label("?");
        data_set.set_separator(',');
        data_set.set_data_source_path("../../datasets/adult.data");
        data_set.set_has_raw_variables_names(false);
        data_set.read_csv();

        assert_true(data_set.get_samples_number() == 1000, LOG);
        assert_true(data_set.get_raw_variable_type(0) == DataSet::RawVariableType::Numeric, LOG);
        assert_true(data_set.get_raw_variable_type(1) == DataSet::RawVariableType::Categorical, LOG);
        assert_true(data_set.get_raw_variable_type(2) == DataSet::RawVariableType::Numeric, LOG);
        assert_true(data_set.get_raw_variable_type(3) == DataSet::RawVariableType::Categorical, LOG);
    }
    catch (const exception&)
    {
        assert_true(true,LOG);
    }

}


void DataSetTest::test_read_car_csv()
{
    cout << "test_read_car_csv\n";

    try
    {
        data_set.set("../../datasets/car.data",',',false);

        assert_true(data_set.get_samples_number() == 1728, LOG);
        assert_true(data_set.get_raw_variable_type(0) == DataSet::RawVariableType::Categorical, LOG);
        assert_true(data_set.get_raw_variable_type(1) == DataSet::RawVariableType::Categorical, LOG);
        assert_true(data_set.get_raw_variable_type(2) == DataSet::RawVariableType::Categorical, LOG);
        assert_true(data_set.get_raw_variable_type(3) == DataSet::RawVariableType::Categorical, LOG);
        assert_true(data_set.get_raw_variable_type(4) == DataSet::RawVariableType::Categorical, LOG);
        assert_true(data_set.get_raw_variable_type(5) == DataSet::RawVariableType::Categorical, LOG);
        assert_true(data_set.get_raw_variable_type(6) == DataSet::RawVariableType::Categorical, LOG);
    }
    catch(const exception&)
    {
        assert_true(true,LOG);
    }
}


void DataSetTest::test_read_empty_csv()
{
/*    cout << "test_read_empty_csv\n";

    data_set.set();

    try
    {
        data_set.set("../../datasets/empty.csv",' ',false);

        assert_true(data_set.is_empty(), LOG);
        assert_true(data_set.get_samples_number() == 0, LOG);
        assert_true(data_set.get_variables_number() == 2, LOG);

    }
    catch(const exception&)
    {
        assert_true(true,LOG);
    }*/
}


void DataSetTest::test_read_heart_csv()
{
 /*   cout << "test_read_heart_csv\n";
    try
    {
        data_set.set("../../datasets/heart.csv",',',true);

        assert_true(data_set.get_samples_number() == 303, LOG);
        assert_true(data_set.get_variables_number() == 14, LOG);
        assert_true(data_set.get_raw_variable_type(0) == DataSet::RawVariableType::Numeric, LOG);
        assert_true(data_set.get_raw_variable_type(1) == DataSet::RawVariableType::Binary, LOG);
        assert_true(data_set.get_raw_variable_type(2) == DataSet::RawVariableType::Numeric, LOG);
        assert_true(data_set.get_raw_variable_type(3) == DataSet::RawVariableType::Numeric, LOG);
        assert_true(data_set.get_raw_variable_type(4) == DataSet::RawVariableType::Numeric, LOG);
        assert_true(data_set.get_raw_variable_type(5) == DataSet::RawVariableType::Binary, LOG);
        assert_true(data_set.get_raw_variable_type(6) == DataSet::RawVariableType::Numeric, LOG);
        assert_true(data_set.get_raw_variable_type(7) == DataSet::RawVariableType::Numeric, LOG);
        assert_true(data_set.get_raw_variable_type(8) == DataSet::RawVariableType::Binary, LOG);
        assert_true(data_set.get_raw_variable_type(9) == DataSet::RawVariableType::Numeric, LOG);
        assert_true(data_set.get_raw_variable_type(10) == DataSet::RawVariableType::Numeric, LOG);
        assert_true(data_set.get_raw_variable_type(11) == DataSet::RawVariableType::Numeric, LOG);
        assert_true(data_set.get_raw_variable_type(12) == DataSet::RawVariableType::Numeric, LOG);
        assert_true(data_set.get_raw_variable_type(13) == DataSet::RawVariableType::Binary, LOG);
    }
    catch (const exception&)
    {
        assert_true(true,LOG);
    }       */
}


void DataSetTest::test_read_iris_csv()
{
    cout << "test_read_iris_csv\n";

    try
    {
        data_set.set("../../datasets/iris.data",',',false);

        assert_true(data_set.get_samples_number() == 150, LOG);
        assert_true(data_set.get_variables_number() == 7, LOG);
        assert_true(data_set.get_raw_variable_type(0) == DataSet::RawVariableType::Numeric, LOG);
        assert_true(data_set.get_raw_variable_type(1) == DataSet::RawVariableType::Numeric, LOG);
        assert_true(data_set.get_raw_variable_type(2) == DataSet::RawVariableType::Numeric, LOG);
        assert_true(data_set.get_raw_variable_type(3) == DataSet::RawVariableType::Numeric, LOG);
        assert_true(data_set.get_raw_variable_type(4) == DataSet::RawVariableType::Categorical, LOG);
    }
    catch (const exception&)
    {
        assert_true(true,LOG);
    }
}


void DataSetTest::test_read_mnsit_csv()
{
/*    cout << "test_read_mnist_csv\n";

    try
    {
        data_set.set("../../datasets/mnist.csv",',',false);

        assert_true(data_set.get_samples_number() == 100, LOG);
        assert_true(data_set.get_variables_number() == 785, LOG);
    }
    catch(const exception&)
    {
        assert_true(true,LOG);
    }   */
}


void DataSetTest::test_read_one_variable_csv()
{
    cout << "test_read_one_variable_csv\n";

    try
    {
        data_set.set("../../datasets/one_variable.csv",',',false);

        assert_true(data_set.get_samples_number() == 7, LOG);
        assert_true(data_set.get_variables_number() == 1, LOG);
        assert_true(data_set.get_raw_variable_type(0) == DataSet::RawVariableType::Numeric, LOG);
    }
    catch (const exception&)
    {
        assert_true(true,LOG);
    }
}


void DataSetTest::test_read_pollution_csv()
{
    cout << "test_read_pollution_csv\n";

    try
    {
        data_set.set("../../datasets/pollution.csv",',',true);

        assert_true(data_set.get_samples_number() == 1000, LOG);
        assert_true(data_set.get_variables_number() == 13, LOG);
        assert_true(data_set.get_raw_variable_type(0) == DataSet::RawVariableType::DateTime, LOG);
        assert_true(data_set.get_raw_variable_type(1) == DataSet::RawVariableType::Numeric, LOG);
        assert_true(data_set.get_raw_variable_type(2) == DataSet::RawVariableType::Numeric, LOG);
        assert_true(data_set.get_raw_variable_type(3) == DataSet::RawVariableType::Numeric, LOG);
        assert_true(data_set.get_raw_variable_type(4) == DataSet::RawVariableType::Numeric, LOG);
        assert_true(data_set.get_raw_variable_type(5) == DataSet::RawVariableType::Numeric, LOG);
        assert_true(data_set.get_raw_variable_type(6) == DataSet::RawVariableType::Numeric, LOG);
        assert_true(data_set.get_raw_variable_type(7) == DataSet::RawVariableType::Numeric, LOG);
        assert_true(data_set.get_raw_variable_type(8) == DataSet::RawVariableType::Numeric, LOG);
        assert_true(data_set.get_raw_variable_type(9) == DataSet::RawVariableType::Numeric, LOG);
        assert_true(data_set.get_raw_variable_type(10) == DataSet::RawVariableType::Numeric, LOG);
        assert_true(data_set.get_raw_variable_type(11) == DataSet::RawVariableType::Numeric, LOG);
        assert_true(data_set.get_raw_variable_type(12) == DataSet::RawVariableType::Numeric, LOG);
    }
    catch (const exception&)
    {
        assert_true(true,LOG);
    }
}


void DataSetTest::test_read_bank_churn_csv()
{
/*    cout << "test_read_bank_churn_csv\n";

    data_set.set_separator(';');
    data_set.set_data_source_path("../../datasets/bankchurn.csv");
    data_set.set_has_raw_variables_names(true);
    data_set.read_csv();*/
}

void DataSetTest::test_read_urinary_inflammations_csv()
{
 /*   cout << "test_read_urinary_inflammations_csv\n";
    try
    {
        data_set.set("../../datasets/urinary_inflammations.csv",';',true);

        assert_true(data_set.get_samples_number() == 120, LOG);
        assert_true(data_set.get_variables_number() == 8, LOG);
        assert_true(data_set.get_raw_variable_type(0) == DataSet::RawVariableType::Numeric, LOG);
        assert_true(data_set.get_raw_variable_type(1) == DataSet::RawVariableType::Binary, LOG);
        assert_true(data_set.get_raw_variable_type(2) == DataSet::RawVariableType::Binary, LOG);
        assert_true(data_set.get_raw_variable_type(3) == DataSet::RawVariableType::Binary, LOG);
        assert_true(data_set.get_raw_variable_type(4) == DataSet::RawVariableType::Binary, LOG);
        assert_true(data_set.get_raw_variable_type(5) == DataSet::RawVariableType::Binary, LOG);
        assert_true(data_set.get_raw_variable_type(6) == DataSet::RawVariableType::Binary, LOG);
        assert_true(data_set.get_raw_variable_type(7) == DataSet::RawVariableType::Binary, LOG);
    }
    catch (const exception&)
    {
        assert_true(true,LOG);
    }   */
}


void DataSetTest::test_read_wine_csv()
{
    cout << "test_read_wine_csv\n";

    try
    {
        data_set.set("../../datasets/wine.data",',',false);

        assert_true(data_set.get_samples_number() == 178, LOG);
        assert_true(data_set.get_variables_number() == 14, LOG);
        assert_true(data_set.get_raw_variable_type(0) == DataSet::RawVariableType::Numeric, LOG);
        assert_true(data_set.get_raw_variable_type(1) == DataSet::RawVariableType::Numeric, LOG);
        assert_true(data_set.get_raw_variable_type(2) == DataSet::RawVariableType::Numeric, LOG);
        assert_true(data_set.get_raw_variable_type(3) == DataSet::RawVariableType::Numeric, LOG);
        assert_true(data_set.get_raw_variable_type(4) == DataSet::RawVariableType::Numeric, LOG);
        assert_true(data_set.get_raw_variable_type(5) == DataSet::RawVariableType::Numeric, LOG);
        assert_true(data_set.get_raw_variable_type(6) == DataSet::RawVariableType::Numeric, LOG);
        assert_true(data_set.get_raw_variable_type(7) == DataSet::RawVariableType::Numeric, LOG);
        assert_true(data_set.get_raw_variable_type(8) == DataSet::RawVariableType::Numeric, LOG);
        assert_true(data_set.get_raw_variable_type(9) == DataSet::RawVariableType::Numeric, LOG);
        assert_true(data_set.get_raw_variable_type(10) == DataSet::RawVariableType::Numeric, LOG);
        assert_true(data_set.get_raw_variable_type(11) == DataSet::RawVariableType::Numeric, LOG);
        assert_true(data_set.get_raw_variable_type(12) == DataSet::RawVariableType::Numeric, LOG);
        assert_true(data_set.get_raw_variable_type(13) == DataSet::RawVariableType::Numeric, LOG);
    }
    catch (const exception&)
    {
        assert_true(true,LOG);
    }
}


void DataSetTest::test_read_binary_csv()
{
    cout << "test_read_binary_csv\n";
    try
    {
        data_set.set("../../datasets/binary.csv",',',false);

        assert_true(data_set.get_samples_number() == 8, LOG);
        assert_true(data_set.get_variables_number() == 3, LOG);
        assert_true(data_set.get_raw_variable_type(0) == DataSet::RawVariableType::Numeric, LOG);
        assert_true(data_set.get_raw_variable_type(1) == DataSet::RawVariableType::Numeric, LOG);
        assert_true(data_set.get_raw_variable_type(2) == DataSet::RawVariableType::Binary, LOG);
    }
    catch (const exception&)
    {
        assert_true(true,LOG);
    }
}


void DataSetTest::test_scrub_missing_values()
{
    cout << "test_scrub_missing_values\n";

    const string data_source_path = "../data/data.dat";

    Tensor<DataSet::SampleUse, 1> samples_uses;

    ofstream file;

    data_set.set_data_source_path(data_source_path);

    string data_string;

    // Test

    data_set.set_separator(' ');
    data_set.set_missing_values_label("NaN");

    data_string = "0 0 0\n"
                  "0 0 NaN\n"
                  "0 0 0\n";

    file.open(data_source_path.c_str());
    file << data_string;
    file.close();

    data_set.read_csv();

    data_set.scrub_missing_values();

    samples_uses = data_set.get_samples_uses();

    assert_true(samples_uses(1) == DataSet::SampleUse::Unused, LOG);

    // Test
/*
    data_set.set_separator(' ');
    data_set.set_missing_values_label("?");

    data_string ="? 6 3\n"
                 "3 ? 2\n"
                 "2 1 ?\n"
                 "1 2 1";

    file.open(data_source_path.c_str());
    file << data_string;
    file.close();

    data_set.read_csv();

    data_set.set_missing_values_method(DataSet::MissingValuesMethod::Mean);
    data_set.scrub_missing_values();

    data = data_set.get_data();

    assert_true(abs(data(0,0) - type(2.0)) < type(NUMERIC_LIMITS_MIN), LOG);
    assert_true(abs(data(1,1) - type(3.0)) < type(NUMERIC_LIMITS_MIN), LOG);
    assert_true(isnan(data(2,2)), LOG); */
}


void DataSetTest::test_calculate_variables_means()
{
    cout << "test_calculate_variables_means\n";

    data.resize(3, 4);

    data.setValues({{type(1), type(2), type(3.6), type(9)},
                    {type(2), type(2), type(2), type(2)},
                    {type(3), type(2), type(1), type(1)}});

    data_set.set_data(data);

    Tensor<Index, 1> indices;

    indices.resize(4);
    indices.setValues({0, 1, 2, 3});

    Tensor<type, 1> means = data_set.calculate_variables_means(indices);
    Tensor<type, 1> solution(4);

    solution.setValues({type(2), type(2), type(2.2), type(4)});

    Tensor<bool, 0> eq = (means==solution).all();

    assert_true(eq(0), LOG);
}


void DataSetTest::test_calculate_used_targets_mean()
{
    cout << "test_calculate_used_targets_mean\n";

    data.resize(3, 4);

    data.setValues({
                       {type(1), type(NAN), type(1), type(1)},
                       {type(2), type(2), type(2), type(2)},
                       {type(3), type(3), type(NAN), type(3)}});

    data_set.set_data(data);

    Tensor<Index, 1> indices(3);
    indices.setValues({0, 1, 2});
    Tensor<Index, 1> training_indexes(1);
    training_indexes.setValues({0});

    data_set.set_training(training_indexes);
}


void DataSetTest::test_calculate_selection_targets_mean()
{
    cout << "test_calculate_selection_targets_mean\n";

    Tensor<Index, 1> target_indices;
    Tensor<Index, 1> selection_indices;

    Tensor<type, 1> selection_targets_mean;

    // Test

    data.resize(3, 4);
    data.setValues({{1, type(NAN), 6, 9},
                    {1, 2, 5, 2},
                    {3, 2, type(NAN), 4}});

    data_set.set_data(data);

    target_indices.resize(2);
    target_indices.setValues({2,3});

    selection_indices.resize(2);
    selection_indices.setValues({0, 1});

    data_set.set_input();
    data_set.set_selection(selection_indices);

    data_set.set_input_target_raw_variables(Tensor<Index,1>(), target_indices);

    selection_targets_mean = data_set.calculate_selection_targets_mean();

    assert_true(selection_targets_mean(0) == type(5.5) , LOG);
    assert_true(selection_targets_mean(1) == type(5.5) , LOG);
}


void DataSetTest::test_calculate_input_target_correlations()
{
    cout << "test_calculate_input_target_correlations\n";

    // Test 1 (numeric and numeric trivial case)

    data.resize(3, 4);

    data.setValues({{type(1), type(1), type(-1), type(1)},
                    {type(2), type(2), type(-2), type(2)},
                    {type(3), type(3), type(-3), type(3)} });

    data_set.set_data(data);

    Tensor<Index, 1> input_raw_variables_indices(3);
    input_raw_variables_indices.setValues({0, 1, 2});

    Tensor<Index, 1> target_raw_variables_indices(1);
    target_raw_variables_indices.setValues({3});

    data_set.set_input_target_raw_variables(input_raw_variables_indices, target_raw_variables_indices);

    Tensor<Correlation, 2> input_target_correlations = data_set.calculate_input_target_raw_variables_correlations();

    assert_true(input_target_correlations(0,0).r == 1, LOG);
    assert_true(input_target_correlations(1,0).r == 1, LOG);
    assert_true(input_target_correlations(2,0).r == -1, LOG);

    // Test 2 (numeric and numeric non trivial case)

    data.resize(3, 4);
    data.setValues({{type(1), type(2), type(4), type(1)},
                    {type(2), type(3), type(9), type(2)},
                    {type(3), type(1), type(10), type(2)} });

    data_set.set_data(data);

    input_raw_variables_indices.setValues({0, 1});

    target_raw_variables_indices.resize(2);
    target_raw_variables_indices.setValues({2,3});

    data_set.set_input_target_raw_variables(input_raw_variables_indices, target_raw_variables_indices);

    input_target_correlations = data_set.calculate_input_target_raw_variables_correlations();

    assert_true(input_target_correlations(0,0).r < 1 && input_target_correlations(0,0).r > -1 , LOG);
    assert_true(input_target_correlations(1,0).r < 1 && input_target_correlations(1,0).r > -1, LOG);
    assert_true(input_target_correlations(2,0).r < 1 && input_target_correlations(2,0).r > -1, LOG);

    // Test 3 (binary and binary non trivial case)

    data.setValues({
                       {type(0), type(0), type(1), type(0)},
                       {type(1), type(0), type(0), type(1)},
                       {type(1), type(0), type(0), type(1)} });

    data_set.set_data(data);

    input_raw_variables_indices.resize(3);
    input_raw_variables_indices.setValues({0, 1, 2});

    target_raw_variables_indices.setValues({3});

    data_set.set_input_target_raw_variables(input_raw_variables_indices, target_raw_variables_indices);

    input_target_correlations = data_set.calculate_input_target_raw_variables_correlations();

    assert_true(input_target_correlations(0,0).r == 1, LOG);
    assert_true(input_target_correlations(0,0).form == Correlation::Form::Linear, LOG);

    assert_true(isnan(input_target_correlations(1,0).r), LOG);
    assert_true(input_target_correlations(1,0).form == Correlation::Form::Linear, LOG);

    assert_true(input_target_correlations(2,0).r == -1, LOG);
    assert_true(input_target_correlations(2,0).form == Correlation::Form::Linear, LOG);

    // Test 4 (binary and binary trivial case)

    data.setValues({
                       {type(0), type(0), type(0), type(0)},
                       {type(1), type(1), type(1), type(1)},
                       {type(1), type(1), type(1), type(1)} });

    data_set.set_data(data);

    input_raw_variables_indices.resize(3);
    input_raw_variables_indices.setValues({0, 1, 2});

    target_raw_variables_indices.setValues({3});

    data_set.set_input_target_raw_variables(input_raw_variables_indices, target_raw_variables_indices);

    input_target_correlations = data_set.calculate_input_target_raw_variables_correlations();

    for(Index i = 0; i < input_target_correlations.size(); i++)
    {
        assert_true(input_target_correlations(i).r == 1, LOG);
        assert_true(input_target_correlations(i).form == Correlation::Form::Linear, LOG);
    }


    // Test 5 (categorical and categorical)

    data_set = opennn::DataSet();

    data_set.set("../../datasets/correlation_tests.csv",',', false);

//    cout << "Correlation tests datafile read" << endl;
//    data_set.print_data();

//    input_raw_variables_indices.resize(2);
//    input_raw_variables_indices.setValues({0, 3});

//    target_raw_variables_indices.resize(1);
//    target_raw_variables_indices.setValues({4});

//    data_set.set_input_target_raw_variables(input_raw_variables_indices, target_raw_variables_indices);

//    input_target_correlations = data_set.calculate_input_target_raw_variables_correlations();

//    assert_true(input_target_correlations(1,0).r < 1, LOG);
//    assert_true(input_target_correlations(1,0).form == Form::Logistic, LOG);

    // Test 6 (numeric and binary)
/*
    input_variables_indices.resize(3);
    input_variables_indices.setValues({1, 2, 5});

    target_variables_indices.resize(1);
    target_variables_indices.setValues({6});

    data_set.set_input_target_raw_variables(input_variables_indices, target_variables_indices);

    input_target_correlations = data_set.calculate_input_target_raw_variables_correlations();

    assert_true(-1 < input_target_correlations(0,0).r && input_target_correlations(0,0).r < 1, LOG);
    assert_true(input_target_correlations(0,0).form == Form::Logistic, LOG);

    assert_true(-1 < input_target_correlations(1,0).r && input_target_correlations(1,0).r < 1, LOG);
    assert_true(input_target_correlations(1,0).form == Form::Linear, LOG);

    assert_true(-1 < input_target_correlations(2,0).r && input_target_correlations(1,0).r < 1, LOG);
    assert_true(input_target_correlations(2,0).form == Form::Linear, LOG);


    // Test 7 (numeric and categorical)

    input_variables_indices.resize(1);
    input_variables_indices.setValues({1});

    target_variables_indices.resize(1);
    target_variables_indices.setValues({0});

    data_set.set_input_target_raw_variables(input_variables_indices, target_variables_indices);

    input_target_correlations = data_set.calculate_input_target_raw_variables_correlations();

    assert_true(-1 < input_target_correlations(0,0).r && input_target_correlations(0,0).r < 1, LOG);
    assert_true(input_target_correlations(0,0).form == Form::Logistic, LOG);

    // Test 8 (binary and categorical)

    input_variables_indices.resize(3);
    input_variables_indices.setValues({2,5,6});

    target_variables_indices.resize(1);
    target_variables_indices.setValues({0});

    data_set.set_input_target_raw_variables(input_variables_indices, target_variables_indices);

    input_target_correlations = data_set.calculate_input_target_raw_variables_correlations();

    assert_true(-1 < input_target_correlations(0,0).r && input_target_correlations(0,0).r < 1, LOG);
    assert_true(input_target_correlations(0,0).form == Form::Logistic, LOG);

    assert_true(-1 < input_target_correlations(1,0).r && input_target_correlations(1,0).r < 1, LOG);
    assert_true(input_target_correlations(1,0).form == Form::Logistic, LOG);

    assert_true(-1 < input_target_correlations(2,0).r && input_target_correlations(1,0).r < 1, LOG);
    assert_true(input_target_correlations(2,0).form == Form::Logistic, LOG);

    // With missing values or NAN

    // Test 9 (categorical and categorical)

    data_set.set("../../../opennn/datasets/correlation_tests_with_nan.csv",',', false);

    input_raw_variables_indices.resize(2);
    input_raw_variables_indices.setValues({0, 3});

    target_raw_variables_indices.resize(1);
    target_raw_variables_indices.setValues({4});

    data_set.set_input_target_raw_variables(input_raw_variables_indices, target_raw_variables_indices);

    input_target_correlations = data_set.calculate_input_target_raw_variables_correlations();

    assert_true(-1 < input_target_correlations(0,0).r && input_target_correlations(0,0).r < 1, LOG);
    assert_true(input_target_correlations(0,0).form == Form::Logistic, LOG);

    assert_true(-1 < input_target_correlations(1,0).r && input_target_correlations(1,0).r < 1, LOG);
    assert_true(input_target_correlations(1,0).form == Form::Logistic, LOG);

    // Test 10 (numeric and binary)

    input_variables_indices.resize(3);
    input_variables_indices.setValues({1, 2, 5});

    target_variables_indices.resize(1);
    target_variables_indices.setValues({6});

    data_set.set_input_target_raw_variables(input_variables_indices, target_variables_indices);

    input_target_correlations = data_set.calculate_input_target_raw_variables_correlations();

    assert_true(-1 < input_target_correlations(0,0).r && input_target_correlations(0,0).r < 1, LOG);
    assert_true(input_target_correlations(0,0).form == Form::Logistic, LOG);

    assert_true(-1 < input_target_correlations(1,0).r && input_target_correlations(1,0).r < 1, LOG);
    assert_true(input_target_correlations(1,0).form == Form::Linear, LOG);

    assert_true(-1 < input_target_correlations(2,0).r && input_target_correlations(2,0).r < 1, LOG);
    assert_true(input_target_correlations(2,0).form == Form::Linear, LOG);

    // Test 11 (numeric and categorical)

    input_variables_indices.resize(1);
    input_variables_indices.setValues({1});

    target_variables_indices.resize(1);
    target_variables_indices.setValues({0});

    data_set.set_input_target_raw_variables(input_variables_indices, target_variables_indices);

    input_target_correlations = data_set.calculate_input_target_raw_variables_correlations();

    assert_true(-1 < input_target_correlations(0,0).r && input_target_correlations(0,0).r < 1, LOG);
    assert_true(input_target_correlations(0,0).form == Form::Logistic, LOG);

    // Test 12 (binary and categorical)

    input_variables_indices.resize(3);
    input_variables_indices.setValues({1, 2, 5});

    target_variables_indices.resize(1);
    target_variables_indices.setValues({0});

    data_set.set_input_target_raw_variables(input_variables_indices, target_variables_indices);

    input_target_correlations = data_set.calculate_input_target_raw_variables_correlations();

    assert_true(-1 < input_target_correlations(0,0).r && input_target_correlations(0,0).r < 1, LOG);
    assert_true(input_target_correlations(0,0).form == Form::Logistic, LOG);

    assert_true(-1 < input_target_correlations(1,0).r && input_target_correlations(1,0).r < 1, LOG);
    assert_true(input_target_correlations(1,0).form == Form::Logistic, LOG);

    assert_true(-1 < input_target_correlations(2,0).r && input_target_correlations(1,0).r < 1, LOG);
    assert_true(input_target_correlations(2,0).form == Form::Logistic, LOG);
    */

}


void DataSetTest::test_calculate_input_raw_variables_correlations()
{
    cout << "test_calculate_input_raw_variables_correlations\n";

    // Test 1 (numeric and numeric trivial case)

    cout << "Test 1" << endl;

    data.resize(3, 4);

    data.setValues({{type(1), type(1), type(-1), type(1)},
                    {type(2), type(2), type(-2), type(2)},
                    {type(3), type(3), type(-3), type(3)} });

    data_set.set_data(data);

    Tensor<Index, 1> input_raw_variables_indices(3);
    input_raw_variables_indices.setValues({0, 1, 2});

    Tensor<Index, 1> target_raw_variables_indices(1);
    target_raw_variables_indices.setValues({3});

    data_set.set_input_target_raw_variables(input_raw_variables_indices, target_raw_variables_indices);

    Tensor<Correlation, 2> inputs_correlations = data_set.calculate_input_raw_variables_correlations()(0);

    assert_true(inputs_correlations(0,0).r == 1, LOG);
    assert_true(inputs_correlations(0,1).r == 1, LOG);
    assert_true(inputs_correlations(0,2).r == -1, LOG);

    assert_true(inputs_correlations(1,0).r == 1, LOG);
    assert_true(inputs_correlations(1,1).r == 1, LOG);
    assert_true(inputs_correlations(1,2).r == -1, LOG);

    assert_true(inputs_correlations(2,0).r == -1, LOG);
    assert_true(inputs_correlations(2,1).r == -1, LOG);
    assert_true(inputs_correlations(2,2).r == 1, LOG);

    // Test 2 (numeric and numeric non trivial case)
/*
    cout << "Test 2" << endl;

    data.resize(3, 4);
    data.setValues({{type(1), type(2), type(4), type(1)},
                    {type(2), type(3), type(9), type(2)},
                    {type(3), type(1), type(10), type(2)}});

    data_set.set_data(data);

    input_raw_variables_indices.setValues({0, 1});

    target_raw_variables_indices.setValues({2,3});

    data_set.set_input_target_raw_variables(input_raw_variables_indices, target_raw_variables_indices);

    inputs_correlations = data_set.calculate_input_raw_variables_correlations()(0);

    for(Index i = 0; i <  data_set.get_input_raw_variables_number() ; i++)
    {
        assert_true( inputs_correlations(i,i).r == 1, LOG);

        for(Index j = 0; i < j ; j++)
        {
            assert_true(-1 < inputs_correlations(i,j).r && inputs_correlations(i,j).r < 1, LOG);
        }
    }

    // Test 3 (binary and binary non trivial case)

    cout << "Test 3" << endl;

    data.resize(3, 4);
    data.setValues({{type(0), type(0), type(1), type(1)},
                    {type(1), type(0), type(0), type(2)},
                    {type(1), type(0), type(0), type(2)} });

    data_set.set_data(data);

    input_raw_variables_indices.resize(3);
    input_raw_variables_indices.setValues({0, 1, 2});

    target_raw_variables_indices.setValues({3});

    data_set.set_input_target_raw_variables(input_raw_variables_indices, target_raw_variables_indices);

    inputs_correlations = data_set.calculate_input_raw_variables_correlations()(0);

    assert_true(inputs_correlations(0,0).r == 1, LOG);
    assert_true(inputs_correlations(0,0).form == Correlation::Form::Linear, LOG);

    assert_true(isnan(inputs_correlations(1,0).r), LOG);

    assert_true(inputs_correlations(1,0).form == Correlation::Form::Linear, LOG);

    assert_true(isnan(inputs_correlations(1,1).r), LOG);
    assert_true(inputs_correlations(1,1).form == Correlation::Form::Linear, LOG);

    assert_true(inputs_correlations(2,0).r == -1, LOG);
    assert_true(inputs_correlations(2,0).form == Correlation::Form::Linear, LOG);

    assert_true(isnan(inputs_correlations(2,1).r), LOG);
    assert_true(inputs_correlations(2,1).form == Correlation::Form::Linear, LOG);

    assert_true(inputs_correlations(2,2).r == 1, LOG);
    assert_true(inputs_correlations(2,2).form == Correlation::Form::Linear, LOG);

    // Test 4 (binary and binary trivial case)

    cout << "Test 4" << endl;

    data.setValues({{type(1), type(0), type(1), type(1)},
                    {type(2), type(1), type(1), type(2)},
                    {type(3), type(1), type(0), type(2)}});

    data_set.set_data(data);

    input_raw_variables_indices.resize(3);
    input_raw_variables_indices.setValues({0, 1, 2});

    target_raw_variables_indices.setValues({3});

    data_set.set_input_target_raw_variables(input_raw_variables_indices, target_raw_variables_indices);

    inputs_correlations = data_set.calculate_input_raw_variables_correlations()(0);

    assert_true(inputs_correlations(0,0).r == 1, LOG);
    assert_true(inputs_correlations(0,0).form == Correlation::Form::Linear, LOG);

    assert_true(inputs_correlations(0,1).r > 0 && inputs_correlations(0,1).r < 1, LOG);
    assert_true(inputs_correlations(0,1).form == Correlation::Form::Logistic, LOG);

    assert_true(inputs_correlations(0,2).r < 0 && inputs_correlations(0,2).r > -1, LOG);
    assert_true(inputs_correlations(0,2).form == Correlation::Form::Logistic, LOG);


    assert_true(inputs_correlations(1,0).r > 0 && inputs_correlations(1,0).r < 1, LOG);
    assert_true(inputs_correlations(1,0).form == Correlation::Form::Logistic, LOG);

    assert_true(inputs_correlations(1,1).r == 1, LOG);
    assert_true(inputs_correlations(1,1).form == Correlation::Form::Linear, LOG);

    assert_true(inputs_correlations(1,2).r == -0.5, LOG);
    assert_true(inputs_correlations(1,2).form == Correlation::Form::Linear, LOG);


    assert_true(inputs_correlations(2,0).r < 0 && inputs_correlations(2,0).r > -1, LOG);
    assert_true(inputs_correlations(2,0).form == Correlation::Form::Logistic, LOG);

    assert_true(inputs_correlations(2,1).r == -0.5, LOG);
    assert_true(inputs_correlations(2,1).form == Correlation::Form::Linear, LOG);

    assert_true(inputs_correlations(2,2).r == 1, LOG);
    assert_true(inputs_correlations(2,2).form == Correlation::Form::Linear, LOG);
*/
    // Test 5 (categorical and categorical)

    cout << "Test 5" << endl;
<<<<<<< HEAD

    data_set.set("../../datasets/correlation_tests.csv", ',', false);
=======
/*
    data_set.set("../../datasets/correlation_tests.csv",',', false);
>>>>>>> d6debeec

    input_raw_variables_indices.resize(3);
    input_raw_variables_indices.setValues({0, 3, 4});

    target_raw_variables_indices.resize(1);
    target_raw_variables_indices.setValues({5});

    data_set.set_input_target_raw_variables(input_raw_variables_indices, target_raw_variables_indices);

    inputs_correlations = data_set.calculate_input_raw_variables_correlations()(0);

    assert_true(inputs_correlations(0,0).r == 1, LOG);
    assert_true(inputs_correlations(0,0).form == Correlation::Form::Logistic, LOG);

    assert_true(inputs_correlations(1,0).r == 1, LOG);
    assert_true(inputs_correlations(1,0).form == Correlation::Form::Logistic, LOG);

    assert_true(inputs_correlations(1,1).r == 1, LOG);
    assert_true(inputs_correlations(1,1).form == Correlation::Form::Logistic, LOG);

    assert_true(-1 < inputs_correlations(2,0).r && inputs_correlations(2,0).r < 1, LOG);
    assert_true(inputs_correlations(2,0).form == Correlation::Form::Logistic, LOG);

    assert_true(-1 < inputs_correlations(2,1).r && inputs_correlations(2,1).r < 1, LOG);
    assert_true(inputs_correlations(2,1).form == Correlation::Form::Logistic, LOG);

    assert_true(inputs_correlations(2,2).r == 1, LOG);
    assert_true(inputs_correlations(2,2).form == Correlation::Form::Logistic, LOG); // CHECK
*/
    // Test 6 (numeric and binary)
/*
    cout << "Test 6" << endl;

    input_variables_indices.resize(3);
    input_variables_indices.setValues({1, 2, 5});

    target_variables_indices.resize(1);
    target_variables_indices.setValues({6});

    data_set.set_input_target_raw_variables(input_variables_indices, target_variables_indices);

    inputs_correlations = data_set.calculate_input_raw_variables_correlations()(0);

    assert_true(inputs_correlations(0,0).r == 1, LOG);

    assert_true(-1 < inputs_correlations(1,0).r && inputs_correlations(1,0).r < 1, LOG);
    assert_true(inputs_correlations(1,0).form == Correlation::Form::Logistic, LOG);

    assert_true(inputs_correlations(1,1).r == 1, LOG);
    assert_true(inputs_correlations(1,1).form == Correlation::Form::Linear, LOG);

    assert_true(-1 < inputs_correlations(2,0).r && inputs_correlations(1,0).r < 1, LOG);
    assert_true(inputs_correlations(2,0).form == Correlation::Form::Logistic, LOG);

    assert_true(-1 < inputs_correlations(2,0).r && inputs_correlations(1,0).r < 1, LOG);
    assert_true(inputs_correlations(2,1).form == Correlation::Form::Linear, LOG);

    assert_true(inputs_correlations(2,2).r == 1, LOG);
    assert_true(inputs_correlations(2,2).form == Correlation::Form::Linear, LOG);


    // Test 7 (numeric and categorical)

    cout << "Test 7" << endl;

    input_variables_indices.resize(3);
    input_variables_indices.setValues({0, 1, 3});

    target_variables_indices.resize(1);
    target_variables_indices.setValues({6});

    data_set.set_input_target_raw_variables(input_variables_indices, target_variables_indices);


    inputs_correlations = data_set.calculate_input_raw_variables_correlations()(0);

    assert_true(inputs_correlations(0,0).r == 1, LOG);

    assert_true(-1 < inputs_correlations(1,0).r && inputs_correlations(1,0).r < 1, LOG);
    assert_true(inputs_correlations(1,0).form == Correlation::Form::Logistic, LOG);

    assert_true(inputs_correlations(1,1).r == 1, LOG);

    assert_true(-1 < inputs_correlations(2,0).r && inputs_correlations(1,0).r < 1, LOG);
    assert_true(inputs_correlations(2,0).form == Correlation::Form::Logistic, LOG);

    assert_true(-1 < inputs_correlations(2,0).r && inputs_correlations(1,0).r < 1, LOG);
    assert_true(inputs_correlations(2,1).form == Correlation::Form::Logistic, LOG);

    assert_true(inputs_correlations(2,2).r == 1, LOG);
    assert_true(inputs_correlations(2,2).form == Correlation::Form::Logistic, LOG);

    // Test 8 (binary and categorical)

    cout << "Test 8" << endl;

    input_variables_indices.resize(3);
    input_variables_indices.setValues({0, 2, 3});

    target_variables_indices.resize(1);
    target_variables_indices.setValues({6});

    data_set.set_input_target_raw_variables(input_variables_indices, target_variables_indices);

    inputs_correlations = data_set.calculate_input_raw_variables_correlations()(0);

    assert_true(inputs_correlations(0,0).r == 1, LOG);
    assert_true(inputs_correlations(0,0).form == Correlation::Form::Logistic, LOG);

    assert_true(-1 < inputs_correlations(1,0).r && inputs_correlations(1,0).r < 1, LOG);
    assert_true(inputs_correlations(1,0).form == Correlation::Form::Logistic, LOG);

    assert_true(inputs_correlations(1,1).r == 1, LOG);
    assert_true(inputs_correlations(1,1).form == Correlation::Form::Linear, LOG);

    assert_true(-1 < inputs_correlations(2,0).r && inputs_correlations(1,0).r < 1, LOG);
    assert_true(inputs_correlations(2,0).form == Correlation::Form::Logistic, LOG);

    assert_true(-1 < inputs_correlations(2,0).r && inputs_correlations(1,0).r < 1, LOG);
    assert_true(inputs_correlations(2,1).form == Correlation::Form::Logistic, LOG);

    assert_true(inputs_correlations(2,2).r == 1, LOG);
    assert_true(inputs_correlations(2,2).form == Correlation::Form::Logistic, LOG);

    // With missing values or NAN

    // Test 9 (categorical and categorical)

    cout << "Test 9" << endl;

    data_set.set_missing_values_label("NA");
    data_set.set("../../datasets/correlation_tests_with_nan.csv",',', false);

    input_raw_variables_indices.resize(3);
    input_raw_variables_indices.setValues({0, 3, 4});

    target_raw_variables_indices.resize(1);
    target_raw_variables_indices.setValues({6});

    data_set.set_input_target_raw_variables(input_raw_variables_indices, target_raw_variables_indices);

    inputs_correlations = data_set.calculate_input_raw_variables_correlations()(0);

    assert_true(inputs_correlations(0,0).r == 1, LOG);
    assert_true(inputs_correlations(0,0).form == Correlation::Form::Logistic, LOG);

    assert_true(-1 < inputs_correlations(1,0).r && inputs_correlations(1,0).r < 1, LOG);
    assert_true(inputs_correlations(1,0).form == Correlation::Form::Logistic, LOG);

    assert_true(inputs_correlations(1,1).r == 1, LOG);
    assert_true(inputs_correlations(1,1).form == Correlation::Form::Logistic, LOG);

    assert_true(-1 < inputs_correlations(2,0).r && inputs_correlations(2,0).r < 1, LOG);
    assert_true(inputs_correlations(2,0).form == Correlation::Form::Logistic, LOG);

    assert_true(-1 < inputs_correlations(2,1).r && inputs_correlations(2,1).r < 1, LOG);
    assert_true(inputs_correlations(2,1).form == Correlation::Form::Logistic, LOG);

    assert_true(inputs_correlations(2,2).r == 1, LOG);
    assert_true(inputs_correlations(2,2).form == Correlation::Form::Logistic, LOG);

    // Test 10 (numeric and binary)

    cout << "Test 10" << endl;

    input_variables_indices.resize(3);
    input_variables_indices.setValues({1, 2, 5});

    target_variables_indices.resize(1);
    target_variables_indices.setValues({6});

    data_set.set_input_target_raw_variables(input_variables_indices, target_variables_indices);

    inputs_correlations = data_set.calculate_input_raw_variables_correlations()(0);

    assert_true(inputs_correlations(0,0).r == 1, LOG);

    assert_true(-1 < inputs_correlations(1,0).r && inputs_correlations(1,0).r < 1, LOG);
    assert_true(inputs_correlations(1,0).form == Correlation::Form::Logistic, LOG);

    assert_true(inputs_correlations(1,1).r == 1, LOG);
    assert_true(inputs_correlations(1,1).form == Correlation::Form::Linear, LOG);

    assert_true(-1 < inputs_correlations(2,0).r && inputs_correlations(1,0).r < 1, LOG);
    assert_true(inputs_correlations(2,0).form == Correlation::Form::Logistic, LOG);

    assert_true(-1 < inputs_correlations(2,0).r && inputs_correlations(1,0).r < 1, LOG);
    assert_true(inputs_correlations(2,1).form == Correlation::Form::Linear, LOG);

    assert_true(inputs_correlations(2,2).r == 1, LOG);
    assert_true(inputs_correlations(2,2).form == Correlation::Form::Linear, LOG);

    // Test 11 (numeric and categorical)

    cout << "Test 11" << endl;

    input_variables_indices.resize(3);
    input_variables_indices.setValues({0, 1, 3});

    target_variables_indices.resize(1);
    target_variables_indices.setValues({6});

    data_set.set_input_target_raw_variables(input_variables_indices, target_variables_indices);

    inputs_correlations = data_set.calculate_input_raw_variables_correlations()(0);

    assert_true(inputs_correlations(0,0).r == 1, LOG);

    assert_true(-1 < inputs_correlations(1,0).r && inputs_correlations(1,0).r < 1, LOG);
    assert_true(inputs_correlations(1,0).form == Correlation::Form::Logistic, LOG);

    assert_true(inputs_correlations(1,1).r == 1, LOG);

    assert_true(-1 < inputs_correlations(2,0).r && inputs_correlations(1,0).r < 1, LOG);
    assert_true(inputs_correlations(2,0).form == Correlation::Form::Logistic, LOG);

    assert_true(-1 < inputs_correlations(2,0).r && inputs_correlations(1,0).r < 1, LOG);
    assert_true(inputs_correlations(2,1).form == Correlation::Form::Logistic, LOG);

    assert_true(inputs_correlations(2,2).r == 1, LOG);
    assert_true(inputs_correlations(2,2).form == Correlation::Form::Logistic, LOG);

    // Test 12 (binary and categorical)

    cout << "Test 12" << endl;

    input_variables_indices.resize(3);
    input_variables_indices.setValues({0, 2, 3});

    target_variables_indices.resize(1);
    target_variables_indices.setValues({6});

    data_set.set_input_target_raw_variables(input_variables_indices, target_variables_indices);

    inputs_correlations = data_set.calculate_input_raw_variables_correlations()(0);

    assert_true(inputs_correlations(0,0).r == 1, LOG);
    assert_true(inputs_correlations(0,0).form == Correlation::Form::Logistic, LOG);

    assert_true(-1 < inputs_correlations(1,0).r && inputs_correlations(1,0).r < 1, LOG);
    assert_true(inputs_correlations(1,0).form == Correlation::Form::Logistic, LOG);

    assert_true(inputs_correlations(1,1).r == 1, LOG);
    assert_true(inputs_correlations(1,1).form == Correlation::Form::Linear, LOG);

    assert_true(-1 < inputs_correlations(2,0).r && inputs_correlations(1,0).r < 1, LOG);
    assert_true(inputs_correlations(2,0).form == Correlation::Form::Logistic, LOG);

    assert_true(-1 < inputs_correlations(2,0).r && inputs_correlations(1,0).r < 1, LOG);
    assert_true(inputs_correlations(2,1).form == Correlation::Form::Logistic, LOG);

    assert_true(inputs_correlations(2,2).r == 1, LOG);
    assert_true(inputs_correlations(2,2).form == Correlation::Form::Logistic, LOG);
*/
}


void DataSetTest::test_unuse_repeated_samples()
{
    cout << "test_unuse_repeated_samples\n";

    Tensor<Index, 1> indices;

    data_set.set();

    // Test

    data.resize(3, 3);

    data.setValues({{type(1),type(2),type(2)},
                    {type(1),type(2),type(2)},
                    {type(1),type(6),type(6)}});

    data_set = opennn::DataSet();

    data_set.set_data(data);
    data_set.set_training();

    indices = data_set.unuse_repeated_samples();

    assert_true(indices.size() == 1, LOG);
    assert_true(indices(0) == 1, LOG);

    // Test

    data.resize(4,3);

    data.setValues({{type(1),type(2),type(2)},
                   {type(1),type(2),type(2)},
                   {type(1),type(2),type(4)},
                   {type(1),type(2),type(4)}});

    data_set = opennn::DataSet();

    data_set.set_data(data);
    data_set.set_training();

    indices = data_set.unuse_repeated_samples();

    assert_true(indices.size() == 2, LOG);
    assert_true(contains(indices, 1), LOG);
    assert_true(contains(indices, 3), LOG);

    // Test

    data.resize(5, 3);
    data.setValues({{type(1),type(2),type(2)},
                   {type(1),type(2),type(2)},
                   {type(1),type(2),type(4)},
                   {type(1),type(2),type(4)},
                   {type(1),type(2),type(4)}});

    data_set = opennn::DataSet();

    data_set.set_data(data);
    data_set.set_training();

    indices = data_set.unuse_repeated_samples();

    assert_true(indices.size() == 3, LOG);
    assert_true(contains(indices, 1), LOG);
    assert_true(contains(indices, 3), LOG);
    assert_true(contains(indices, 4), LOG);
}


void DataSetTest::test_unuse_uncorrelated_raw_variables()
{
    cout << "test_unuse_uncorrelated_columns\n";

    data.resize(3, 3);
    data.setValues({{type(1),type(0),type(0)},
                    {type(1),type(0),type(0)},
                    {type(1),type(0),type(1)}});
}


void DataSetTest::test_calculate_training_negatives()
{
    cout << "test_calculate_training_negatives\n";

    Index training_negatives;
    Index target_index;

    // Test

    data.resize(3, 3);

    data.setValues({{ 1, 1, 1},
                    {-1,-1, 0},
                    { 0, 1, 1}});

    data_set.set_data(data);

    training_indices.resize(2);
    training_indices.setValues({0,1});

    input_variables_indices.resize(2);
    input_variables_indices.setValues({0, 1});

    target_variables_indices.resize(1);
    target_variables_indices.setValues({2});

    target_index = 2;

    data_set.set_testing();
    data_set.set_training(training_indices);

    training_negatives = data_set.calculate_training_negatives(target_index);

    assert_true(training_negatives == 1, LOG);
}


void DataSetTest::test_calculate_selection_negatives()
{
    cout << "test_calculate_selection_negatives\n";

    Tensor<Index, 1> selection_indices;
    Tensor<Index, 1> input_variables_indices;
    Tensor<Index, 1> target_variables_indices;

    // Test

    data.resize(3, 3);

    data.setValues({{1, 1, 1},{0, 0, 1},{0, 1, 1}});

    data_set.set_data(data);

    selection_indices.resize(2);
    selection_indices.setValues({0,1});

    input_variables_indices.resize(2);
    input_variables_indices.setValues({0, 1});

    target_variables_indices.resize(1);
    target_variables_indices.setValues({2});

    Index target_index = 2;

    data_set.set_testing();
    data_set.set_selection(selection_indices);

    data_set.set_input_target_raw_variables(input_variables_indices, target_variables_indices);

    Index selection_negatives = data_set.calculate_selection_negatives(target_index);

    data = data_set.get_data();

    assert_true(selection_negatives == 0, LOG);
}


void DataSetTest::test_fill()
{
    cout << "test_fill\n";

    data.resize(3, 3);
    data.setValues({{1,4,7},{2,5,8},{3,6,9}});
    data_set.set_data(data);

    data_set.set_training();

    const Index training_samples_number = data_set.get_training_samples_number();

    const Tensor<Index, 1> training_samples_indices = data_set.get_training_samples_indices();

    const Tensor<Index, 1> input_variables_indices = data_set.get_input_variables_indices();
    const Tensor<Index, 1> target_variables_indices = data_set.get_target_variables_indices();
/*
    data_set_batch.set(training_samples_number, &data_set);
    data_set_batch.fill(training_samples_indices, input_variables_indices, target_variables_indices);

    Tensor<type, 2> input_data(3,2);
    input_data.setValues({{1,4},{2,5},{3,6}});

    Tensor<type, 2> target_data(3,1);
    target_data.setValues({{7},{8},{9}});

    const Tensor<pair<type*, dimensions>, 1> inputs_pair = data_set_batch.get_inputs_pair();

    const TensorMap<Tensor<type, 2>> inputs(inputs_pair(0).first, inputs_pair(0).second[0], inputs_pair(0).second[1]);

    const pair<type*, dimensions> targets_pair = data_set_batch.get_targets_pair();

    const TensorMap<Tensor<type, 2>> targets(targets_pair.first, targets_pair.second[0], targets_pair.second[1]);

    assert_true(are_equal(inputs, input_data), LOG);
    assert_true(are_equal(targets, target_data), LOG);  */
}


void DataSetTest::run_test_case()
{
    cout << "Running data set test case...\n";

    // Constructor and destructor methods

    test_constructor();
    test_destructor();
/*
    // Data resizing methods

    test_unuse_constant_raw_variables();
    test_unuse_repeated_samples();
    test_unuse_uncorrelated_raw_variables();

    // Statistics methods

    test_calculate_variables_descriptives();
    test_calculate_variables_means();
    test_calculate_input_variables_descriptives();
    test_calculate_used_targets_mean();
    test_calculate_selection_targets_mean();

    // Histrogram methods

    test_calculate_data_distributions();

    // Filtering methods

    test_filter_data();

    // Data scaling

    test_scale_data();

    // Correlations
*/
    test_calculate_input_target_correlations();

    test_calculate_input_raw_variables_correlations();

    // Classification methods
/*
    test_calculate_target_distribution();

    // Outlier detection

    test_calculate_Tukey_outliers();

    // Serialization methods

    test_read_csv();
    test_read_bank_churn_csv();
    test_read_adult_csv();
    test_read_car_csv();
    test_read_empty_csv();
    test_read_heart_csv();
    test_read_iris_csv();
    test_read_mnsit_csv();
    test_read_one_variable_csv();
    test_read_pollution_csv();
    test_read_urinary_inflammations_csv();
    test_read_wine_csv();
    test_read_binary_csv();
    test_calculate_training_negatives();
    test_calculate_selection_negatives();
    test_scrub_missing_values();

    test_fill();
*/
    cout << "End of data set test case.\n\n";
}


// OpenNN: Open Neural Networks Library.
// Copyright (C) 2005-2024 Artificial Intelligence Techniques, SL.
//
// This library is free software; you can redistribute it and/or
// modify it under the terms of the GNU Lesser General Public
// License as published by the Free Software Foundation; either
// version 2.1 of the License, or any later version.
//
// This library is distributed in the hope that it will be useful,
// but WITHOUT ANY WARRANTY; without even the implied warranty of
// MERCHANTABILITY or FITNESS FOR A PARTICULAR PURPOSE.  See the GNU
// Lesser General Public License for more details.

// You should have received a copy of the GNU Lesser General Public
// License along with this library; if not, write to the Free Software
// Foundation, Inc., 51 Franklin St, Fifth Floor, Boston, MA  02110-1301  USA<|MERGE_RESOLUTION|>--- conflicted
+++ resolved
@@ -1555,13 +1555,9 @@
     // Test 5 (categorical and categorical)
 
     cout << "Test 5" << endl;
-<<<<<<< HEAD
-
-    data_set.set("../../datasets/correlation_tests.csv", ',', false);
-=======
+
 /*
     data_set.set("../../datasets/correlation_tests.csv",',', false);
->>>>>>> d6debeec
 
     input_raw_variables_indices.resize(3);
     input_raw_variables_indices.setValues({0, 3, 4});
