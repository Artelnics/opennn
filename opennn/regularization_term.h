/****************************************************************************************************************/
/*                                                                                                              */
/*   OpenNN: Open Neural Networks Library                                                                       */
/*   www.opennn.net                                                                                             */
/*                                                                                                              */
/*   R E G U L A R I Z A T I O N   T E R M   C L A S S   H E A D E R                                            */
/*                                                                                                              */
/*   Roberto Lopez                                                                                              */
/*   Artificial Intelligence Techniques SL                                                                      */
/*   robertolopez@artelnics.com                                                                                 */
/*                                                                                                              */
/****************************************************************************************************************/

#ifndef __REGULARIZATIONTERM_H__
#define __REGULARIZATIONTERM_H__

// System includes

#include <string>
#include <sstream>
#include <iostream>
#include <cmath>

// OpenNN includes

#include "vector.h"
#include "matrix.h"
#include "numerical_differentiation.h"

#include "data_set.h"
#include "mathematical_model.h"

#include "neural_network.h"

// TinyXml includes

#include "tinyxml2.h"

namespace OpenNN
{
/// This class represents the concept of error term. 
/// A error term is a summand in the loss functional expression. 
/// Any derived class must implement the calculate_loss() method.

class RegularizationTerm
{

public:

   // DEFAULT CONSTRUCTOR

   explicit RegularizationTerm();

   // NEURAL NETWORK CONSTRUCTOR
  /// ownership not passed
   explicit RegularizationTerm(NeuralNetwork*);

   // XML CONSTRUCTOR

   explicit RegularizationTerm(const tinyxml2::XMLDocument&);

   // COPY CONSTRUCTOR

   RegularizationTerm(const RegularizationTerm&);

   // DESTRUCTOR

   virtual ~RegularizationTerm();

   // ASSIGNMENT OPERATOR

   virtual RegularizationTerm& operator =(const RegularizationTerm&);

   // EQUAL TO OPERATOR

   virtual bool operator ==(const RegularizationTerm&) const;

   // STRUCTURES

   /// This structure contains the zero order loss quantities of a error term. 
   /// This only includes the loss itself.

   struct ZerothOrderPerformance
   {
      /// Error term evaluation.

      double loss;
   };


   /// This structure contains the first order loss quantities of a error term. 
   /// This includes the loss itself and the gradient vector.

   struct FirstOrderPerformance
   {
      /// Error term loss. 

      double loss;

      /// Error term gradient vector. 

      Vector<double> gradient;
   };


   /// This structure contains the second order loss quantities of a error term. 
   /// This includes the loss itself, the gradient vector and the Hessian matrix.

   struct SecondOrderPerformance
   {
      /// Peformance term loss. 

      double loss;

      /// Error term gradient vector. 

      Vector<double> gradient;

	  /// Error term Hessian matrix. 

      Matrix<double> Hessian;
   };


   ///
   /// This structure contains the zero order evaluation of the terms function.
   ///

   struct ZerothOrderTerms
   {
      /// Subterms loss vector.

      Vector<double> terms;
   };

   /// Set of subterms vector and subterms Jacobian matrix of the error term. 
   /// A method returning this structure might be more efficient than calculating the error terms and the terms Jacobian separately.

   struct FirstOrderTerms
   {
      /// Subterms loss vector. 

      Vector<double> terms;

      /// Subterms Jacobian matrix. 

      Matrix<double> Jacobian;
   };


   // METHODS

   // Get methods

   /// Returns a pointer to the neural network object associated to the error term.
<<<<<<< HEAD
  /// ownership not passed
   inline NeuralNetwork* get_neural_network_pointer(void) const 
=======

   inline NeuralNetwork* get_neural_network_pointer() const 
>>>>>>> c9fe4ffe
   {
        #ifdef __OPENNN_DEBUG__

        if(!neural_network_pointer)
        {
             ostringstream buffer;

             buffer << "OpenNN Exception: RegularizationTerm class.\n"
                    << "NeuralNetwork* get_neural_network_pointer() const method.\n"
                    << "Neural network pointer is NULL.\n";

             throw logic_error(buffer.str());
        }

        #endif

      return(neural_network_pointer);
   }


   /// Returns a pointer to the numerical differentiation object used in this error term object. 
  /// ownership not passed

   inline NumericalDifferentiation* get_numerical_differentiation_pointer() const
   {
        #ifdef __OPENNN_DEBUG__

        if(!numerical_differentiation_pointer)
        {
             ostringstream buffer;

             buffer << "OpenNN Exception: RegularizationTerm class.\n"
                    << "NumericalDifferentiation* get_numerical_differentiation_pointer() const method.\n"
                    << "Numerical differentiation pointer is NULL.\n";

             throw logic_error(buffer.str());
        }

        #endif

      return(numerical_differentiation_pointer);
   }

   const bool& get_display() const;

   bool has_neural_network() const;
   bool has_numerical_differentiation() const;


   // Set methods

   virtual void set();
   virtual void set(NeuralNetwork*);

   void set(const RegularizationTerm&);

   virtual void set_neural_network_pointer(NeuralNetwork*);
  /// ownership passed
   void set_numerical_differentiation_pointer(NumericalDifferentiation*);

   virtual void set_default();

   void set_display(const bool&);

   // Pointer methods

   void construct_numerical_differentiation();
   void delete_numerical_differentiation_pointer();

   // Checking methods

   virtual void check() const;

   // Objective methods

   /// Returns the loss value of the error term.

   virtual double calculate_regularization() const = 0;

   /// Returns the default loss of a error term for a given set of neural network parameters. 

   virtual double calculate_regularization(const Vector<double>&) const = 0;

   virtual Vector<double> calculate_gradient() const; 

   virtual Vector<double> calculate_gradient(const Vector<double>&) const;

   virtual Matrix<double> calculate_Hessian() const; 

   virtual Matrix<double> calculate_Hessian(const Vector<double>&) const;

   virtual string write_error_term_type() const;

   virtual string write_information() const;

   // Serialization methods

<<<<<<< HEAD
   virtual std::string to_string(void) const;
  /// ownership passed - use delete to destroy
   virtual tinyxml2::XMLDocument* to_XML(void) const;   
=======
   virtual string object_to_string() const;

   virtual tinyxml2::XMLDocument* to_XML() const;   
>>>>>>> c9fe4ffe
   virtual void from_XML(const tinyxml2::XMLDocument&);

   virtual void write_XML(tinyxml2::XMLPrinter&) const;
   //virtual void read_XML(   );

   size_t calculate_Kronecker_delta(const size_t&, const size_t&) const;

protected:

   /// Pointer to a neural network object.

   NeuralNetwork* neural_network_pointer;

   /// Numerical differentiation object.

   NumericalDifferentiation* numerical_differentiation_pointer;

   /// Display messages to screen.

   bool display;  
};

}

#endif

// OpenNN: Open Neural Networks Library.
// Copyright(C) 2005-2018 Artificial Intelligence Techniques, SL.
//
// This library is free software; you can redistribute it and/or
// modify it under the terms of the GNU Lesser General Public
// License as published by the Free Software Foundation; either
// version 2.1 of the License, or any later version.
//
// This library is distributed in the hope that it will be useful,
// but WITHOUT ANY WARRANTY; without even the implied warranty of
// MERCHANTABILITY or FITNESS FOR A PARTICULAR PURPOSE.  See the GNU
// Lesser General Public License for more details.

// You should have received a copy of the GNU Lesser General Public
// License along with this library; if not, write to the Free Software
// Foundation, Inc., 51 Franklin St, Fifth Floor, Boston, MA  02110-1301  USA<|MERGE_RESOLUTION|>--- conflicted
+++ resolved
@@ -153,13 +153,8 @@
    // Get methods
 
    /// Returns a pointer to the neural network object associated to the error term.
-<<<<<<< HEAD
   /// ownership not passed
-   inline NeuralNetwork* get_neural_network_pointer(void) const 
-=======
-
    inline NeuralNetwork* get_neural_network_pointer() const 
->>>>>>> c9fe4ffe
    {
         #ifdef __OPENNN_DEBUG__
 
@@ -257,15 +252,10 @@
 
    // Serialization methods
 
-<<<<<<< HEAD
-   virtual std::string to_string(void) const;
+   virtual string object_to_string() const;
   /// ownership passed - use delete to destroy
-   virtual tinyxml2::XMLDocument* to_XML(void) const;   
-=======
-   virtual string object_to_string() const;
-
    virtual tinyxml2::XMLDocument* to_XML() const;   
->>>>>>> c9fe4ffe
+
    virtual void from_XML(const tinyxml2::XMLDocument&);
 
    virtual void write_XML(tinyxml2::XMLPrinter&) const;
