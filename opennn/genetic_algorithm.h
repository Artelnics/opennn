//   OpenNN: Open Neural Networks Library
//   www.opennn.net
//
//   G E N E T I C   A L G O R I T H M   C L A S S   H E A D E R
//
//   Artificial Intelligence Techniques SL
//   artelnics@artelnics.com

#ifndef GENETICALGORITHM_H
#define GENETICALGORITHM_H

#include "inputs_selection.h"
<<<<<<< HEAD

=======
>>>>>>> 2441909d

namespace opennn
{

class GeneticAlgorithm : public InputsSelection
{

public:

    GeneticAlgorithm(TrainingStrategy* = nullptr);

    enum class InitializationMethod{Random,Correlations};

    const Tensor<bool, 2>& get_population() const;

    const Tensor<type, 1>& get_training_errors() const;

    const Tensor<type, 1>& get_selection_errors() const;

    const Tensor<type, 1>& get_fitness() const;

    const Tensor<bool, 1>& get_selection() const;

    Index get_individuals_number() const;

    Index get_genes_number() const;

    const type& get_mutation_rate() const;

    const Index& get_elitism_size() const;

    const InitializationMethod& get_initialization_method() const;

    virtual void set_default() override;

    void set_population(const Tensor<bool, 2>&);

    void set_individuals_number(const Index& new_individuals_number=4);

    void set_genes_number(const Index&);  

    void set_initialization_method(const GeneticAlgorithm::InitializationMethod&);

    void set_mutation_rate(const type&);

    void set_elitism_size(const Index&);

    void set_maximum_epochs_number(const Index&);

    void initialize_population();

    void initialize_population_random();

    void calculate_inputs_activation_probabilities();
    
    void initialize_population_correlations();

    void evaluate_population();

    void perform_fitness_assignment();

    Tensor<type, 1> calculate_selection_probabilities();

    void perform_selection();

    Index weighted_random(const Tensor<type, 1>&);

    void perform_crossover();

    void perform_mutation();

    Tensor<bool, 1> get_individual_raw_variables(Tensor<bool, 1>&);

    Tensor<bool, 1> get_individual_variables(Tensor<bool,1>&);

    vector<Index> get_selected_individuals_indices ();

    vector<Index> get_individual_as_raw_variables_indexes_from_variables( Tensor<bool, 1>&);

    void set_unused_raw_variables(vector<Index>&);

    const vector<Index>& get_original_unused_raw_variables();

    InputsSelectionResults perform_inputs_selection ()  override;

    Tensor<string, 2> to_string_matrix() const;

    void from_XML(const XMLDocument&);

    void to_XML(XMLPrinter&) const;

    void print() const;
    
    void save(const filesystem::path&) const;

    void load(const filesystem::path&);

    Tensor<Tensor<type, 1>, 1> parameters;

private:
    
    vector<Index> initial_raw_variables_indices;
    vector<bool> original_input_raw_variables;

    vector<Index> original_unused_raw_variable_indices;
    vector<bool> original_unused_raw_variables;
    
    Tensor<type, 1> inputs_activation_probabilities;

    Tensor<bool, 2> population;

    Tensor<type, 1> training_errors;

    Tensor<type, 1> selection_errors;

    Tensor<type, 1> fitness;

    Tensor<bool, 1> selection;

    type mean_training_error;

    type mean_selection_error;

    type mean_inputs_number;
    
    Tensor<bool, 2> optimal_individuals_history;

    vector<Index> original_input_raw_variable_indices;

    vector<Index> original_target_raw_variable_indices;

    Index genes_number;

    type mutation_rate;

    Index elitism_size;

    InitializationMethod initialization_method;
};

}

#endif<|MERGE_RESOLUTION|>--- conflicted
+++ resolved
@@ -10,10 +10,6 @@
 #define GENETICALGORITHM_H
 
 #include "inputs_selection.h"
-<<<<<<< HEAD
-
-=======
->>>>>>> 2441909d
 
 namespace opennn
 {
