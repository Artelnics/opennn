--- conflicted
+++ resolved
@@ -9,10 +9,7 @@
 #ifndef NORMALIZATIONLAYER3D_H
 #define NORMALIZATIONLAYER3D_H
 
-<<<<<<< HEAD
 
-=======
->>>>>>> 2441909d
 #include "layer.h"
 
 namespace opennn
@@ -34,20 +31,12 @@
     Index get_inputs_depth() const;
 
     // @todo
-<<<<<<< HEAD
-    dimensions get_input_dimensions() const final
-=======
     dimensions get_input_dimensions() const override
->>>>>>> 2441909d
     {
         throw runtime_error("XXX");
     }
 
-<<<<<<< HEAD
-    dimensions get_output_dimensions() const final;
-=======
     dimensions get_output_dimensions() const override;
->>>>>>> 2441909d
 
     Index get_gammas_number() const;
     Index get_betas_number() const;
