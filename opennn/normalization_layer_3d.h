//   OpenNN: Open Neural Networks Library
//   www.opennn.net
//
//   N O R M A L I Z A T I O N   L A Y E R   3 D   C L A S S   H E A D E R
//
//   Artificial Intelligence Techniques SL
//   artelnics@artelnics.com

#ifndef NORMALIZATIONLAYER3D_H
#define NORMALIZATIONLAYER3D_H

#include "layer.h"

namespace opennn
{

#ifdef OPENNN_CUDA
struct NormalizationLayer3DForwardPropagationCuda;
struct NormalizationLayer3DBackPropagationCuda;
#endif

class Normalization3d : public Layer
{

public:

    Normalization3d(const Index& = 0, const Index& = 0, const string& = "normalization_layer_3d");

    Index get_sequence_length() const;
    Index get_embedding_dimension() const;

    dimensions get_input_dimensions() const override;
    dimensions get_output_dimensions() const override;

    Index get_parameters_number() const override;
    Tensor<type, 1> get_parameters() const override;

    void set(const Index& = 0, const Index& = 0, const string& = "normalization_layer_3d");

    void set_parameters(const Tensor<type, 1>&, Index&) override;

    void set_parameters_constant(const type&) override;
    void set_parameters_random() override;

    void standarization(const Tensor<type, 3>&, Tensor<type, 3>&, Tensor<type, 2>&, Tensor<type, 2>&) const;
    void affine_transformation(Tensor<type, 3>&) const;

    void forward_propagate(const vector<pair<type*, dimensions>>&,
                           unique_ptr<LayerForwardPropagation>&,
                           const bool&) override;

    void back_propagate(const vector<pair<type*, dimensions>>&,
                        const vector<pair<type*, dimensions>>&,
                        unique_ptr<LayerForwardPropagation>&,
                        unique_ptr<LayerBackPropagation>&) const override;

    void insert_gradient(unique_ptr<LayerBackPropagation>&,
                         Index&,
                         Tensor<type, 1>&) const override;

    void from_XML(const XMLDocument&) override;
    void to_XML(XMLPrinter&) const override;

    #ifdef OPENNN_CUDA
        #include "../../opennn_cuda/opennn_cuda/normalization_layer_3d_cuda.h"
    #endif

private:

    Index sequence_length;
        
    Tensor<type, 1> gammas;

    Tensor<type, 1> betas;

    const Eigen::array<Index, 1> sum_dimensions_1 = {2};
    const Eigen::array<Index, 2> sum_dimensions_2 = {0, 1};

    const Eigen::array<Index, 1> normalization_axis{{2}};

    const type epsilon = type(0.001);
};


struct Normalization3dForwardPropagation : LayerForwardPropagation
{        
    Normalization3dForwardPropagation(const Index& = 0, Layer* = nullptr);

    pair<type*, dimensions> get_outputs_pair() const override;

    void set(const Index& = 0, Layer* = 0);

    void print() const override;

    Tensor<type, 3> outputs;

    Tensor<type, 2> means;
<<<<<<< HEAD
    Tensor<type, 3> standard_deviations;
=======
    Tensor<type, 2> standard_deviations;
>>>>>>> 71bd6a54
};


struct Normalization3dBackPropagation : LayerBackPropagation
{
    Normalization3dBackPropagation(const Index& new_batch_size = 0,
                                   Layer* new_layer = nullptr);

    vector<pair<type*, dimensions>> get_input_derivative_pairs() const;

    void set(const Index& = 0, Layer* = nullptr);

    void print() const;

    Tensor<type, 1> gamma_derivatives;
    Tensor<type, 1> beta_derivatives;

    Tensor<type, 3> scaled_deltas;
    Tensor<type, 3> standard_deviation_derivatives;
    Tensor<type, 2> aux_2d;
        
    Tensor<type, 3> input_derivatives;
};


#ifdef OPENNN_CUDA
    #include "../../opennn_cuda/opennn_cuda/normalization_layer_3d_forward_propagation_cuda.h"
    #include "../../opennn_cuda/opennn_cuda/normalization_layer_3d_back_propagation_cuda.h"
#endif

}

#endif


// OpenNN: Open Neural Networks Library.
// Copyright(C) 2005-2025 Artificial Intelligence Techniques, SL.
//
// This library is free software; you can redistribute it and/or
// modify it under the terms of the GNU Lesser General Public
// License as published by the Free Software Foundation; either
// version 2.1 of the License, or any later version.
//
// This library is distributed in the hope that it will be useful,
// but WITHOUT ANY WARRANTY; without even the implied warranty of
// MERCHANTABILITY or FITNESS FOR A PARTICULAR PURPOSE.  See the GNU
// Lesser General Public License for more details.

// You should have received a copy of the GNU Lesser General Public
// License along with this library; if not, write to the Free Software

// Foundation, Inc., 51 Franklin St, Fifth Floor, Boston, MA  02110-1301  USA<|MERGE_RESOLUTION|>--- conflicted
+++ resolved
@@ -95,11 +95,7 @@
     Tensor<type, 3> outputs;
 
     Tensor<type, 2> means;
-<<<<<<< HEAD
-    Tensor<type, 3> standard_deviations;
-=======
     Tensor<type, 2> standard_deviations;
->>>>>>> 71bd6a54
 };
 
 
