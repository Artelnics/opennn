--- conflicted
+++ resolved
@@ -1974,36 +1974,7 @@
 {
     ifstream file;
 
-<<<<<<< HEAD
-#ifdef _WIN32
-
-    if(std::regex_search(data_source_path, accent_regex))
-    {
-        file.open(string_to_wide_string(data_source_path));
-
-    }
-    else
-    {
-        file.open(data_source_path.c_str());
-    }
-
-#else
-    file.open(data_source_path.c_str());
-#endif
-
-    if(!file.is_open())
-    {
-        ostringstream buffer;
-
-        buffer << "OpenNN Exception: DataSet class.\n"
-            << "void read_csv_3_simple() method.\n"
-            << "Cannot open data file: " << data_source_path << "\n";
-
-        throw runtime_error(buffer.str());
-    }
-=======
     open_file(data_source_path, file);
->>>>>>> 04c57d97
 
     const bool is_float = is_same<type, float>::value;
 
