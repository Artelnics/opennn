--- conflicted
+++ resolved
@@ -2208,11 +2208,7 @@
 
         for(Index j = 0; j < maximum_context_length + 1; j++)
         {
-<<<<<<< HEAD
-            if(j < Index(line_tokens.size()) && token_counter < max_context_length + 1)
-=======
             if(j < line_tokens.size() && token_counter < maximum_context_length + 1)
->>>>>>> d2d79826
             {
                 word = line_tokens[j];
 
@@ -2291,11 +2287,7 @@
 
         for(Index j = 0; j < maximum_completion_length + 1; j++)
         {
-<<<<<<< HEAD
-            if(j < Index(line_tokens.size()) && token_counter < max_completion_length + 1)
-=======
             if(j < line_tokens.size() && token_counter < maximum_completion_length + 1)
->>>>>>> d2d79826
             {
                 word = line_tokens[j];
 
