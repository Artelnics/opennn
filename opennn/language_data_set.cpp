//   OpenNN: Open Neural Networks Library
//   www.opennn.net
//
//   L A N G U A G E  D A T A S E T   C L A S S
//
//   Artificial Intelligence Techniques SL
//   artelnics@artelnics.com

#include "language_data_set.h"

namespace opennn
{

LanguageDataSet::LanguageDataSet() : DataSet()
{
    context_variables_dimensions.resize(1);
    context_variables_dimensions.setZero();
}


/// Returns the string which will be used as separator in the data file for Text Classification.

string LanguageDataSet::get_text_separator_string() const
{
    switch(text_separator)
    {
    case Separator::Tab:
        return "Tab";

    case Separator::Semicolon:
        return "Semicolon";

    default:
        return string();
    }
}


Tensor<string, 1> LanguageDataSet::get_context_vocabulary() const
{
    return context_vocabulary;
}


Tensor<string, 1> LanguageDataSet::get_completion_vocabulary() const
{
    return completion_vocabulary;
}

Index LanguageDataSet::get_context_vocabulary_size() const
{
    return context_vocabulary.size();
}

Index LanguageDataSet::get_completion_vocabulary_size() const
{
    return completion_vocabulary.size();
}

Index LanguageDataSet::get_context_length() const
{
    return max_context_length + 2;
}

Index LanguageDataSet::get_completion_length() const
{
    return max_completion_length + 1;
}


Index LanguageDataSet::get_context_variables_number() const
{

    Index context_number = 0;

    for (Index i = 0; i < raw_variables.size(); i++)
    {
        if (raw_variables(i).type == RawVariableType::Categorical)
        {
            for (Index j = 0; j < raw_variables(i).categories_uses.size(); j++)
            {
                if (raw_variables(i).categories_uses(j) == VariableUse::Context)
                {
                    context_number++;
                }
            }
        }
        else if (raw_variables(i).raw_variable_use == VariableUse::Context)
        {
            context_number++;
        }
    }

    return context_number;
}


const Tensor<Index, 1>& LanguageDataSet::get_context_variables_dimensions() const
{
    return context_variables_dimensions;
}


/// Returns the indices of the input variables.

Tensor<Index, 1> LanguageDataSet::get_context_variables_indices() const
{
    const Index context_number = get_context_variables_number();

    const Tensor<Index, 1> context_raw_variables_indices = get_context_raw_variables_indices();

    Tensor<Index, 1> context_variables_indices(context_number);

    Index context_index = 0;
    Index context_variable_index = 0;

    for (Index i = 0; i < raw_variables.size(); i++)
    {
        if (raw_variables(i).type == RawVariableType::Categorical)
        {
            const Index current_categories_number = raw_variables(i).get_categories_number();

            for (Index j = 0; j < current_categories_number; j++)
            {
                if (raw_variables(i).categories_uses(j) == VariableUse::Context)
                {
                    context_variables_indices(context_index) = context_variable_index;
                    context_index++;
                }

                context_variable_index++;
            }
        }
        else if (raw_variables(i).raw_variable_use == VariableUse::Context) // Binary, numeric
        {
            context_variables_indices(context_index) = context_variable_index;
            context_index++;
            context_variable_index++;
        }
        else
        {
            context_variable_index++;
        }
    }

    return context_variables_indices;
}


/// Returns the number of raw_variables whose uses are Input.

Index LanguageDataSet::get_context_raw_variables_number() const
{
    Index context_raw_variables_number = 0;

    for (Index i = 0; i < raw_variables.size(); i++)
    {
        if (raw_variables(i).raw_variable_use == VariableUse::Context)
        {
            context_raw_variables_number++;
        }
    }

    return context_raw_variables_number;
}


/// Returns a indices vector with the positions of the inputs.

Tensor<Index, 1> LanguageDataSet::get_context_raw_variables_indices() const
{
    const Index context_raw_variables_number = get_context_raw_variables_number();

    Tensor<Index, 1> context_raw_variables_indices(context_raw_variables_number);

    Index index = 0;

    for (Index i = 0; i < raw_variables.size(); i++)
    {
        if (raw_variables(i).raw_variable_use == VariableUse::Context)
        {
            context_raw_variables_indices(index) = i;
            index++;
        }
    }

    return context_raw_variables_indices;
}


Tensor<type, 2> LanguageDataSet::get_testing_context_data() const
{
    const Tensor<Index, 1> context_variables_indices = get_context_variables_indices();

    const Tensor<Index, 1> testing_indices = get_testing_samples_indices();

    Tensor<type, 2> testing_context_data_data(testing_indices.size(), context_variables_indices.size());

    fill_tensor_data(data, testing_indices, context_variables_indices, testing_context_data_data.data());

    return testing_context_data_data;
}


const Tensor<Tensor<string, 1>, 1> LanguageDataSet::get_documents() const
{
    return documents;
}

const Tensor<Tensor<string, 1>, 1> LanguageDataSet::get_targets() const
{
    return targets;
}


Tensor<type, 2> LanguageDataSet::get_context_data() const
{
    const Index samples_number = get_samples_number();

    Tensor<Index, 1> indices;
    initialize_sequential(indices, 0, 1, samples_number - 1);

    const Tensor<Index, 1> context_variables_indices = get_context_variables_indices();

    Tensor<type, 2> context_data_data(indices.size(), context_variables_indices.size());

    fill_tensor_data(data, indices, context_variables_indices, context_data_data.data());

    return context_data_data;
}

void LanguageDataSet::set_default_raw_variables_uses()
{
    DataSet::set_default_raw_variables_uses();

    if (raw_variables.size() > 1)
        context_variables_dimensions.resize(1);
}


void LanguageDataSet::set_raw_variables_uses(const Tensor<string, 1>& new_raw_variables_uses)
{
    DataSet::set_raw_variables_uses(new_raw_variables_uses);

    context_variables_dimensions.resize(1);
    context_variables_dimensions.setConstant(get_context_variables_number());
}


void LanguageDataSet::set_raw_variables_uses(const Tensor<VariableUse, 1>& new_raw_variables_uses)
{
    DataSet::set_raw_variables_uses(new_raw_variables_uses);

    context_variables_dimensions.resize(1);
    context_variables_dimensions.setConstant(get_context_variables_number());
}


void LanguageDataSet::set_context_variables_dimensions(const Tensor<Index, 1>& new_context_dimensions)
{
    context_variables_dimensions = new_context_dimensions;
}


/// Sets a new separator.
/// @param new_separator Separator value.

void LanguageDataSet::set_text_separator(const Separator& new_separator)
{
    separator = new_separator;
}


/// Sets a new separator from a string.
/// @param new_separator Char with the separator value.

void LanguageDataSet::set_text_separator(const string& new_separator_string)
{
    if(new_separator_string == "Tab")
    {
        text_separator = Separator::Tab;
    }
    else if(new_separator_string == "Semicolon")
    {
        text_separator = Separator::Semicolon;
    }
    else
    {
        ostringstream buffer;

        buffer << "OpenNN Exception: DataSet class.\n"
               << "void set_text_separator(const string&) method.\n"
               << "Unknown separator: " << new_separator_string << ".\n";

        throw runtime_error(buffer.str());
    }
}


void LanguageDataSet::set_context_vocabulary_path(const string& new_context_vocabulary_path)
{
    context_vocabulary_path = new_context_vocabulary_path;
}


void LanguageDataSet::set_completion_vocabulary_path(const string& new_completion_vocabulary_path)
{
    completion_vocabulary_path = new_completion_vocabulary_path;
}


void LanguageDataSet::set_data_random_language_model(const Index& batch_samples_number,
                                                     const Index& completion_length,
                                                     const Index& context_length,
                                                     const Index& completion_dimension,
                                                     const Index& context_dimension)
{
    data_source_path = "";

    set(batch_samples_number, context_length + 2 * completion_length);

    for (Index i = 0; i < batch_samples_number; i++)
    {
        for (Index j = 0; j < context_length; j++)
            data(i, j) = type(rand() % context_dimension);

        for (Index j = 0; j < 2 * completion_length; j++)
            data(i, j + context_length) = type(rand() % completion_dimension);
    }

    for (Index i = 0; i < context_length; i++)
        set_raw_variable_use(i, DataSet::VariableUse::Context);

    for (Index i = 0; i < completion_length; i++)
        set_raw_variable_use(i + context_length, DataSet::VariableUse::Input);

    for (Index i = 0; i < completion_length; i++)
        set_raw_variable_use(i + context_length + completion_length, DataSet::VariableUse::Target);
}


void LanguageDataSet::set_default()
{
    DataSet::set_default();

    context_variables_dimensions.resize(1);

    context_variables_dimensions.setConstant(get_context_variables_number());
}

Tensor<string, 2> LanguageDataSet::get_text_data_file_preview() const
{
    return text_data_file_preview;
}


/// Serializes the data set object into a XML document of the TinyXML library without keep the DOM tree in memory.

void LanguageDataSet::write_XML(tinyxml2::XMLPrinter& file_stream) const
{
    ostringstream buffer;

    time_t start, finish;
    time(&start);

    file_stream.OpenElement("DataSet");

    // Data file

    file_stream.OpenElement("DataFile");

    if(model_type != ModelType::ImageClassification)
    {
        // File type
        {
            file_stream.OpenElement("FileType");

            file_stream.PushText("csv");

            file_stream.CloseElement();
        }
    }
    else
    {
        // File type
        {
            file_stream.OpenElement("FileType");

            file_stream.PushText("bmp");

            file_stream.CloseElement();
        }
    }

    // Data file name
    {
        file_stream.OpenElement("DataSourcePath");

        file_stream.PushText(data_source_path.c_str());

        file_stream.CloseElement();
    }

    // Separator
    {
        file_stream.OpenElement("Separator");

        file_stream.PushText(get_separator_string().c_str());

        file_stream.CloseElement();
    }

    // raw_variables names
    {
        file_stream.OpenElement("RawVariablesNames");

        buffer.str("");
        buffer << has_raw_variables_names;

        file_stream.PushText(buffer.str().c_str());

        file_stream.CloseElement();
    }

    // Rows labels
    {
        file_stream.OpenElement("RowsLabels");

        buffer.str("");

        buffer << has_rows_labels;

        file_stream.PushText(buffer.str().c_str());

        file_stream.CloseElement();
    }

    // Missing values label
    {
        file_stream.OpenElement("MissingValuesLabel");

        file_stream.PushText(missing_values_label.c_str());

        file_stream.CloseElement();
    }

    // Codification

    file_stream.OpenElement("Codification");

    buffer.str("");
    buffer << get_codification_string();

    file_stream.PushText(buffer.str().c_str());

    file_stream.CloseElement();

    // Close DataFile

    file_stream.CloseElement();

    // raw_variables

    file_stream.OpenElement("RawVariables");

    // raw_variables number
    {
        file_stream.OpenElement("RawVariablesNumber");

        buffer.str("");
        buffer << get_raw_variables_number();

        file_stream.PushText(buffer.str().c_str());

        file_stream.CloseElement();
    }

    // raw_variables items

    const Index raw_variables_number = get_raw_variables_number();

    {
        for(Index i = 0; i < raw_variables_number; i++)
        {
            file_stream.OpenElement("RawVariable");

            file_stream.PushAttribute("Item", to_string(i+1).c_str());

            raw_variables(i).write_XML(file_stream);

            file_stream.CloseElement();
        }
    }

    // Close raw_variables

    file_stream.CloseElement();

    // Rows labels

    if(has_rows_labels)
    {
        const Index rows_labels_number = rows_labels.size();

        file_stream.OpenElement("RowsLabels");

        buffer.str("");

        for(Index i = 0; i < rows_labels_number; i++)
        {
            buffer << rows_labels(i);

            if(i != rows_labels_number-1) buffer << ",";
        }

        file_stream.PushText(buffer.str().c_str());

        file_stream.CloseElement();
    }

    // Samples

    file_stream.OpenElement("Samples");

    // Samples number
    {
        file_stream.OpenElement("SamplesNumber");

        buffer.str("");
        buffer << get_samples_number();

        file_stream.PushText(buffer.str().c_str());

        file_stream.CloseElement();
    }

    // Samples uses

    {
        file_stream.OpenElement("SamplesUses");

        buffer.str("");

        const Index samples_number = get_samples_number();

        for(Index i = 0; i < samples_number; i++)
        {
            SampleUse sample_use = samples_uses(i);

            buffer << Index(sample_use);

            if(i < (samples_number-1)) buffer << " ";
        }

        file_stream.PushText(buffer.str().c_str());

        file_stream.CloseElement();
    }

    // Close samples

    file_stream.CloseElement();

    // Missing values

    file_stream.OpenElement("MissingValues");

    // Missing values method

    {
        file_stream.OpenElement("MissingValuesMethod");

        if(missing_values_method == MissingValuesMethod::Mean)
        {
            file_stream.PushText("Mean");
        }
        else if(missing_values_method == MissingValuesMethod::Median)
        {
            file_stream.PushText("Median");
        }
        else if(missing_values_method == MissingValuesMethod::Unuse)
        {
            file_stream.PushText("Unuse");
        }
        else if(missing_values_method == MissingValuesMethod::Interpolation)
        {
            file_stream.PushText("Interpolation");
        }

        file_stream.CloseElement();
    }

    // Missing values number

    {
        file_stream.OpenElement("MissingValuesNumber");

        buffer.str("");
        buffer << missing_values_number;

        file_stream.PushText(buffer.str().c_str());

        file_stream.CloseElement();
    }

    if(missing_values_number > 0)
    {
        // raw_variables missing values number
        {
            file_stream.OpenElement("raw_variablesMissingValuesNumber");

            const Index raw_variables_number = raw_variables_missing_values_number.size();

            buffer.str("");

            for(Index i = 0; i < raw_variables_number; i++)
            {
                buffer << raw_variables_missing_values_number(i);

                if(i != (raw_variables_number-1)) buffer << " ";
            }

            file_stream.PushText(buffer.str().c_str());

            file_stream.CloseElement();
        }

        // Rows missing values number
        {
            file_stream.OpenElement("RowsMissingValuesNumber");

            buffer.str("");
            buffer << rows_missing_values_number;

            file_stream.PushText(buffer.str().c_str());

            file_stream.CloseElement();
        }
    }

    // Missing values

    file_stream.CloseElement();

    // Preview data

    file_stream.OpenElement("PreviewData");

    file_stream.OpenElement("PreviewSize");

    buffer.str("");

    if(model_type != ModelType::TextClassification)
    {
        buffer << data_file_preview.size();

        file_stream.PushText(buffer.str().c_str());

        file_stream.CloseElement();

        for(Index i = 0; i < data_file_preview.size(); i++)
        {
            file_stream.OpenElement("Row");

            file_stream.PushAttribute("Item", to_string(i+1).c_str());

            for(Index j = 0; j < data_file_preview(i).size(); j++)
            {
                file_stream.PushText(data_file_preview(i)(j).c_str());

                if(j != data_file_preview(i).size()-1)
                {
                    file_stream.PushText(",");
                }
            }

            file_stream.CloseElement();
        }
    }
    else
    {
        buffer << text_data_file_preview.dimension(0);

        file_stream.PushText(buffer.str().c_str());

        file_stream.CloseElement();

        for(Index i = 0; i < text_data_file_preview.dimension(0); i++)
        {
            file_stream.OpenElement("Row");

            file_stream.PushAttribute("Item", to_string(i+1).c_str());

            file_stream.PushText(text_data_file_preview(i,0).c_str());

            file_stream.CloseElement();
        }

        for(Index i = 0; i < text_data_file_preview.dimension(0); i++)
        {
            file_stream.OpenElement("Target");

            file_stream.PushAttribute("Item", to_string(i+1).c_str());

            file_stream.PushText(text_data_file_preview(i,1).c_str());

            file_stream.CloseElement();
        }
    }

    // Close preview data

    file_stream.CloseElement();

    // Close data set

    file_stream.CloseElement();

    time(&finish);
}


void LanguageDataSet::from_XML(const tinyxml2::XMLDocument& data_set_document)
{
/*
    ostringstream buffer;

    // Data set element

    const tinyxml2::XMLElement* data_set_element = data_set_document.FirstChildElement("DataSet");

    if(!data_set_element)
    {
        buffer << "OpenNN Exception: DataSet class.\n"
               << "void from_XML(const tinyxml2::XMLDocument&) method.\n"
               << "Data set element is nullptr.\n";

        throw runtime_error(buffer.str());
    }

    // Data file

    const tinyxml2::XMLElement* data_file_element = data_set_element->FirstChildElement("DataFile");

    if(!data_file_element)
    {
        buffer << "OpenNN Exception: DataSet class.\n"
               << "void from_XML(const tinyxml2::XMLDocument&) method.\n"
               << "Data file element is nullptr.\n";

        throw runtime_error(buffer.str());
    }

    // Data file name

    const tinyxml2::XMLElement* data_file_name_element = data_file_element->FirstChildElement("DataSourcePath");

    if(!data_file_name_element)
    {
        buffer << "OpenNN Exception: DataSet class.\n"
               << "void from_XML(const tinyxml2::XMLDocument&) method.\n"
               << "DataSourcePath element is nullptr.\n";

        throw runtime_error(buffer.str());
    }

    if(data_file_name_element->GetText())
    {
        const string new_data_file_name = data_file_name_element->GetText();

        set_data_source_path(new_data_file_name);
    }

    // Separator

    const tinyxml2::XMLElement* separator_element = data_file_element->FirstChildElement("Separator");

    if(separator_element)
    {
        if(separator_element->GetText())
        {
            const string new_separator = separator_element->GetText();

            set_separator(new_separator);
        }
        else
        {
            set_separator("Comma");
        }
    }
    else
    {
        set_separator("Comma");
    }

    // Text separator

    const tinyxml2::XMLElement* text_separator_element = data_file_element->FirstChildElement("TextSeparator");

    if(text_separator_element)
    {
        if(text_separator_element->GetText())
        {
            const string new_separator = text_separator_element->GetText();

            try
            {
                set_text_separator(new_separator);
            }
            catch(const exception& e)
            {
                cerr << e.what() << endl;
            }
        }
    }

    // Has raw_variables names

    const tinyxml2::XMLElement* raw_variables_names_element = data_file_element->FirstChildElement("RawVariablesNames");

    if(raw_variables_names_element)
    {
        const string new_raw_variables_names_string = raw_variables_names_element->GetText();

        try
        {
            set_has_raw_variables_names(new_raw_variables_names_string == "1");
        }
        catch(const exception& e)
        {
            cerr << e.what() << endl;
        }
    }

    // Rows labels

    const tinyxml2::XMLElement* rows_label_element = data_file_element->FirstChildElement("RowsLabels");

    if(rows_label_element)
    {
        const string new_rows_label_string = rows_label_element->GetText();

        try
        {
            set_has_rows_label(new_rows_label_string == "1");
        }
        catch(const exception& e)
        {
            cerr << e.what() << endl;
        }
    }

    // Missing values label

    const tinyxml2::XMLElement* missing_values_label_element = data_file_element->FirstChildElement("MissingValuesLabel");

    if(missing_values_label_element)
    {
        if(missing_values_label_element->GetText())
        {
            const string new_missing_values_label = missing_values_label_element->GetText();

            set_missing_values_label(new_missing_values_label);
        }
        else
        {
            set_missing_values_label("NA");
        }
    }
    else
    {
        set_missing_values_label("NA");
    }

    // Codification

    const tinyxml2::XMLElement* codification_element = data_file_element->FirstChildElement("Codification");

    if(codification_element)
    {
        if(codification_element->GetText())
        {
            const string new_codification = codification_element->GetText();

            set_codification(new_codification);
        }
    }

    // raw_variables

    const tinyxml2::XMLElement* raw_variables_element = data_set_element->FirstChildElement("RawVariables");

    if(!raw_variables_element)
    {
        buffer << "OpenNN Exception: DataSet class.\n"
               << "void from_XML(const tinyxml2::XMLDocument&) method.\n"
               << "raw_variables element is nullptr.\n";

        throw runtime_error(buffer.str());
    }

    // raw_variables number

    const tinyxml2::XMLElement* raw_variables_number_element = raw_variables_element->FirstChildElement("RawVariablesNumber");

    if(!raw_variables_number_element)
    {
        buffer << "OpenNN Exception: DataSet class.\n"
               << "void from_XML(const tinyxml2::XMLDocument&) method.\n"
               << "raw_variables number element is nullptr.\n";

        throw runtime_error(buffer.str());
    }

    Index new_raw_variables_number = 0;

    if(raw_variables_number_element->GetText())
    {
        new_raw_variables_number = Index(atoi(raw_variables_number_element->GetText()));

        set_raw_variables_number(new_raw_variables_number);
    }

    // raw_variables

    const tinyxml2::XMLElement* start_element = raw_variables_number_element;

    if(new_raw_variables_number > 0)
    {
        for(Index i = 0; i < new_raw_variables_number; i++)
        {
            const tinyxml2::XMLElement* column_element = start_element->NextSiblingElement("RawVariable");
            start_element = column_element;

            if(column_element->Attribute("Item") != to_string(i+1))
            {
                buffer << "OpenNN Exception: DataSet class.\n"
                       << "void DataSet:from_XML(const tinyxml2::XMLDocument&) method.\n"
                       << "raw_variable item number (" << i+1 << ") does not match (" << column_element->Attribute("Item") << ").\n";

                throw runtime_error(buffer.str());
            }

            // Name

            const tinyxml2::XMLElement* name_element = column_element->FirstChildElement("Name");

            if(!name_element)
            {
                buffer << "OpenNN Exception: DataSet class.\n"
                       << "void raw_variable::from_XML(const tinyxml2::XMLDocument&) method.\n"
                       << "Name element is nullptr.\n";

                throw runtime_error(buffer.str());
            }

            if(name_element->GetText())
            {
                const string new_name = name_element->GetText();

                raw_variables(i).name = new_name;
            }

            // Scaler

            const tinyxml2::XMLElement* scaler_element = column_element->FirstChildElement("Scaler");

            if(!scaler_element)
            {
                buffer << "OpenNN Exception: DataSet class.\n"
                       << "void DataSet::from_XML(const tinyxml2::XMLDocument&) method.\n"
                       << "Scaler element is nullptr.\n";

                throw runtime_error(buffer.str());
            }

            if(scaler_element->GetText())
            {
                const string new_scaler = scaler_element->GetText();

                raw_variables(i).set_scaler(new_scaler);
            }

            // raw_variable use

            const tinyxml2::XMLElement* raw_variable_use_element = column_element->FirstChildElement("RawVariableUse");

            if(!raw_variable_use_element)
            {
                buffer << "OpenNN Exception: DataSet class.\n"
                       << "void DataSet::from_XML(const tinyxml2::XMLDocument&) method.\n"
                       << "raw_variable use element is nullptr.\n";

                throw runtime_error(buffer.str());
            }

            if(raw_variable_use_element->GetText())
            {
                const string new_raw_variable_use = raw_variable_use_element->GetText();

                raw_variables(i).set_use(new_raw_variable_use);
            }

            // Type

            const tinyxml2::XMLElement* type_element = column_element->FirstChildElement("Type");

            if(!type_element)
            {
                buffer << "OpenNN Exception: DataSet class.\n"
                       << "void raw_variable::from_XML(const tinyxml2::XMLDocument&) method.\n"
                       << "Type element is nullptr.\n";

                throw runtime_error(buffer.str());
            }

            if(type_element->GetText())
            {
                const string new_type = type_element->GetText();
                raw_variables(i).set_type(new_type);
            }

            if(raw_variables(i).type == RawVariableType::Categorical || raw_variables(i).type == RawVariableType::Binary)
            {
                // Categories

                const tinyxml2::XMLElement* categories_element = column_element->FirstChildElement("Categories");

                if(!categories_element)
                {
                    buffer << "OpenNN Exception: DataSet class.\n"
                           << "void raw_variable::from_XML(const tinyxml2::XMLDocument&) method.\n"
                           << "Categories element is nullptr.\n";

                    throw runtime_error(buffer.str());
                }

                if(categories_element->GetText())
                {
                    const string new_categories = categories_element->GetText();

                    raw_variables(i).categories = get_tokens(new_categories, ';');
                }

                // Categories uses

                const tinyxml2::XMLElement* categories_uses_element = column_element->FirstChildElement("CategoriesUses");

                if(!categories_uses_element)
                {
                    buffer << "OpenNN Exception: DataSet class.\n"
                           << "void raw_variable::from_XML(const tinyxml2::XMLDocument&) method.\n"
                           << "Categories uses element is nullptr.\n";

                    throw runtime_error(buffer.str());
                }

                if(categories_uses_element->GetText())
                {
                    const string new_categories_uses = categories_uses_element->GetText();

                    raw_variables(i).set_categories_uses(get_tokens(new_categories_uses, ';'));
                }
            }
        }
    }

    // Rows label

    if(has_rows_labels)
    {
        // Rows labels begin tag

        const tinyxml2::XMLElement* rows_labels_element = data_set_element->FirstChildElement("RowsLabels");

        if(!rows_labels_element)
        {
            buffer << "OpenNN Exception: DataSet class.\n"
                   << "void from_XML(const tinyxml2::XMLDocument&) method.\n"
                   << "Rows labels element is nullptr.\n";

            throw runtime_error(buffer.str());
        }

        // Rows labels

        if(rows_labels_element->GetText())
        {
            const string new_rows_labels = rows_labels_element->GetText();

            char separator = ',';

            if(new_rows_labels.find(",") == string::npos
                    && new_rows_labels.find(";") != string::npos) {
                separator = ';';
            }

            rows_labels = get_tokens(new_rows_labels, separator);
        }
    }

    // Samples

    const tinyxml2::XMLElement* samples_element = data_set_element->FirstChildElement("Samples");

    if(!samples_element)
    {
        buffer << "OpenNN Exception: DataSet class.\n"
               << "void from_XML(const tinyxml2::XMLDocument&) method.\n"
               << "Samples element is nullptr.\n";

        throw runtime_error(buffer.str());
    }

    // Samples number

    const tinyxml2::XMLElement* samples_number_element = samples_element->FirstChildElement("SamplesNumber");

    if(!samples_number_element)
    {
        buffer << "OpenNN Exception: DataSet class.\n"
               << "void from_XML(const tinyxml2::XMLDocument&) method.\n"
               << "Samples number element is nullptr.\n";

        throw runtime_error(buffer.str());
    }

    if(samples_number_element->GetText())
    {
        const Index new_samples_number = Index(atoi(samples_number_element->GetText()));

        samples_uses.resize(new_samples_number);

        set_training();
    }

    // Samples uses

    const tinyxml2::XMLElement* samples_uses_element = samples_element->FirstChildElement("SamplesUses");

    if(!samples_uses_element)
    {
        buffer << "OpenNN Exception: DataSet class.\n"
               << "void from_XML(const tinyxml2::XMLDocument&) method.\n"
               << "Samples uses element is nullptr.\n";

        throw runtime_error(buffer.str());
    }

    if(samples_uses_element->GetText())
    {
        set_samples_uses(get_tokens(samples_uses_element->GetText(), ' '));
    }

    // Missing values

    const tinyxml2::XMLElement* missing_values_element = data_set_element->FirstChildElement("MissingValues");

    if(!missing_values_element)
    {
        buffer << "OpenNN Exception: DataSet class.\n"
               << "void from_XML(const tinyxml2::XMLDocument&) method.\n"
               << "Missing values element is nullptr.\n";

        throw runtime_error(buffer.str());
    }

    // Missing values method

    const tinyxml2::XMLElement* missing_values_method_element = missing_values_element->FirstChildElement("MissingValuesMethod");

    if(!missing_values_method_element)
    {
        buffer << "OpenNN Exception: DataSet class.\n"
               << "void from_XML(const tinyxml2::XMLDocument&) method.\n"
               << "Missing values method element is nullptr.\n";

        throw runtime_error(buffer.str());
    }

    if(missing_values_method_element->GetText())
    {
        set_missing_values_method(missing_values_method_element->GetText());
    }

    // Missing values number

    const tinyxml2::XMLElement* missing_values_number_element = missing_values_element->FirstChildElement("MissingValuesNumber");

    if(!missing_values_number_element)
    {
        buffer << "OpenNN Exception: DataSet class.\n"
               << "void from_XML(const tinyxml2::XMLDocument&) method.\n"
               << "Missing values number element is nullptr.\n";

        throw runtime_error(buffer.str());
    }

    if(missing_values_number_element->GetText())
    {
        missing_values_number = Index(atoi(missing_values_number_element->GetText()));
    }

    if(missing_values_number > 0)
    {
        // raw_variables Missing values number

        const tinyxml2::XMLElement* raw_variables_missing_values_number_element = missing_values_element->FirstChildElement("raw_variablesMissingValuesNumber");

        if(!raw_variables_missing_values_number_element)
        {
            buffer << "OpenNN Exception: DataSet class.\n"
                   << "void from_XML(const tinyxml2::XMLDocument&) method.\n"
                   << "raw_variables missing values number element is nullptr.\n";

            throw runtime_error(buffer.str());
        }

        if(raw_variables_missing_values_number_element->GetText())
        {
            Tensor<string, 1> new_raw_variables_missing_values_number = get_tokens(raw_variables_missing_values_number_element->GetText(), ' ');

            raw_variables_missing_values_number.resize(new_raw_variables_missing_values_number.size());

            for(Index i = 0; i < new_raw_variables_missing_values_number.size(); i++)
            {
                raw_variables_missing_values_number(i) = atoi(new_raw_variables_missing_values_number(i).c_str());
            }
        }

        // Rows missing values number

        const tinyxml2::XMLElement* rows_missing_values_number_element = missing_values_element->FirstChildElement("RowsMissingValuesNumber");

        if(!rows_missing_values_number_element)
        {
            buffer << "OpenNN Exception: DataSet class.\n"
                   << "void from_XML(const tinyxml2::XMLDocument&) method.\n"
                   << "Rows missing values number element is nullptr.\n";

            throw runtime_error(buffer.str());
        }

        if(rows_missing_values_number_element->GetText())
        {
            rows_missing_values_number = Index(atoi(rows_missing_values_number_element->GetText()));
        }
    }

    // Preview data

    const tinyxml2::XMLElement* preview_data_element = data_set_element->FirstChildElement("PreviewData");

    if(!preview_data_element)
    {
        buffer << "OpenNN Exception: DataSet class.\n"
               << "void from_XML(const tinyxml2::XMLDocument&) method.\n"
               << "Preview data element is nullptr.\n";

        throw runtime_error(buffer.str());
    }

    // Preview size

    const tinyxml2::XMLElement* preview_size_element = preview_data_element->FirstChildElement("PreviewSize");

    if(!preview_size_element)
    {
        buffer << "OpenNN Exception: DataSet class.\n"
               << "void from_XML(const tinyxml2::XMLDocument&) method.\n"
               << "Preview size element is nullptr.\n";

        throw runtime_error(buffer.str());
    }

    Index new_preview_size = 0;

    if(preview_size_element->GetText())
    {
        new_preview_size = Index(atoi(preview_size_element->GetText()));

        if(new_preview_size > 0) data_file_preview.resize(new_preview_size);
        if(new_preview_size > 0) text_data_file_preview.resize(new_preview_size, 2);
    }

    // Preview data

    start_element = preview_size_element;

    if(model_type != ModelType::TextClassification)
    {
        for(Index i = 0; i < new_preview_size; i++)
        {
            const tinyxml2::XMLElement* row_element = start_element->NextSiblingElement("Row");
            start_element = row_element;

            if(row_element->Attribute("Item") != to_string(i+1))
            {
                buffer << "OpenNN Exception: DataSet class.\n"
                       << "void from_XML(const tinyxml2::XMLDocument&) method.\n"
                       << "Row item number (" << i+1 << ") does not match (" << row_element->Attribute("Item") << ").\n";

                throw runtime_error(buffer.str());
            }

            if(row_element->GetText())
            {
                data_file_preview(i) = get_tokens(row_element->GetText(), ',');
            }
        }
    }
    else
    {
        for(Index i = 0; i < new_preview_size; i++)
        {
            const tinyxml2::XMLElement* row_element = start_element->NextSiblingElement("Row");
            start_element = row_element;

            if(row_element->Attribute("Item") != to_string(i+1))
            {
                buffer << "OpenNN Exception: DataSet class.\n"
                       << "void from_XML(const tinyxml2::XMLDocument&) method.\n"
                       << "Row item number (" << i+1 << ") does not match (" << row_element->Attribute("Item") << ").\n";

                throw runtime_error(buffer.str());
            }

            if(row_element->GetText())
            {
                text_data_file_preview(i,0) = row_element->GetText();
            }
        }

        for(Index i = 0; i < new_preview_size; i++)
        {
            const tinyxml2::XMLElement* row_element = start_element->NextSiblingElement("Target");
            start_element = row_element;

            if(row_element->Attribute("Item") != to_string(i+1))
            {
                buffer << "OpenNN Exception: DataSet class.\n"
                       << "void from_XML(const tinyxml2::XMLDocument&) method.\n"
                       << "Target item number (" << i+1 << ") does not match (" << row_element->Attribute("Item") << ").\n";

                throw runtime_error(buffer.str());
            }

            if(row_element->GetText())
            {
                text_data_file_preview(i,1) = row_element->GetText();
            }
        }
    }

    // Display

    const tinyxml2::XMLElement* display_element = data_set_element->FirstChildElement("Display");

    if(display_element)
    {
        const string new_display_string = display_element->GetText();

        try
        {
            set_display(new_display_string != "0");
        }
        catch(const exception& e)
        {
            cerr << e.what() << endl;
        }
    }
*/
}


void LanguageDataSet::import_vocabulary(const string& path, Tensor<string, 1>& vocabulary)
{
    ifstream file(path.c_str());

    if (!file.is_open())
    {
        ostringstream buffer;

        buffer << "OpenNN Exception: TextAnalytics class.\n"
            << "void import_vocabulary() method.\n"
            << "Cannot open data file: " << path << "\n";

        throw runtime_error(buffer.str());
    }

    Index vocabulary_size = 0;

    string line;

    while (file.good())
    {
        getline(file, line);

        if (line.empty()) continue;

        vocabulary_size++;

        if (file.peek() == EOF) break;
    }

    file.clear();
    file.seekg(0, ios::beg);

    vocabulary.resize(vocabulary_size);

    Index counter = 0;

    while (file.good())
    {
        getline(file, line);

        if (line.empty()) continue;

        vocabulary(counter) = line;
        counter++;

        if (file.peek() == EOF) break;
    }
}


/// Member attributes and functions of calculate_vocabulary()

struct WordpieceAlgorithmParameters
{
    int upper_threshold;
    int lower_threshold;
    int interations_number;
    int max_input_tokens;
    int max_token_length;
    int max_unique_characters;
    int vocabulary_size;
    float slack_ratio;
    bool include_joiner_token;
    string joiner;
    vector<string> reserved_tokens;
};


set<char> extract_character_tokens(const vector<pair<string, int>>& word_counts)
{
    set<char> seen_chars;

    for (const auto& [word, _] : word_counts)
    {
        for (char c : word)
        {
            seen_chars.insert(c);
        }
    }

    return seen_chars;
}


map<string, int> ensure_all_tokens_exist(const set<string>& input_tokens,
    map<string, int> output_tokens,
    bool include_joiner_token,
    const string& joiner)
{
    for (const string& token : input_tokens)
    {
        if (output_tokens.find(token) == output_tokens.end())
        {
            output_tokens[token] = 1;
        }

        if (include_joiner_token)
        {
            string joined_token = joiner + token;

            if (output_tokens.find(joined_token) == output_tokens.end())
            {
                output_tokens[joined_token] = 1;
            }
        }
    }

    return output_tokens;
}


vector<int> get_split_indices(const string& word, const map<string, int>& current_tokens, bool include_joiner_token, const string& joiner)
{
    vector<int> indices;
    int start = 0;

    while (start < word.size())
    {
        int end = word.size();

        while (end > start)
        {
            string subtoken = word.substr(start, end - start);
            if (include_joiner_token && start > 0)    subtoken = joiner + subtoken;

            if (current_tokens.find(subtoken) != current_tokens.end())
            {
                indices.push_back(end);
                break;
            }
            end--;
        }

        if (end == start)
        {
            return {};
        }

        start = end;
    }
    return indices;
}


tuple<int, int> calculate_thresholds(const vector<pair<string, int>>& word_counts, int upper_threshold, int lower_threshold)
{
    vector<int> counts;
    for (const auto& [_, count] : word_counts)    counts.push_back(count);

    int max_count = *max_element(counts.begin(), counts.end());
    int min_count = *min_element(counts.begin(), counts.end());

    int upper_search = upper_threshold == -1 ? max_count : min(upper_threshold, max_count);
    int lower_search = lower_threshold == -1 ? min_count : max(lower_threshold, min_count);

    return { upper_search, lower_search };
}


vector<pair<string, int>> trim_inputs(const vector<pair<string, int>>& word_counts,
    const vector<string>& reserved_tokens,
    int max_token_length)
{
    vector<pair<string, int>> trimmed_counts;

    for (const auto& [word, count] : word_counts)
    {
        if (word.size() > max_token_length || find(reserved_tokens.begin(), reserved_tokens.end(), word) != reserved_tokens.end())
        {
            continue;
        }

        trimmed_counts.push_back({ word, count });
    }

    return trimmed_counts;
}


set<char> get_allowed_characters(const vector<pair<string, int>>& trimmed_counts, int max_unique_characters)
{
    map<char, int> character_counts;

    for (const auto& [word, count] : trimmed_counts)
    {
        for (char c : word)
        {
            character_counts[c] += count;
        }
    }

    vector<pair<char, int>> sorted_counts(character_counts.begin(), character_counts.end());

    sort(sorted_counts.begin(), sorted_counts.end(), [](const pair<char, int>& a, const pair<char, int>& b)
        {
            if (a.second != b.second)
                return a.second > b.second;
            return a.first < b.first;
        }
    );

    set<char> allowed_characters;
    for (int i = 0; i < min((int)sorted_counts.size(), max_unique_characters); ++i)    allowed_characters.insert(sorted_counts[i].first);

    return allowed_characters;
}

vector<pair<string, int>> filter_inputs(const vector<pair<string, int>>& trimmed_counts, const set<char>& allowed_characters, int max_input_tokens)
{
    vector<pair<string, int>> sorted_counts = trimmed_counts;

    sort(sorted_counts.begin(), sorted_counts.end(), [](const pair<string, int>& a, const pair<string, int>& b)
        {
            return a.second > b.second;
        }
    );

    vector<pair<string, int>> filtered_counts;

    for (const auto& [word, count] : sorted_counts)
    {
        if (max_input_tokens != -1 && filtered_counts.size() >= max_input_tokens)    break;

        bool has_unallowed_characters = false;
        for (char c : word)
        {
            if (allowed_characters.find(c) == allowed_characters.end())
            {
                has_unallowed_characters = true;
                break;
            }
        }

        if (has_unallowed_characters)
        {
            continue;
        }

        filtered_counts.push_back({ word, count });
    }

    return filtered_counts;
}

vector<string> generate_final_vocabulary(const vector<string>& reserved_tokens,
    const set<char>& character_tokens,
    const map<string, int>& current_tokens)
{
    vector<string> vocabulary;
    vocabulary.insert(vocabulary.end(), reserved_tokens.begin(), reserved_tokens.end());

    vector<string> sorted_character_tokens;
    for (const char ch : character_tokens)    sorted_character_tokens.push_back(string(1, ch));

    sort(sorted_character_tokens.begin(), sorted_character_tokens.end());
    vocabulary.insert(vocabulary.end(), sorted_character_tokens.begin(), sorted_character_tokens.end());

    vector<pair<string, int>> sorted_tokens(current_tokens.begin(), current_tokens.end());
    sort(sorted_tokens.begin(), sorted_tokens.end(), [](const pair<string, int>& a, const pair<string, int>& b)
        {
            if (a.second != b.second)    return a.second > b.second;
            return a.first < b.first;
        }
    );

    for (const auto& [token, _] : sorted_tokens)
    {
        vocabulary.push_back(token);
    }

    set<string> seen_tokens;
    vector<string> final_vocabulary;

    for (const string& word : vocabulary)
    {
        if (seen_tokens.find(word) == seen_tokens.end())
        {
            seen_tokens.insert(word);
            final_vocabulary.push_back(word);
        }
    }

    return final_vocabulary;
}


vector<string> calculate_vocabulary_with_threshold(const vector<pair<string, int>>& word_counts,
    int threshold,
    const WordpieceAlgorithmParameters& parameters)
{
    set<char> character_tokens = extract_character_tokens(word_counts);
    set<string> string_tokens;
    for (const char ch : character_tokens)    string_tokens.insert(string(1, ch));

    map<string, int> current_tokens = ensure_all_tokens_exist(string_tokens, map<string, int>(), parameters.include_joiner_token, parameters.joiner);

    for (int iteration = 0; iteration < parameters.interations_number; ++iteration)
    {
        vector<map<string, int>> subtokens(parameters.max_token_length + 1);

        for (const auto& [word, count] : word_counts)
        {
            vector<int> split_indices;

            if (iteration == 0)
            {
                split_indices = vector<int>(word.size());
                iota(split_indices.begin(), split_indices.end(), 1);
            }
            else
            {
                split_indices = get_split_indices(word, current_tokens, parameters.include_joiner_token, parameters.joiner);
                if (split_indices.empty()) continue;
            }

            int start = 0;
            for (int split_index : split_indices)
            {
                for (int end = start + 1; end <= word.size(); ++end)
                {
                    string subtoken = word.substr(start, end - start);
                    int length = subtoken.size();

                    if (parameters.include_joiner_token && start > 0)    subtoken = parameters.joiner + subtoken;

                    subtokens[length][subtoken] += count;
                }
                start = split_index;
            }
        }

        map<string, int> next_tokens;
        for (int length = parameters.max_token_length; length > 0; --length)
        {
            for (const auto& [token, count] : subtokens[length])
            {
                if (count >= threshold)    next_tokens[token] = count;

                if (token.size() > length)
                {
                    int joiner_length = parameters.joiner.size();
                    for (int i = 1 + joiner_length; i <= length + joiner_length; ++i)
                    {
                        string prefix = token.substr(0, i);

                        if (subtokens[i - joiner_length].find(prefix) != subtokens[i - joiner_length].end())
                            subtokens[i - joiner_length][prefix] -= count;
                    }
                }
                else
                {
                    for (int i = 1; i < length; ++i)
                    {
                        string prefix = token.substr(0, i);

                        if (subtokens[i].find(prefix) != subtokens[i].end())    subtokens[i][prefix] -= count;
                    }
                }
            }
        }

        current_tokens = ensure_all_tokens_exist(string_tokens, next_tokens, parameters.include_joiner_token, parameters.joiner);
    }

    return generate_final_vocabulary(parameters.reserved_tokens, character_tokens, current_tokens);
}


vector<string> calculate_vocabulary_binary_search(const vector<pair<string, int>>& word_counts,
    int lower_bound,
    int upper_bound,
    const WordpieceAlgorithmParameters& parameters)
{
    int threshold = (upper_bound + lower_bound) / 2;

    vector<string> current_vocabulary = calculate_vocabulary_with_threshold(word_counts, threshold, parameters);

    int current_vocabulary_size = current_vocabulary.size();

    int slack = parameters.slack_ratio * parameters.vocabulary_size;
    if (slack < 0)    slack = 0;

    bool is_within_slack = (current_vocabulary_size <= parameters.vocabulary_size) && (parameters.vocabulary_size - current_vocabulary_size <= slack);

    if (is_within_slack || lower_bound >= upper_bound || threshold <= 1)    return current_vocabulary;

    if (current_vocabulary_size > parameters.vocabulary_size)
        return calculate_vocabulary_binary_search(word_counts, threshold + 1, upper_bound, parameters);
    else
        return calculate_vocabulary_binary_search(word_counts, lower_bound, threshold - 1, parameters);
}


const Tensor<string, 1> LanguageDataSet::calculate_vocabulary(const Tensor<Tensor<string, 1>, 1>& tokens,
                                                              int vocabulary_size,
                                                              const vector<string>& reserved_tokens,
                                                              int upper_threshold,
                                                              int lower_threshold,
                                                              int interations_number,
                                                              int max_input_tokens,
                                                              int max_token_length,
                                                              int max_unique_characters,
                                                              float slack_ratio,
                                                              bool include_joiner_token,
                                                              const string& joiner)
{
    Tensor<string, 1> total_tokens = join(tokens);

    const vector<pair<string, int>> word_counts = count_words(total_tokens);

    WordpieceAlgorithmParameters parameters = { upper_threshold,
                                               lower_threshold,
                                               interations_number,
                                               max_input_tokens,
                                               max_token_length,
                                               max_unique_characters,
                                               vocabulary_size,
                                               slack_ratio,
                                               include_joiner_token,
                                               joiner,
                                               reserved_tokens };

    auto [upper_search, lower_search] = calculate_thresholds(word_counts, parameters.upper_threshold, parameters.lower_threshold);

    vector<pair<string, int>> trimmed_counts = trim_inputs(word_counts, parameters.reserved_tokens, parameters.max_token_length);

    std::set<char> allowed_characters = get_allowed_characters(trimmed_counts, parameters.max_unique_characters);

    vector<pair<string, int>> filtered_counts = filter_inputs(trimmed_counts, allowed_characters, parameters.max_input_tokens);

    const vector<string> vocabulary = calculate_vocabulary_binary_search(filtered_counts, lower_search, upper_search, parameters);

    Tensor<string, 1> vocabulary_tensor(vocabulary.size());

<<<<<<< HEAD
    for (Index i = 0; i < static_cast<Index>(vocabulary.size()); i++)
=======
    for (Index i = 0; i < Index(vocabulary.size()); i++)
>>>>>>> 7321a705
        vocabulary_tensor(i) = vocabulary[i];

    return vocabulary_tensor;
}


void LanguageDataSet::load_documents(const string& path)
{
    const Index original_size = documents.size();

    if(path.empty())
    {
        ostringstream buffer;

        buffer << "OpenNN Exception: TextAnalytics class.\n"
                << "void load_documents() method.\n"
                << "Data file name is empty.\n";

        throw runtime_error(buffer.str());
    }

    ifstream file(path.c_str());

    if(!file.is_open())
    {
        ostringstream buffer;

        buffer << "OpenNN Exception: TextAnalytics class.\n"
                << "void load_documents() method.\n"
                << "Cannot open data file: " << path << "\n";

        throw runtime_error(buffer.str());
    }

    Tensor<Tensor<string,1>, 1> documents_copy(documents);

    documents.resize(original_size + 1);

    Tensor<Tensor<string,1>, 1> targets_copy(targets);

    targets.resize(original_size + 1);

    for(Index i = 0; i < original_size; i++)
    {
        documents(i) = documents_copy(i);
        targets(i) = targets_copy(i);
    }

    Index lines_count = 0;
    Index lines_number = 0;

    string line;

    while(file.good())
    {
        getline(file, line);
        trim(line);
        erase(line, '"');

        if(line.empty()) continue;

        lines_number++;

        if(file.peek() == EOF) break;
    }

    file.close();

    Tensor<string, 1> document(lines_number);
    Tensor<string, 1> document_target(lines_number);

    ifstream file2(path.c_str());

    Index tokens_number = 0;

    string delimiter = "";
    char separator = get_separator_char();

    while(file2.good())
    {
        getline(file2, line);

        if(line.empty()) continue;

        if(line[0]=='"')
        {
            replace(line,"\"\"", "\"");
            line = "\""+line;
            delimiter = "\"\"";
        }

        if( line.find("\"" + separator) != string::npos) replace(line,"\"" + separator, "\"\"" + separator);

        //tokens_number = count_tokens(line,delimiter + separator);
        Tensor<string,1> tokens = get_tokens(line, delimiter + separator);
        tokens_number = tokens.size();

        if(tokens_number == 1)
        {
            if(tokens(0).find(delimiter,0) == 0) document(lines_count) += tokens(0).substr(delimiter.length(), tokens(0).size());
            else document(lines_count) += " " + tokens(0);
        }
        else
        {
            if(tokens_number > 2)
            {
                ostringstream buffer;

                buffer << "OpenNN Exception: TextAnalytics class.\n"
                        << "void load_documents() method.\n"
                        << "Found more than one separator in line: " << line << "\n";

                throw runtime_error(buffer.str());
            }
            if(tokens(0).empty() && tokens(1).empty())  continue;

            document(lines_count) += " " + tokens(0);
            document_target(lines_count) += tokens(1);
            delimiter = "";
            lines_count++;

        }

        if(file2.peek() == EOF) break;
    }

    Tensor<string,1> document_copy(lines_count);
    Tensor<string,1> document_target_copy(lines_count);

    copy(/*execution::par,*/
        document.data(),
        document.data() + lines_count,
        document_copy.data());

    copy(/*execution::par,*/
        document_target.data(),
        document_target.data() + lines_count,
        document_target_copy.data());

    documents(original_size) = document_copy;
    targets(original_size) = document_target_copy;

    file2.close();
}


void LanguageDataSet::read_csv_3_language_model()
{
    std::regex accent_regex("[\\xC0-\\xFF]");
    std::ifstream file;

#ifdef _WIN32

    if (std::regex_search(data_source_path, accent_regex))
    {
        std::wstring_convert<std::codecvt_utf8<wchar_t>> conv;
        std::wstring file_name_wide = conv.from_bytes(data_source_path);
        file.open(file_name_wide);
    }
    else
    {
        file.open(data_source_path.c_str());
    }

#else
    file.open(data_source_path.c_str());
#endif

    if (!file.is_open())
    {
        ostringstream buffer;

        buffer << "OpenNN Exception: DataSet class.\n"
            << "void read_csv_3_simple() method.\n"
            << "Cannot open data file: " << data_source_path << "\n";

        throw runtime_error(buffer.str());
    }

    const bool is_float = is_same<type, float>::value;

    const char separator_char = get_separator_char();

    string line;

    // Read header

    if (has_raw_variables_names)
    {
        while (file.good())
        {
            getline(file, line);

            line = decode(line);

            if (line.empty()) continue;

            break;
        }
    }

    // Read data

    const Index raw_raw_variables_number = has_rows_labels ? get_raw_variables_number() + 1 : get_raw_variables_number();

    Tensor<string, 1> tokens(raw_raw_variables_number);

    const Index samples_number = data.dimension(0);

    if (has_rows_labels) rows_labels.resize(samples_number);

    if (display) cout << "Reading data..." << endl;

    Index sample_index = 0;
    Index raw_variable_index = 0;

    while (file.good())
    {
        getline(file, line);

        line = decode(line);

        trim(line);

        erase(line, '"');

        if (line.empty()) continue;

        fill_tokens(line, separator_char, tokens);

        for (Index j = 0; j < raw_raw_variables_number; j++)
        {
            trim(tokens(j));

            if (has_rows_labels && j == 0)
            {
                rows_labels(sample_index) = tokens(j);
            }
            else if (tokens(j) == missing_values_label || tokens(j).empty())
            {
                data(sample_index, raw_variable_index) = type(NAN);
                raw_variable_index++;
            }
            else if (is_float)
            {
                data(sample_index, raw_variable_index) = type(strtof(tokens(j).data(), nullptr));
                raw_variable_index++;
            }
            else
            {
                data(sample_index, raw_variable_index) = type(stof(tokens(j)));
                raw_variable_index++;
            }
        }

        raw_variable_index = 0;
        sample_index++;
    }

    const Index data_file_preview_index = has_raw_variables_names ? 3 : 2;

    data_file_preview(data_file_preview_index) = tokens;

    file.close();

    if (display) cout << "Data read successfully..." << endl;
}


void LanguageDataSet::read_csv_language_model()
{
    read_csv_1();

    read_csv_2_simple();

    read_csv_3_language_model();
}


void LanguageDataSet::read_txt_language_model()
{
    cout << "Reading .txt file..." << endl;

    load_documents(data_source_path);

    Index entry_number = documents(0).size();

    for(Index i = 1; i < documents.size(); i++)
        entry_number += documents(i).size();

    Index completion_entry_number = targets(0).size();
    
    for(Index i = 1; i < targets.size(); i++)
        completion_entry_number += targets(i).size();

    if (entry_number != completion_entry_number)
    {
        ostringstream buffer;

        buffer << "OpenNN Exception: DataSet class.\n"
            << "void read_txt_language_model() method.\n"
            << "Context number of entries (" << entry_number << ") not equal to completion number of entries (" << completion_entry_number << ").\n";

        throw runtime_error(buffer.str());
    }

    Tensor<string, 1> context(entry_number);

    Index entry_index = 0;

    for (Index i = 0; i < documents.size(); i++)
    {
        for (Index j = 0; j < documents(i).size(); j++)
        {
            context(entry_index) = documents(i)(j);
            entry_index++;
        }
    }

    Tensor<string, 1> completion(entry_number);

    entry_index = 0;

    for (Index i = 0; i < targets.size(); i++)
    {
        for (Index j = 0; j < targets(i).size(); j++)
        {
            completion(entry_index) = targets(i)(j);
            entry_index++;
        }
    }

    cout << "Processing documents..." << endl;

    const Tensor<Tensor<string, 1>, 1> context_tokens = preprocess_language_documents(context);
    const Tensor<Tensor<string, 1>, 1> completion_tokens = preprocess_language_documents(completion);

    //bool imported_vocabulary = false;

    if (context_vocabulary_path.empty() || completion_vocabulary_path.empty())
    {
        cout << "Calculating vocabularies..." << endl;

        const Index target_vocabulary_size = 8000;
        vector<string> reserved_tokens = { "[PAD]", "[UNK]", "[START]", "[END]" };

        context_vocabulary= calculate_vocabulary(context_tokens, target_vocabulary_size, reserved_tokens);
        completion_vocabulary= calculate_vocabulary(completion_tokens, target_vocabulary_size, reserved_tokens);
    }
    else
    {
        cout << "Importing vocabularies..." << endl;

        //imported_vocabulary = true;
        import_vocabulary(context_vocabulary_path, context_vocabulary);
        import_vocabulary(completion_vocabulary_path, completion_vocabulary);
    }

    const Index LIMIT = 126;

    Index max_context_tokens = context_tokens(0).size();

    for(Index i = 0; i < entry_number; i++)
    {
        if(context_tokens(i).size() > max_context_tokens) 
            max_context_tokens = context_tokens(i).size();
    }

    max_context_length = max_context_tokens > LIMIT ? LIMIT : max_context_tokens;

    Index max_completion_tokens = completion_tokens(0).size();

    for(Index i = 0; i < entry_number; i++){
        if(completion_tokens(i).size() > max_completion_tokens) 
            max_completion_tokens = completion_tokens(i).size();
    }

    max_completion_length = max_completion_tokens > LIMIT + 1 ? LIMIT + 1 : max_completion_tokens;

    // Output

    cout << "Writting data file..." << endl;
    
    string transformed_data_path = data_source_path;
    replace(transformed_data_path,".txt","_data.txt");
    replace(transformed_data_path,".csv","_data.csv");

    ofstream file;
    file.open(transformed_data_path);

    // @todo maybe context does NOT need start and end tokens

    for(Index i  = type(0); i < max_context_length + 2; i++) /// there is start and end indicators
        file << "context_token_position_" << i << ";";

    for(Index i  = type(0); i < max_completion_length + 1; i++)
        file << "input_token_position_" << i << ";";

    for(Index i  = type(0); i < max_completion_length; i++)
        file << "target_token_position_" << i << ";";

    file << "target_token_position_" << max_completion_length << "\n";
    
    // Data file preview

    Index preview_size = 4;

    text_data_file_preview.resize(preview_size, 2);

    for(Index i = 0; i < preview_size - 1; i++)
    {
        text_data_file_preview(i,0) = context(i);
        text_data_file_preview(i,1) = completion(i);
    }

    text_data_file_preview(preview_size - 1, 0) = context(context.size()-1);
    text_data_file_preview(preview_size - 1, 1) = completion(completion.size()-1);
    
    //if (!imported_vocabulary)    write_data_file_whitespace(file, context_tokens, completion_tokens);
    //else
    write_data_file_wordpiece(file, context_tokens, completion_tokens);
    
    file.close();

    data_source_path = transformed_data_path;
    separator = Separator::Semicolon;
    has_raw_variables_names = true;

    read_csv_language_model();

    set_all_raw_variables_type(RawVariableType::Numeric);

    for(Index i = 0; i < max_context_length + 2; i++)
        set_raw_variable_use(i, VariableUse::Context);

    for (Index i = 0; i < max_completion_length + 1; i++)
        set_raw_variable_use(i + max_context_length + 2, VariableUse::Input);

    for (Index i = 0; i < max_completion_length + 1; i++)
        set_raw_variable_use(i + max_context_length + max_completion_length + 3, VariableUse::Target);
    
}


void LanguageDataSet::write_data_file_whitespace(ofstream& file,
                                                 const Tensor<Tensor<string, 1>, 1>& context_tokens,
                                                 const Tensor<Tensor<string, 1>, 1>& completion_tokens)
{
    const Index entry_number = context_tokens.dimension(0);

    const Index context_vocabulary_size = context_vocabulary.size();
    const Index completion_vocabulary_size = completion_vocabulary.size();

    Tensor<type, 1> context_row(max_context_length + 2);
    Tensor<type, 1> completion_row(max_completion_length + 2);

    Tensor<string, 1> line_tokens;
    bool line_ended;

    for (Index i = 0; i < entry_number; i++)
    {
        // Context

        context_row.setZero();
        context_row(0) = 1; // start indicator

        line_ended = false;

        line_tokens = context_tokens(i);

        for (Index j = 0; j < max_context_length + 1; j++)
        {
            if (j < line_tokens.size())
            {
                auto it = find(context_vocabulary.data(), context_vocabulary.data() + context_vocabulary_size, line_tokens(j));

                const Index word_index = it - context_vocabulary.data();

                context_row(j + 1) = type(word_index);
            }
            else
            {
                if (j == line_tokens.size() || (j == max_context_length && !line_ended))
                {
                    context_row(j + 1) = 2; // end indicator
                    line_ended = true;
                }
                else
                {
                    context_row(j + 1) = 0; // pad indicator
                }
            }
        }

        for (Index j = 0; j < max_context_length + 2; j++)
            file << context_row(j) << ";";

        // Completion

        completion_row.setZero();
        completion_row(0) = 1;

        line_ended = false;

        line_tokens = completion_tokens(i);

        for (Index j = 0; j < max_completion_length + 1; j++)
        {
            if (j < line_tokens.size())
            {
                auto it = find(completion_vocabulary.data(), completion_vocabulary.data() + completion_vocabulary_size, line_tokens(j));

                const Index word_index = it - completion_vocabulary.data();

                completion_row(j + 1) = type(word_index);
            }
            else
            {
                if (j == line_tokens.size() || (j == max_completion_length && !line_ended))
                {
                    completion_row(j + 1) = 2;
                    line_ended = true;
                }
                else
                {
                    completion_row(j + 1) = 0;
                }
            }
        }

        for (Index j = 0; j < max_completion_length + 1; j++)
            file << completion_row(j) << ";";

        for (Index j = 1; j < max_completion_length + 1; j++) // Target is input shifted 1 position to the left
            file << completion_row(j) << ";";
        file << completion_row(max_completion_length + 1) << "\n";

    }
}


void LanguageDataSet::write_data_file_wordpiece(ofstream& file,
                                                const Tensor<Tensor<string, 1>, 1>& context_tokens,
                                                const Tensor<Tensor<string, 1>, 1>& completion_tokens)
{
    const Index entry_number = context_tokens.dimension(0);

    unordered_map<std::string, type> context_vocabulary_map;
    for (Index i = 0; i < context_vocabulary.size(); i++)    context_vocabulary_map[context_vocabulary(i)] = type(i);

    unordered_map<std::string, type> completion_vocabulary_map;
    for (Index i = 0; i < completion_vocabulary.size(); i++)    completion_vocabulary_map[completion_vocabulary(i)] = type(i);

//    const Index context_vocabulary_size = context_vocabulary.size();
//    const Index completion_vocabulary_size = completion_vocabulary.size();

    Tensor<type, 1> context_row(max_context_length + 2);
    Tensor<type, 1> completion_row(max_completion_length + 2);

    Tensor<string, 1> line_tokens;
    Index token_counter;
    bool line_ended;

    string word;
    string wordpiece;
    string rest;

    auto wordpiece_entry = context_vocabulary_map.find("");

    bool tokenized;

    for (Index i = 0; i < entry_number; i++)
    {        
        // Context

        context_row.setZero();
        context_row(0) = 2; // start indicator

        token_counter = 1;

        line_ended = false;

        line_tokens = context_tokens(i);
        
        for (Index j = 0; j < max_context_length + 1; j++)
        {
            if (j < line_tokens.size() && token_counter < max_context_length + 1)
            {
                word = line_tokens(j);

                wordpiece_entry = context_vocabulary_map.find(word);
                
                if (wordpiece_entry != context_vocabulary_map.end())
                {
                    context_row(token_counter) = wordpiece_entry->second;
                    token_counter++;
                    continue;
                }
                
                tokenized = false;

                for (Index wordpiece_length = word.length(); wordpiece_length > 0; wordpiece_length--)
                {
                    if (token_counter == max_context_length + 1)
                    {
                        tokenized = true;
                        break;
                    }

                    wordpiece = word.substr(0, wordpiece_length);
                    wordpiece_entry = context_vocabulary_map.find(wordpiece);

                    if (wordpiece_entry != context_vocabulary_map.end())
                    {
                        context_row(token_counter) = wordpiece_entry->second;
                        token_counter++;
                        
                        rest = word.substr(wordpiece_length);

                        if (rest.empty())
                        {
                            tokenized = true;
                            break;
                        }

                        word = "##" + rest;
                        wordpiece_length = word.length() + 1;
                    }
                }

                if (!tokenized)
                {
                    context_row(token_counter) = 1; // unknown indicator
                    token_counter++;
                }
            }
            else
            {
                if (token_counter > max_context_length + 1)    break;
                if (j == line_tokens.size() || (token_counter == max_context_length + 1 && !line_ended))
                {
                    context_row(token_counter) = 3; // end indicator
                    token_counter++;
                    line_ended = true;
                }
                else
                {
                    context_row(token_counter) = type(0); // padding
                    token_counter++;
                }
            }
        }
        
        for (Index j = 0; j < max_context_length + 2; j++)
            file << context_row(j) << ";";
        
        
        // Completion

        completion_row.setZero();
        completion_row(0) = 2; // start indicator

        token_counter = 1;

        line_ended = false;

        line_tokens = completion_tokens(i);

        for (Index j = 0; j < max_completion_length + 1; j++)
        {
            if (j < line_tokens.size() && token_counter < max_completion_length + 1)
            {
                word = line_tokens(j);
                
                wordpiece_entry = completion_vocabulary_map.find(word);

                if (wordpiece_entry != completion_vocabulary_map.end())
                {
                    completion_row(token_counter) = wordpiece_entry->second;
                    token_counter++;
                    continue;
                }

                tokenized = false;

                for (Index wordpiece_length = word.length(); wordpiece_length > 0; wordpiece_length--)
                {
                    if (token_counter == max_completion_length + 1)
                    {
                        tokenized = true;
                        break;
                    }

                    wordpiece = word.substr(0, wordpiece_length);
                    wordpiece_entry = completion_vocabulary_map.find(wordpiece);

                    if (wordpiece_entry != completion_vocabulary_map.end())
                    {
                        completion_row(token_counter) = wordpiece_entry->second;
                        token_counter++;

                        rest = word.substr(wordpiece_length);

                        if (rest.empty())
                        {
                            tokenized = true;
                            break;
                        }

                        word = "##" + rest;
                        wordpiece_length = word.length() + 1;
                    }
                }

                if (!tokenized)
                {
                    completion_row(token_counter) = 1; // unknown indicator
                    token_counter++;
                }
            }
            else
            {
                if (token_counter > max_completion_length + 1)    break;
                if (j == line_tokens.size() || (token_counter == max_completion_length + 1 && !line_ended))
                {
                    completion_row(token_counter) = 3; // end indicator
                    token_counter++;
                    line_ended = true;
                }
                else
                {
                    completion_row(token_counter) = 0; // padding
                    token_counter++;
                }
            }
        }

        for (Index j = 0; j < max_completion_length + 1; j++)
            file << completion_row(j) << ";";

        for (Index j = 1; j < max_completion_length + 1; j++) // Target is input shifted 1 position to the left
            file << completion_row(j) << ";";
        file << completion_row(max_completion_length + 1) << "\n";
        
    }
}

}


// OpenNN: Open Neural Networks Library.
// Copyright(C) 2005-2024 Artificial Intelligence Techniques, SL.
//
// This library is free software; you can redistribute it and/or
// modify it under the terms of the GNU Lesser General Public
// License as published by the Free Software Foundation; either
// version 2.1 of the License, or any later version.
//
// This library is distributed in the hope that it will be useful,
// but WITHOUT ANY WARRANTY; without even the implied warranty of
// MERCHANTABILITY or FITNESS FOR A PARTICULAR PURPOSE.  See the GNU
// Lesser General Public License for more details.

// You should have received a copy of the GNU Lesser General Public
// License along with this library; if not, write to the Free Software
// Foundation, Inc., 51 Franklin St, Fifth Floor, Boston, MA  02110-1301  USA<|MERGE_RESOLUTION|>--- conflicted
+++ resolved
@@ -1808,11 +1808,7 @@
 
     Tensor<string, 1> vocabulary_tensor(vocabulary.size());
 
-<<<<<<< HEAD
-    for (Index i = 0; i < static_cast<Index>(vocabulary.size()); i++)
-=======
     for (Index i = 0; i < Index(vocabulary.size()); i++)
->>>>>>> 7321a705
         vocabulary_tensor(i) = vocabulary[i];
 
     return vocabulary_tensor;
