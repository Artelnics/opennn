--- conflicted
+++ resolved
@@ -213,11 +213,7 @@
        else
            static_assert(output_rank >= 2 && output_rank <= 4, "Unsupported output rank");
 
-<<<<<<< HEAD
-       cout << "no sale" << endl;
        return Tensor<type, output_rank>();
-=======
->>>>>>> 202384af
    }
 
    Tensor<type, 2> calculate_scaled_outputs(type*, Tensor<Index, 1>& );
