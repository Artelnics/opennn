//   OpenNN: Open Neural Networks Library
//   www.opennn.net
//
//   N E U R A L   N E T W O R K   C L A S S   H E A D E R
//
//   Artificial Intelligence Techniques SL
//   artelnics@artelnics.com

#ifndef NEURALNETWORK_H
#define NEURALNETWORK_H

#include "layer.h"

namespace opennn
{

struct ForwardPropagation;
struct NeuralNetworkBackPropagation;
struct NeuralNetworkBackPropagationLM;

#ifdef OPENNN_CUDA
struct ForwardPropagationCuda;
struct NeuralNetworkBackPropagationCuda;
#endif

class NeuralNetwork
{

public:

   enum class ModelType{Default,
                        AutoAssociation,
                        Approximation,
                        Classification,
                        Forecasting,
                        ImageClassification,
<<<<<<< HEAD
                        Yolo,
                        TextClassification,};
=======
                        TextClassification,
                        TextClassificationTransformer};
>>>>>>> 08452c0c

    enum class ProgrammingLanguage{C,
                                   Python,
                                   JavaScript,
                                   PHP};

   NeuralNetwork(const NeuralNetwork::ModelType& = NeuralNetwork::ModelType::Default,
                 const dimensions& = {},
                 const dimensions& = {},
                 const dimensions& = {});

   NeuralNetwork(const filesystem::path&);

   void add_layer(unique_ptr<Layer>, 
                  const vector<Index>& = vector<Index>());

   bool validate_layer_type(const Layer::Type&) const;

   // Get

   bool has(const Layer::Type&) const;

   bool is_empty() const;

   const vector<string>& get_input_names() const;
   Index get_input_index(const string&) const;

   ModelType get_model_type() const;
   string get_model_type_string() const;

   const vector<string>& get_output_names() const;
   Index get_output_index(const string&) const;

   const vector<unique_ptr<Layer>>& get_layers() const;
   const unique_ptr<Layer>& get_layer(const Index&) const;
   const unique_ptr<Layer>& get_layer(const string&) const;

   Index get_layer_index(const string&) const;

   const vector<vector<Index>>& get_layer_input_indices() const;
   vector<vector<Index>> get_layer_output_indices() const;

   Index find_input_index(const vector<Index>&, const Index&) const;

   Layer* get_first(const Layer::Type&) const;

   const bool& get_display() const;

   // Set

   void set(const NeuralNetwork::ModelType& = NeuralNetwork::ModelType::Default,
            const dimensions& = {}, 
            const dimensions& = {},
            const dimensions& = {});

   void set_approximation(const dimensions&, const dimensions&, const dimensions&);
   void set_classification(const dimensions&, const dimensions&, const dimensions&);
   void set_forecasting(const dimensions&, const dimensions&, const dimensions&);
   void set_auto_association(const dimensions&, const dimensions&, const dimensions&);
   void set_image_classification(const dimensions&, const dimensions&, const dimensions&);
   void set_text_classification_transformer(const dimensions&, const dimensions&, const dimensions&);

   void set(const filesystem::path&);

   void set_layers_number(const Index&);

   void set_layer_input_indices(const vector<vector<Index>>&);
   void set_layer_inputs_indices(const Index&, const vector<Index>&);

   void set_layer_inputs_indices(const string&, const vector<string>&);
   void set_layer_inputs_indices(const string&, const initializer_list<string>&);
   void set_layer_inputs_indices(const string&, const string&);

   void set_model_type(const ModelType&);
   void set_model_type_string(const string&);
   void set_input_names(const vector<string>&);
   void set_output_namess(const vector<string>&);

   void set_input_dimensions(const dimensions&);

   void set_default();

   void set_threads_number(const int&);

   void set_display(const bool&);

   // Layers

   static bool is_trainable(const Layer::Type&);

   Index get_layers_number() const;
   Index get_layers_number(const Layer::Type&) const;

   Index get_first_trainable_layer_index() const;
   Index get_last_trainable_layer_index() const;

   // Architecture

   Index get_inputs_number() const;
   Index get_outputs_number() const;
   dimensions get_output_dimensions() const;

   // Parameters

   Index get_parameters_number() const;
   Tensor<type, 1> get_parameters() const;

   vector<Index> get_layer_parameter_numbers() const;

   void set_parameters(const Tensor<type, 1>&) const;

   // Parameters initialization

   void set_parameters_constant(const type&) const;

   void set_parameters_random() const;

   // Output

   Tensor<type, 2> calculate_outputs(const Tensor<type, 2>&);

   Tensor<type, 2> calculate_outputs(const Tensor<type, 4>&);

   Tensor<type, 2> calculate_scaled_outputs(const Tensor<type, 2>&);

   Tensor<type, 2> calculate_directional_inputs(const Index&, const Tensor<type, 1>&, const type&, const type&, const Index& = 101) const;

   Index calculate_image_output(const filesystem::path&);

   // Serialization

   Tensor<string, 2> get_perceptron_layers_information() const;
   Tensor<string, 2> get_probabilistic_layer_information() const;

   void from_XML(const XMLDocument&);
   void inputs_from_XML(const XMLElement*);
   void layers_from_XML(const XMLElement*);
   void outputs_from_XML(const XMLElement*);

   void to_XML(XMLPrinter&) const;

   virtual void print() const;
   void save(const filesystem::path&) const;
   void save_parameters(const filesystem::path&) const;

   void load(const filesystem::path&);
   void load_parameters_binary(const filesystem::path&);

   vector<string> get_layer_names() const;
   vector<string> get_layer_types_string() const;

   void save_outputs(Tensor<type, 2>&, const filesystem::path&);

   void forward_propagate(const vector<pair<type*, dimensions>>&,
                          ForwardPropagation&,
                          const bool& = false) const;

   void forward_propagate(const vector<pair<type*, dimensions>>&,
                          const Tensor<type, 1>&, 
                          ForwardPropagation&) const;

   string get_expression() const;

   void save_expression(const ProgrammingLanguage&, const filesystem::path&) const;


#ifdef OPENNN_CUDA
#include "../../opennn_cuda/opennn_cuda/neural_network_cuda.h"
#endif

protected:

   string name = "neural_network";

   NeuralNetwork::ModelType model_type = NeuralNetwork::ModelType::Default;

   vector<string> input_names;

   vector<string> output_names;

   vector<unique_ptr<Layer>> layers;

   vector<vector<Index>> layer_input_indices;

   bool display = true;

};

#ifdef OPENNN_CUDA
#include "../../opennn_cuda/opennn_cuda/forward_propagation_cuda.h"
#include "../../opennn_cuda/opennn_cuda/neural_network_back_propagation_cuda.h"
#endif

}

#endif

// OpenNN: Open Neural Networks Library.
// Copyright(C) 2005-2024 Artificial Intelligence Techniques, SL.
//
// This library is free software; you can redistribute it and/or
// modify it under the terms of the GNU Lesser General Public
// License as published by the Free Software Foundation; either
// version 2.1 of the License, or any later version.
//
// This library is distributed in the hope that it will be useful,
// but WITHOUT ANY WARRANTY; without even the implied warranty of
// MERCHANTABILITY or FITNESS FOR A PARTICULAR PURPOSE.  See the GNU
// Lesser General Public License for more details.

// You should have received a copy of the GNU Lesser General Public
// License along with this library; if not, write to the Free Software

// Foundation, Inc., 51 Franklin St, Fifth Floor, Boston, MA  02110-1301  USA<|MERGE_RESOLUTION|>--- conflicted
+++ resolved
@@ -34,13 +34,9 @@
                         Classification,
                         Forecasting,
                         ImageClassification,
-<<<<<<< HEAD
                         Yolo,
-                        TextClassification,};
-=======
                         TextClassification,
                         TextClassificationTransformer};
->>>>>>> 08452c0c
 
     enum class ProgrammingLanguage{C,
                                    Python,
