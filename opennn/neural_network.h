--- conflicted
+++ resolved
@@ -34,16 +34,8 @@
                         Classification,
                         Forecasting,
                         ImageClassification,
-<<<<<<< HEAD
                         Yolo,
                         TextClassification,};
-
-   explicit NeuralNetwork(const NeuralNetwork::ModelType& = NeuralNetwork::ModelType::Default,
-                          const dimensions& = {},
-                          const dimensions& = {},
-                          const dimensions& = {});
-=======
-                        TextClassification};
 
     enum class ProgrammingLanguage{C,
                                    Python,
@@ -54,7 +46,6 @@
                  const dimensions& = {},
                  const dimensions& = {},
                  const dimensions& = {});
->>>>>>> 2441909d
 
    NeuralNetwork(const filesystem::path&);
 
