/****************************************************************************************************************/
/*                                                                                                              */
/*   OpenNN: Open Neural Networks Library                                                                       */
/*   www.opennn.net                                                                                             */
/*                                                                                                              */
/*   N E U R A L   N E T W O R K   C L A S S   H E A D E R                                                      */
/*                                                                                                              */
/*   Artificial Intelligence Techniques SL                                                                      */
/*   artelnics@artelnics.com                                                                                    */
/*                                                                                                              */
/****************************************************************************************************************/

#ifndef __NEURALNETWORK_H__
#define __NEURALNETWORK_H__

// System includes

#include <cmath>
#include <cstdlib>
#include <fstream>
#include <iostream>
#include <string>
#include <sstream>
#include <errno.h>

#ifdef __OPENNN_MPI__
#include <mpi.h>
#endif

// OpenNN includes

#include "vector.h"
#include "matrix.h"

#include "data_set.h"

#include "perceptron_layer.h"
#include "multilayer_perceptron.h"
#include "inputs_trending_layer.h"
#include "scaling_layer.h"
#include "principal_components_layer.h"
#include "unscaling_layer.h"
#include "outputs_trending_layer.h"
#include "bounding_layer.h"
#include "probabilistic_layer.h"
#include "inputs.h"
#include "outputs.h"

// TinyXml includes

#include "tinyxml2.h"

namespace OpenNN
{

/// This class represents the concept of neural network in the OpenNN library.
/// A neural network here is defined as a multilayer perceptron extended with a scaling layer, an unscaling layer, 
/// a bounding layer and a probabilistic layer.
/// This neural network is used to span a function space for the variational problem at hand. 

class NeuralNetwork
{

public:

   // DEFAULT CONSTRUCTOR

   explicit NeuralNetwork();

   // MULTILAYER PERCEPTRON CONSTRUCTOR

   explicit NeuralNetwork(const MultilayerPerceptron&);

   // MULTILAYER PERCEPTRON ARCHITECTURE CONSTRUCTOR

   explicit NeuralNetwork(const Vector<size_t>&);

   explicit NeuralNetwork(const vector<size_t>&);


    // ONE PERCEPTRON LAYER CONSTRUCTOR

   explicit NeuralNetwork(const size_t&, const size_t&);

   // TWO PERCEPTRON LAYERS CONSTRUCTOR 

   explicit NeuralNetwork(const size_t&, const size_t&, const size_t&);

   // FILE CONSTRUCTOR

   explicit NeuralNetwork(const string&);

   // XML CONSTRUCTOR

   explicit NeuralNetwork(const tinyxml2::XMLDocument&);

   // COPY CONSTRUCTOR

   NeuralNetwork(const NeuralNetwork&);

   // DESTRUCTOR

   virtual ~NeuralNetwork();

   // ASSIGNMENT OPERATOR

   NeuralNetwork& operator = (const NeuralNetwork&);

   // EQUAL TO OPERATOR

   bool operator == (const NeuralNetwork&) const;


   // GET METHODS

   bool has_multilayer_perceptron() const;
   bool has_inputs() const;
   bool has_outputs() const;
   bool has_inputs_trending_layer() const;
   bool has_outputs_trending_layer() const;
   bool has_scaling_layer() const;
   bool has_principal_components_layer() const;
   bool has_unscaling_layer() const;
   bool has_bounding_layer() const;
   bool has_probabilistic_layer() const;

  /// ownership remains with this
   MultilayerPerceptron* get_multilayer_perceptron_pointer() const;
  /// ownership remains with this
   Inputs* get_inputs_pointer() const;
  /// ownership remains with this
   Outputs* get_outputs_pointer() const;
  /// ownership remains with this
  InputsTrendingLayer* get_inputs_trending_layer_pointer() const;
  /// ownership remains with this
  OutputsTrendingLayer* get_outputs_trending_layer_pointer() const;
  /// ownership remains with this
   ScalingLayer* get_scaling_layer_pointer() const;
  /// ownership remains with this
   PrincipalComponentsLayer* get_principal_components_layer_pointer() const;
  /// ownership remains with this
   UnscalingLayer* get_unscaling_layer_pointer() const;   
  /// ownership remains with this
   BoundingLayer* get_bounding_layer_pointer() const;
  /// ownership remains with this
   ProbabilisticLayer* get_probabilistic_layer_pointer() const;
<<<<<<< HEAD
  /// ownership remains with this
   ConditionsLayer* get_conditions_layer_pointer() const;
  /// ownership remains with this
   IndependentParameters* get_independent_parameters_pointer() const;
=======
>>>>>>> 41bed0e1

   const bool& get_display() const;

   // SET METHODS

   void set();

   void set(const MultilayerPerceptron&);
   void set(const Vector<size_t>&);
   void set(const size_t&, const size_t&);
   void set(const size_t&, const size_t&, const size_t&);

   void set(const size_t&);

   void set(const string&);
   void set(const NeuralNetwork&);

   void set_inputs(const Vector<bool>&);

   virtual void set_default();

#ifdef __OPENNN_MPI__
  /// ownership not passed
   void set_MPI(const NeuralNetwork*);
#endif

  /// ownership passed
   void set_multilayer_perceptron_pointer(MultilayerPerceptron*);
  /// ownership passed
   void set_inputs_trending_layer_pointer(InputsTrendingLayer*);
  /// ownership passed
   void set_scaling_layer_pointer(ScalingLayer*);
  /// ownership passed
   void set_principal_components_layer_pointer(PrincipalComponentsLayer*);
  /// ownership passed
   void set_unscaling_layer_pointer(UnscalingLayer*);
  /// ownership passed
   void set_outputs_trending_layer_pointer(OutputsTrendingLayer*);
  /// ownership passed
   void set_bounding_layer_pointer(BoundingLayer*);
  /// ownership passed
   void set_probabilistic_layer_pointer(ProbabilisticLayer*);
<<<<<<< HEAD
  /// ownership passed
   void set_conditions_layer_pointer(ConditionsLayer*);
  /// ownership passed
=======
>>>>>>> 41bed0e1
   void set_inputs_pointer(Inputs*);
  /// ownership passed
   void set_outputs_pointer(Outputs*);
<<<<<<< HEAD
  /// ownership passed
   void set_independent_parameters_pointer(IndependentParameters*);
=======
>>>>>>> 41bed0e1

   void set_scaling_layer(ScalingLayer&);

   void set_display(const bool&);

   // Growing and pruning

   void grow_input(const Statistics<double>& new_statistics = Statistics<double>());

   void prune_input(const size_t&);
   void prune_output(const size_t&);

   void resize_inputs_number(const size_t&);
   void resize_outputs_number(const size_t&);

   // Pointer methods

   void construct_multilayer_perceptron();
   void construct_inputs_trending_layer();
   void construct_scaling_layer();
   void construct_principal_components_layer();
   void construct_unscaling_layer();
   void construct_outputs_trending_layer();
   void construct_bounding_layer();
   void construct_probabilistic_layer();
   void construct_inputs();
   void construct_outputs();

   void destruct_multilayer_perceptron();
   void destruct_inputs_trending_layer();
   void destruct_scaling_layer();
   void destruct_unscaling_layer();
   void destruct_outputs_trending_layer();
   void destruct_bounding_layer();
   void destruct_probabilistic_layer();
   void destruct_inputs();
   void destruct_outputs();

   void delete_pointers();

   // Initialization methods

   void initialize_random();

   // Layers 

   size_t get_layers_number() const;

   // Architecture

   size_t get_inputs_number() const;
   size_t get_outputs_number() const;

   Vector<size_t> get_architecture() const;

   // Parameters

   size_t get_parameters_number() const;
   Vector<double> get_parameters() const;

   void set_parameters(const Vector<double>&);

   // Parameters initialization methods

   void initialize_parameters(const double&);

   void randomize_parameters_uniform();
   void randomize_parameters_uniform(const double&, const double&);
   void randomize_parameters_uniform(const Vector<double>&, const Vector<double>&);
   void randomize_parameters_uniform(const Vector< Vector<double> >&);

   void randomize_parameters_normal();
   void randomize_parameters_normal(const double&, const double&);
   void randomize_parameters_normal(const Vector<double>&, const Vector<double>&);
   void randomize_parameters_normal(const Vector< Vector<double> >&);

   // Parameters

   double calculate_parameters_norm() const;
   Statistics<double> calculate_parameters_statistics() const;
   Histogram<double> calculate_parameters_histogram(const size_t& = 10) const;

   void perturbate_parameters(const double&);

   // Feature importance

   Vector<double> calculate_inputs_importance_parameters(const size_t&) const;

   // Output 

   Matrix<double> calculate_outputs(const Matrix<double>&) const;
   Matrix<double> calculate_outputs(const Matrix<double>&, const double&) const;
   Matrix<double> calculate_Jacobian(const Vector<double>&) const;
   Matrix<double> calculate_Jacobian(const Vector<double>&, const double&) const;
   Vector< Matrix<double> > calculate_Hessian(const Vector<double>&) const;

   Matrix<double> calculate_directional_inputs(const size_t&, const Vector<double>&, const double&, const double&, const size_t& = 101) const;

   Vector< Matrix<double> > calculate_Jacobian_data(const Matrix<double>&) const;

   Vector< Histogram<double> > calculate_outputs_histograms(const size_t& = 1000, const size_t& = 10) const;
   Vector< Histogram<double> > calculate_outputs_histograms(const Matrix<double>&, const size_t& = 10) const;


   vector<double> calculate_outputs_std(const vector<double>&) const;

   // Serialization methods
   string object_to_string() const;
 
  /// ownership passed - use delete to destroy
   virtual tinyxml2::XMLDocument* to_XML() const;
   virtual void from_XML(const tinyxml2::XMLDocument&);

   virtual void write_XML(tinyxml2::XMLPrinter&) const;
   // virtual void read_XML(   );

   void print() const;
   void save(const string&) const;
   void save_parameters(const string&) const;

   virtual void load(const string&);
   void load_parameters(const string&);

   void save_data(const string&) const;

   // Expression methods

   string write_expression() const;
   string write_mathematical_expression_php() const;
   string write_expression_python() const;
   string write_expression_php() const;
   string write_expression_R() const;

   void save_expression(const string&);
   void save_expression_python(const string&);
   void save_expression_R(const string&);

   // PMML methods
  /// ownership passed - use delete to destroy
   tinyxml2::XMLDocument* to_PMML() const;
   void write_PMML(const std::string&) const;

   void from_PMML(const tinyxml2::XMLDocument&);

protected:

   // MEMBERS

   /// Pointer to a multilayer perceptron object.

   MultilayerPerceptron* multilayer_perceptron_pointer = nullptr;

   /// Pointer to an inputs trending layer object.

   InputsTrendingLayer* inputs_trending_layer_pointer = nullptr;

   /// Pointer to a scaling layer object.

   ScalingLayer* scaling_layer_pointer = nullptr;

   /// Pointer to a principal components layer object.

   PrincipalComponentsLayer* principal_components_layer_pointer = nullptr;

   /// Pointer to an unscaling layer object.

   UnscalingLayer* unscaling_layer_pointer = nullptr;

   /// Pointer to an outputs trending layer object.

   OutputsTrendingLayer* outputs_trending_layer_pointer = nullptr;

   /// Pointer to a bounding layer object.

   BoundingLayer* bounding_layer_pointer = nullptr;

   /// Pointer to a probabilistic layer.

   ProbabilisticLayer* probabilistic_layer_pointer = nullptr;

   /// Pointer to an inputs object.

   Inputs* inputs_pointer = nullptr;

   /// Pointer to an outputs object.

   Outputs* outputs_pointer = nullptr;

   /// Display messages to screen. 

   bool display;
};

}

#endif


// OpenNN: Open Neural Networks Library.
// Copyright(C) 2005-2018 Artificial Intelligence Techniques, SL.
//
// This library is free software; you can redistribute it and/or
// modify it under the terms of the GNU Lesser General Public
// License as published by the Free Software Foundation; either
// version 2.1 of the License, or any later version.
//
// This library is distributed in the hope that it will be useful,
// but WITHOUT ANY WARRANTY; without even the implied warranty of
// MERCHANTABILITY or FITNESS FOR A PARTICULAR PURPOSE.  See the GNU
// Lesser General Public License for more details.

// You should have received a copy of the GNU Lesser General Public
// License along with this library; if not, write to the Free Software

// Foundation, Inc., 51 Franklin St, Fifth Floor, Boston, MA  02110-1301  USA
<|MERGE_RESOLUTION|>--- conflicted
+++ resolved
@@ -144,13 +144,6 @@
    BoundingLayer* get_bounding_layer_pointer() const;
   /// ownership remains with this
    ProbabilisticLayer* get_probabilistic_layer_pointer() const;
-<<<<<<< HEAD
-  /// ownership remains with this
-   ConditionsLayer* get_conditions_layer_pointer() const;
-  /// ownership remains with this
-   IndependentParameters* get_independent_parameters_pointer() const;
-=======
->>>>>>> 41bed0e1
 
    const bool& get_display() const;
 
@@ -193,20 +186,10 @@
    void set_bounding_layer_pointer(BoundingLayer*);
   /// ownership passed
    void set_probabilistic_layer_pointer(ProbabilisticLayer*);
-<<<<<<< HEAD
-  /// ownership passed
-   void set_conditions_layer_pointer(ConditionsLayer*);
-  /// ownership passed
-=======
->>>>>>> 41bed0e1
+  /// ownership passed
    void set_inputs_pointer(Inputs*);
   /// ownership passed
    void set_outputs_pointer(Outputs*);
-<<<<<<< HEAD
-  /// ownership passed
-   void set_independent_parameters_pointer(IndependentParameters*);
-=======
->>>>>>> 41bed0e1
 
    void set_scaling_layer(ScalingLayer&);
 
