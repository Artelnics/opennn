--- conflicted
+++ resolved
@@ -99,11 +99,6 @@
    const vector<unique_ptr<Layer>>& get_layers() const;
    const unique_ptr<Layer>& get_layer(const Index&) const;
    const unique_ptr<Layer>& get_layer(const string&) const;
-<<<<<<< HEAD
-   const unique_ptr<Layer>& get_last_layer() const;
-   Tensor<Layer*, 1> get_trainable_layers() const;
-=======
->>>>>>> 2bb4f7fc
 
    Index get_layer_index(const string&) const;
 
