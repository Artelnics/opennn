//   OpenNN: Open Neural Networks Library
//   www.opennn.net
//
//   T E S T I N G   A N A L Y S I S   C L A S S   H E A D E R             
//
//   Artificial Intelligence Techniques SL
//   artelnics@artelnics.com

#ifndef TESTINGANALYSIS_H
#define TESTINGANALYSIS_H

<<<<<<< HEAD

=======
>>>>>>> 2441909d
#include "data_set.h"
#include "neural_network.h"

namespace opennn
{

class TestingAnalysis
{

public: 

   TestingAnalysis(NeuralNetwork* = nullptr, DataSet* = nullptr);

    struct GoodnessOfFitAnalysis
    {
       type determination = type(0);

       Tensor<type, 1> targets;
       Tensor<type, 1> outputs;

<<<<<<< HEAD
       void set(const Tensor<type, 1>& new_targets, const Tensor<type, 1>& new_outputs, const type& new_determination);

       void save(const string& file_name) const;

=======
       void set(const Tensor<type, 1>&, const Tensor<type, 1>&, const type&);

       void save(const filesystem::path&) const;

>>>>>>> 2441909d
       void print() const;
    };


    struct RocAnalysis
    {
        Tensor<type, 2> roc_curve;

        type area_under_curve;

        type confidence_limit;

        type optimal_threshold;
    };


    struct KolmogorovSmirnovResults
    {
        Tensor<type, 2> positive_cumulative_gain;

        Tensor<type, 2> negative_cumulative_gain;

        Tensor<type, 1> maximum_gain;
    };


    struct BinaryClassificationRates
    {
        vector<Index> true_positives_indices;

        vector<Index> false_positives_indices;

        vector<Index> false_negatives_indices;

        vector<Index> true_negatives_indices;
    };

   // Get

   NeuralNetwork* get_neural_network() const;
   DataSet* get_data_set() const;

   const bool& get_display() const;

   // Set

   void set_neural_network(NeuralNetwork*);
   void set_data_set(DataSet*);

   void set_display(const bool&);

   void set_threads_number(const int&);

   // Checking

   void check() const;

   // Error data

   Tensor<type, 3> calculate_error_data() const;
   Tensor<type, 2> calculate_percentage_error_data() const;

   vector<Descriptives> calculate_absolute_errors_descriptives() const;
   vector<Descriptives> calculate_absolute_errors_descriptives(const Tensor<type, 2>&, const Tensor<type, 2>&) const;

   vector<Descriptives> calculate_percentage_errors_descriptives() const;
   vector<Descriptives> calculate_percentage_errors_descriptives(const Tensor<type, 2>&, const Tensor<type, 2>&) const;

   vector<vector<Descriptives>> calculate_error_data_descriptives() const;
   void print_error_data_descriptives() const;

   Tensor<Histogram, 1> calculate_error_data_histograms(const Index& = 10) const;

   Tensor<Tensor<Index, 1>, 1> calculate_maximal_errors(const Index& = 10) const;

   Tensor<type, 2> calculate_errors() const;
   Tensor<type, 1> calculate_errors(const Tensor<type, 2>&, const Tensor<type, 2>&) const;
   Tensor<type, 1> calculate_errors(const DataSet::SampleUse&) const;

   Tensor<type, 2> calculate_binary_classification_errors() const;
   Tensor<type, 1> calculate_binary_classification_errors(const DataSet::SampleUse&) const;

   Tensor<type, 2> calculate_multiple_classification_errors() const;
   Tensor<type, 1> calculate_multiple_classification_errors(const DataSet::SampleUse&) const;

   type calculate_normalized_squared_error(const Tensor<type, 2>&, const Tensor<type, 2>&) const;
   type calculate_cross_entropy_error(const Tensor<type, 2>&, const Tensor<type, 2>&) const;
   type calculate_cross_entropy_error_3d(const Tensor<type, 3>&, const Tensor<type, 2>&) const;
   type calculate_weighted_squared_error(const Tensor<type, 2>&, const Tensor<type, 2>&, const Tensor<type, 1>& = Tensor<type, 1>()) const;
   type calculate_Minkowski_error(const Tensor<type, 2>&, const Tensor<type, 2>&, const type = type(1.5)) const;

   type calculate_masked_accuracy(const Tensor<type, 3>&, const Tensor<type, 2>&) const;

   type calculate_determination(const Tensor<type, 1>&, const Tensor<type, 1>&) const;

   // Goodness-of-fit analysis

   Tensor<Correlation, 1> linear_correlation() const;
   Tensor<Correlation, 1> linear_correlation(const Tensor<type, 2>&, const Tensor<type, 2>&) const;

   void print_linear_correlations() const;

   Tensor<GoodnessOfFitAnalysis, 1> perform_goodness_of_fit_analysis() const;
   void print_goodness_of_fit_analysis() const;

   // Binary classifcation

   Tensor<type, 1> calculate_binary_classification_tests() const;

   void print_binary_classification_tests() const;

   type calculate_logloss() const;

   // Confusion

   Tensor<Index, 2> calculate_confusion_binary_classification(const Tensor<type, 2>&, const Tensor<type, 2>&, const type&) const;
   Tensor<Index, 2> calculate_confusion_multiple_classification(const Tensor<type, 2>&, const Tensor<type, 2>&) const;
   Tensor<Index, 2> calculate_confusion(const Tensor<type, 2>&, const Tensor<type, 2>&) const;

   Tensor<Index, 2> calculate_confusion(const Tensor<type, 3>&, const Tensor<type, 3>&) const;

   Tensor<Index, 2> calculate_confusion() const;

   Tensor<Index, 1> calculate_positives_negatives_rate(const Tensor<type, 2>&, const Tensor<type, 2>&) const;

   // ROC curve

   RocAnalysis perform_roc_analysis() const;

   Tensor<type, 2> calculate_roc_curve(const Tensor<type, 2>&, const Tensor<type, 2>&) const;

   type calculate_area_under_curve(const Tensor<type, 2>&) const;
   type calculate_area_under_curve_confidence_limit(const Tensor<type, 2>&, const Tensor<type, 2>&) const;
   type calculate_optimal_threshold(const Tensor<type, 2>&) const;

   // Lift Chart

   Tensor<type, 2> perform_cumulative_gain_analysis() const;
   Tensor<type, 2> calculate_cumulative_gain(const Tensor<type, 2>&, const Tensor<type, 2>&) const;
   Tensor<type, 2> calculate_negative_cumulative_gain(const Tensor<type, 2>&, const Tensor<type, 2>&)const;

   Tensor<type, 2> perform_lift_chart_analysis() const;
   Tensor<type, 2> calculate_lift_chart(const Tensor<type, 2>&) const;

   Tensor<type, 1> calculate_maximum_gain(const Tensor<type, 2>&, const Tensor<type, 2>&) const;

   // Calibration plot

   Tensor<type, 2> perform_calibration_plot_analysis() const;

   Tensor<type, 2> calculate_calibration_plot(const Tensor<type, 2>&, const Tensor<type, 2>&) const;

   // Output histogram

   Tensor<Histogram, 1> calculate_output_histogram(const Tensor<type, 2>&, const Index& = 10) const;

   // Binary classification rates

   BinaryClassificationRates calculate_binary_classification_rates() const;

   vector<Index> calculate_true_positive_samples(const Tensor<type, 2>&, const Tensor<type, 2>&, const vector<Index>&, const type&) const;
   vector<Index> calculate_false_positive_samples(const Tensor<type, 2>&, const Tensor<type, 2>&, const vector<Index>&, const type&) const;
   vector<Index> calculate_false_negative_samples(const Tensor<type, 2>&, const Tensor<type, 2>&, const vector<Index>&, const type&) const;
   vector<Index> calculate_true_negative_samples(const Tensor<type, 2>&, const Tensor<type, 2>&, const vector<Index>&, const type&) const;

   // Multiple classification tests

   Tensor<type, 1> calculate_multiple_classification_precision() const;
   Tensor<type, 2> calculate_multiple_classification_tests() const;

   // Multiple classification rates

   Tensor<Tensor<Index,1>, 2> calculate_multiple_classification_rates() const;

   Tensor<Tensor<Index,1>, 2> calculate_multiple_classification_rates(const Tensor<type, 2>&, const Tensor<type, 2>&, const vector<Index>&) const;

   Tensor<string, 2> calculate_well_classified_samples(const Tensor<type, 2>&, const Tensor<type, 2>&, const vector<string>&) const;

   Tensor<string, 2> calculate_misclassified_samples(const Tensor<type, 2>&, const Tensor<type, 2>&, const vector<string>&) const;

   // Save

   void save_confusion(const filesystem::path&) const;

   void save_multiple_classification_tests(const filesystem::path&) const;

   void save_well_classified_samples(const Tensor<type, 2>&, const Tensor<type, 2>&, const vector<string>&, const filesystem::path&) const;

   void save_misclassified_samples(const Tensor<type, 2>&, const Tensor<type, 2>&, const vector<string>&, const filesystem::path&) const;

   void save_well_classified_samples_statistics(const Tensor<type, 2>&, const Tensor<type, 2>&, const vector<string>&, const filesystem::path&) const;

   void save_misclassified_samples_statistics(const Tensor<type, 2>&, const Tensor<type, 2>&, const vector<string>&, const filesystem::path&) const;

   void save_well_classified_samples_probability_histogram(const Tensor<type, 2>&, const Tensor<type, 2>&, const vector<string>&, const filesystem::path&) const;

   void save_well_classified_samples_probability_histogram(const Tensor<string, 2>&, const filesystem::path&) const;

   void save_misclassified_samples_probability_histogram(const Tensor<type, 2>&, const Tensor<type, 2>&, const vector<string>&, const filesystem::path&) const;

   void save_misclassified_samples_probability_histogram(const Tensor<string, 2>&, const filesystem::path&) const;

   // Forecasting

   Tensor<Tensor<type, 1>, 1> calculate_error_autocorrelation(const Index& = 10) const;

   Tensor<Tensor<type, 1>, 1> calculate_inputs_errors_cross_correlation(const Index& = 10) const;

   // Transformer

   pair<type, type> test_transformer() const;

   // Serialization

   virtual void from_XML(const XMLDocument&);

   virtual void to_XML(XMLPrinter&) const;

   void save(const filesystem::path&) const;
   void load(const filesystem::path&);

private: 

   unique_ptr<ThreadPool> thread_pool;
   unique_ptr<ThreadPoolDevice> thread_pool_device;

   NeuralNetwork* neural_network = nullptr;

   DataSet* data_set = nullptr;

   bool display = true;

   const Eigen::array<IndexPair<Index>, 2> SSE = {IndexPair<Index>(0, 0), IndexPair<Index>(1, 1)};
};

}

#endif

// OpenNN: Open Neural Networks Library.
// Copyright(C) 2005-2024 Artificial Intelligence Techniques, SL.
//
// This library is free software; you can redistribute it and/or
// modify it under the terms of the GNU Lesser General Public
// License as published by the Free Software Foundation; either
// version 2.1 of the License, or any later version.
//
// This library is distributed in the hope that it will be useful,
// but WITHOUT ANY WARRANTY; without even the implied warranty of
// MERCHANTABILITY or FITNESS FOR A PARTICULAR PURPOSE.  See the GNU
// Lesser General Public License for more details.

// You should have received a copy of the GNU Lesser General Public
// License along with this library; if not, write to the Free Software
// Foundation, Inc., 51 Franklin St, Fifth Floor, Boston, MA  02110-1301  USA<|MERGE_RESOLUTION|>--- conflicted
+++ resolved
@@ -9,10 +9,6 @@
 #ifndef TESTINGANALYSIS_H
 #define TESTINGANALYSIS_H
 
-<<<<<<< HEAD
-
-=======
->>>>>>> 2441909d
 #include "data_set.h"
 #include "neural_network.h"
 
@@ -33,17 +29,10 @@
        Tensor<type, 1> targets;
        Tensor<type, 1> outputs;
 
-<<<<<<< HEAD
-       void set(const Tensor<type, 1>& new_targets, const Tensor<type, 1>& new_outputs, const type& new_determination);
-
-       void save(const string& file_name) const;
-
-=======
        void set(const Tensor<type, 1>&, const Tensor<type, 1>&, const type&);
 
        void save(const filesystem::path&) const;
 
->>>>>>> 2441909d
        void print() const;
     };
 
