/****************************************************************************************************************/
/*                                                                                                              */
/*   OpenNN: Open Neural Networks Library                                                                       */
/*   www.opennn.net                                                                                             */
/*                                                                                                              */
/*   C O N J U G A T E   G R A D I E N T   C L A S S   H E A D E R                                              */
/*                                                                                                              */
/*   Roberto Lopez                                                                                              */
/*   Artificial Intelligence Techniques SL                                                                      */
/*   robertolopez@artelnics.com                                                                                 */
/*                                                                                                              */
/****************************************************************************************************************/

#ifndef __CONJUGATEGRADIENT_H__
#define __CONJUGATEGRADIENT_H__

// System inlcludes

#include <string>
#include <sstream>
#include <iostream>
#include <fstream>
#include <algorithm>
#include <functional>
#include <climits>
#include <cmath>
#include <ctime>

// OpenNN includes

#include "loss_index.h"

#include "training_algorithm.h"
#include "training_rate_algorithm.h"

// TinyXml includes

#include "tinyxml2.h"

namespace OpenNN
{

///
/// This concrete class represents a conjugate gradient training algorithm for a loss functional of a neural network. 
///

class ConjugateGradient : public TrainingAlgorithm
{

public:

   // ENUMERATIONS

   /// Enumeration of the available training operators for obtaining the training direction.

   enum TrainingDirectionMethod{PR, FR};

   // DEFAULT CONSTRUCTOR

   explicit ConjugateGradient(); 


   // GENERAL CONSTRUCTOR
  /// ownership not passed
   explicit ConjugateGradient(LossIndex*);


   // XML CONSTRUCTOR

   explicit ConjugateGradient(const tinyxml2::XMLDocument&); 


   // DESTRUCTOR

   virtual ~ConjugateGradient();


   // STRUCTURES

   ///
   /// This structure contains the conjugate gradient results. 
   ///

   struct ConjugateGradientResults : public TrainingAlgorithm::TrainingAlgorithmResults
   {
       /// Default constructor.

       ConjugateGradientResults()
       {
           conjugate_gradient_pointer = NULL;
       }

       /// Conjugate gradient constructor.
       /// ownership not passed

       ConjugateGradientResults(ConjugateGradient* new_conjugate_gradient_pointer)
       {
           conjugate_gradient_pointer = new_conjugate_gradient_pointer;
       }

       /// Destructor.

       virtual ~ConjugateGradientResults()
       {
       }

       /// Pointer to the conjugate gradient object for which the training results are to be stored.

      ConjugateGradient* conjugate_gradient_pointer;

      // TRAINING HISTORY

      /// History of the neural network parameters over the training iterations. 

      Vector< Vector<double> > parameters_history;

      /// History of the parameters norm over the training iterations. 

      Vector<double> parameters_norm_history;

      /// History of the loss function loss over the training iterations. 

      Vector<double> loss_history;

      /// History of the selection loss over the training iterations.

      Vector<double> selection_loss_history;

      /// History of the loss function gradient over the training iterations. 

      Vector< Vector<double> > gradient_history;

      /// History of the gradient norm over the training iterations. 

      Vector<double> gradient_norm_history;

      /// History of the conjugate gradient training direction over the training iterations. 

      Vector< Vector<double> > training_direction_history;

      /// History of the training rate over the training iterations. 

      Vector<double> training_rate_history;

      /// History of the elapsed time over the training iterations. 

      Vector<double> elapsed_time_history;

      // FINAL VALUES

      /// Final neural network parameters vector. 

      Vector<double> final_parameters;

      /// Final neural network parameters norm. 

      double final_parameters_norm;

      /// Final loss function evaluation.

      double final_loss;

      /// Final selection loss.

      double final_selection_loss;

      /// Final loss function gradient. 

      Vector<double> final_gradient;

      /// Final gradient norm. 

      double final_gradient_norm;

      /// Final conjugate gradient training direction. 

      Vector<double> final_training_direction;

      /// Final conjugate gradient training rate. 

      double final_training_rate;

      /// Elapsed time of the training process. 

      double elapsed_time;

      /// Maximum number of training iterations.

      size_t iterations_number;

      void resize_training_history(const size_t&);
      string object_to_string() const;

      Matrix<string> write_final_results(const size_t& precision = 3) const;
   };


   // METHODS

   // Get methods

   const TrainingRateAlgorithm& get_training_rate_algorithm() const;
   TrainingRateAlgorithm* get_training_rate_algorithm_pointer();

   // Training operators

   const TrainingDirectionMethod& get_training_direction_method() const;
   string write_training_direction_method() const;

   // Training parameters

   const double& get_warning_parameters_norm() const;
   const double& get_warning_gradient_norm() const;
   const double& get_warning_training_rate() const;

   const double& get_error_parameters_norm() const;
   const double& get_error_gradient_norm() const;
   const double& get_error_training_rate() const;

   // Stopping criteria

   const double& get_minimum_parameters_increment_norm() const;

   const double& get_minimum_loss_increase() const;
   const double& get_loss_goal() const;
   const size_t& get_maximum_selection_loss_decreases() const;
   const double& get_gradient_norm_goal() const;

   const size_t& get_maximum_iterations_number() const;
   const double& get_maximum_time() const;

   const bool& get_return_minimum_selection_error_neural_network() const;
   const bool& get_apply_early_stopping() const;

   // Reserve training history

   const bool& get_reserve_parameters_history() const;
   const bool& get_reserve_parameters_norm_history() const;

   const bool& get_reserve_loss_history() const;
   const bool& get_reserve_selection_loss_history() const;
   const bool& get_reserve_gradient_history() const;
   const bool& get_reserve_gradient_norm_history() const;

   const bool& get_reserve_training_direction_history() const;
   const bool& get_reserve_training_rate_history() const;
   const bool& get_reserve_elapsed_time_history() const;

   // Set methods

   void set_default();

   void set_loss_index_pointer(LossIndex*);

   // Training operators

   void set_training_direction_method(const TrainingDirectionMethod&);
   void set_training_direction_method(const string&);

   // Training parameters

   void set_warning_parameters_norm(const double&);
   void set_warning_gradient_norm(const double&);
   void set_warning_training_rate(const double&);

   void set_error_parameters_norm(const double&);
   void set_error_gradient_norm(const double&);
   void set_error_training_rate(const double&);

   // Stopping criteria

   void set_minimum_parameters_increment_norm(const double&);

   void set_loss_goal(const double&);
   void set_minimum_loss_increase(const double&);
   void set_maximum_selection_loss_decreases(const size_t&);
   void set_gradient_norm_goal(const double&);

   void set_maximum_iterations_number(const size_t&);
   void set_maximum_time(const double&);

   void set_return_minimum_selection_error_neural_network(const bool&);
   void set_apply_early_stopping(const bool&);

   // Reserve training history

   void set_reserve_parameters_history(const bool&);
   void set_reserve_parameters_norm_history(const bool&);

   void set_reserve_loss_history(const bool&);
   void set_reserve_selection_loss_history(const bool&);
   void set_reserve_gradient_history(const bool&);
   void set_reserve_gradient_norm_history(const bool&);

   void set_reserve_training_direction_history(const bool&);
   void set_reserve_training_rate_history(const bool&);
   void set_reserve_elapsed_time_history(const bool&);

   void set_reserve_all_training_history(const bool&);

   // Utilities

   void set_display_period(const size_t&);
   void set_save_period(const size_t&);

   // Training direction methods

   double calculate_PR_parameter(const Vector<double>&, const Vector<double>&) const;
   double calculate_FR_parameter(const Vector<double>&, const Vector<double>&) const;

   Vector<double> calculate_PR_training_direction(const Vector<double>&, const Vector<double>&, const Vector<double>&) const;
   Vector<double> calculate_FR_training_direction(const Vector<double>&, const Vector<double>&, const Vector<double>&) const;

   Vector<double> calculate_gradient_descent_training_direction(const Vector<double>&) const;

   Vector<double> calculate_training_direction(const Vector<double>&, const Vector<double>&, const Vector<double>&) const;

   // Training methods
<<<<<<< HEAD
  /// ownership passed on return
   ConjugateGradientResults* perform_training(void);
=======

   ConjugateGradientResults* perform_training();
>>>>>>> c9fe4ffe

   string write_training_algorithm_type() const;

   // Serialization methods

   Matrix<string> to_string_matrix() const;

<<<<<<< HEAD
  /// ownership passed on return
   tinyxml2::XMLDocument* to_XML(void) const;
=======
   tinyxml2::XMLDocument* to_XML() const;
>>>>>>> c9fe4ffe
   void from_XML(const tinyxml2::XMLDocument&);

   void write_XML(tinyxml2::XMLPrinter&) const;
   //void read_XML(   );

private:

   /// Applied method for calculating the conjugate gradient direction.

   TrainingDirectionMethod training_direction_method;

   /// Training rate algorithm object for one-dimensional minimization. 

   TrainingRateAlgorithm training_rate_algorithm;

   /// Value for the parameters norm at which a warning message is written to the screen. 

   double warning_parameters_norm;

   /// Value for the gradient norm at which a warning message is written to the screen. 

   double warning_gradient_norm;   

   /// Training rate value at wich a warning message is written to the screen.

   double warning_training_rate;

   /// Value for the parameters norm at which the training process is assumed to fail. 
   
   double error_parameters_norm;

   /// Value for the gradient norm at which the training process is assumed to fail. 

   double error_gradient_norm;

   /// Training rate at wich the line minimization algorithm is assumed to be unable to bracket a minimum.

   double error_training_rate;


   // STOPPING CRITERIA

   /// Norm of the parameters increment vector at which training stops.

   double minimum_parameters_increment_norm;

   /// Minimum loss improvement between two successive iterations. It is used as a stopping criterion.

   double minimum_loss_increase;

   /// Goal value for the loss. It is used as a stopping criterion.

   double loss_goal;

   /// Goal value for the norm of the objective function gradient. It is used as a stopping criterion.

   double gradient_norm_goal;

   /// Maximum number of iterations at which the selection loss increases.
   /// This is an early stopping method for improving selection.

   size_t maximum_selection_loss_decreases;

   /// Maximum number of iterations to perform_training. It is used as a stopping criterion.

   size_t maximum_iterations_number;

   /// Maximum training time. It is used as a stopping criterion.

   double maximum_time;

   /// True if the final model will be the neural network with the minimum selection error, false otherwise.

   bool return_minimum_selection_error_neural_network;

   /// True if the selection loss decrease stopping criteria has to be taken in account, false otherwise.

   bool apply_early_stopping;

   // TRAINING HISTORY

   /// True if the parameters history matrix is to be reserved, false otherwise.

   bool reserve_parameters_history;

   /// True if the parameters norm history vector is to be reserved, false otherwise.

   bool reserve_parameters_norm_history;

   /// True if the loss history vector is to be reserved, false otherwise.

   bool reserve_loss_history;

   /// True if the gradient history matrix is to be reserved, false otherwise.

   bool reserve_gradient_history;

   /// True if the gradient norm history vector is to be reserved, false otherwise.

   bool reserve_gradient_norm_history;

   /// True if the training direction history matrix is to be reserved, false otherwise.
   
   bool reserve_training_direction_history;

   /// True if the training rate history vector is to be reserved, false otherwise.

   bool reserve_training_rate_history;

   /// True if the elapsed time history vector is to be reserved, false otherwise.

   bool reserve_elapsed_time_history;

   /// True if the selection loss history vector is to be reserved, false otherwise.

   bool reserve_selection_loss_history;


};

}

#endif


// OpenNN: Open Neural Networks Library.
// Copyright(C) 2005-2018 Artificial Intelligence Techniques, SL.
//
// This library is free software; you can redistribute it and/or
// modify it under the terms of the GNU Lesser General Public
// License as published by the Free Software Foundation; either
// version 2.1 of the License, or any later version.
//
// This library is distributed in the hope that it will be useful,
// but WITHOUT ANY WARRANTY; without even the implied warranty of
// MERCHANTABILITY or FITNESS FOR A PARTICULAR PURPOSE.  See the GNU
// Lesser General Public License for more details.

// You should have received a copy of the GNU Lesser General Public
// License along with this library; if not, write to the Free Software
// Foundation, Inc., 51 Franklin St, Fifth Floor, Boston, MA  02110-1301  USA
<|MERGE_RESOLUTION|>--- conflicted
+++ resolved
@@ -316,13 +316,9 @@
    Vector<double> calculate_training_direction(const Vector<double>&, const Vector<double>&, const Vector<double>&) const;
 
    // Training methods
-<<<<<<< HEAD
+
   /// ownership passed on return
-   ConjugateGradientResults* perform_training(void);
-=======
-
    ConjugateGradientResults* perform_training();
->>>>>>> c9fe4ffe
 
    string write_training_algorithm_type() const;
 
@@ -330,12 +326,8 @@
 
    Matrix<string> to_string_matrix() const;
 
-<<<<<<< HEAD
   /// ownership passed on return
-   tinyxml2::XMLDocument* to_XML(void) const;
-=======
    tinyxml2::XMLDocument* to_XML() const;
->>>>>>> c9fe4ffe
    void from_XML(const tinyxml2::XMLDocument&);
 
    void write_XML(tinyxml2::XMLPrinter&) const;
