//   OpenNN: Open Neural Networks Library
//   www.opennn.net
//
//   D Y N A M I C  T E N S O R  C L A S S  H E A D E R
//
//   Artificial Intelligence Techniques SL
//   artelnics@artelnics.com


#ifndef DYNAMIC_TENSOR_H
#define DYNAMIC_TENSOR_H


#include <cstddef>
#include <cstdlib>
#include <fstream>
#include <iostream>
#include <string>
#include <sstream>

#include "config.h"
#include "tensor_utilities.h"

namespace opennn{


template <typename T>
class DynamicTensor {


public:

    DynamicTensor()
    {

    }

    DynamicTensor(const Tensor<Index, 1>& new_dimensions)
    {
        set_dimensions(new_dimensions);
    }

    DynamicTensor(const initializer_list<Index>& new_dimensions_array)
    {
        Tensor<Index, 1> new_dimensions_tensor(new_dimensions_array.size());
        new_dimensions_tensor.setValues(new_dimensions_array);

        set_dimensions(new_dimensions_tensor);
    }


    DynamicTensor& operator = (const DynamicTensor& other)
    {
        if(this != &other)
        {
//            const Tensor<bool, 0> different_dimensions = (dimensions != other.dimensions).all();

<<<<<<< HEAD
//            if(different_dimensions(0))
=======
            bool different_dimensions = false;

            if(dimensions.size() != other.dimensions.size())
            {
                different_dimensions = true;
            }

            if(!different_dimensions)
            {
                for(Index i =  0; i < dimensions.size(); i++)
                {
                    if(dimensions(i) != other.dimensions(i))
                    {
                        different_dimensions = true;
                        break;
                    }
                }
            }

            if(different_dimensions)
>>>>>>> 201a5d77
            {
                dimensions = other.dimensions;
            }

            if(data != nullptr)
            {
                free(data);
            }

            const Tensor<Index, 0> size = dimensions.prod();

            data = (T*) malloc(static_cast<size_t>(size(0)*sizeof(T)));

            memcpy(data, other.data, static_cast<size_t>(size(0)*sizeof(T)) );
        }

        return *this;
    }

    bool operator != (DynamicTensor& other)
    {
<<<<<<< HEAD
//        if((dimensions != other.dimensions)(0))
//        {
//            return true;
//        }
=======
//        if(!(dimensions == other.dimensions).all()(0))
//        {
//            return true;
//        }

        if(dimensions.size() != other.dimensions.size())
        {
            return true;
        }
>>>>>>> 201a5d77

        for(Index i =  0; i < dimensions.size(); i++)
        {
            if(dimensions(i) != other.dimensions(i))
                return true;
        }

        const Tensor<Index, 0> size = dimensions.prod();

        for(Index i = 0; i < size(0); i++)
        {
            if(*(data + i) != *(other.data + i))
            {
                return true;
            }
        }

        return false;
    }


    ostream& operator << (ostream& os)
    {

    }

/*
    DynamicTensor(const T* new_data, const Tensor<Index, 1>& new_dimensions)
    {
        /// @todo check if data size matches dimensions
        data = (T*) new_data;

        dimensions = new_dimensions;
    }

    DynamicTensor(const Tensor<T, 2>& new_tensor_2)
    {
        dimensions = opennn::get_dimensions(new_tensor_2);

        data = (T*) new_tensor_2.data();
    }

    DynamicTensor(const Tensor<T, 4>& new_tensor_4)
    {
        dimensions = opennn::get_dimensions(new_tensor_4);

        data = (T*) new_tensor_4.data();
    }
*/
    virtual ~DynamicTensor()
    {
        free(data);
    }

    T* get_data() const
    {
        return data;
    }

    const Tensor<Index, 1>& get_dimensions() const
    {
        return dimensions;
    }


    Index get_dimension(const Index& index) const
    {
        return dimensions(index);
    }

    void set_data(const T* new_data)
    {
        free(data);

        data = (T*) new_data;
    }


    void set_dimensions(const Tensor<Index, 1> new_dimensions)
    {
        free(data);

        dimensions = new_dimensions;

        const Tensor<Index, 0> size = dimensions.prod();

        data = (T*) malloc(static_cast<size_t>(size(0)*sizeof(T)));
    }

    template <int rank>
    TensorMap<Tensor<T, rank>> to_tensor_map() const
    {
//        const int rank = dimensions.size();

        std::array<Index, rank> sizes;

        for (Index i = 0; i < dimensions.size(); ++i) {
            sizes[i] = dimensions(i);
        }

        return TensorMap<Tensor<T, rank>>(data, sizes);
    }

private:

    T* data = nullptr;

    Tensor<Index, 1> dimensions;
};
};


#endif // DYNAMIC_TENSOR_H<|MERGE_RESOLUTION|>--- conflicted
+++ resolved
@@ -55,9 +55,6 @@
         {
 //            const Tensor<bool, 0> different_dimensions = (dimensions != other.dimensions).all();
 
-<<<<<<< HEAD
-//            if(different_dimensions(0))
-=======
             bool different_dimensions = false;
 
             if(dimensions.size() != other.dimensions.size())
@@ -78,7 +75,6 @@
             }
 
             if(different_dimensions)
->>>>>>> 201a5d77
             {
                 dimensions = other.dimensions;
             }
@@ -100,12 +96,7 @@
 
     bool operator != (DynamicTensor& other)
     {
-<<<<<<< HEAD
-//        if((dimensions != other.dimensions)(0))
-//        {
-//            return true;
-//        }
-=======
+
 //        if(!(dimensions == other.dimensions).all()(0))
 //        {
 //            return true;
@@ -115,7 +106,6 @@
         {
             return true;
         }
->>>>>>> 201a5d77
 
         for(Index i =  0; i < dimensions.size(); i++)
         {
