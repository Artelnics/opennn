--- conflicted
+++ resolved
@@ -32,10 +32,6 @@
 
     DynamicTensor()
     {
-<<<<<<< HEAD
-        dimensions.resize(0);
-=======
->>>>>>> 3f0fb9b2
     }
 
 
@@ -102,17 +98,36 @@
     }
 
 
-<<<<<<< HEAD
     bool operator == (DynamicTensor& other)
-=======
+    {
+        const Tensor<bool, 0> different_dimensions = (dimensions != other.dimensions).all();
+
+        if(different_dimensions(0))
+        {
+            return false;
+        }
+
+        const Tensor<Index, 0> size = dimensions.prod();
+
+        for(Index i = 0; i < size(0); i++)
+        {
+            if(*(data + i) != *(other.data + i))
+            {
+                return false;
+            }
+        }
+
+        return true;
+    }
+
+
     bool operator != (DynamicTensor& other)
->>>>>>> 3f0fb9b2
     {
         const Tensor<bool, 0> different_dimensions = (dimensions != other.dimensions).all();
 
         if(different_dimensions(0))
         {
-            return false;
+            return true;
         }
 
         const Tensor<Index, 0> size = dimensions.prod();
@@ -121,29 +136,6 @@
         {
             if(*(data + i) != *(other.data + i))
             {
-                return false;
-            }
-        }
-
-        return true;
-    }
-
-
-    bool operator != (DynamicTensor& other)
-    {
-        const Tensor<bool, 0> different_dimensions = (dimensions != other.dimensions).all();
-
-        if(different_dimensions(0))
-        {
-            return true;
-        }
-
-        const Tensor<Index, 0> size = dimensions.prod();
-
-        for(Index i = 0; i < size(0); i++)
-        {
-            if(*(data + i) != *(other.data + i))
-            {
                 return true;
             }
         }
@@ -158,6 +150,7 @@
     }
 
 
+
     T* get_data() const
     {
         return data;
@@ -199,7 +192,6 @@
     }
 
 
-<<<<<<< HEAD
     void set_dimensions(const initializer_list<Index>& new_dimensions_array)
     {
         Tensor<Index, 1> new_dimensions_tensor(new_dimensions_array.size());
@@ -209,8 +201,6 @@
     }
 
 
-=======
->>>>>>> 3f0fb9b2
     template <int rank>
     TensorMap<Tensor<T, rank>> to_tensor_map() const
     {
