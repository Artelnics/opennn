--- conflicted
+++ resolved
@@ -55,12 +55,9 @@
     addition_layer.h \
     concatenation_layer.h \
     codification.h \
-<<<<<<< HEAD
     embedding_layer.h \
     multihead_attention_layer.h \
-=======
     kmeans.h \
->>>>>>> 063a0ccb
     numerical_differentiation.h \
     config.h \
     opennn_strings.h \
@@ -126,14 +123,11 @@
     opennn.h
 
 SOURCES += \
-<<<<<<< HEAD
     embedding_layer.cpp \
     multihead_attention_layer.cpp \
-=======
     addition_layer.cpp \
     concatenation_layer.cpp \
     kmeans.cpp \
->>>>>>> 063a0ccb
     numerical_differentiation.cpp \
     opennn_strings.cpp \
     opennn_images.cpp \
