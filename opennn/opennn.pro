###################################################################################################
#                                                                                                 #
#   OpenNN: Open Neural Networks Library                                                          #
#   www.opennn.net                                                                                #
#                                                                                                 #
#   O P E N N N   Q T   C R E A T O R   P R O J E C T                                             #
#                                                                                                 #
#   Artificial Intelligence Techniques SL (Artelnics)                                             #
#   artelnics@artelnics.com                                                                       #
#                                                                                                 #
###################################################################################################

QT = # Do not use qt

TARGET = opennn

TEMPLATE = lib

CONFIG += staticlib
CONFIG += c++11

CONFIG(debug, debug|release) {
    DEFINES += __OPENNN_DEBUG__
}

#DEFINES += __Cpp11__

# Eigen library

INCLUDEPATH += eigen

# OpenMP library

win32:!win32-g++{
QMAKE_CXXFLAGS += -openmp
QMAKE_LFLAGS   += -openmp

#QMAKE_CXXFLAGS += -std=c++11 -fopenmp -pthread -lgomp
#QMAKE_LFLAGS += -fopenmp -pthread -lgomp
#LIBS += -fopenmp -pthread -lgomp
}else:!macx{
QMAKE_CXXFLAGS+= -fopenmp -lgomp
QMAKE_LFLAGS +=  -fopenmp -lgomp
}

macx{

#INCLUDEPATH += /usr/local/opt/libiomp/include/libiomp

}

HEADERS += \
    variables.h \
    instances.h \
    missing_values.h \
    data_set.h \
    plug_in.h \
    ordinary_differential_equations.h \
    mathematical_model.h \
    inputs.h \
    outputs.h \
    unscaling_layer.h \
    scaling_layer.h \
    inputs_trending_layer.h \
    outputs_trending_layer.h \
    probabilistic_layer.h \
    perceptron_layer.h \
    perceptron.h \
    neural_network.h \
    multilayer_perceptron.h \
    independent_parameters.h \
    conditions_layer.h \
    bounding_layer.h \
    sum_squared_error.h \
    root_mean_squared_error.h \
    error_term.h \
    regularization_term.h \
    loss_index.h \
    outputs_integrals.h \
    normalized_squared_error.h \
    neural_parameters_norm.h \
    minkowski_error.h \
    mean_squared_error.h \
    weighted_squared_error.h \
    weighted_squared_regression_error.h \
    roc_area_error.h \
    cross_entropy_error.h \
    training_strategy.h \
    training_algorithm.h \
    training_rate_algorithm.h \
    random_search.h \
    quasi_newton_method.h \
    newton_method.h \
    levenberg_marquardt_algorithm.h \
    gradient_descent.h \
    evolutionary_algorithm.h \
    conjugate_gradient.h \
    model_selection.h \
    order_selection_algorithm.h \
    incremental_order.h \
    golden_section_order.h \
    simulated_annealing_order.h \
    ant_colony_optimization.h \
    inputs_selection_algorithm.h \
    growing_inputs.h \
    pruning_inputs.h \
    genetic_algorithm.h \
    testing_analysis.h \
    vector.h \
    matrix.h \
    sparse_matrix.h \
    character_string.h \
    numerical_integration.h \
    numerical_differentiation.h \
    opennn.h \
    principal_components_layer.h \
    threshold_selection_algorithm.h \
    f1_score_optimization_threshold.h \
    matthew_correlation_optimization_threshold.h \
    youden_index_optimization_threshold.h \
    kappa_coefficient_optimization_threshold.h \
    roc_curve_optimization_threshold.h \
<<<<<<< HEAD
    multiObjective.h \
    selective_pruning.h
=======
    selective_pruning.h \
    file_utilities.h \
    association_rules.h \
    text_analytics.h \
    k_nearest_neighbors.h \
    tinyxml2.h \
    correlation_analysis.h
>>>>>>> c9fe4ffe

SOURCES += \
    variables.cpp \
    instances.cpp \
    missing_values.cpp \
    data_set.cpp \
    plug_in.cpp \
    ordinary_differential_equations.cpp \
    mathematical_model.cpp \
    inputs.cpp \
    outputs.cpp \
    unscaling_layer.cpp \
    scaling_layer.cpp \
    inputs_trending_layer.cpp \
    outputs_trending_layer.cpp \
    probabilistic_layer.cpp \
    perceptron_layer.cpp \
    perceptron.cpp \
    neural_network.cpp \
    multilayer_perceptron.cpp \
    independent_parameters.cpp \
    conditions_layer.cpp \
    bounding_layer.cpp \
    sum_squared_error.cpp \
    root_mean_squared_error.cpp \
    error_term.cpp \
    regularization_term.cpp \
    loss_index.cpp \
    outputs_integrals.cpp \
    normalized_squared_error.cpp \
    neural_parameters_norm.cpp \
    minkowski_error.cpp \
    mean_squared_error.cpp \
    weighted_squared_error.cpp \
    weighted_squared_regression_error.cpp \
    roc_area_error.cpp \
    cross_entropy_error.cpp \
    training_strategy.cpp \
    training_algorithm.cpp \
    training_rate_algorithm.cpp \
    random_search.cpp \
    quasi_newton_method.cpp \
    newton_method.cpp \
    levenberg_marquardt_algorithm.cpp \
    gradient_descent.cpp \
    evolutionary_algorithm.cpp \
    conjugate_gradient.cpp \
    model_selection.cpp \
    order_selection_algorithm.cpp \
    incremental_order.cpp \
    golden_section_order.cpp \
    simulated_annealing_order.cpp \
    ant_colony_optimization.cpp \
    inputs_selection_algorithm.cpp \
    growing_inputs.cpp \
    pruning_inputs.cpp \
    genetic_algorithm.cpp \
    testing_analysis.cpp \
    character_string.cpp \
    numerical_integration.cpp \
    numerical_differentiation.cpp \
    principal_components_layer.cpp \
    threshold_selection_algorithm.cpp \
    f1_score_optimization_threshold.cpp \
    matthew_correlation_optimization_threshold.cpp \
    youden_index_optimization_threshold.cpp \
    kappa_coefficient_optimization_threshold.cpp \
    roc_curve_optimization_threshold.cpp \
<<<<<<< HEAD
    multiObjective.cpp \
    selective_pruning.cpp

# TinyXML2 library

win32:CONFIG(release, debug|release): LIBS += -L$$OUT_PWD/../tinyxml2/release/ -ltinyxml2
else:win32:CONFIG(debug, debug|release): LIBS += -L$$OUT_PWD/../tinyxml2/debug/ -ltinyxml2
else:unix: LIBS += -L$$OUT_PWD/../tinyxml2/ -ltinyxml2

INCLUDEPATH += $$PWD/../tinyxml2
DEPENDPATH += $$PWD/../tinyxml2

win32-g++:CONFIG(release, debug|release): PRE_TARGETDEPS += $$OUT_PWD/../tinyxml2/release/libtinyxml2.a
else:win32-g++:CONFIG(debug, debug|release): PRE_TARGETDEPS += $$OUT_PWD/../tinyxml2/debug/libtinyxml2.a
else:win32:!win32-g++:CONFIG(release, debug|release): PRE_TARGETDEPS += $$OUT_PWD/../tinyxml2/release/tinyxml2.lib
else:win32:!win32-g++:CONFIG(debug, debug|release): PRE_TARGETDEPS += $$OUT_PWD/../tinyxml2/debug/tinyxml2.lib
else:unix: PRE_TARGETDEPS += $$OUT_PWD/../tinyxml2/libtinyxml2.a
=======
    selective_pruning.cpp \
    file_utilities.cpp \
    association_rules.cpp \
    text_analytics.cpp \
    k_nearest_neighbors.cpp \
    tinyxml2.cpp \
    correlation_analysis.cpp
>>>>>>> c9fe4ffe

# MPI libraries
#DEFINES += __OPENNN_MPI__

contains(DEFINES, __OPENNN_MPI__){
include(../mpi.pri)
}

# CUDA - To uncomment:
    #the following DEFINES
    #include(../cuda.pri) at the end of this file
    #neuralengine.pro > include(../opennn/cuda.pri)
    #test.pro > #include(../cuda.pri)




#DEFINES += __OPENNN_CUDA__

contains(DEFINES, __OPENNN_CUDA__){

OTHER_FILES +=  utilities.cu

windows{
CUDA_DIR = C:/"Program Files"/"NVIDIA GPU Computing Toolkit"/CUDA/v9.2            # Path to cuda toolkit install
}else:mac{
CUDA_DIR = /Developer/NVIDIA/CUDA-7.5
}else:unix{
CUDA_DIR = /usr/local/cuda-7.5
}

INCLUDEPATH += $$CUDA_DIR/lib/x64
DEPENDPATH += $$CUDA_DIR/lib/x64

win32:!win32-g++: PRE_TARGETDEPS += $$CUDA_DIR/lib/x64/cuda.lib
else:win32-g++: PRE_TARGETDEPS += $$CUDA_DIR/lib/x64/libcuda.a

INCLUDEPATH += $$CUDA_DIR/lib/x64
DEPENDPATH += $$CUDA_DIR/lib/x64

win32:!win32-g++: PRE_TARGETDEPS += $$CUDA_DIR/lib/x64/cudart.lib
else:win32-g++: PRE_TARGETDEPS += $$CUDA_DIR/lib/x64/libcudart.a

win32-g++:CONFIG(release, debug|release): PRE_TARGETDEPS += $$CUDA_DIR/lib/x64/libcublas.a
else:win32-g++:CONFIG(debug, debug|release): PRE_TARGETDEPS += $$CUDA_DIR/lib/x64/libcublas.a
else:win32:!win32-g++:CONFIG(release, debug|release): PRE_TARGETDEPS += $$CUDA_DIR/lib/x64/cublas.lib
else:win32:!win32-g++:CONFIG(debug, debug|release): PRE_TARGETDEPS += $$CUDA_DIR/lib/x64/cublas.lib

INCLUDEPATH += $$CUDA_DIR/include

# CUDA settings <-- may change depending on your system

CUDA_SOURCES += utilities.cu
SYSTEM_NAME = x64           # Depending on your system either 'Win32', 'x64', or 'Win64'
SYSTEM_TYPE = 64            # '32' or '64', depending on your system
CUDA_ARCH = sm_35           # Type of CUDA architecture, for example 'compute_10', 'compute_11', 'sm_10'
NVCC_OPTIONS = --use_fast_math

CUDA_LIBS += -lcuda -lcudart -lcublas

# The following makes sure all path names(which often include spaces) are put between quotation marks
CUDA_INC = $$join(INCLUDEPATH,'" -I"','-I"','"')

CUDA_OBJECTS_DIR = $$OBJECTS_DIR

# Configuration of the Cuda compiler
CONFIG(debug, debug|release) {
    # Debug mode
    cuda_d.input = CUDA_SOURCES
    cuda_d.output = debug/${QMAKE_FILE_BASE}_cuda.o
    cuda_d.commands = $$CUDA_DIR/bin/nvcc -D_DEBUG $$NVCC_OPTIONS $$CUDA_INC $$CUDA_LIBS --machine $$SYSTEM_TYPE -arch=$$CUDA_ARCH -c -o ${QMAKE_FILE_OUT} ${QMAKE_FILE_NAME}
    cuda_d.dependency_type = TYPE_C
    QMAKE_EXTRA_COMPILERS += cuda_d
}
else {
    # Release mode
    cuda.input = CUDA_SOURCES
    cuda.output = release/${QMAKE_FILE_BASE}_cuda.o
    cuda.commands = $$CUDA_DIR/bin/nvcc $$NVCC_OPTIONS $$CUDA_INC $$CUDA_LIBS --machine $$SYSTEM_TYPE -arch=$$CUDA_ARCH -c -o ${QMAKE_FILE_OUT} ${QMAKE_FILE_NAME}
    cuda.dependency_type = TYPE_C
    QMAKE_EXTRA_COMPILERS += cuda
}

include(../cuda.pri)

}<|MERGE_RESOLUTION|>--- conflicted
+++ resolved
@@ -120,10 +120,7 @@
     youden_index_optimization_threshold.h \
     kappa_coefficient_optimization_threshold.h \
     roc_curve_optimization_threshold.h \
-<<<<<<< HEAD
     multiObjective.h \
-    selective_pruning.h
-=======
     selective_pruning.h \
     file_utilities.h \
     association_rules.h \
@@ -131,8 +128,8 @@
     k_nearest_neighbors.h \
     tinyxml2.h \
     correlation_analysis.h
->>>>>>> c9fe4ffe
-
+    
+    
 SOURCES += \
     variables.cpp \
     instances.cpp \
@@ -200,25 +197,7 @@
     youden_index_optimization_threshold.cpp \
     kappa_coefficient_optimization_threshold.cpp \
     roc_curve_optimization_threshold.cpp \
-<<<<<<< HEAD
     multiObjective.cpp \
-    selective_pruning.cpp
-
-# TinyXML2 library
-
-win32:CONFIG(release, debug|release): LIBS += -L$$OUT_PWD/../tinyxml2/release/ -ltinyxml2
-else:win32:CONFIG(debug, debug|release): LIBS += -L$$OUT_PWD/../tinyxml2/debug/ -ltinyxml2
-else:unix: LIBS += -L$$OUT_PWD/../tinyxml2/ -ltinyxml2
-
-INCLUDEPATH += $$PWD/../tinyxml2
-DEPENDPATH += $$PWD/../tinyxml2
-
-win32-g++:CONFIG(release, debug|release): PRE_TARGETDEPS += $$OUT_PWD/../tinyxml2/release/libtinyxml2.a
-else:win32-g++:CONFIG(debug, debug|release): PRE_TARGETDEPS += $$OUT_PWD/../tinyxml2/debug/libtinyxml2.a
-else:win32:!win32-g++:CONFIG(release, debug|release): PRE_TARGETDEPS += $$OUT_PWD/../tinyxml2/release/tinyxml2.lib
-else:win32:!win32-g++:CONFIG(debug, debug|release): PRE_TARGETDEPS += $$OUT_PWD/../tinyxml2/debug/tinyxml2.lib
-else:unix: PRE_TARGETDEPS += $$OUT_PWD/../tinyxml2/libtinyxml2.a
-=======
     selective_pruning.cpp \
     file_utilities.cpp \
     association_rules.cpp \
@@ -226,7 +205,6 @@
     k_nearest_neighbors.cpp \
     tinyxml2.cpp \
     correlation_analysis.cpp
->>>>>>> c9fe4ffe
 
 # MPI libraries
 #DEFINES += __OPENNN_MPI__
