--- conflicted
+++ resolved
@@ -1687,11 +1687,7 @@
 
 void delete_non_printable_chars(vector<string>& documents)
 {
-<<<<<<< HEAD
-    for(size_t i = 0; i < documents.size(); i++) 
-=======
     for(size_t i = 0; i < documents.size(); i++)
->>>>>>> 47d6bef2
         delete_non_printable_chars(documents[i]);
 }
 
