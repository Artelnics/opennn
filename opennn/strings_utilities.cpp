--- conflicted
+++ resolved
@@ -66,10 +66,6 @@
 
 Index count_tokens(const string& text, const string& separator)
 {
-<<<<<<< HEAD
-
-=======
->>>>>>> dcc36fd8
     Index tokens_number = 0;
 
     string::size_type position = 0;
@@ -88,12 +84,9 @@
         tokens_number--;
 
     return tokens_number + 1;
-<<<<<<< HEAD
-
-    return 0;
-=======
->>>>>>> dcc36fd8
- }
+
+
+}
 
 
 vector<string> get_tokens(const string& text, const string& separator)
