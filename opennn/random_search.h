--- conflicted
+++ resolved
@@ -262,15 +262,9 @@
 
    // Training methods
 
-<<<<<<< HEAD
-   Vector<double> calculate_training_direction(void) const;
+   Vector<double> calculate_training_direction() const;
   /// ownership passed - use delete to destroy
-   RandomSearchResults* perform_training(void);
-=======
-   Vector<double> calculate_training_direction() const;
-
    RandomSearchResults* perform_training();
->>>>>>> c9fe4ffe
 
    string write_training_algorithm_type() const;
 
@@ -278,12 +272,8 @@
 
    Matrix<string> to_string_matrix() const;
 
-<<<<<<< HEAD
   /// ownership passed - use delete to destroy
-   tinyxml2::XMLDocument* to_XML(void) const;
-=======
    tinyxml2::XMLDocument* to_XML() const;
->>>>>>> c9fe4ffe
    void from_XML(const tinyxml2::XMLDocument&);
 
    void write_XML(tinyxml2::XMLPrinter&) const;
