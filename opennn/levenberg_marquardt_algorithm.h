--- conflicted
+++ resolved
@@ -287,14 +287,7 @@
 
    void check() const;
 
-<<<<<<< HEAD
-   double calculate_loss(const Vector<double>&) const;
-   Vector<double> calculate_gradient(const Vector<double>&, const Matrix<double>&) const;
-   Matrix<double> calculate_Hessian_approximation(const Matrix<double>&) const;
-
   /// ownership passed - use delete to destroy
-=======
->>>>>>> 41bed0e1
    LevenbergMarquardtAlgorithmResults* perform_training();
 
    void perform_training_void();
