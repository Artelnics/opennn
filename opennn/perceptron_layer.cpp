//   OpenNN: Open Neural Networks Library
//   www.opennn.net
//
//   P E R C E P T R O N   L A Y E R   C L A S S
//
//   Artificial Intelligence Techniques SL
//   artelnics@artelnics.com

#include "perceptron_layer.h"

namespace opennn
{

/// Default constructor.
/// It creates a empty layer object, with no perceptrons.
/// This constructor also initializes the rest of the class members to their default values.


PerceptronLayer::PerceptronLayer() : Layer()
{
    set();

    layer_type = Type::Perceptron;
}


/// Layer architecture constructor.
/// It creates a layer object with given numbers of inputs and perceptrons.
/// It initializes the parameters at random.
/// This constructor also initializes the rest of the class members to their default values.
/// @param new_inputs_number Number of inputs in the layer.
/// @param new_neurons_number Number of perceptrons in the layer.

PerceptronLayer::PerceptronLayer(const Index& new_inputs_number, const Index& new_neurons_number,
                                 const PerceptronLayer::ActivationFunction& new_activation_function) : Layer()
{
    set(new_inputs_number, new_neurons_number, new_activation_function);

    layer_type = Type::Perceptron;

    layer_name = "perceptron_layer";
}


/// Returns the number of inputs to the layer.

Index PerceptronLayer::get_inputs_number() const
{
    return synaptic_weights.dimension(0);
}


Tensor<Index, 1> PerceptronLayer::get_inputs_dimensions() const
{
    Tensor<Index, 1> inputs_dimensions(1);

    inputs_dimensions(0) = get_inputs_number();

    return inputs_dimensions;
}

Tensor<Index, 1> PerceptronLayer::get_outputs_dimensions() const
{
    Tensor<Index, 1> outputs_dimensions(1);

    outputs_dimensions(0) = get_neurons_number();

    return outputs_dimensions;
}


/// Returns the number of neurons in the layer.

Index PerceptronLayer::get_neurons_number() const
{
    return biases.size();
}


Index PerceptronLayer::get_biases_number() const
{
    return biases.size();
}


/// Returns the number of layer's synaptic weights

Index PerceptronLayer::get_synaptic_weights_number() const
{
    return synaptic_weights.size();
}


/// Returns the number of parameters (biases and synaptic weights) of the layer.

Index PerceptronLayer::get_parameters_number() const
{
    return biases.size() + synaptic_weights.size();
}


/// Returns the biases from all the perceptrons in the layer.
/// The format is a vector of real values.
/// The size of this vector is the number of neurons in the layer.

const Tensor<type, 2>& PerceptronLayer::get_biases() const
{
    return biases;
}


/// Returns the synaptic weights from the perceptrons.
/// The format is a matrix of real values.
/// The number of rows is the number of neurons in the layer.
/// The number of columns is the number of inputs to the layer.

const Tensor<type, 2>& PerceptronLayer::get_synaptic_weights() const
{
    return synaptic_weights;
}


Tensor<type, 2> PerceptronLayer::get_synaptic_weights(const Tensor<type, 1>& parameters) const
{
    const Index inputs_number = get_inputs_number();

    const Index neurons_number = get_neurons_number();

    const Index synaptic_weights_number = get_synaptic_weights_number();

    const Index parameters_size = parameters.size();

    const Index start_synaptic_weights_number = (parameters_size - synaptic_weights_number);

    const Tensor<type, 1> new_synaptic_weights = parameters.slice(Eigen::array<Eigen::Index, 1>({start_synaptic_weights_number}), Eigen::array<Eigen::Index, 1>({synaptic_weights_number}));

    const Eigen::array<Index, 2> two_dim{{inputs_number, neurons_number}};

    return new_synaptic_weights.reshape(two_dim);
}


Tensor<type, 2> PerceptronLayer::get_biases(const Tensor<type, 1>& parameters) const
{
    const Index biases_number = biases.size();

    const Tensor<type, 1> new_biases = parameters.slice(Eigen::array<Eigen::Index, 1>({0}), Eigen::array<Eigen::Index, 1>({biases_number}));

    const Eigen::array<Index, 2> two_dim{{1, biases.dimension(1)}};

    return new_biases.reshape(two_dim);

}


/// Returns a single vector with all the layer parameters.
/// The format is a vector of real values.
/// The size is the number of parameters in the layer.

Tensor<type, 1> PerceptronLayer::get_parameters() const
{
    Tensor<type, 1> parameters(synaptic_weights.size() + biases.size());

    copy(biases.data(),
         biases.data() + biases.size(),
         parameters.data());

    copy(synaptic_weights.data(),
         synaptic_weights.data() + synaptic_weights.size(),
         parameters.data() + biases.size());

    return parameters;
}


Tensor< TensorMap< Tensor<type, 1> >*, 1> PerceptronLayer::get_layer_parameters()
{
    Tensor< TensorMap< Tensor<type, 1> >*, 1> layer_parameters(2);

    const Index inputs_number = get_inputs_number();
    const Index neurons_number = get_neurons_number();

    layer_parameters(0) = new TensorMap<Tensor<type, 1>>(biases.data(), neurons_number);
    layer_parameters(1) = new TensorMap<Tensor<type, 1>>(synaptic_weights.data(), inputs_number*neurons_number);

    return layer_parameters;
}


/// Returns the activation function of the layer.
/// The activation function of a layer is the activation function of all perceptrons in it.

const PerceptronLayer::ActivationFunction& PerceptronLayer::get_activation_function() const
{
    return activation_function;
}


/// Returns a string with the name of the layer activation function.
/// This can be Logistic, HyperbolicTangent, Threshold, SymmetricThreshold, Linear, RectifiedLinear, ScaledExponentialLinear.

string PerceptronLayer::write_activation_function() const
{
    switch(activation_function)
    {
    case ActivationFunction::Logistic:
        return "Logistic";

    case ActivationFunction::HyperbolicTangent:
        return "HyperbolicTangent";

    case ActivationFunction::Threshold:
        return "Threshold";

    case ActivationFunction::SymmetricThreshold:
        return "SymmetricThreshold";

    case ActivationFunction::Linear:
        return "Linear";

    case ActivationFunction::RectifiedLinear:
        return "RectifiedLinear";

    case ActivationFunction::ScaledExponentialLinear:
        return "ScaledExponentialLinear";

    case ActivationFunction::SoftPlus:
        return "SoftPlus";

    case ActivationFunction::SoftSign:
        return "SoftSign";

    case ActivationFunction::HardSigmoid:
        return "HardSigmoid";

    case ActivationFunction::ExponentialLinear:
        return "ExponentialLinear";
    }

    return string();
}


/// Returns true if messages from this class are displayed on the screen,
/// or false if messages from this class are not displayed on the screen.

const bool& PerceptronLayer::get_display() const
{
    return display;
}


/// Sets an empty layer, wihtout any perceptron.
/// It also sets the rest of the members to their default values.

void PerceptronLayer::set()
{
    biases.resize(0, 0);

    synaptic_weights.resize(0, 0);

    set_default();
}


/// Sets new numbers of inputs and perceptrons in the layer.
/// It also sets the rest of the members to their default values.
/// @param new_inputs_number Number of inputs.
/// @param new_neurons_number Number of perceptron neurons.

void PerceptronLayer::set(const Index& new_inputs_number, const Index& new_neurons_number,
                          const PerceptronLayer::ActivationFunction& new_activation_function)
{
    biases.resize(1, new_neurons_number);

    synaptic_weights.resize(new_inputs_number, new_neurons_number);

    set_parameters_random();

    activation_function = new_activation_function;

    set_default();
}


/// Sets those members not related to the vector of perceptrons to their default value.
/// <ul>
/// <li> Display: True.
/// <li> layer_type: Perceptron_Layer.
/// <li> trainable: True.
/// </ul>

void PerceptronLayer::set_default()
{
    layer_name = "perceptron_layer";

    display = true;

    layer_type = Type::Perceptron;
}


void PerceptronLayer::set_name(const string& new_layer_name)
{
    layer_name = new_layer_name;
}


/// Sets a new number of inputs in the layer.
/// It also initializes the new synaptic weights at random.
/// @param new_inputs_number Number of layer inputs.

void PerceptronLayer::set_inputs_number(const Index& new_inputs_number)
{
    const Index neurons_number = get_neurons_number();

    biases.resize(1, neurons_number);

    synaptic_weights.resize(new_inputs_number, neurons_number);
}


/// Sets a new number perceptrons in the layer.
/// All the parameters are also initialized at random.
/// @param new_neurons_number New number of neurons in the layer.

void PerceptronLayer::set_neurons_number(const Index& new_neurons_number)
{
    const Index inputs_number = get_inputs_number();

    biases.resize(1, new_neurons_number);

    synaptic_weights.resize(inputs_number, new_neurons_number);
}


/// Sets the biases of all perceptrons in the layer from a single vector.
/// @param new_biases New set of biases in the layer.

void PerceptronLayer::set_biases(const Tensor<type, 2>& new_biases)
{
    biases = new_biases;
}


/// Sets the synaptic weights of this perceptron layer from a single matrix.
/// The format is a matrix of real numbers.
/// The number of rows is the number of neurons in the corresponding layer.
/// The number of columns is the number of inputs to the corresponding layer.
/// @param new_synaptic_weights New set of synaptic weights in that layer.

void PerceptronLayer::set_synaptic_weights(const Tensor<type, 2>& new_synaptic_weights)
{
    synaptic_weights = new_synaptic_weights;
}


/// Sets the parameters of this layer.

void PerceptronLayer::set_parameters(const Tensor<type, 1>& new_parameters, const Index& index)
{   
    const Index biases_number = get_biases_number();
    const Index synaptic_weights_number = get_synaptic_weights_number();

    copy( new_parameters.data() + index,
          new_parameters.data() + biases_number + index,
          biases.data());

    copy( new_parameters.data() + biases_number+ index,
          new_parameters.data() + biases_number + synaptic_weights_number + index,
          synaptic_weights.data());
}


/// This class sets a new activation(or transfer) function in a single layer.
/// @param new_activation_function Activation function for the layer.

void PerceptronLayer::set_activation_function(const PerceptronLayer::ActivationFunction& new_activation_function)
{
    activation_function = new_activation_function;
}


/// Sets a new activation(or transfer) function in a single layer.
/// The second argument is a string containing the name of the function("Logistic", "HyperbolicTangent", "Threshold", etc).
/// @param new_activation_function Activation function for that layer.

void PerceptronLayer::set_activation_function(const string& new_activation_function_name)
{
    if(new_activation_function_name == "Logistic")
    {
        activation_function = ActivationFunction::Logistic;
    }
    else if(new_activation_function_name == "HyperbolicTangent")
    {
        activation_function = ActivationFunction::HyperbolicTangent;
    }
    else if(new_activation_function_name == "Threshold")
    {
        activation_function = ActivationFunction::Threshold;
    }
    else if(new_activation_function_name == "SymmetricThreshold")
    {
        activation_function = ActivationFunction::SymmetricThreshold;
    }
    else if(new_activation_function_name == "Linear")
    {
        activation_function = ActivationFunction::Linear;
    }
    else if(new_activation_function_name == "RectifiedLinear")
    {
        activation_function = ActivationFunction::RectifiedLinear;
    }
    else if(new_activation_function_name == "ScaledExponentialLinear")
    {
        activation_function = ActivationFunction::ScaledExponentialLinear;
    }
    else if(new_activation_function_name == "SoftPlus")
    {
        activation_function = ActivationFunction::SoftPlus;
    }
    else if(new_activation_function_name == "SoftSign")
    {
        activation_function = ActivationFunction::SoftSign;
    }
    else if(new_activation_function_name == "HardSigmoid")
    {
        activation_function = ActivationFunction::HardSigmoid;
    }
    else if(new_activation_function_name == "ExponentialLinear")
    {
        activation_function = ActivationFunction::ExponentialLinear;
    }
    else
    {
        ostringstream buffer;

        buffer << "OpenNN Exception: PerceptronLayer class.\n"
               << "void set_activation_function(const string&) method.\n"
               << "Unknown activation function: " << new_activation_function_name << ".\n";

        throw invalid_argument(buffer.str());
    }
}


/// Sets a new display value.
/// If it is set to true messages from this class are displayed on the screen;
/// if it is set to false messages from this class are not displayed on the screen.
/// @param new_display Display value.

void PerceptronLayer::set_display(const bool& new_display)
{
    display = new_display;
}


/// Initializes the biases of all the perceptrons in the layer of perceptrons with a given value.
/// @param value Biases initialization value.

void PerceptronLayer::set_biases_constant(const type& value)
{
    biases.setConstant(value);
}


/// Initializes the synaptic weights of all the perceptrons in the layer of perceptrons with a given value.
/// @param value Synaptic weights initialization value.

void PerceptronLayer::set_synaptic_weights_constant(const type& value)
{
    synaptic_weights.setConstant(value);
}


/// Initializes all the biases and synaptic weights in the neural newtork with a given value.
/// @param value Parameters initialization value.

void PerceptronLayer::set_parameters_constant(const type& value)
{
    biases.setConstant(value);

    synaptic_weights.setConstant(value);
}


/// Initializes all the biases and synaptic weights in the neural newtork at random with values comprised
/// between -1 and +1.

void PerceptronLayer::set_parameters_random()
{
    const type minimum = type(-0.2);
    const type maximum = type(0.2);

    for(Index i = 0; i < biases.size(); i++)
    {
        const type random = static_cast<type>(rand()/(RAND_MAX+1.0));

        biases(i) = minimum + (maximum - minimum)*random;
    }

    for(Index i = 0; i < synaptic_weights.size(); i++)
    {
        const type random = static_cast<type>(rand()/(RAND_MAX+1.0));

        synaptic_weights(i) = minimum + (maximum - minimum)*random;
    }
}


void PerceptronLayer::calculate_combinations(const Tensor<type, 2>& inputs,
                                             const Tensor<type, 2>& biases,
                                             const Tensor<type, 2>& synaptic_weights,
                                             type* combinations_data) const
{
#ifdef OPENNN_DEBUG
    check_columns_number(inputs, get_inputs_number(), LOG);

    check_dimensions(biases, 1, get_neurons_number(), LOG);

    check_dimensions(synaptic_weights, get_inputs_number(), get_neurons_number(), LOG);
#endif

    const Index batch_samples_number = inputs.dimension(0);
    const Index biases_number = get_neurons_number();

    TensorMap<Tensor<type, 2>> combinations(combinations_data, batch_samples_number, biases_number);

    for (Index i = 0; i < biases_number; i++)
    {
            TensorMap<Tensor<type,1>>combinations_biases(combinations.data() + i * batch_samples_number, batch_samples_number);

            combinations_biases = combinations_biases + biases(i);
    }
}

/* @todo MKL implementation

#ifdef OPENNN_MKL

   if (typeid(type) == typeid(float))
    {
        cblas_sgemm(CBLAS_LAYOUT::CblasColMajor,
            CBLAS_TRANSPOSE::CblasNoTrans,
            CBLAS_TRANSPOSE::CblasNoTrans,
            inputs.dimension(0),
            synaptic_weights.dimension(1),
            inputs.dimension(1),
            static_cast<type>(1.0),
            (float*)inputs.data(),
            inputs.dimension(0),
            (float*)synaptic_weights.data(),
            synaptic_weights.dimension(0),
            static_cast<type>(1.0),
            (float*)combinations_data,
            inputs.dimension(0));
    }
    else if (typeid(type) == typeid(double))
    {
        cblas_dgemm(CBLAS_LAYOUT::CblasColMajor,
            CBLAS_TRANSPOSE::CblasNoTrans,
            CBLAS_TRANSPOSE::CblasNoTrans,
            inputs.dimension(0),
            synaptic_weights.dimension(1),
            inputs.dimension(1),
            static_cast<type>(1.0),
            (double*)inputs.data(),
            inputs.dimension(0),
            (double*)synaptic_weights.data(),
            synaptic_weights.dimension(0),
            static_cast<type>(1.0),
            (double*)combinations_data,
            inputs.dimension(0));
    }

#else

*/


void PerceptronLayer::calculate_activations(type* combinations, const Tensor<Index, 1>& combinations_dimensions,
                                            type* activations, const Tensor<Index, 1>& activations_dimensions) const
{
#ifdef OPENNN_DEBUG
    if(combinations_dimensions(1) != get_neurons_number())
    {
        ostringstream buffer;

        buffer << "OpenNN Exception: " << LOG << endl
               << "Combinations columns number must be equal to " << get_neurons_number() <<" (neurons number).\n";

        throw invalid_argument(buffer.str());
    }

    if(activations_dimensions(0) != combinations_dimensions(0) || activations_dimensions(1) != get_neurons_number())
    {
        ostringstream buffer;

        buffer << "OpenNN Exception: " << LOG << endl
               << "Activations dimensions must be the same as combinations dimensions.\n";

        throw invalid_argument(buffer.str());
    }
#endif

    switch(activation_function)
    {
    case ActivationFunction::Linear: linear(combinations, combinations_dimensions, activations, activations_dimensions); return;

    case ActivationFunction::Logistic: logistic(combinations, combinations_dimensions, activations, activations_dimensions); return;

    case ActivationFunction::HyperbolicTangent: hyperbolic_tangent(combinations, combinations_dimensions, activations, activations_dimensions); return;

    case ActivationFunction::Threshold: threshold(combinations, combinations_dimensions, activations, activations_dimensions); return;

    case ActivationFunction::SymmetricThreshold: symmetric_threshold(combinations, combinations_dimensions, activations, activations_dimensions); return;

    case ActivationFunction::RectifiedLinear: rectified_linear(combinations, combinations_dimensions, activations, activations_dimensions); return;

    case ActivationFunction::ScaledExponentialLinear: scaled_exponential_linear(combinations, combinations_dimensions, activations, activations_dimensions); return;

    case ActivationFunction::SoftPlus: soft_plus(combinations, combinations_dimensions, activations, activations_dimensions); return;

    case ActivationFunction::SoftSign: soft_sign(combinations, combinations_dimensions, activations, activations_dimensions); return;

    case ActivationFunction::HardSigmoid: hard_sigmoid(combinations, combinations_dimensions, activations, activations_dimensions); return;

    case ActivationFunction::ExponentialLinear: exponential_linear(combinations, combinations_dimensions, activations, activations_dimensions); return;

    default: return;
    }
}


void PerceptronLayer::calculate_activations_derivatives(type* combinations, const Tensor<Index, 1>& combinations_dimensions,
                                                        type* activations, const Tensor<Index, 1>& activations_dimensions,
                                                        type* activations_derivatives, const Tensor<Index, 1>& activations_derivatives_dimensions) const
{
#ifdef OPENNN_DEBUG    
    if(combinations_dimensions(1) != get_neurons_number())
    {
        ostringstream buffer;

        buffer << "OpenNN Exception: " << LOG << endl
               << "Combinations columns number must be equal to " << get_neurons_number() <<" (neurons number).\n";

        throw invalid_argument(buffer.str());
    }

    if(activations_dimensions(0) != combinations_dimensions(0) || activations_dimensions(1) != combinations_dimensions(1))
    {
        ostringstream buffer;

        buffer << "OpenNN Exception: " << LOG << endl
               << "Activations dimensions must be equal to combinations dimensions.\n";

        throw invalid_argument(buffer.str());
    }

    if(activations_derivatives_dimensions(0) != combinations_dimensions(0) || activations_derivatives_dimensions(1) != combinations_dimensions(1))
    {
        ostringstream buffer;

        buffer << "OpenNN Exception: " << LOG << endl
               << "Activations derivatives dimensions must be equal to combinations dimensions.\n";

        throw invalid_argument(buffer.str());
    }
#endif

    switch(activation_function)
    {
    case ActivationFunction::Linear: linear_derivatives(combinations, combinations_dimensions, activations, activations_dimensions, activations_derivatives, activations_derivatives_dimensions); return;

    case ActivationFunction::Logistic: logistic_derivatives(combinations, combinations_dimensions, activations, activations_dimensions, activations_derivatives, activations_derivatives_dimensions); return;

    case ActivationFunction::HyperbolicTangent: hyperbolic_tangent_derivatives(combinations, combinations_dimensions, activations, activations_dimensions, activations_derivatives, activations_derivatives_dimensions); return;

    case ActivationFunction::Threshold: threshold_derivatives(combinations, combinations_dimensions, activations, activations_dimensions, activations_derivatives, activations_derivatives_dimensions); return;

    case ActivationFunction::SymmetricThreshold: symmetric_threshold_derivatives(combinations, combinations_dimensions, activations, activations_dimensions, activations_derivatives, activations_derivatives_dimensions); return;

    case ActivationFunction::RectifiedLinear: rectified_linear_derivatives(combinations, combinations_dimensions, activations, activations_dimensions, activations_derivatives, activations_derivatives_dimensions); return;

    case ActivationFunction::ScaledExponentialLinear: scaled_exponential_linear_derivatives(combinations, combinations_dimensions, activations, activations_dimensions, activations_derivatives, activations_derivatives_dimensions); return;

    case ActivationFunction::SoftPlus: soft_plus_derivatives(combinations, combinations_dimensions, activations, activations_dimensions, activations_derivatives, activations_derivatives_dimensions); return;

    case ActivationFunction::SoftSign: soft_sign_derivatives(combinations, combinations_dimensions, activations, activations_dimensions, activations_derivatives, activations_derivatives_dimensions); return;

    case ActivationFunction::HardSigmoid: hard_sigmoid_derivatives(combinations, combinations_dimensions, activations, activations_dimensions, activations_derivatives, activations_derivatives_dimensions); return;

    case ActivationFunction::ExponentialLinear: exponential_linear_derivatives(combinations, combinations_dimensions, activations, activations_dimensions, activations_derivatives, activations_derivatives_dimensions); return;

    default: return;
    }
}


void PerceptronLayer::forward_propagate(type* inputs_data,
                                        const Tensor<Index,1>& inputs_dimensions,
                                        LayerForwardPropagation* forward_propagation,
                                        const bool& switch_train)
{
#ifdef OPENNN_DEBUG
    if(inputs_dimensions(1) != get_inputs_number())
    {
        ostringstream buffer;
        buffer << "OpenNN Exception: PerceptronLayer class.\n"
               << "void PerceptronLayer::forward_propagate(type*, const Tensor<Index, 1>&, type*, Tensor<Index, 1>&)\n"
               << "Inputs columns number must be equal to " << get_inputs_number() << ", (" << inputs_dimensions(1) << ").\n";
        throw invalid_argument(buffer.str());
    }

#endif

    PerceptronLayerForwardPropagation* perceptron_layer_forward_propagation
            = static_cast<PerceptronLayerForwardPropagation*>(forward_propagation);

    const TensorMap<Tensor<type, 2>> inputs(inputs_data, inputs_dimensions(0), inputs_dimensions(1));

    type* outputs_data = perceptron_layer_forward_propagation->outputs_data;

    const Tensor<Index, 1> outputs_dimensions = perceptron_layer_forward_propagation->outputs_dimensions;

    calculate_combinations(inputs,
                           biases,
                           synaptic_weights,
                           outputs_data);

    if(switch_train) // Perform training
<<<<<<< HEAD
    {
=======
    {   
        type* activations_derivatives_data = perceptron_layer_forward_propagation->activations_derivatives.data();

>>>>>>> c3b185cc
        calculate_activations_derivatives(outputs_data,
                                          outputs_dimensions,
                                          outputs_data,
                                          outputs_dimensions,
<<<<<<< HEAD
                                          perceptron_layer_forward_propagation->activations_derivatives.data(),
=======
                                          activations_derivatives_data,
>>>>>>> c3b185cc
                                          outputs_dimensions);
    }
    else // Perform deployment
    {
        calculate_activations(outputs_data,
                              outputs_dimensions,
                              outputs_data,
                              outputs_dimensions);
    }
}


void PerceptronLayer::forward_propagate(type* inputs_data,
                                        const Tensor<Index, 1>& inputs_dimensions,
                                        Tensor<type, 1>& potential_parameters,
                                        LayerForwardPropagation* forward_propagation)
{
#ifdef OPENNN_DEBUG
    if(inputs_dimensions(1) != get_inputs_number())
    {
        ostringstream buffer;
        buffer << "OpenNN Exception:" << LOG << endl
               << "void forward_propagate(type*, const Tensor<Index, 1>&, Tensor<type, 1>&, LayerForwardPropagation*) final method.\n"
               << "Inputs columns number must be equal to " << get_inputs_number() << ", (inputs number).\n";

        throw invalid_argument(buffer.str());
    }

    check_size(potential_parameters, get_parameters_number(), LOG);
#endif

    const TensorMap<Tensor<type, 2>> inputs(inputs_data, inputs_dimensions(0), inputs_dimensions(1));

    const Index neurons_number = get_neurons_number();

    const Index inputs_number = get_inputs_number();

    const TensorMap<Tensor<type, 2>> potential_biases(potential_parameters.data(), 1, neurons_number);

    const TensorMap<Tensor<type, 2>> potential_synaptic_weights(potential_parameters.data() + neurons_number,
                                                                inputs_number,
                                                                neurons_number);

    PerceptronLayerForwardPropagation* perceptron_layer_forward_propagation
            = static_cast<PerceptronLayerForwardPropagation*>(forward_propagation);

<<<<<<< HEAD
    type* outputs_data = perceptron_layer_forward_propagation->outputs_data;

    const Tensor<Index, 1> outputs_dimensions = perceptron_layer_forward_propagation->outputs_dimensions;
=======
    type* outputs_data = forward_propagation->outputs_data;

    const Tensor<Index, 1> outputs_dimensions = perceptron_layer_forward_propagation->outputs_dimensions;

    type* activations_derivatives_data = perceptron_layer_forward_propagation->activations_derivatives.data();
>>>>>>> c3b185cc

    calculate_combinations(inputs,
                           potential_biases,
                           potential_synaptic_weights,
                           outputs_data);

    calculate_activations_derivatives(outputs_data,
                                      outputs_dimensions,
                                      outputs_data,
                                      outputs_dimensions,
<<<<<<< HEAD
                                      perceptron_layer_forward_propagation->activations_derivatives.data(),
=======
                                      activations_derivatives_data,
>>>>>>> c3b185cc
                                      outputs_dimensions);
}


void PerceptronLayer::calculate_hidden_delta(LayerForwardPropagation* next_layer_forward_propagation,
                                             LayerBackPropagation* next_layer_back_propagation,
                                             LayerBackPropagation* layer_back_propagation) const
{
    PerceptronLayerBackPropagation* perceptron_layer_back_propagation =
            static_cast<PerceptronLayerBackPropagation*>(layer_back_propagation);

    switch(next_layer_back_propagation->layer_pointer->get_type())
    {    case Type::Perceptron:
    {
        PerceptronLayerForwardPropagation* next_perceptron_layer_forward_propagation =
                reinterpret_cast<PerceptronLayerForwardPropagation*>(next_layer_forward_propagation);

        PerceptronLayerBackPropagation* next_perceptron_layer_back_propagation =
                reinterpret_cast<PerceptronLayerBackPropagation*>(next_layer_back_propagation);

        calculate_hidden_delta(next_perceptron_layer_forward_propagation,
                               next_perceptron_layer_back_propagation,
                               perceptron_layer_back_propagation);
    }
        break;

    case Type::Probabilistic:
    {
        ProbabilisticLayerForwardPropagation* next_probabilistic_layer_forward_propagation =
                reinterpret_cast<ProbabilisticLayerForwardPropagation*>(next_layer_forward_propagation);

        ProbabilisticLayerBackPropagation* next_probabilistic_layer_back_propagation =
                reinterpret_cast<ProbabilisticLayerBackPropagation*>(next_layer_back_propagation);

        calculate_hidden_delta(next_probabilistic_layer_forward_propagation,
                               next_probabilistic_layer_back_propagation,
                               perceptron_layer_back_propagation);
    }
        break;

    default: return;
    }
}


void PerceptronLayer::calculate_hidden_delta(PerceptronLayerForwardPropagation* next_forward_propagation,
                                             PerceptronLayerBackPropagation* next_back_propagation,
                                             PerceptronLayerBackPropagation* back_propagation) const
{
    const Tensor<type, 2>& next_synaptic_weights = static_cast<PerceptronLayer*>(next_back_propagation->layer_pointer)->get_synaptic_weights();

    const TensorMap<Tensor<type, 2>> next_deltas(next_back_propagation->deltas_data,
                                                 next_back_propagation->deltas_dimensions(0),
                                                 next_back_propagation->deltas_dimensions(1));

    TensorMap<Tensor<type, 2>> deltas(back_propagation->deltas_data,
                                      back_propagation->deltas_dimensions(0),
                                      back_propagation->deltas_dimensions(1));

    deltas.device(*thread_pool_device) = (next_deltas*next_forward_propagation->activations_derivatives).contract(next_synaptic_weights, A_BT);

//    Tensor<type, 2> output_deltas(deltas);

//    if(has_NAN(output_deltas))
//    {
//        ostringstream buffer;

//        buffer << "OpenNN Exception: perceptron layer class.\n"
//               << "void calculate_hidden_delta(const DataSetBatch&, NeuralNetworkForwardPropagation&,LossIndexBackPropagation&) method.\n"
//               << "NAN values found in deltas.";

//        throw invalid_argument(buffer.str());
//    }

//#ifdef OPENNN_MKL

//   if (typeid(type) == typeid(float))
//    {
//        cblas_sgemm(CBLAS_LAYOUT::CblasColMajor,
//            CBLAS_TRANSPOSE::CblasNoTrans,
//            CBLAS_TRANSPOSE::CblasTrans,
//            next_deltas.dimension(0),
//            next_synaptic_weights.dimension(0),
//            next_deltas.dimension(1),
//            static_cast<type>(1.0),
//            next_deltas.data(),
//            next_deltas.dimension(0),
//            next_synaptic_weights.data(),
//            next_synaptic_weights.dimension(0),
//            static_cast<type>(0.0),
//            deltas.data(),
//            next_deltas.dimension(0));
//    }
//    else if (typeid(type) == typeid(double))
//    {
//        cblas_dgemm(CBLAS_LAYOUT::CblasColMajor,
//            CBLAS_TRANSPOSE::CblasNoTrans,
//            CBLAS_TRANSPOSE::CblasTrans,
//            next_deltas.dimension(0),
//            next_synaptic_weights.dimension(0),
//            next_deltas.dimension(1),
//            static_cast<type>(1.0),
//            (double*)next_deltas.data(),
//            next_deltas.dimension(0),
//            (double*)next_synaptic_weights.data(),
//            next_synaptic_weights.dimension(0),
//            static_cast<type>(0.0),
//            (double*)deltas.data(),
//            next_deltas.dimension(0));
//    }
    
//#else

//#endif
}


void PerceptronLayer::calculate_hidden_delta(ProbabilisticLayerForwardPropagation* next_forward_propagation,
                                             ProbabilisticLayerBackPropagation* next_back_propagation,
                                             PerceptronLayerBackPropagation* back_propagation) const
{
    const Index batch_samples_number = back_propagation->batch_samples_number;

    const ProbabilisticLayer* probabilistic_layer_pointer = static_cast<ProbabilisticLayer*>(next_back_propagation->layer_pointer);

    const Tensor<type, 2>& next_synaptic_weights = probabilistic_layer_pointer->get_synaptic_weights();

    const Index next_neurons_number = probabilistic_layer_pointer->get_biases_number();

    const TensorMap<Tensor<type, 2>> next_deltas(next_back_propagation->deltas_data, next_back_propagation->deltas_dimensions(0), next_back_propagation->deltas_dimensions(1));;

    TensorMap<Tensor<type, 2>> deltas(back_propagation->deltas_data, back_propagation->deltas_dimensions(0), back_propagation->deltas_dimensions(1));

    if(probabilistic_layer_pointer->get_neurons_number() == 1) // Binary
    {
        const TensorMap< Tensor<type, 2> > activations_derivatives_2d(next_forward_propagation->activations_derivatives.data(),
                                                                 batch_samples_number, next_neurons_number);
        deltas.device(*thread_pool_device) =
                (next_deltas*activations_derivatives_2d.reshape(Eigen::array<Index,2> {{activations_derivatives_2d.dimension(0),1}})).contract(next_synaptic_weights, A_BT);

    }
    else // Multiple
    {
        if(probabilistic_layer_pointer->get_activation_function() != ProbabilisticLayer::ActivationFunction::Softmax)
        {
            deltas.device(*thread_pool_device) =
                    (next_deltas*next_forward_propagation->activations_derivatives.reshape(Eigen::array<Index,2> {{next_forward_propagation->activations_derivatives.dimension(0),1}})).contract(next_synaptic_weights, A_BT);
        }
        else
        {
            const Index samples_number = next_deltas.dimension(0); //aqui?
            const Index outputs_number = next_deltas.dimension(1);
            const Index next_layer_neurons_number = probabilistic_layer_pointer->get_neurons_number();

            if(outputs_number != next_layer_neurons_number)
            {
                ostringstream buffer;

                buffer << "OpenNN Exception: ProbabilisticLayer class.\n"
                       << "void calculate_hidden_delta(ProbabilisticLayerForwardPropagation*,ProbabilisticLayerBackPropagation*,PerceptronLayerBackPropagation*) const.\n"
                       << "Number of columns in delta (" << outputs_number << ") must be equal to number of neurons in probabilistic layer (" << next_layer_neurons_number << ").\n";

                throw invalid_argument(buffer.str());
            }

            if(next_forward_propagation->activations_derivatives.dimension(1) != next_layer_neurons_number)
            {
                ostringstream buffer;

                buffer << "OpenNN Exception: ProbabilisticLayer class.\n"
                       << "void calculate_hidden_delta(ProbabilisticLayerForwardPropagation*,ProbabilisticLayerBackPropagation*,PerceptronLayerBackPropagation*) const.\n"
                       << "Dimension 1 of activations derivatives (" << outputs_number << ") must be equal to number of neurons in probabilistic layer (" << next_layer_neurons_number << ").\n";

                throw invalid_argument(buffer.str());
            }

            if(next_forward_propagation->activations_derivatives.dimension(2) != next_layer_neurons_number)
            {
                ostringstream buffer;

                buffer << "OpenNN Exception: ProbabilisticLayer class.\n"
                       << "void calculate_hidden_delta(ProbabilisticLayerForwardPropagation*,ProbabilisticLayerBackPropagation*,PerceptronLayerBackPropagation*) const.\n"
                       << "Dimension 2 of activations derivatives (" << outputs_number << ") must be equal to number of neurons in probabilistic layer (" << next_layer_neurons_number << ").\n";

                throw invalid_argument(buffer.str());
            }

            const Index step = next_layer_neurons_number*next_layer_neurons_number;

            for(Index i = 0; i < samples_number; i++)
            {
                next_back_propagation->delta_row = next_deltas.chip(i,0);

                TensorMap< Tensor<type, 2> > activations_derivatives_matrix(next_forward_propagation->activations_derivatives.data() + i*step,
                                                                            next_layer_neurons_number, next_layer_neurons_number);

                next_back_propagation->error_combinations_derivatives.chip(i,0) =
                        next_back_propagation->delta_row.contract(activations_derivatives_matrix, AT_B);
            }

            deltas.device(*thread_pool_device) =
                    next_back_propagation->error_combinations_derivatives.contract(next_synaptic_weights, A_BT);
        }
    }

    Tensor<type, 2> output_deltas(deltas);

    if(has_NAN(output_deltas))
    {
        ostringstream buffer;

        buffer << "OpenNN Exception: perceptron layer class.\n"
               << "void calculate_hidden_delta(const DataSetBatch&, NeuralNetworkForwardPropagation&,LossIndexBackPropagation&) method.\n"
               << "NAN values found in deltas.";

        throw invalid_argument(buffer.str());
    }
}


void PerceptronLayer::calculate_hidden_delta_lm(LayerForwardPropagation* next_layer_forward_propagation,
                                                LayerBackPropagationLM* next_layer_back_propagation,
                                                LayerBackPropagationLM* layer_back_propagation) const
{

    PerceptronLayerBackPropagationLM* perceptron_layer_back_propagation =
            static_cast<PerceptronLayerBackPropagationLM*>(layer_back_propagation);

    switch(next_layer_back_propagation->layer_pointer->get_type())
    {
    case Type::Perceptron:
    {
        PerceptronLayerForwardPropagation* next_perceptron_layer_forward_propagation =
                static_cast<PerceptronLayerForwardPropagation*>(next_layer_forward_propagation);

        PerceptronLayerBackPropagationLM* next_perceptron_layer_back_propagation =
                static_cast<PerceptronLayerBackPropagationLM*>(next_layer_back_propagation);

        calculate_hidden_delta_lm(next_perceptron_layer_forward_propagation,
                                  next_perceptron_layer_back_propagation,
                                  perceptron_layer_back_propagation);
    }
        break;

    case Type::Probabilistic:
    {
        ProbabilisticLayerForwardPropagation* next_probabilistic_layer_forward_propagation =
                static_cast<ProbabilisticLayerForwardPropagation*>(next_layer_forward_propagation);

        ProbabilisticLayerBackPropagationLM* next_probabilistic_layer_back_propagation =
                static_cast<ProbabilisticLayerBackPropagationLM*>(next_layer_back_propagation);

        calculate_hidden_delta_lm(next_probabilistic_layer_forward_propagation,
                                  next_probabilistic_layer_back_propagation,
                                  perceptron_layer_back_propagation);
    }
        break;

    default: return;
    }
}


void PerceptronLayer::calculate_hidden_delta_lm(PerceptronLayerForwardPropagation* next_forward_propagation,
                                                           PerceptronLayerBackPropagationLM* next_back_propagation,
                                                           PerceptronLayerBackPropagationLM* back_propagation) const
{

    const Tensor<type, 2>& next_synaptic_weights = static_cast<PerceptronLayer*>(next_back_propagation->layer_pointer)->get_synaptic_weights();

    back_propagation->deltas.device(*thread_pool_device) =
            (next_back_propagation->deltas*next_forward_propagation->activations_derivatives.reshape(Eigen::array<Index,2> {{next_forward_propagation->activations_derivatives.dimension(0),next_forward_propagation->activations_derivatives.dimension(1)}}))
            .contract(next_synaptic_weights, A_BT);
}


void PerceptronLayer::calculate_hidden_delta_lm(ProbabilisticLayerForwardPropagation* next_forward_propagation,
                                                              ProbabilisticLayerBackPropagationLM* next_back_propagation,
                                                              PerceptronLayerBackPropagationLM* back_propagation) const
{

    const ProbabilisticLayer* probabilistic_layer_pointer = static_cast<ProbabilisticLayer*>(next_back_propagation->layer_pointer);

    const Tensor<type, 2>& next_synaptic_weights = probabilistic_layer_pointer->get_synaptic_weights();

    if(probabilistic_layer_pointer->get_activation_function() == ProbabilisticLayer::ActivationFunction::Softmax)
    {
        const Index samples_number = next_back_propagation->deltas.dimension(0);
        const Index outputs_number = next_back_propagation->deltas.dimension(1);
        const Index next_layer_neurons_number = probabilistic_layer_pointer->get_neurons_number();

        if(outputs_number != next_layer_neurons_number)
        {
            ostringstream buffer;

            buffer << "OpenNN Exception: ProbabilisticLayer class.\n"
                   << "void calculate_hidden_delta(ProbabilisticLayerForwardPropagation*,ProbabilisticLayerBackPropagationLM*,PerceptronLayerBackPropagationLM*) const.\n"
                   << "Number of columns in delta (" << outputs_number << ") must be equal to number of neurons in probabilistic layer (" << next_layer_neurons_number << ").\n";

            throw invalid_argument(buffer.str());
        }

        if(next_forward_propagation->activations_derivatives.dimension(1) != next_layer_neurons_number)
        {
            ostringstream buffer;

            buffer << "OpenNN Exception: ProbabilisticLayer class.\n"
                   << "void calculate_hidden_delta(ProbabilisticLayerForwardPropagation*,ProbabilisticLayerBackPropagationLM*,PerceptronLayerBackPropagationLM*) const.\n"
                   << "Dimension 1 of activations derivatives (" << outputs_number << ") must be equal to number of neurons in probabilistic layer (" << next_layer_neurons_number << ").\n";

            throw invalid_argument(buffer.str());
        }

        if(next_forward_propagation->activations_derivatives.dimension(2) != next_layer_neurons_number)
        {
            ostringstream buffer;

            buffer << "OpenNN Exception: ProbabilisticLayer class.\n"
                   << "void calculate_hidden_delta(ProbabilisticLayerForwardPropagation*,ProbabilisticLayerBackPropagationLM*,PerceptronLayerBackPropagationLM*) const.\n"
                   << "Dimension 2 of activations derivatives (" << outputs_number << ") must be equal to number of neurons in probabilistic layer (" << next_layer_neurons_number << ").\n";

            throw invalid_argument(buffer.str());
        }

        const Index step = next_layer_neurons_number*next_layer_neurons_number;

        for(Index i = 0; i < samples_number; i++)
        {
            next_back_propagation->delta_row = next_back_propagation->deltas.chip(i,0);

            const TensorMap< Tensor<type, 2> > activations_derivatives_matrix(next_forward_propagation->activations_derivatives.data() + i*step,
                                                                        next_layer_neurons_number, next_layer_neurons_number);

            next_back_propagation->error_combinations_derivatives.chip(i,0) =
                    next_back_propagation->delta_row.contract(activations_derivatives_matrix, AT_B);
        }

        back_propagation->deltas.device(*thread_pool_device) =
                (next_back_propagation->error_combinations_derivatives).contract(next_synaptic_weights, A_BT);
    }
    else
    {
        back_propagation->deltas.device(*thread_pool_device) =
                (next_back_propagation->deltas*next_forward_propagation->activations_derivatives.reshape(Eigen::array<Index,2> {{next_forward_propagation->activations_derivatives.dimension(0),1}})).contract(next_synaptic_weights, A_BT);
    }
}


void PerceptronLayer::calculate_squared_errors_Jacobian_lm(const Tensor<type, 2>& inputs,
                                                           LayerForwardPropagation* forward_propagation,
                                                           LayerBackPropagationLM* back_propagation)
{
    PerceptronLayerForwardPropagation* perceptron_layer_forward_propagation =
            static_cast<PerceptronLayerForwardPropagation*>(forward_propagation);

    PerceptronLayerBackPropagationLM* perceptron_layer_back_propagation_lm =
            static_cast<PerceptronLayerBackPropagationLM*>(back_propagation);

    const Index samples_number = inputs.dimension(0);

    const Index inputs_number = get_inputs_number();
    const Index neurons_number = get_neurons_number();

    Index parameter_index = 0;

    for(Index sample = 0; sample < samples_number; sample++)
    {
        parameter_index = 0;

        for(Index neuron = 0; neuron < neurons_number; neuron++)
        {
            for(Index input = 0; input <  inputs_number; input++)
            {
                perceptron_layer_back_propagation_lm->squared_errors_Jacobian(sample, neurons_number+parameter_index) =
                        perceptron_layer_back_propagation_lm->deltas(sample, neuron) *
                        perceptron_layer_forward_propagation->activations_derivatives(sample, neuron) *
                        inputs(sample, input);

                parameter_index++;
            }

            perceptron_layer_back_propagation_lm->squared_errors_Jacobian(sample, neuron) =
                    perceptron_layer_back_propagation_lm->deltas(sample, neuron) *
                    perceptron_layer_forward_propagation->activations_derivatives(sample, neuron);
        }
    }
}


void PerceptronLayer::insert_squared_errors_Jacobian_lm(LayerBackPropagationLM * back_propagation ,
                                                        const Index & index,
                                                        Tensor<type, 2>& squared_errors_Jacobian) const
{
    const Index batch_samples_number = back_propagation->batch_samples_number;

    PerceptronLayerBackPropagationLM* perceptron_layer_back_propagation_lm =
            static_cast<PerceptronLayerBackPropagationLM*>(back_propagation);

    const Index layer_parameters_number = get_parameters_number();

    copy(perceptron_layer_back_propagation_lm->squared_errors_Jacobian.data(),
         perceptron_layer_back_propagation_lm->squared_errors_Jacobian.data()+ layer_parameters_number*batch_samples_number,
         squared_errors_Jacobian.data() + index);
}


void PerceptronLayer::calculate_error_gradient(type* inputs_data,
                                               LayerForwardPropagation* forward_propagation,
                                               LayerBackPropagation* back_propagation) const
{
    const Index batch_samples_number = back_propagation->batch_samples_number;

    const PerceptronLayerForwardPropagation* perceptron_layer_forward_propagation =
            static_cast<PerceptronLayerForwardPropagation*>(forward_propagation);

    PerceptronLayerBackPropagation* perceptron_layer_back_propagation =
            static_cast<PerceptronLayerBackPropagation*>(back_propagation);

    const TensorMap<Tensor<type, 2>> inputs(inputs_data, batch_samples_number, get_inputs_number());

    const TensorMap<Tensor<type, 2>> deltas(back_propagation->deltas_data, back_propagation->deltas_dimensions(0), back_propagation->deltas_dimensions(1));//matrix with data deltas_data nrows= deltas_dimensions(0) ncolummns=deltas_dimensions(1)
    
    perceptron_layer_back_propagation->biases_derivatives.device(*thread_pool_device) =
            (deltas * perceptron_layer_forward_propagation->activations_derivatives).sum(Eigen::array<Index, 1>({0}));

    perceptron_layer_back_propagation->synaptic_weights_derivatives.device(*thread_pool_device) =
        inputs.contract(deltas * perceptron_layer_forward_propagation->activations_derivatives, AT_B);

//#ifdef OPENNN_MKL

//    if (typeid(type) == typeid(float))
//    {
//        cblas_sgemm(CBLAS_LAYOUT::CblasColMajor,
//            CBLAS_TRANSPOSE::CblasTrans,
//            CBLAS_TRANSPOSE::CblasNoTrans,
//            inputs.dimension(1),
//            perceptron_layer_back_propagation->deltas_times_activations_derivatives.dimension(1),
//            inputs.dimension(0),
//            static_cast<type>(1.0),
//            inputs.data(),
//            inputs.dimension(0),
//            perceptron_layer_back_propagation->deltas_times_activations_derivatives.data(),
//            perceptron_layer_back_propagation->deltas_times_activations_derivatives.dimension(0),
//            static_cast<type>(0.0),
//            perceptron_layer_back_propagation->synaptic_weights_derivatives.data(),
//            inputs.dimension(1));
//    }
//    else if  (typeid(type) == typeid(double))
//      {
//        cblas_dgemm(CBLAS_LAYOUT::CblasColMajor,
//            CBLAS_TRANSPOSE::CblasTrans,
//            CBLAS_TRANSPOSE::CblasNoTrans,
//            inputs.dimension(1),
//            perceptron_layer_back_propagation->deltas_times_activations_derivatives.dimension(1),
//            inputs.dimension(0),
//            static_cast<type>(1.0),
//            (double*)inputs.data(),
//            inputs.dimension(0),
//            (double*)perceptron_layer_back_propagation->deltas_times_activations_derivatives.data(),
//            perceptron_layer_back_propagation->deltas_times_activations_derivatives.dimension(0),
//            static_cast<type>(0.0),
//            (double*)perceptron_layer_back_propagation->synaptic_weights_derivatives.data(),
//            inputs.dimension(1));
//    }
//#else

//#endif
}


void PerceptronLayer::insert_gradient(LayerBackPropagation* back_propagation,
                                      const Index& index,
                                      Tensor<type, 1>& gradient) const
{
    PerceptronLayerBackPropagation* perceptron_layer_back_propagation =
            static_cast<PerceptronLayerBackPropagation*>(back_propagation);

    const Index biases_number = get_biases_number();
    const Index synaptic_weights_number = get_synaptic_weights_number();

    copy(perceptron_layer_back_propagation->biases_derivatives.data(),
         perceptron_layer_back_propagation->biases_derivatives.data() + biases_number,
         gradient.data() + index);

    copy(perceptron_layer_back_propagation->synaptic_weights_derivatives.data(),
         perceptron_layer_back_propagation->synaptic_weights_derivatives.data() + synaptic_weights_number,
         gradient.data() + index + biases_number);
}


/// Returns a string with the expression of the inputs-outputs relationship of the layer.
/// @param inputs_names vector of strings with the name of the layer inputs.
/// @param outputs_names vector of strings with the name of the layer outputs.

string PerceptronLayer::write_expression(const Tensor<string, 1>& inputs_names, const Tensor<string, 1>& outputs_names) const
{
#ifdef OPENNN_DEBUG
    //    check_size(inputs_names, get_inputs_number(), LOG);
    //    check_size(outputs_names, get_neurons_number(), LOG);
#endif

    ostringstream buffer;

    for(Index j = 0; j < outputs_names.size(); j++)
    {
        const Tensor<type, 1> synaptic_weights_column =  synaptic_weights.chip(j,1);

        buffer << outputs_names[j] << " = " << write_activation_function_expression() << "( " << biases(0,j) << " +";

        for(Index i = 0; i < inputs_names.size() - 1; i++)
        {
            buffer << " (" << inputs_names[i] << "*" << synaptic_weights_column(i) << ") +";
        }

        buffer << " (" << inputs_names[inputs_names.size() - 1] << "*" << synaptic_weights_column[inputs_names.size() - 1] << ") );\n";
    }

    return buffer.str();
}


void PerceptronLayer::from_XML(const tinyxml2::XMLDocument& document)
{
    ostringstream buffer;

    // Perceptron layer

    const tinyxml2::XMLElement* perceptron_layer_element = document.FirstChildElement("PerceptronLayer");

    if(!perceptron_layer_element)
    {
        buffer << "OpenNN Exception: PerceptronLayer class.\n"
               << "void from_XML(const tinyxml2::XMLDocument&) method.\n"
               << "PerceptronLayer element is nullptr.\n";

        throw invalid_argument(buffer.str());
    }

    // Layer name

    const tinyxml2::XMLElement* layer_name_element = perceptron_layer_element->FirstChildElement("LayerName");

    if(!layer_name_element)
    {
        buffer << "OpenNN Exception: PerceptronLayer class.\n"
               << "void from_XML(const tinyxml2::XMLDocument&) method.\n"
               << "LayerName element is nullptr.\n";

        throw invalid_argument(buffer.str());
    }

    if(layer_name_element->GetText())
    {
        set_name(layer_name_element->GetText());
    }

    // Inputs number

    const tinyxml2::XMLElement* inputs_number_element = perceptron_layer_element->FirstChildElement("InputsNumber");

    if(!inputs_number_element)
    {
        buffer << "OpenNN Exception: PerceptronLayer class.\n"
               << "void from_XML(const tinyxml2::XMLDocument&) method.\n"
               << "InputsNumber element is nullptr.\n";

        throw invalid_argument(buffer.str());
    }

    if(inputs_number_element->GetText())
    {
        set_inputs_number(static_cast<Index>(stoi(inputs_number_element->GetText())));
    }

    // Neurons number

    const tinyxml2::XMLElement* neurons_number_element = perceptron_layer_element->FirstChildElement("NeuronsNumber");

    if(!neurons_number_element)
    {
        buffer << "OpenNN Exception: PerceptronLayer class.\n"
               << "void from_XML(const tinyxml2::XMLDocument&) method.\n"
               << "NeuronsNumber element is nullptr.\n";

        throw invalid_argument(buffer.str());
    }

    if(neurons_number_element->GetText())
    {
        set_neurons_number(static_cast<Index>(stoi(neurons_number_element->GetText())));
    }

    // Activation function

    const tinyxml2::XMLElement* activation_function_element = perceptron_layer_element->FirstChildElement("ActivationFunction");

    if(!activation_function_element)
    {
        buffer << "OpenNN Exception: PerceptronLayer class.\n"
               << "void from_XML(const tinyxml2::XMLDocument&) method.\n"
               << "ActivationFunction element is nullptr.\n";

        throw invalid_argument(buffer.str());
    }

    if(activation_function_element->GetText())
    {
        set_activation_function(activation_function_element->GetText());
    }

    // Parameters

    const tinyxml2::XMLElement* parameters_element = perceptron_layer_element->FirstChildElement("Parameters");

    if(!parameters_element)
    {
        buffer << "OpenNN Exception: PerceptronLayer class.\n"
               << "void from_XML(const tinyxml2::XMLDocument&) method.\n"
               << "Parameters element is nullptr.\n";

        throw invalid_argument(buffer.str());
    }

    if(parameters_element->GetText())
    {
        const string parameters_string = parameters_element->GetText();

        set_parameters(to_type_vector(parameters_string, ' '));
    }
}


void PerceptronLayer::write_XML(tinyxml2::XMLPrinter& file_stream) const
{
    ostringstream buffer;

    // Perceptron layer

    file_stream.OpenElement("PerceptronLayer");

    // Layer name
    file_stream.OpenElement("LayerName");
    buffer.str("");
    buffer << layer_name;
    file_stream.PushText(buffer.str().c_str());
    file_stream.CloseElement();

    // Inputs number
    file_stream.OpenElement("InputsNumber");

    buffer.str("");
    buffer << get_inputs_number();

    file_stream.PushText(buffer.str().c_str());

    file_stream.CloseElement();

    // Outputs number

    file_stream.OpenElement("NeuronsNumber");

    buffer.str("");
    buffer << get_neurons_number();

    file_stream.PushText(buffer.str().c_str());

    file_stream.CloseElement();

    // Activation function

    file_stream.OpenElement("ActivationFunction");

    file_stream.PushText(write_activation_function().c_str());

    file_stream.CloseElement();

    // Parameters

    file_stream.OpenElement("Parameters");

    buffer.str("");

    const Tensor<type, 1> parameters = get_parameters();
    const Index parameters_size = parameters.size();

    for(Index i = 0; i < parameters_size; i++)
    {
        buffer << parameters(i);

        if(i != (parameters_size-1)) buffer << " ";
    }

    file_stream.PushText(buffer.str().c_str());

    file_stream.CloseElement();

    // Peceptron layer (end tag)

    file_stream.CloseElement();
}


string PerceptronLayer::write_activation_function_expression() const
{
    switch(activation_function)
    {
    case ActivationFunction::Threshold:
        return "threshold";

    case ActivationFunction::SymmetricThreshold:
        return "symmetric_threshold";

    case ActivationFunction::Logistic:
        return "logistic";

    case ActivationFunction::HyperbolicTangent:
        return "tanh";

    case ActivationFunction::Linear:
        return string();

    case ActivationFunction::RectifiedLinear:
        return "ReLU";

    case ActivationFunction::ExponentialLinear:
        return "ELU";

    case ActivationFunction::ScaledExponentialLinear:
        return "SELU";

    case ActivationFunction::SoftPlus:
        return "soft_plus";

    case ActivationFunction::SoftSign:
        return "soft_sign";

    case ActivationFunction::HardSigmoid:
        return "hard_sigmoid";

    default:
        return string();
    }
}

}

// OpenNN: Open Neural Networks Library.
// Copyright(C) 2005-2023 Artificial Intelligence Techniques, SL.
//
// This library is free software; you can redistribute it and/or
// modify it under the terms of the GNU Lesser General Public
// License as published by the Free Software Foundation; either
// version 2.1 of the License, or any later version.
//
// This library is distributed in the hope that it will be useful,
// but WITHOUT ANY WARRANTY; without even the implied warranty of
// MERCHANTABILITY or FITNESS FOR A PARTICULAR PURPOSE.  See the GNU
// Lesser General Public License for more details.

// You should have received a copy of the GNU Lesser General Public
// License along with this library; if not, write to the Free Software
// Foundation, Inc., 51 Franklin St, Fifth Floor, Boston, MA  02110-1301  USA<|MERGE_RESOLUTION|>--- conflicted
+++ resolved
@@ -729,22 +729,14 @@
                            outputs_data);
 
     if(switch_train) // Perform training
-<<<<<<< HEAD
-    {
-=======
     {   
         type* activations_derivatives_data = perceptron_layer_forward_propagation->activations_derivatives.data();
 
->>>>>>> c3b185cc
         calculate_activations_derivatives(outputs_data,
                                           outputs_dimensions,
                                           outputs_data,
                                           outputs_dimensions,
-<<<<<<< HEAD
-                                          perceptron_layer_forward_propagation->activations_derivatives.data(),
-=======
                                           activations_derivatives_data,
->>>>>>> c3b185cc
                                           outputs_dimensions);
     }
     else // Perform deployment
@@ -788,20 +780,14 @@
                                                                 inputs_number,
                                                                 neurons_number);
 
+    type* outputs_data = forward_propagation->outputs_data;
+
+    const Tensor<Index, 1> outputs_dimensions = forward_propagation->outputs_dimensions;
+
     PerceptronLayerForwardPropagation* perceptron_layer_forward_propagation
             = static_cast<PerceptronLayerForwardPropagation*>(forward_propagation);
 
-<<<<<<< HEAD
-    type* outputs_data = perceptron_layer_forward_propagation->outputs_data;
-
-    const Tensor<Index, 1> outputs_dimensions = perceptron_layer_forward_propagation->outputs_dimensions;
-=======
-    type* outputs_data = forward_propagation->outputs_data;
-
-    const Tensor<Index, 1> outputs_dimensions = perceptron_layer_forward_propagation->outputs_dimensions;
-
     type* activations_derivatives_data = perceptron_layer_forward_propagation->activations_derivatives.data();
->>>>>>> c3b185cc
 
     calculate_combinations(inputs,
                            potential_biases,
@@ -812,11 +798,7 @@
                                       outputs_dimensions,
                                       outputs_data,
                                       outputs_dimensions,
-<<<<<<< HEAD
-                                      perceptron_layer_forward_propagation->activations_derivatives.data(),
-=======
                                       activations_derivatives_data,
->>>>>>> c3b185cc
                                       outputs_dimensions);
 }
 
