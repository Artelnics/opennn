//   OpenNN: Open Neural Networks Library
//   www.opennn.net
//
//   P E R C E P T R O N   L A Y E R   C L A S S
//
//   Artificial Intelligence Techniques SL
//   artelnics@artelnics.com

#include "perceptron_layer.h"

namespace opennn
{

/// Default constructor.
/// It creates a empty layer object, with no perceptrons.
/// This constructor also initializes the rest of the class members to their default values.


PerceptronLayer::PerceptronLayer() : Layer()
{
    set();

    layer_type = Type::Perceptron;
}


/// Layer architecture constructor.
/// It creates a layer object with given numbers of inputs and perceptrons.
/// It initializes the parameters at random.
/// This constructor also initializes the rest of the class members to their default values.
/// @param new_inputs_number Number of inputs in the layer.
/// @param new_neurons_number Number of perceptrons in the layer.

PerceptronLayer::PerceptronLayer(const Index& new_inputs_number, const Index& new_neurons_number,
                                 const PerceptronLayer::ActivationFunction& new_activation_function) : Layer()
{
    set(new_inputs_number, new_neurons_number, new_activation_function);

    layer_type = Type::Perceptron;

    layer_name = "perceptron_layer";
}


/// Returns the number of inputs to the layer.

Index PerceptronLayer::get_inputs_number() const
{
    return synaptic_weights.dimension(0);
}


Tensor<Index, 1> PerceptronLayer::get_inputs_dimensions() const
{
    Tensor<Index, 1> inputs_dimensions(1);

    inputs_dimensions(0) = get_inputs_number();

    return inputs_dimensions;
}

Tensor<Index, 1> PerceptronLayer::get_outputs_dimensions() const
{
    Tensor<Index, 1> outputs_dimensions(1);

    outputs_dimensions(0) = get_neurons_number();

    return outputs_dimensions;
}


/// Returns the number of neurons in the layer.

Index PerceptronLayer::get_neurons_number() const
{
    return biases.size();
}


Index PerceptronLayer::get_biases_number() const
{
    return biases.size();
}


/// Returns the number of layer's synaptic weights

Index PerceptronLayer::get_synaptic_weights_number() const
{
    return synaptic_weights.size();
}


/// Returns the number of parameters (biases and synaptic weights) of the layer.

Index PerceptronLayer::get_parameters_number() const
{
    return biases.size() + synaptic_weights.size();
}


/// Returns the biases from all the perceptrons in the layer.
/// The format is a vector of real values.
/// The size of this vector is the number of neurons in the layer.

const Tensor<type, 2>& PerceptronLayer::get_biases() const
{
    return biases;
}


/// Returns the synaptic weights from the perceptrons.
/// The format is a matrix of real values.
/// The number of rows is the number of neurons in the layer.
/// The number of columns is the number of inputs to the layer.

const Tensor<type, 2>& PerceptronLayer::get_synaptic_weights() const
{
    return synaptic_weights;
}


Tensor<type, 2> PerceptronLayer::get_synaptic_weights(const Tensor<type, 1>& parameters) const
{
    const Index inputs_number = get_inputs_number();

    const Index neurons_number = get_neurons_number();

    const Index synaptic_weights_number = get_synaptic_weights_number();

    const Index parameters_size = parameters.size();

    const Index start_synaptic_weights_number = (parameters_size - synaptic_weights_number);

    const Tensor<type, 1> new_synaptic_weights = parameters.slice(Eigen::array<Eigen::Index, 1>({start_synaptic_weights_number}), Eigen::array<Eigen::Index, 1>({synaptic_weights_number}));

    const Eigen::array<Index, 2> two_dim{{inputs_number, neurons_number}};

    return new_synaptic_weights.reshape(two_dim);
}


Tensor<type, 2> PerceptronLayer::get_biases(const Tensor<type, 1>& parameters) const
{
    const Index biases_number = biases.size();

    const Tensor<type, 1> new_biases = parameters.slice(Eigen::array<Eigen::Index, 1>({0}), Eigen::array<Eigen::Index, 1>({biases_number}));

    const Eigen::array<Index, 2> two_dim{{1, biases.dimension(1)}};

    return new_biases.reshape(two_dim);

}


/// Returns a single vector with all the layer parameters.
/// The format is a vector of real values.
/// The size is the number of parameters in the layer.

Tensor<type, 1> PerceptronLayer::get_parameters() const
{
    Tensor<type, 1> parameters(synaptic_weights.size() + biases.size());

    copy(biases.data(),
         biases.data() + biases.size(),
         parameters.data());

    copy(synaptic_weights.data(),
         synaptic_weights.data() + synaptic_weights.size(),
         parameters.data() + biases.size());

    return parameters;
}


Tensor< TensorMap< Tensor<type, 1> >*, 1> PerceptronLayer::get_layer_parameters()
{
    Tensor< TensorMap< Tensor<type, 1> >*, 1> layer_parameters(2);

    const Index inputs_number = get_inputs_number();
    const Index neurons_number = get_neurons_number();

    layer_parameters(0) = new TensorMap<Tensor<type, 1>>(biases.data(), neurons_number);
    layer_parameters(1) = new TensorMap<Tensor<type, 1>>(synaptic_weights.data(), inputs_number*neurons_number);

    return layer_parameters;
}


/// Returns the activation function of the layer.
/// The activation function of a layer is the activation function of all perceptrons in it.

const PerceptronLayer::ActivationFunction& PerceptronLayer::get_activation_function() const
{
    return activation_function;
}


/// Returns a string with the name of the layer activation function.
/// This can be Logistic, HyperbolicTangent, Threshold, SymmetricThreshold, Linear, RectifiedLinear, ScaledExponentialLinear.

string PerceptronLayer::write_activation_function() const
{
    switch(activation_function)
    {
    case ActivationFunction::Logistic:
        return "Logistic";

    case ActivationFunction::HyperbolicTangent:
        return "HyperbolicTangent";

    case ActivationFunction::Threshold:
        return "Threshold";

    case ActivationFunction::SymmetricThreshold:
        return "SymmetricThreshold";

    case ActivationFunction::Linear:
        return "Linear";

    case ActivationFunction::RectifiedLinear:
        return "RectifiedLinear";

    case ActivationFunction::ScaledExponentialLinear:
        return "ScaledExponentialLinear";

    case ActivationFunction::SoftPlus:
        return "SoftPlus";

    case ActivationFunction::SoftSign:
        return "SoftSign";

    case ActivationFunction::HardSigmoid:
        return "HardSigmoid";

    case ActivationFunction::ExponentialLinear:
        return "ExponentialLinear";
    }

    return string();
}


/// Returns true if messages from this class are displayed on the screen,
/// or false if messages from this class are not displayed on the screen.

const bool& PerceptronLayer::get_display() const
{
    return display;
}


/// Sets an empty layer, wihtout any perceptron.
/// It also sets the rest of the members to their default values.

void PerceptronLayer::set()
{
    biases.resize(0, 0);

    synaptic_weights.resize(0, 0);

    inputs.resize(0,0);

    outputs.resize(0,0);

    set_default();
}


/// Sets new numbers of inputs and perceptrons in the layer.
/// It also sets the rest of the members to their default values.
/// @param new_inputs_number Number of inputs.
/// @param new_neurons_number Number of perceptron neurons.

void PerceptronLayer::set(const Index& new_inputs_number, const Index& new_neurons_number,
                          const PerceptronLayer::ActivationFunction& new_activation_function)
{
    biases.resize(1, new_neurons_number);

    synaptic_weights.resize(new_inputs_number, new_neurons_number);

    set_parameters_random();

    activation_function = new_activation_function;

    set_default();
}


/// Sets those members not related to the vector of perceptrons to their default value.
/// <ul>
/// <li> Display: True.
/// <li> layer_type: Perceptron_Layer.
/// <li> trainable: True.
/// </ul>

void PerceptronLayer::set_default()
{
    layer_name = "perceptron_layer";

    display = true;

    layer_type = Type::Perceptron;
}


void PerceptronLayer::set_name(const string& new_layer_name)
{
    layer_name = new_layer_name;
}


/// Sets a new number of inputs in the layer.
/// It also initializes the new synaptic weights at random.
/// @param new_inputs_number Number of layer inputs.

void PerceptronLayer::set_inputs_number(const Index& new_inputs_number)
{
    const Index neurons_number = get_neurons_number();

    biases.resize(1, neurons_number);

    synaptic_weights.resize(new_inputs_number, neurons_number);
}


/// Sets a new number perceptrons in the layer.
/// All the parameters are also initialized at random.
/// @param new_neurons_number New number of neurons in the layer.

void PerceptronLayer::set_neurons_number(const Index& new_neurons_number)
{
    const Index inputs_number = get_inputs_number();

    biases.resize(1, new_neurons_number);

    synaptic_weights.resize(inputs_number, new_neurons_number);
}


/// Sets the biases of all perceptrons in the layer from a single vector.
/// @param new_biases New set of biases in the layer.

void PerceptronLayer::set_biases(const Tensor<type, 2>& new_biases)
{
    biases = new_biases;
}


/// Sets the synaptic weights of this perceptron layer from a single matrix.
/// The format is a matrix of real numbers.
/// The number of rows is the number of neurons in the corresponding layer.
/// The number of columns is the number of inputs to the corresponding layer.
/// @param new_synaptic_weights New set of synaptic weights in that layer.

void PerceptronLayer::set_synaptic_weights(const Tensor<type, 2>& new_synaptic_weights)
{
    synaptic_weights = new_synaptic_weights;
}


/// Sets the parameters of this layer.

void PerceptronLayer::set_parameters(const Tensor<type, 1>& new_parameters, const Index& index)
{   
    const Index biases_number = get_biases_number();
    const Index synaptic_weights_number = get_synaptic_weights_number();

    copy( new_parameters.data() + index,
          new_parameters.data() + biases_number + index,
          biases.data());

    copy( new_parameters.data() + biases_number+ index,
          new_parameters.data() + biases_number + synaptic_weights_number + index,
          synaptic_weights.data());
}


/// This class sets a new activation(or transfer) function in a single layer.
/// @param new_activation_function Activation function for the layer.

void PerceptronLayer::set_activation_function(const PerceptronLayer::ActivationFunction& new_activation_function)
{
    activation_function = new_activation_function;
}


/// Sets a new activation(or transfer) function in a single layer.
/// The second argument is a string containing the name of the function("Logistic", "HyperbolicTangent", "Threshold", etc).
/// @param new_activation_function Activation function for that layer.

void PerceptronLayer::set_activation_function(const string& new_activation_function_name)
{
    if(new_activation_function_name == "Logistic")
    {
        activation_function = ActivationFunction::Logistic;
    }
    else if(new_activation_function_name == "HyperbolicTangent")
    {
        activation_function = ActivationFunction::HyperbolicTangent;
    }
    else if(new_activation_function_name == "Threshold")
    {
        activation_function = ActivationFunction::Threshold;
    }
    else if(new_activation_function_name == "SymmetricThreshold")
    {
        activation_function = ActivationFunction::SymmetricThreshold;
    }
    else if(new_activation_function_name == "Linear")
    {
        activation_function = ActivationFunction::Linear;
    }
    else if(new_activation_function_name == "RectifiedLinear")
    {
        activation_function = ActivationFunction::RectifiedLinear;
    }
    else if(new_activation_function_name == "ScaledExponentialLinear")
    {
        activation_function = ActivationFunction::ScaledExponentialLinear;
    }
    else if(new_activation_function_name == "SoftPlus")
    {
        activation_function = ActivationFunction::SoftPlus;
    }
    else if(new_activation_function_name == "SoftSign")
    {
        activation_function = ActivationFunction::SoftSign;
    }
    else if(new_activation_function_name == "HardSigmoid")
    {
        activation_function = ActivationFunction::HardSigmoid;
    }
    else if(new_activation_function_name == "ExponentialLinear")
    {
        activation_function = ActivationFunction::ExponentialLinear;
    }
    else
    {
        ostringstream buffer;

        buffer << "OpenNN Exception: PerceptronLayer class.\n"
               << "void set_activation_function(const string&) method.\n"
               << "Unknown activation function: " << new_activation_function_name << ".\n";

        throw invalid_argument(buffer.str());
    }
}


/// Sets a new display value.
/// If it is set to true messages from this class are displayed on the screen;
/// if it is set to false messages from this class are not displayed on the screen.
/// @param new_display Display value.

void PerceptronLayer::set_display(const bool& new_display)
{
    display = new_display;
}


/// Initializes the biases of all the perceptrons in the layer of perceptrons with a given value.
/// @param value Biases initialization value.

void PerceptronLayer::set_biases_constant(const type& value)
{
    biases.setConstant(value);
}


/// Initializes the synaptic weights of all the perceptrons in the layer of perceptrons with a given value.
/// @param value Synaptic weights initialization value.

void PerceptronLayer::set_synaptic_weights_constant(const type& value)
{
    synaptic_weights.setConstant(value);
}


/// Initializes all the biases and synaptic weights in the neural newtork with a given value.
/// @param value Parameters initialization value.

void PerceptronLayer::set_parameters_constant(const type& value)
{
    biases.setConstant(value);

    synaptic_weights.setConstant(value);
}


/// Initializes all the biases and synaptic weights in the neural newtork at random with values comprised
/// between -1 and +1.

void PerceptronLayer::set_parameters_random()
{
    const type minimum = type(-0.2);
    const type maximum = type(0.2);

    for(Index i = 0; i < biases.size(); i++)
    {
        const type random = static_cast<type>(rand()/(RAND_MAX+1.0));

        biases(i) = minimum + (maximum - minimum)*random;
    }

    for(Index i = 0; i < synaptic_weights.size(); i++)
    {
        const type random = static_cast<type>(rand()/(RAND_MAX+1.0));

        synaptic_weights(i) = minimum + (maximum - minimum)*random;
    }
}


void PerceptronLayer::calculate_combinations(const Tensor<type, 2>& inputs,
                                             const Tensor<type, 2>& biases,
                                             const Tensor<type, 2>& synaptic_weights,
                                             type* combinations_data) const
{
#ifdef OPENNN_DEBUG
    check_columns_number(inputs, get_inputs_number(), LOG);

    check_dimensions(biases, 1, get_neurons_number(), LOG);

    check_dimensions(synaptic_weights, get_inputs_number(), get_neurons_number(), LOG);
#endif

    const Index batch_samples_number = inputs.dimension(0);
    const Index biases_number = get_neurons_number();

    TensorMap<Tensor<type, 2>> combinations(combinations_data, batch_samples_number, biases_number);

//    TensorMap<Tensor<type,2>>inputs(inputs_data,inputs_dimension(0),inputs_dimension(1));

    for (Index i = 0; i < biases_number; i++)
    {
        fill_n(combinations_data + i*batch_samples_number, batch_samples_number, biases(i));
    }

    combinations.device(*thread_pool_device) += inputs.contract(synaptic_weights, A_B);
}


/* @todo MKL implementation

#ifdef OPENNN_MKL

   if (typeid(type) == typeid(float))
    {
        cblas_sgemm(CBLAS_LAYOUT::CblasColMajor,
            CBLAS_TRANSPOSE::CblasNoTrans,
            CBLAS_TRANSPOSE::CblasNoTrans,
            inputs.dimension(0),
            synaptic_weights.dimension(1),
            inputs.dimension(1),
            static_cast<type>(1.0),
            (float*)inputs.data(),
            inputs.dimension(0),
            (float*)synaptic_weights.data(),
            synaptic_weights.dimension(0),
            static_cast<type>(1.0),
            (float*)combinations_data,
            inputs.dimension(0));
    }
    else if (typeid(type) == typeid(double))
    {
        cblas_dgemm(CBLAS_LAYOUT::CblasColMajor,
            CBLAS_TRANSPOSE::CblasNoTrans,
            CBLAS_TRANSPOSE::CblasNoTrans,
            inputs.dimension(0),
            synaptic_weights.dimension(1),
            inputs.dimension(1),
            static_cast<type>(1.0),
            (double*)inputs.data(),
            inputs.dimension(0),
            (double*)synaptic_weights.data(),
            synaptic_weights.dimension(0),
            static_cast<type>(1.0),
            (double*)combinations_data,
            inputs.dimension(0));
    }

#else

*/


void PerceptronLayer::calculate_activations(type* combinations, const Tensor<Index, 1>& combinations_dimensions,
                                            type* activations, const Tensor<Index, 1>& activations_dimensions) const
{
#ifdef OPENNN_DEBUG
    if(combinations_dimensions(1) != get_neurons_number())
    {
        ostringstream buffer;

        buffer << "OpenNN Exception: " << LOG << endl
               << "Combinations columns number must be equal to " << get_neurons_number() <<" (neurons number).\n";

        throw invalid_argument(buffer.str());
    }

    if(activations_dimensions(0) != combinations_dimensions(0) || activations_dimensions(1) != get_neurons_number())
    {
        ostringstream buffer;

        buffer << "OpenNN Exception: " << LOG << endl
               << "Activations dimensions must be the same as combinations dimensions.\n";

        throw invalid_argument(buffer.str());
    }
#endif

    switch(activation_function)
    {
    case ActivationFunction::Linear: linear(combinations, combinations_dimensions, activations, activations_dimensions); return;

    case ActivationFunction::Logistic: logistic(combinations, combinations_dimensions, activations, activations_dimensions); return;

    case ActivationFunction::HyperbolicTangent: hyperbolic_tangent(combinations, combinations_dimensions, activations, activations_dimensions); return;

    case ActivationFunction::Threshold: threshold(combinations, combinations_dimensions, activations, activations_dimensions); return;

    case ActivationFunction::SymmetricThreshold: symmetric_threshold(combinations, combinations_dimensions, activations, activations_dimensions); return;

    case ActivationFunction::RectifiedLinear: rectified_linear(combinations, combinations_dimensions, activations, activations_dimensions); return;

    case ActivationFunction::ScaledExponentialLinear: scaled_exponential_linear(combinations, combinations_dimensions, activations, activations_dimensions); return;

    case ActivationFunction::SoftPlus: soft_plus(combinations, combinations_dimensions, activations, activations_dimensions); return;

    case ActivationFunction::SoftSign: soft_sign(combinations, combinations_dimensions, activations, activations_dimensions); return;

    case ActivationFunction::HardSigmoid: hard_sigmoid(combinations, combinations_dimensions, activations, activations_dimensions); return;

    case ActivationFunction::ExponentialLinear: exponential_linear(combinations, combinations_dimensions, activations, activations_dimensions); return;

    default: return;
    }
}


void PerceptronLayer::calculate_activations_derivatives(type* combinations, const Tensor<Index, 1>& combinations_dimensions,
                                                        type* activations, const Tensor<Index, 1>& activations_dimensions,
                                                        type* activations_derivatives, const Tensor<Index, 1>& activations_derivatives_dimensions) const
{
#ifdef OPENNN_DEBUG    
    if(combinations_dimensions(1) != get_neurons_number())
    {
        ostringstream buffer;

        buffer << "OpenNN Exception: " << LOG << endl
               << "Combinations columns number must be equal to " << get_neurons_number() <<" (neurons number).\n";

        throw invalid_argument(buffer.str());
    }

    if(activations_dimensions(0) != combinations_dimensions(0) || activations_dimensions(1) != combinations_dimensions(1))
    {
        ostringstream buffer;

        buffer << "OpenNN Exception: " << LOG << endl
               << "Activations dimensions must be equal to combinations dimensions.\n";

        throw invalid_argument(buffer.str());
    }

    if(activations_derivatives_dimensions(0) != combinations_dimensions(0) || activations_derivatives_dimensions(1) != combinations_dimensions(1))
    {
        ostringstream buffer;

        buffer << "OpenNN Exception: " << LOG << endl
               << "Activations derivatives dimensions must be equal to combinations dimensions.\n";

        throw invalid_argument(buffer.str());
    }
#endif

    switch(activation_function)
    {
    case ActivationFunction::Linear: linear_derivatives(combinations, combinations_dimensions, activations, activations_dimensions, activations_derivatives, activations_derivatives_dimensions); return;

    case ActivationFunction::Logistic: logistic_derivatives(combinations, combinations_dimensions, activations, activations_dimensions, activations_derivatives, activations_derivatives_dimensions); return;

    case ActivationFunction::HyperbolicTangent: hyperbolic_tangent_derivatives(combinations, combinations_dimensions, activations, activations_dimensions, activations_derivatives, activations_derivatives_dimensions); return;

    case ActivationFunction::Threshold: threshold_derivatives(combinations, combinations_dimensions, activations, activations_dimensions, activations_derivatives, activations_derivatives_dimensions); return;

    case ActivationFunction::SymmetricThreshold: symmetric_threshold_derivatives(combinations, combinations_dimensions, activations, activations_dimensions, activations_derivatives, activations_derivatives_dimensions); return;

    case ActivationFunction::RectifiedLinear: rectified_linear_derivatives(combinations, combinations_dimensions, activations, activations_dimensions, activations_derivatives, activations_derivatives_dimensions); return;

    case ActivationFunction::ScaledExponentialLinear: scaled_exponential_linear_derivatives(combinations, combinations_dimensions, activations, activations_dimensions, activations_derivatives, activations_derivatives_dimensions); return;

    case ActivationFunction::SoftPlus: soft_plus_derivatives(combinations, combinations_dimensions, activations, activations_dimensions, activations_derivatives, activations_derivatives_dimensions); return;

    case ActivationFunction::SoftSign: soft_sign_derivatives(combinations, combinations_dimensions, activations, activations_dimensions, activations_derivatives, activations_derivatives_dimensions); return;

    case ActivationFunction::HardSigmoid: hard_sigmoid_derivatives(combinations, combinations_dimensions, activations, activations_dimensions, activations_derivatives, activations_derivatives_dimensions); return;

    case ActivationFunction::ExponentialLinear: exponential_linear_derivatives(combinations, combinations_dimensions, activations, activations_dimensions, activations_derivatives, activations_derivatives_dimensions); return;

    default: return;
    }
}


//void PerceptronLayer::calculate_outputs(type* inputs_data, const Tensor<Index, 1>& inputs_dimensions,
//                                        type* outputs_data, const Tensor<Index, 1>& outputs_dimensions)
//{
//    if(inputs_dimensions.size() != 2)
//    {
//        ostringstream buffer;
//        buffer << "OpenNN Exception: PerceptronLayer class.\n"
//               << "void PerceptronLayer::calculate_outputs(type*, const Tensor<Index, 1>&, type*, Tensor<Index, 1>&)"
//               << "Inputs dimensions must be equal to 2.\n";
//        throw invalid_argument(buffer.str());
//    }


//  //  const TensorMap<Tensor<type, 2>> inputs(inputs_data, inputs_dimensions(0), inputs_dimensions(1));

//    calculate_combinations(inputs_data, biases, synaptic_weights, outputs_data,inputs_dimensions);


//    calculate_activations(outputs_data, outputs_dimensions, outputs_data, outputs_dimensions);
//}

void PerceptronLayer::forward_propagate(type* inputs_data,
                                        const Tensor<Index,1>& inputs_dimensions,
                                        LayerForwardPropagation* forward_propagation,
                                        const bool& switch_train)
{
#ifdef OPENNN_DEBUG
    if(inputs_dimensions(1) != get_inputs_number())
    {
        ostringstream buffer;
        buffer << "OpenNN Exception: PerceptronLayer class.\n"
               << "void PerceptronLayer::forward_propagate(type*, const Tensor<Index, 1>&, type*, Tensor<Index, 1>&)\n"
               << "Inputs columns number must be equal to " << get_inputs_number() << ", (" << inputs_dimensions(1) << ").\n";
        throw invalid_argument(buffer.str());
    }

#endif

    PerceptronLayerForwardPropagation* perceptron_layer_forward_propagation
            = static_cast<PerceptronLayerForwardPropagation*>(forward_propagation);

    const TensorMap<Tensor<type, 2>> inputs(inputs_data, inputs_dimensions(0), inputs_dimensions(1));
    type* combinations_data = perceptron_layer_forward_propagation->get_combinations_data();

    calculate_combinations(inputs,
                           biases,
                           synaptic_weights,
                           combinations_data);

    const Tensor<Index, 1> combinations_dimensions = get_dimensions(perceptron_layer_forward_propagation->combinations);
    const Tensor<Index, 1> activations_derivatives_dimensions = get_dimensions(perceptron_layer_forward_propagation->activations_derivatives);

    if(switch_train) // Perform training
    {
        calculate_activations_derivatives(perceptron_layer_forward_propagation->combinations.data(),
                                          combinations_dimensions,
                                          perceptron_layer_forward_propagation->outputs_data,
                                          perceptron_layer_forward_propagation->outputs_dimensions,
                                          perceptron_layer_forward_propagation->activations_derivatives.data(),
                                          activations_derivatives_dimensions);
    }
    else // Perform deployment
    {
        calculate_activations(perceptron_layer_forward_propagation->combinations.data(),
                              combinations_dimensions,
                              perceptron_layer_forward_propagation->outputs_data,
                              perceptron_layer_forward_propagation->outputs_dimensions);
    }
}


void PerceptronLayer::forward_propagate(type* inputs_data,
                                        const Tensor<Index, 1>& inputs_dimensions,
                                        Tensor<type, 1>& potential_parameters,
                                        LayerForwardPropagation* forward_propagation)
{
#ifdef OPENNN_DEBUG
    if(inputs_dimensions(1) != get_inputs_number())
    {
        ostringstream buffer;
        buffer << "OpenNN Exception:" << LOG << endl
               << "void forward_propagate(type*, const Tensor<Index, 1>&, Tensor<type, 1>&, LayerForwardPropagation*) final method.\n"
               << "Inputs columns number must be equal to " << get_inputs_number() << ", (inputs number).\n";

        throw invalid_argument(buffer.str());
    }

    check_size(potential_parameters, get_parameters_number(), LOG);
#endif

    const TensorMap<Tensor<type, 2>> inputs(inputs_data, inputs_dimensions(0), inputs_dimensions(1));

    const Index neurons_number = get_neurons_number();

    const Index inputs_number = get_inputs_number();

    const TensorMap<Tensor<type, 2>> potential_biases(potential_parameters.data(), 1, neurons_number);

    const TensorMap<Tensor<type, 2>> potential_synaptic_weights(potential_parameters.data()+neurons_number, inputs_number, neurons_number);

    PerceptronLayerForwardPropagation* perceptron_layer_forward_propagation
            = static_cast<PerceptronLayerForwardPropagation*>(forward_propagation);

    const Tensor<Index, 1> activations_dimensions = perceptron_layer_forward_propagation->outputs_dimensions;

    const Tensor<Index, 1> combinations_dimensions = get_dimensions(perceptron_layer_forward_propagation->combinations);

    const Tensor<Index, 1> derivatives_dimensions = get_dimensions(perceptron_layer_forward_propagation->activations_derivatives);


    calculate_combinations(inputs,
                           potential_biases,
                           potential_synaptic_weights,
                           perceptron_layer_forward_propagation->get_combinations_data());


    calculate_activations_derivatives(perceptron_layer_forward_propagation->combinations.data(),
                                      combinations_dimensions,
                                      perceptron_layer_forward_propagation->outputs_data,
                                      activations_dimensions,
                                      perceptron_layer_forward_propagation->activations_derivatives.data(),
                                      derivatives_dimensions);
}


void PerceptronLayer::calculate_hidden_delta(LayerForwardPropagation* next_layer_forward_propagation,
                                             LayerBackPropagation* next_layer_back_propagation,
                                             LayerBackPropagation* layer_back_propagation) const
{
<<<<<<< HEAD

=======
>>>>>>> abd56475
    PerceptronLayerBackPropagation* perceptron_layer_back_propagation =
            static_cast<PerceptronLayerBackPropagation*>(layer_back_propagation);

    switch(next_layer_back_propagation->layer_pointer->get_type())
    {    case Type::Perceptron:
    {
        PerceptronLayerForwardPropagation* next_perceptron_layer_forward_propagation =
                reinterpret_cast<PerceptronLayerForwardPropagation*>(next_layer_forward_propagation);

        PerceptronLayerBackPropagation* next_perceptron_layer_back_propagation =
                reinterpret_cast<PerceptronLayerBackPropagation*>(next_layer_back_propagation);

        calculate_hidden_delta(next_perceptron_layer_forward_propagation,
                               next_perceptron_layer_back_propagation,
                               perceptron_layer_back_propagation);
    }
        break;

    case Type::Probabilistic:
    {
        ProbabilisticLayerForwardPropagation* next_probabilistic_layer_forward_propagation =
                reinterpret_cast<ProbabilisticLayerForwardPropagation*>(next_layer_forward_propagation);

        ProbabilisticLayerBackPropagation* next_probabilistic_layer_back_propagation =
                reinterpret_cast<ProbabilisticLayerBackPropagation*>(next_layer_back_propagation);

        calculate_hidden_delta(next_probabilistic_layer_forward_propagation,
                               next_probabilistic_layer_back_propagation,
                               perceptron_layer_back_propagation);
    }
        break;

    default: return;
    }
}


void PerceptronLayer::calculate_hidden_delta(PerceptronLayerForwardPropagation* next_forward_propagation,
                                             PerceptronLayerBackPropagation* next_back_propagation,
                                             PerceptronLayerBackPropagation* back_propagation) const
{
<<<<<<< HEAD

=======
>>>>>>> abd56475
    const Tensor<type, 2>& next_synaptic_weights = static_cast<PerceptronLayer*>(next_back_propagation->layer_pointer)->get_synaptic_weights();

    const TensorMap<Tensor<type, 2>> next_deltas(next_back_propagation->deltas_data, next_back_propagation->deltas_dimensions(0), next_back_propagation->deltas_dimensions(1));

    TensorMap<Tensor<type, 2>> deltas(back_propagation->deltas_data, back_propagation->deltas_dimensions(0), back_propagation->deltas_dimensions(1));

    deltas.device(*thread_pool_device) = (next_deltas*next_forward_propagation->activations_derivatives).contract(next_synaptic_weights, A_BT);

    Tensor<type, 2> output_deltas(deltas);

    if(has_NAN(output_deltas))
    {
        ostringstream buffer;

        buffer << "OpenNN Exception: perceptron layer class.\n"
               << "void calculate_hidden_delta(const DataSetBatch&, NeuralNetworkForwardPropagation&,LossIndexBackPropagation&) method.\n"
               << "NAN values found in deltas.";

        throw invalid_argument(buffer.str());
    }

//#ifdef OPENNN_MKL

//   if (typeid(type) == typeid(float))
//    {
//        cblas_sgemm(CBLAS_LAYOUT::CblasColMajor,
//            CBLAS_TRANSPOSE::CblasNoTrans,
//            CBLAS_TRANSPOSE::CblasTrans,
//            next_deltas.dimension(0),
//            next_synaptic_weights.dimension(0),
//            next_deltas.dimension(1),
//            static_cast<type>(1.0),
//            next_deltas.data(),
//            next_deltas.dimension(0),
//            next_synaptic_weights.data(),
//            next_synaptic_weights.dimension(0),
//            static_cast<type>(0.0),
//            deltas.data(),
//            next_deltas.dimension(0));
//    }
//    else if (typeid(type) == typeid(double))
//    {
//        cblas_dgemm(CBLAS_LAYOUT::CblasColMajor,
//            CBLAS_TRANSPOSE::CblasNoTrans,
//            CBLAS_TRANSPOSE::CblasTrans,
//            next_deltas.dimension(0),
//            next_synaptic_weights.dimension(0),
//            next_deltas.dimension(1),
//            static_cast<type>(1.0),
//            (double*)next_deltas.data(),
//            next_deltas.dimension(0),
//            (double*)next_synaptic_weights.data(),
//            next_synaptic_weights.dimension(0),
//            static_cast<type>(0.0),
//            (double*)deltas.data(),
//            next_deltas.dimension(0));
//    }
    
//#else

//#endif
}


void PerceptronLayer::calculate_hidden_delta(ProbabilisticLayerForwardPropagation* next_forward_propagation,
                                             ProbabilisticLayerBackPropagation* next_back_propagation,
                                             PerceptronLayerBackPropagation* back_propagation) const
{
<<<<<<< HEAD

=======
>>>>>>> abd56475
    const Index batch_samples_number = back_propagation->batch_samples_number;

    const ProbabilisticLayer* probabilistic_layer_pointer = static_cast<ProbabilisticLayer*>(next_back_propagation->layer_pointer);

    const Tensor<type, 2>& next_synaptic_weights = probabilistic_layer_pointer->get_synaptic_weights();

    const Index next_neurons_number = probabilistic_layer_pointer->get_biases_number();

    const TensorMap<Tensor<type, 2>> next_deltas(next_back_propagation->deltas_data, next_back_propagation->deltas_dimensions(0), next_back_propagation->deltas_dimensions(1));;

    TensorMap<Tensor<type, 2>> deltas(back_propagation->deltas_data, back_propagation->deltas_dimensions(0), back_propagation->deltas_dimensions(1));

    if(probabilistic_layer_pointer->get_neurons_number() == 1) // Binary
    {
        const TensorMap< Tensor<type, 2> > activations_derivatives_2d(next_forward_propagation->activations_derivatives.data(),
                                                                 batch_samples_number, next_neurons_number);
        deltas.device(*thread_pool_device) =
                (next_deltas*activations_derivatives_2d.reshape(Eigen::array<Index,2> {{activations_derivatives_2d.dimension(0),1}})).contract(next_synaptic_weights, A_BT);

    }
    else // Multiple
    {
        if(probabilistic_layer_pointer->get_activation_function() != ProbabilisticLayer::ActivationFunction::Softmax)
        {
            deltas.device(*thread_pool_device) =
                    (next_deltas*next_forward_propagation->activations_derivatives.reshape(Eigen::array<Index,2> {{next_forward_propagation->activations_derivatives.dimension(0),1}})).contract(next_synaptic_weights, A_BT);
        }
        else
        {
            const Index samples_number = next_deltas.dimension(0); //aqui?
            const Index outputs_number = next_deltas.dimension(1);
            const Index next_layer_neurons_number = probabilistic_layer_pointer->get_neurons_number();

            if(outputs_number != next_layer_neurons_number)
            {
                ostringstream buffer;

                buffer << "OpenNN Exception: ProbabilisticLayer class.\n"
                       << "void calculate_hidden_delta(ProbabilisticLayerForwardPropagation*,ProbabilisticLayerBackPropagation*,PerceptronLayerBackPropagation*) const.\n"
                       << "Number of columns in delta (" << outputs_number << ") must be equal to number of neurons in probabilistic layer (" << next_layer_neurons_number << ").\n";

                throw invalid_argument(buffer.str());
            }

            if(next_forward_propagation->activations_derivatives.dimension(1) != next_layer_neurons_number)
            {
                ostringstream buffer;

                buffer << "OpenNN Exception: ProbabilisticLayer class.\n"
                       << "void calculate_hidden_delta(ProbabilisticLayerForwardPropagation*,ProbabilisticLayerBackPropagation*,PerceptronLayerBackPropagation*) const.\n"
                       << "Dimension 1 of activations derivatives (" << outputs_number << ") must be equal to number of neurons in probabilistic layer (" << next_layer_neurons_number << ").\n";

                throw invalid_argument(buffer.str());
            }

            if(next_forward_propagation->activations_derivatives.dimension(2) != next_layer_neurons_number)
            {
                ostringstream buffer;

                buffer << "OpenNN Exception: ProbabilisticLayer class.\n"
                       << "void calculate_hidden_delta(ProbabilisticLayerForwardPropagation*,ProbabilisticLayerBackPropagation*,PerceptronLayerBackPropagation*) const.\n"
                       << "Dimension 2 of activations derivatives (" << outputs_number << ") must be equal to number of neurons in probabilistic layer (" << next_layer_neurons_number << ").\n";

                throw invalid_argument(buffer.str());
            }

            const Index step = next_layer_neurons_number*next_layer_neurons_number;

            for(Index i = 0; i < samples_number; i++)
            {
                next_back_propagation->delta_row = next_deltas.chip(i,0);

                TensorMap< Tensor<type, 2> > activations_derivatives_matrix(next_forward_propagation->activations_derivatives.data() + i*step,
                                                                            next_layer_neurons_number, next_layer_neurons_number);

                next_back_propagation->error_combinations_derivatives.chip(i,0) =
                        next_back_propagation->delta_row.contract(activations_derivatives_matrix, AT_B);
            }

            deltas.device(*thread_pool_device) =
                    next_back_propagation->error_combinations_derivatives.contract(next_synaptic_weights, A_BT);
        }
    }

    Tensor<type, 2> output_deltas(deltas);

    if(has_NAN(output_deltas))
    {
        ostringstream buffer;

        buffer << "OpenNN Exception: perceptron layer class.\n"
               << "void calculate_hidden_delta(const DataSetBatch&, NeuralNetworkForwardPropagation&,LossIndexBackPropagation&) method.\n"
               << "NAN values found in deltas.";

        throw invalid_argument(buffer.str());
    }
}


void PerceptronLayer::calculate_hidden_delta_lm(LayerForwardPropagation* next_layer_forward_propagation,
                                                LayerBackPropagationLM* next_layer_back_propagation,
                                                LayerBackPropagationLM* layer_back_propagation) const
{

    PerceptronLayerBackPropagationLM* perceptron_layer_back_propagation =
            static_cast<PerceptronLayerBackPropagationLM*>(layer_back_propagation);

    switch(next_layer_back_propagation->layer_pointer->get_type())
    {
    case Type::Perceptron:
    {
        PerceptronLayerForwardPropagation* next_perceptron_layer_forward_propagation =
                static_cast<PerceptronLayerForwardPropagation*>(next_layer_forward_propagation);

        PerceptronLayerBackPropagationLM* next_perceptron_layer_back_propagation =
                static_cast<PerceptronLayerBackPropagationLM*>(next_layer_back_propagation);

        calculate_hidden_delta_lm(next_perceptron_layer_forward_propagation,
                                  next_perceptron_layer_back_propagation,
                                  perceptron_layer_back_propagation);
    }
        break;

    case Type::Probabilistic:
    {
        ProbabilisticLayerForwardPropagation* next_probabilistic_layer_forward_propagation =
                static_cast<ProbabilisticLayerForwardPropagation*>(next_layer_forward_propagation);

        ProbabilisticLayerBackPropagationLM* next_probabilistic_layer_back_propagation =
                static_cast<ProbabilisticLayerBackPropagationLM*>(next_layer_back_propagation);

        calculate_hidden_delta_lm(next_probabilistic_layer_forward_propagation,
                                  next_probabilistic_layer_back_propagation,
                                  perceptron_layer_back_propagation);
    }
        break;

    default: return;
    }
}


void PerceptronLayer::calculate_hidden_delta_lm(PerceptronLayerForwardPropagation* next_forward_propagation,
                                                           PerceptronLayerBackPropagationLM* next_back_propagation,
                                                           PerceptronLayerBackPropagationLM* back_propagation) const
{

    const Tensor<type, 2>& next_synaptic_weights = static_cast<PerceptronLayer*>(next_back_propagation->layer_pointer)->get_synaptic_weights();

    back_propagation->deltas.device(*thread_pool_device) =
            (next_back_propagation->deltas*next_forward_propagation->activations_derivatives.reshape(Eigen::array<Index,2> {{next_forward_propagation->activations_derivatives.dimension(0),next_forward_propagation->activations_derivatives.dimension(1)}}))
            .contract(next_synaptic_weights, A_BT);
}


void PerceptronLayer::calculate_hidden_delta_lm(ProbabilisticLayerForwardPropagation* next_forward_propagation,
                                                              ProbabilisticLayerBackPropagationLM* next_back_propagation,
                                                              PerceptronLayerBackPropagationLM* back_propagation) const
{

    const ProbabilisticLayer* probabilistic_layer_pointer = static_cast<ProbabilisticLayer*>(next_back_propagation->layer_pointer);

    const Tensor<type, 2>& next_synaptic_weights = probabilistic_layer_pointer->get_synaptic_weights();

    if(probabilistic_layer_pointer->get_activation_function() == ProbabilisticLayer::ActivationFunction::Softmax)
    {
        const Index samples_number = next_back_propagation->deltas.dimension(0);
        const Index outputs_number = next_back_propagation->deltas.dimension(1);
        const Index next_layer_neurons_number = probabilistic_layer_pointer->get_neurons_number();

        if(outputs_number != next_layer_neurons_number)
        {
            ostringstream buffer;

            buffer << "OpenNN Exception: ProbabilisticLayer class.\n"
                   << "void calculate_hidden_delta(ProbabilisticLayerForwardPropagation*,ProbabilisticLayerBackPropagationLM*,PerceptronLayerBackPropagationLM*) const.\n"
                   << "Number of columns in delta (" << outputs_number << ") must be equal to number of neurons in probabilistic layer (" << next_layer_neurons_number << ").\n";

            throw invalid_argument(buffer.str());
        }

        if(next_forward_propagation->activations_derivatives.dimension(1) != next_layer_neurons_number)
        {
            ostringstream buffer;

            buffer << "OpenNN Exception: ProbabilisticLayer class.\n"
                   << "void calculate_hidden_delta(ProbabilisticLayerForwardPropagation*,ProbabilisticLayerBackPropagationLM*,PerceptronLayerBackPropagationLM*) const.\n"
                   << "Dimension 1 of activations derivatives (" << outputs_number << ") must be equal to number of neurons in probabilistic layer (" << next_layer_neurons_number << ").\n";

            throw invalid_argument(buffer.str());
        }

        if(next_forward_propagation->activations_derivatives.dimension(2) != next_layer_neurons_number)
        {
            ostringstream buffer;

            buffer << "OpenNN Exception: ProbabilisticLayer class.\n"
                   << "void calculate_hidden_delta(ProbabilisticLayerForwardPropagation*,ProbabilisticLayerBackPropagationLM*,PerceptronLayerBackPropagationLM*) const.\n"
                   << "Dimension 2 of activations derivatives (" << outputs_number << ") must be equal to number of neurons in probabilistic layer (" << next_layer_neurons_number << ").\n";

            throw invalid_argument(buffer.str());
        }

        const Index step = next_layer_neurons_number*next_layer_neurons_number;

        for(Index i = 0; i < samples_number; i++)
        {
            next_back_propagation->delta_row = next_back_propagation->deltas.chip(i,0);

            const TensorMap< Tensor<type, 2> > activations_derivatives_matrix(next_forward_propagation->activations_derivatives.data() + i*step,
                                                                        next_layer_neurons_number, next_layer_neurons_number);

            next_back_propagation->error_combinations_derivatives.chip(i,0) =
                    next_back_propagation->delta_row.contract(activations_derivatives_matrix, AT_B);
        }

        back_propagation->deltas.device(*thread_pool_device) =
                (next_back_propagation->error_combinations_derivatives).contract(next_synaptic_weights, A_BT);
    }
    else
    {
        back_propagation->deltas.device(*thread_pool_device) =
                (next_back_propagation->deltas*next_forward_propagation->activations_derivatives.reshape(Eigen::array<Index,2> {{next_forward_propagation->activations_derivatives.dimension(0),1}})).contract(next_synaptic_weights, A_BT);
    }
}


void PerceptronLayer::calculate_squared_errors_Jacobian_lm(const Tensor<type, 2>& inputs,
                                                           LayerForwardPropagation* forward_propagation,
                                                           LayerBackPropagationLM* back_propagation)
{
    PerceptronLayerForwardPropagation* perceptron_layer_forward_propagation =
            static_cast<PerceptronLayerForwardPropagation*>(forward_propagation);

    PerceptronLayerBackPropagationLM* perceptron_layer_back_propagation_lm =
            static_cast<PerceptronLayerBackPropagationLM*>(back_propagation);

    const Index samples_number = inputs.dimension(0);

    const Index inputs_number = get_inputs_number();
    const Index neurons_number = get_neurons_number();

    Index parameter_index = 0;

    for(Index sample = 0; sample < samples_number; sample++)
    {
        parameter_index = 0;

        for(Index neuron = 0; neuron < neurons_number; neuron++)
        {
            for(Index input = 0; input <  inputs_number; input++)
            {
                perceptron_layer_back_propagation_lm->squared_errors_Jacobian(sample, neurons_number+parameter_index) =
                        perceptron_layer_back_propagation_lm->deltas(sample, neuron) *
                        perceptron_layer_forward_propagation->activations_derivatives(sample, neuron) *
                        inputs(sample, input);

                parameter_index++;
            }

            perceptron_layer_back_propagation_lm->squared_errors_Jacobian(sample, neuron) =
                    perceptron_layer_back_propagation_lm->deltas(sample, neuron) *
                    perceptron_layer_forward_propagation->activations_derivatives(sample, neuron);
        }
    }
}


void PerceptronLayer::insert_squared_errors_Jacobian_lm(LayerBackPropagationLM * back_propagation ,
                                                        const Index & index,
                                                        Tensor<type, 2>& squared_errors_Jacobian) const
{
    const Index batch_samples_number = back_propagation->batch_samples_number;

    PerceptronLayerBackPropagationLM* perceptron_layer_back_propagation_lm =
            static_cast<PerceptronLayerBackPropagationLM*>(back_propagation);

    const Index layer_parameters_number = get_parameters_number();

    copy(perceptron_layer_back_propagation_lm->squared_errors_Jacobian.data(),
         perceptron_layer_back_propagation_lm->squared_errors_Jacobian.data()+ layer_parameters_number*batch_samples_number,
         squared_errors_Jacobian.data() + index);
}


void PerceptronLayer::calculate_error_gradient(type* inputs_data,
                                               LayerForwardPropagation* forward_propagation,
                                               LayerBackPropagation* back_propagation) const
{
    const Index batch_samples_number = back_propagation->batch_samples_number;

    const PerceptronLayerForwardPropagation* perceptron_layer_forward_propagation =
            static_cast<PerceptronLayerForwardPropagation*>(forward_propagation);

    PerceptronLayerBackPropagation* perceptron_layer_back_propagation =
            static_cast<PerceptronLayerBackPropagation*>(back_propagation);

    const TensorMap<Tensor<type, 2>> inputs(inputs_data, batch_samples_number, get_inputs_number());

    const TensorMap<Tensor<type, 2>> deltas(back_propagation->deltas_data, back_propagation->deltas_dimensions(0), back_propagation->deltas_dimensions(1));//matrix with data deltas_data nrows= deltas_dimensions(0) ncolummns=deltas_dimensions(1)
    
    perceptron_layer_back_propagation->biases_derivatives.device(*thread_pool_device) =
            (deltas * perceptron_layer_forward_propagation->activations_derivatives).sum(Eigen::array<Index, 1>({0}));

    perceptron_layer_back_propagation->synaptic_weights_derivatives.device(*thread_pool_device) =
        inputs.contract(deltas * perceptron_layer_forward_propagation->activations_derivatives, AT_B);

//#ifdef OPENNN_MKL

//    if (typeid(type) == typeid(float))
//    {
//        cblas_sgemm(CBLAS_LAYOUT::CblasColMajor,
//            CBLAS_TRANSPOSE::CblasTrans,
//            CBLAS_TRANSPOSE::CblasNoTrans,
//            inputs.dimension(1),
//            perceptron_layer_back_propagation->deltas_times_activations_derivatives.dimension(1),
//            inputs.dimension(0),
//            static_cast<type>(1.0),
//            inputs.data(),
//            inputs.dimension(0),
//            perceptron_layer_back_propagation->deltas_times_activations_derivatives.data(),
//            perceptron_layer_back_propagation->deltas_times_activations_derivatives.dimension(0),
//            static_cast<type>(0.0),
//            perceptron_layer_back_propagation->synaptic_weights_derivatives.data(),
//            inputs.dimension(1));
//    }
//    else if  (typeid(type) == typeid(double))
//      {
//        cblas_dgemm(CBLAS_LAYOUT::CblasColMajor,
//            CBLAS_TRANSPOSE::CblasTrans,
//            CBLAS_TRANSPOSE::CblasNoTrans,
//            inputs.dimension(1),
//            perceptron_layer_back_propagation->deltas_times_activations_derivatives.dimension(1),
//            inputs.dimension(0),
//            static_cast<type>(1.0),
//            (double*)inputs.data(),
//            inputs.dimension(0),
//            (double*)perceptron_layer_back_propagation->deltas_times_activations_derivatives.data(),
//            perceptron_layer_back_propagation->deltas_times_activations_derivatives.dimension(0),
//            static_cast<type>(0.0),
//            (double*)perceptron_layer_back_propagation->synaptic_weights_derivatives.data(),
//            inputs.dimension(1));
//    }
//#else

//#endif
}


void PerceptronLayer::insert_gradient(LayerBackPropagation* back_propagation,
                                      const Index& index,
                                      Tensor<type, 1>& gradient) const
{
    PerceptronLayerBackPropagation* perceptron_layer_back_propagation =
            static_cast<PerceptronLayerBackPropagation*>(back_propagation);

    const Index biases_number = get_biases_number();
    const Index synaptic_weights_number = get_synaptic_weights_number();

    copy(perceptron_layer_back_propagation->biases_derivatives.data(),
         perceptron_layer_back_propagation->biases_derivatives.data() + biases_number,
         gradient.data() + index);

    copy(perceptron_layer_back_propagation->synaptic_weights_derivatives.data(),
         perceptron_layer_back_propagation->synaptic_weights_derivatives.data() + synaptic_weights_number,
         gradient.data() + index + biases_number);
}


/// Returns a string with the expression of the inputs-outputs relationship of the layer.
/// @param inputs_names vector of strings with the name of the layer inputs.
/// @param outputs_names vector of strings with the name of the layer outputs.

string PerceptronLayer::write_expression(const Tensor<string, 1>& inputs_names, const Tensor<string, 1>& outputs_names) const
{
#ifdef OPENNN_DEBUG
    //    check_size(inputs_names, get_inputs_number(), LOG);
    //    check_size(outputs_names, get_neurons_number(), LOG);
#endif

    ostringstream buffer;

    for(Index j = 0; j < outputs_names.size(); j++)
    {
        const Tensor<type, 1> synaptic_weights_column =  synaptic_weights.chip(j,1);

        buffer << outputs_names[j] << " = " << write_activation_function_expression() << "( " << biases(0,j) << " +";

        for(Index i = 0; i < inputs_names.size() - 1; i++)
        {
            buffer << " (" << inputs_names[i] << "*" << synaptic_weights_column(i) << ") +";
        }

        buffer << " (" << inputs_names[inputs_names.size() - 1] << "*" << synaptic_weights_column[inputs_names.size() - 1] << ") );\n";
    }

    return buffer.str();
}


void PerceptronLayer::from_XML(const tinyxml2::XMLDocument& document)
{
    ostringstream buffer;

    // Perceptron layer

    const tinyxml2::XMLElement* perceptron_layer_element = document.FirstChildElement("PerceptronLayer");

    if(!perceptron_layer_element)
    {
        buffer << "OpenNN Exception: PerceptronLayer class.\n"
               << "void from_XML(const tinyxml2::XMLDocument&) method.\n"
               << "PerceptronLayer element is nullptr.\n";

        throw invalid_argument(buffer.str());
    }

    // Layer name

    const tinyxml2::XMLElement* layer_name_element = perceptron_layer_element->FirstChildElement("LayerName");

    if(!layer_name_element)
    {
        buffer << "OpenNN Exception: PerceptronLayer class.\n"
               << "void from_XML(const tinyxml2::XMLDocument&) method.\n"
               << "LayerName element is nullptr.\n";

        throw invalid_argument(buffer.str());
    }

    if(layer_name_element->GetText())
    {
        set_name(layer_name_element->GetText());
    }

    // Inputs number

    const tinyxml2::XMLElement* inputs_number_element = perceptron_layer_element->FirstChildElement("InputsNumber");

    if(!inputs_number_element)
    {
        buffer << "OpenNN Exception: PerceptronLayer class.\n"
               << "void from_XML(const tinyxml2::XMLDocument&) method.\n"
               << "InputsNumber element is nullptr.\n";

        throw invalid_argument(buffer.str());
    }

    if(inputs_number_element->GetText())
    {
        set_inputs_number(static_cast<Index>(stoi(inputs_number_element->GetText())));
    }

    // Neurons number

    const tinyxml2::XMLElement* neurons_number_element = perceptron_layer_element->FirstChildElement("NeuronsNumber");

    if(!neurons_number_element)
    {
        buffer << "OpenNN Exception: PerceptronLayer class.\n"
               << "void from_XML(const tinyxml2::XMLDocument&) method.\n"
               << "NeuronsNumber element is nullptr.\n";

        throw invalid_argument(buffer.str());
    }

    if(neurons_number_element->GetText())
    {
        set_neurons_number(static_cast<Index>(stoi(neurons_number_element->GetText())));
    }

    // Activation function

    const tinyxml2::XMLElement* activation_function_element = perceptron_layer_element->FirstChildElement("ActivationFunction");

    if(!activation_function_element)
    {
        buffer << "OpenNN Exception: PerceptronLayer class.\n"
               << "void from_XML(const tinyxml2::XMLDocument&) method.\n"
               << "ActivationFunction element is nullptr.\n";

        throw invalid_argument(buffer.str());
    }

    if(activation_function_element->GetText())
    {
        set_activation_function(activation_function_element->GetText());
    }

    // Parameters

    const tinyxml2::XMLElement* parameters_element = perceptron_layer_element->FirstChildElement("Parameters");

    if(!parameters_element)
    {
        buffer << "OpenNN Exception: PerceptronLayer class.\n"
               << "void from_XML(const tinyxml2::XMLDocument&) method.\n"
               << "Parameters element is nullptr.\n";

        throw invalid_argument(buffer.str());
    }

    if(parameters_element->GetText())
    {
        const string parameters_string = parameters_element->GetText();

        set_parameters(to_type_vector(parameters_string, ' '));
    }
}


void PerceptronLayer::write_XML(tinyxml2::XMLPrinter& file_stream) const
{
    ostringstream buffer;

    // Perceptron layer

    file_stream.OpenElement("PerceptronLayer");

    // Layer name
    file_stream.OpenElement("LayerName");
    buffer.str("");
    buffer << layer_name;
    file_stream.PushText(buffer.str().c_str());
    file_stream.CloseElement();

    // Inputs number
    file_stream.OpenElement("InputsNumber");

    buffer.str("");
    buffer << get_inputs_number();

    file_stream.PushText(buffer.str().c_str());

    file_stream.CloseElement();

    // Outputs number

    file_stream.OpenElement("NeuronsNumber");

    buffer.str("");
    buffer << get_neurons_number();

    file_stream.PushText(buffer.str().c_str());

    file_stream.CloseElement();

    // Activation function

    file_stream.OpenElement("ActivationFunction");

    file_stream.PushText(write_activation_function().c_str());

    file_stream.CloseElement();

    // Parameters

    file_stream.OpenElement("Parameters");

    buffer.str("");

    const Tensor<type, 1> parameters = get_parameters();
    const Index parameters_size = parameters.size();

    for(Index i = 0; i < parameters_size; i++)
    {
        buffer << parameters(i);

        if(i != (parameters_size-1)) buffer << " ";
    }

    file_stream.PushText(buffer.str().c_str());

    file_stream.CloseElement();

    // Peceptron layer (end tag)

    file_stream.CloseElement();
}


string PerceptronLayer::write_activation_function_expression() const
{
    switch(activation_function)
    {
    case ActivationFunction::Threshold:
        return "threshold";

    case ActivationFunction::SymmetricThreshold:
        return "symmetric_threshold";

    case ActivationFunction::Logistic:
        return "logistic";

    case ActivationFunction::HyperbolicTangent:
        return "tanh";

    case ActivationFunction::Linear:
        return string();

    case ActivationFunction::RectifiedLinear:
        return "ReLU";

    case ActivationFunction::ExponentialLinear:
        return "ELU";

    case ActivationFunction::ScaledExponentialLinear:
        return "SELU";

    case ActivationFunction::SoftPlus:
        return "soft_plus";

    case ActivationFunction::SoftSign:
        return "soft_sign";

    case ActivationFunction::HardSigmoid:
        return "hard_sigmoid";

    default:
        return string();
    }
}

}

// OpenNN: Open Neural Networks Library.
// Copyright(C) 2005-2023 Artificial Intelligence Techniques, SL.
//
// This library is free software; you can redistribute it and/or
// modify it under the terms of the GNU Lesser General Public
// License as published by the Free Software Foundation; either
// version 2.1 of the License, or any later version.
//
// This library is distributed in the hope that it will be useful,
// but WITHOUT ANY WARRANTY; without even the implied warranty of
// MERCHANTABILITY or FITNESS FOR A PARTICULAR PURPOSE.  See the GNU
// Lesser General Public License for more details.

// You should have received a copy of the GNU Lesser General Public
// License along with this library; if not, write to the Free Software
// Foundation, Inc., 51 Franklin St, Fifth Floor, Boston, MA  02110-1301  USA<|MERGE_RESOLUTION|>--- conflicted
+++ resolved
@@ -833,10 +833,6 @@
                                              LayerBackPropagation* next_layer_back_propagation,
                                              LayerBackPropagation* layer_back_propagation) const
 {
-<<<<<<< HEAD
-
-=======
->>>>>>> abd56475
     PerceptronLayerBackPropagation* perceptron_layer_back_propagation =
             static_cast<PerceptronLayerBackPropagation*>(layer_back_propagation);
 
@@ -878,10 +874,6 @@
                                              PerceptronLayerBackPropagation* next_back_propagation,
                                              PerceptronLayerBackPropagation* back_propagation) const
 {
-<<<<<<< HEAD
-
-=======
->>>>>>> abd56475
     const Tensor<type, 2>& next_synaptic_weights = static_cast<PerceptronLayer*>(next_back_propagation->layer_pointer)->get_synaptic_weights();
 
     const TensorMap<Tensor<type, 2>> next_deltas(next_back_propagation->deltas_data, next_back_propagation->deltas_dimensions(0), next_back_propagation->deltas_dimensions(1));
@@ -950,10 +942,6 @@
                                              ProbabilisticLayerBackPropagation* next_back_propagation,
                                              PerceptronLayerBackPropagation* back_propagation) const
 {
-<<<<<<< HEAD
-
-=======
->>>>>>> abd56475
     const Index batch_samples_number = back_propagation->batch_samples_number;
 
     const ProbabilisticLayer* probabilistic_layer_pointer = static_cast<ProbabilisticLayer*>(next_back_propagation->layer_pointer);
