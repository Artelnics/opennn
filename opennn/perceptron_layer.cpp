//   OpenNN: Open Neural Networks Library
//   www.opennn.net
//
//   P E R C E P T R O N   L A Y E R   C L A S S
//
//   Artificial Intelligence Techniques SL
//   artelnics@artelnics.com

#include "pch.h"

#include "perceptron_layer.h"
#include "tensors.h"
#include "strings_utilities.h"

namespace opennn
{

PerceptronLayer::PerceptronLayer(const dimensions& new_input_dimensions,
                                 const dimensions& new_output_dimensions,
                                 const ActivationFunction& new_activation_function,
                                 const string& new_layer_name) : Layer()
{

    set(new_input_dimensions,
        new_output_dimensions,
        new_activation_function,
        new_layer_name);

}


dimensions PerceptronLayer::get_input_dimensions() const
{
    return { synaptic_weights.dimension(0) };
}


dimensions PerceptronLayer::get_output_dimensions() const
{
    return { biases.size() };
}


void PerceptronLayer::set_dropout_rate(const type& new_dropout_rate)
{
    dropout_rate = new_dropout_rate;
}


Index PerceptronLayer::get_parameters_number() const
{
    return biases.size() + synaptic_weights.size();
}


type PerceptronLayer::get_dropout_rate() const
{
    return dropout_rate;
}


Tensor<type, 1> PerceptronLayer::get_parameters() const
{
    const Index synaptic_weights_number = synaptic_weights.size();
    const Index biases_number = biases.size();

    Tensor<type, 1> parameters(synaptic_weights_number + biases_number);

    memcpy(parameters.data(), synaptic_weights.data(),synaptic_weights_number*sizeof(type));

    memcpy(parameters.data() + synaptic_weights_number, biases.data(), biases_number*sizeof(type));

    return parameters;
}


const PerceptronLayer::ActivationFunction& PerceptronLayer::get_activation_function() const
{
    return activation_function;
}


string PerceptronLayer::get_activation_function_string() const
{
    switch(activation_function)
    {
    case ActivationFunction::Logistic:
        return "Logistic";

    case ActivationFunction::HyperbolicTangent:
        return "HyperbolicTangent";

    case ActivationFunction::Linear:
        return "Linear";

    case ActivationFunction::RectifiedLinear:
        return "RectifiedLinear";

    case ActivationFunction::ScaledExponentialLinear:
        return "ScaledExponentialLinear";

    case ActivationFunction::SoftPlus:
        return "SoftPlus";

    case ActivationFunction::SoftSign:
        return "SoftSign";

    case ActivationFunction::HardSigmoid:
        return "HardSigmoid";

    case ActivationFunction::ExponentialLinear:
        return "ExponentialLinear";
    }

    return string();
}


void PerceptronLayer::set(const dimensions& new_input_dimensions,
                          const dimensions& new_output_dimensions,
                          const PerceptronLayer::ActivationFunction& new_activation_function,
                          const string& new_name)
{

    if (new_input_dimensions.size() != 1) 
        throw runtime_error("Input dimensions size is not 1");

    if (new_output_dimensions.size() != 1)
        throw runtime_error("Output dimensions size is not 1");   

    biases.resize(new_output_dimensions[0]);    
    synaptic_weights.resize(new_input_dimensions[0], new_output_dimensions[0]);

    set_parameters_random();

    set_activation_function(new_activation_function);

    set_name(new_name);
    
    layer_type = Layer::Type::Perceptron;
}


void PerceptronLayer::set_input_dimensions(const dimensions& new_input_dimensions)
{
    const Index inputs_number = new_input_dimensions[0];
    const Index neurons_number = get_output_dimensions()[0];

    biases.resize(neurons_number);

    synaptic_weights.resize(inputs_number, neurons_number);
}


void PerceptronLayer::set_output_dimensions(const dimensions& new_output_dimensions)
{
    const Index inputs_number = get_input_dimensions()[0];
    const Index neurons_number = new_output_dimensions[0];

    biases.resize(neurons_number);

    synaptic_weights.resize(inputs_number, neurons_number);
}


void PerceptronLayer::set_parameters(const Tensor<type, 1>& new_parameters, const Index& index)
{   
    const type* new_parameters_data = new_parameters.data();
    type* synaptic_weights_data = synaptic_weights.data();
    type* biases_data = biases.data();

    const Index biases_number = biases.size();
    const Index synaptic_weights_number = synaptic_weights.size();

    memcpy(synaptic_weights_data, new_parameters_data + index, synaptic_weights_number*sizeof(type));

    memcpy(biases_data, new_parameters_data + index + synaptic_weights_number, biases_number*sizeof(type));
}


void PerceptronLayer::set_activation_function(const PerceptronLayer::ActivationFunction& new_activation_function)
{
    activation_function = new_activation_function;
}


void PerceptronLayer::set_activation_function(const string& new_activation_function_name)
{
    if(new_activation_function_name == "Logistic")
        activation_function = ActivationFunction::Logistic;
    else if(new_activation_function_name == "HyperbolicTangent")
        activation_function = ActivationFunction::HyperbolicTangent;
    else if(new_activation_function_name == "Linear")
        activation_function = ActivationFunction::Linear;
    else if(new_activation_function_name == "RectifiedLinear")
        activation_function = ActivationFunction::RectifiedLinear;
    else if(new_activation_function_name == "ScaledExponentialLinear")
        activation_function = ActivationFunction::ScaledExponentialLinear;
    else if(new_activation_function_name == "SoftPlus")
        activation_function = ActivationFunction::SoftPlus;
    else if(new_activation_function_name == "SoftSign")
        activation_function = ActivationFunction::SoftSign;
    else if(new_activation_function_name == "HardSigmoid")
        activation_function = ActivationFunction::HardSigmoid;
    else if(new_activation_function_name == "ExponentialLinear")
        activation_function = ActivationFunction::ExponentialLinear;
    else
        throw runtime_error("Unknown activation function: " + new_activation_function_name + ".\n");
}


void PerceptronLayer::set_parameters_constant(const type& value)
{
    biases.setConstant(value);

    synaptic_weights.setConstant(value);
}


void PerceptronLayer::set_parameters_random()
{
    set_random(biases);

    set_random(synaptic_weights);
}


void PerceptronLayer::calculate_combinations(const Tensor<type, 2>& inputs,
                                             Tensor<type, 2>& combinations) const
{

    combinations.device(*thread_pool_device) = inputs.contract(synaptic_weights, A_B);

    sum_columns(thread_pool_device.get(), biases, combinations);

}


void PerceptronLayer::dropout(Tensor<type, 2>& outputs) const
{  
    const Index outputs_number = outputs.dimension(1);

    const type scaling_factor = type(1) / (type(1) - dropout_rate);

    for(Index neuron_index = 0; neuron_index < outputs_number; neuron_index++)
    {
        TensorMap<Tensor<type, 1>> column = tensor_map(outputs, neuron_index);

        calculate_random_uniform(type(0), type(1)) < dropout_rate ? column.setZero()
                              : column = column*scaling_factor;
    }
}


void PerceptronLayer::calculate_activations(Tensor<type, 2>& activations,
                                            Tensor<type, 2>& activation_derivatives) const
{
    switch(activation_function)
    {
    case ActivationFunction::Linear: linear(activations, activation_derivatives); return;

    case ActivationFunction::Logistic: logistic(activations, activation_derivatives);return;

    case ActivationFunction::HyperbolicTangent: hyperbolic_tangent(activations, activation_derivatives); return;

    case ActivationFunction::RectifiedLinear: rectified_linear(activations, activation_derivatives); return;

    case ActivationFunction::ScaledExponentialLinear: scaled_exponential_linear(activations, activation_derivatives); return;

    case ActivationFunction::SoftPlus: soft_plus(activations, activation_derivatives);return;

    case ActivationFunction::SoftSign: soft_sign(activations, activation_derivatives); return;

    case ActivationFunction::HardSigmoid: hard_sigmoid(activations, activation_derivatives); return;

    case ActivationFunction::ExponentialLinear: exponential_linear(activations, activation_derivatives); return;

    default: return;
    }
}


void PerceptronLayer::forward_propagate(const vector<pair<type*, dimensions>>& input_pairs,
                                        unique_ptr<LayerForwardPropagation>& layer_forward_propagation,
                                        const bool& is_training)
{

    const TensorMap<Tensor<type, 2>> inputs = tensor_map_2(input_pairs[0]);

    PerceptronLayerForwardPropagation* perceptron_layer_forward_propagation =
        static_cast<PerceptronLayerForwardPropagation*>(layer_forward_propagation.get());

    Tensor<type, 2>& outputs = perceptron_layer_forward_propagation->outputs;

    calculate_combinations(inputs,
                           outputs);

    // @todo
    //if(is_training && dropout_rate > type(0))
        //dropout(outputs);

    if(is_training)
    {
        Tensor<type, 2>& activation_derivatives = perceptron_layer_forward_propagation->activation_derivatives;

        calculate_activations(outputs, activation_derivatives);
    }
    else
    {
        Tensor<type, 2> empty;

        calculate_activations(outputs, empty);
    }

}


void PerceptronLayer::back_propagate(const vector<pair<type*, dimensions>>& input_pairs,
                                     const vector<pair<type*, dimensions>>& delta_pairs,
                                     unique_ptr<LayerForwardPropagation>& forward_propagation,
                                     unique_ptr<LayerBackPropagation>& back_propagation) const
{
    const TensorMap<Tensor<type, 2>> inputs = tensor_map_2(input_pairs[0]);
    const TensorMap<Tensor<type, 2>> deltas = tensor_map_2(delta_pairs[0]);

    // Forward propagation

    const PerceptronLayerForwardPropagation* perceptron_layer_forward_propagation =
        static_cast<PerceptronLayerForwardPropagation*>(forward_propagation.get());

    const Tensor<type, 2>& activation_derivatives = perceptron_layer_forward_propagation->activation_derivatives;

    // Back propagation

    PerceptronLayerBackPropagation* perceptron_layer_back_propagation =
        static_cast<PerceptronLayerBackPropagation*>(back_propagation.get());
    
    Tensor<type, 2>& combinations_derivatives = perceptron_layer_back_propagation->combinations_derivatives;

    Tensor<type, 2>& synaptic_weights_derivatives = perceptron_layer_back_propagation->synaptic_weights_derivatives;

    Tensor<type, 1>& biases_derivatives = perceptron_layer_back_propagation->biases_derivatives;

    const bool& is_first_layer = perceptron_layer_back_propagation->is_first_layer;

    Tensor<type, 2>& input_derivatives = perceptron_layer_back_propagation->input_derivatives;
    
    combinations_derivatives.device(*thread_pool_device) = deltas * activation_derivatives;

    biases_derivatives.device(*thread_pool_device) = combinations_derivatives.sum(sum_dimensions_1);

    synaptic_weights_derivatives.device(*thread_pool_device) = inputs.contract(combinations_derivatives, AT_B);

    if(!is_first_layer)
        input_derivatives.device(*thread_pool_device) = combinations_derivatives.contract(synaptic_weights, A_BT);
}


void PerceptronLayer::back_propagate_lm(const vector<pair<type*, dimensions>>& input_pairs,
                                        const vector<pair<type*, dimensions>>& delta_pairs,
                                        unique_ptr<LayerForwardPropagation>& forward_propagation,
                                        unique_ptr<LayerBackPropagationLM>& back_propagation) const
{
    const TensorMap<Tensor<type, 2>> inputs = tensor_map_2(input_pairs[0]);
    const TensorMap<Tensor<type, 2>> deltas = tensor_map_2(delta_pairs[0]);

    const Index inputs_number = get_input_dimensions()[0];
    const Index neurons_number = get_output_dimensions()[0];

    const Index synaptic_weights_number = synaptic_weights.size();

    // Forward propagation

    const PerceptronLayerForwardPropagation* perceptron_layer_forward_propagation =
        static_cast<PerceptronLayerForwardPropagation*>(forward_propagation.get());

    const Tensor<type, 2>& activation_derivatives
        = perceptron_layer_forward_propagation->activation_derivatives;

    // Back propagation

    PerceptronLayerBackPropagationLM* perceptron_layer_back_propagation_lm =
        static_cast<PerceptronLayerBackPropagationLM*>(back_propagation.get());

    Tensor<type, 2>& combinations_derivatives = perceptron_layer_back_propagation_lm->combinations_derivatives;

    Tensor<type, 2>& squared_errors_Jacobian = perceptron_layer_back_propagation_lm->squared_errors_Jacobian;

    const bool& is_first_layer = perceptron_layer_back_propagation_lm->is_first_layer;

    Tensor<type, 2>& input_derivatives = perceptron_layer_back_propagation_lm->input_derivatives;

    // Parameters derivatives
    
    combinations_derivatives.device(*thread_pool_device) = deltas * activation_derivatives;

    Index synaptic_weight_index = 0;

    for(Index neuron_index = 0; neuron_index < neurons_number; neuron_index++)
    {
        const TensorMap<Tensor<type, 1>> combinations_derivatives_neuron = tensor_map(combinations_derivatives, neuron_index);

        for(Index input_index = 0; input_index < inputs_number; input_index++)
        {
            const TensorMap<Tensor<type, 1>> input = tensor_map(inputs, input_index);

            TensorMap<Tensor<type, 1>> squared_errors_jacobian_synaptic_weight 
                = tensor_map(squared_errors_Jacobian, synaptic_weight_index);

            squared_errors_jacobian_synaptic_weight.device(*thread_pool_device) 
                = combinations_derivatives_neuron * input;

            synaptic_weight_index++;
        }

        // bias

        const Index bias_index = synaptic_weights_number + neuron_index;

        TensorMap<Tensor<type, 1>> squared_errors_jacobian_bias 
            = tensor_map(squared_errors_Jacobian, bias_index);

        squared_errors_jacobian_bias.device(*thread_pool_device) = combinations_derivatives_neuron;
    }

    // Input derivatives

    if(!is_first_layer)
        input_derivatives.device(*thread_pool_device) = combinations_derivatives.contract(synaptic_weights, A_BT);
}


void PerceptronLayer::insert_gradient(unique_ptr<LayerBackPropagation>& back_propagation,
                                      const Index& index,
                                      Tensor<type, 1>& gradient) const
{
    const Index biases_number = biases.size();
    const Index synaptic_weights_number = synaptic_weights.size();

    PerceptronLayerBackPropagation* perceptron_layer_back_propagation =
        static_cast<PerceptronLayerBackPropagation*>(back_propagation.get());

    const Tensor<type, 2>& synaptic_weights_derivatives = perceptron_layer_back_propagation->synaptic_weights_derivatives;
    const Tensor<type, 1>& biases_derivatives = perceptron_layer_back_propagation->biases_derivatives;

    const type* synaptic_weights_derivatives_data = synaptic_weights_derivatives.data();
    const type* biases_derivatives_data = biases_derivatives.data();
    type* gradient_data = gradient.data();

    #pragma omp parallel sections
    {
        #pragma omp section
        memcpy(gradient_data + index, synaptic_weights_derivatives_data, synaptic_weights_number * sizeof(type));

        #pragma omp section
        memcpy(gradient_data + index + synaptic_weights_number, biases_derivatives_data, biases_number * sizeof(type));
    }
}


void PerceptronLayer::insert_squared_errors_Jacobian_lm(unique_ptr<LayerBackPropagationLM>& back_propagation,
                                                        const Index& index,
                                                        Tensor<type, 2>& squared_errors_Jacobian) const
{
    const Index layer_parameters_number = get_parameters_number();
    const Index batch_samples_number = back_propagation->batch_samples_number;

    PerceptronLayerBackPropagationLM* perceptron_layer_back_propagation_lm =
        static_cast<PerceptronLayerBackPropagationLM*>(back_propagation.get());

    type* squared_errors_Jacobian_data = perceptron_layer_back_propagation_lm->squared_errors_Jacobian.data();

    memcpy(squared_errors_Jacobian_data + index, 
           squared_errors_Jacobian_data, 
           layer_parameters_number * batch_samples_number*sizeof(type));
}


string PerceptronLayer::get_expression(const vector<string>& input_names,
                                       const vector<string>& output_names) const
{
    const Index inputs_number = input_names.size();
    const Index outputs_number = output_names.size();

    ostringstream buffer;

<<<<<<< HEAD
    for(size_t j = 0; j < output_names.size(); j++)
=======
    for(size_t j = 0; j < outputs_number; j++)
>>>>>>> 47d6bef2
    {
        const Tensor<type, 1> synaptic_weights_column =  synaptic_weights.chip(j, 1);

        buffer << output_names[j] << " = " << get_activation_function_string_expression() << "( " << biases(j) << " +";

<<<<<<< HEAD
        for(size_t i = 0; i < input_names.size() - 1; i++)
=======
        for(size_t i = 0; i < inputs_number - 1; i++)
>>>>>>> 47d6bef2
            buffer << " (" << input_names[i] << "*" << synaptic_weights_column(i) << ") +";

        buffer << " (" << input_names[inputs_number - 1] << "*" << synaptic_weights_column[inputs_number - 1] << "));\n";
    }

    return buffer.str();
}


void PerceptronLayer::print() const
{
    cout << "Perceptron layer" << endl
         << "Input dimensions: " << get_input_dimensions()[0] << endl
         << "Output dimensions: " << get_output_dimensions()[0] << endl
         << "Biases dimensions: " << biases.dimensions() << endl
         << "Synaptic weights dimensions: " << synaptic_weights.dimensions() << endl;

    cout << "Biases:" << endl;
    cout << biases << endl;
    cout << "Synaptic weights:" << endl;
    cout << synaptic_weights << endl;
}


void PerceptronLayer::from_XML(const XMLDocument& document)
{
    const XMLElement* perceptron_layer_element = document.FirstChildElement("Perceptron");

    if(!perceptron_layer_element)
        throw runtime_error("PerceptronLayer element is nullptr.\n");

    set_name(read_xml_string(perceptron_layer_element, "Name"));
    set_input_dimensions({ read_xml_index(perceptron_layer_element, "InputsNumber") });
    set_output_dimensions({ read_xml_index(perceptron_layer_element, "NeuronsNumber") });
    set_activation_function(read_xml_string(perceptron_layer_element, "ActivationFunction"));
    set_parameters(to_type_vector(read_xml_string(perceptron_layer_element, "Parameters"), " "));
}


void PerceptronLayer::to_XML(XMLPrinter& printer) const
{
    printer.OpenElement("Perceptron");

    add_xml_element(printer, "Name", name);
    add_xml_element(printer, "InputsNumber", to_string(get_input_dimensions()[0]));
    add_xml_element(printer, "NeuronsNumber", to_string(get_output_dimensions()[0]));
    add_xml_element(printer, "ActivationFunction", get_activation_function_string());
    add_xml_element(printer, "Parameters", tensor_to_string(get_parameters()));

    printer.CloseElement();  
}


string PerceptronLayer::get_activation_function_string_expression() const
{
    switch(activation_function)
    {
    case ActivationFunction::Logistic:
        return "logistic";

    case ActivationFunction::HyperbolicTangent:
        return "tanh";

    case ActivationFunction::Linear:
        return string();

    case ActivationFunction::RectifiedLinear:
        return "ReLU";

    case ActivationFunction::ExponentialLinear:
        return "ELU";

    case ActivationFunction::ScaledExponentialLinear:
        return "SELU";

    case ActivationFunction::SoftPlus:
        return "soft_plus";

    case ActivationFunction::SoftSign:
        return "soft_sign";

    case ActivationFunction::HardSigmoid:
        return "hard_sigmoid";

    default:
        return string();
    }
}


void PerceptronLayerForwardPropagation::set(const Index &new_batch_samples_number, Layer *new_layer)
{
    layer = new_layer;
    
    batch_samples_number = new_batch_samples_number;

    if (!layer) return;

    const Index neurons_number = layer->get_output_dimensions()[0];

    outputs.resize(batch_samples_number, neurons_number);

    activation_derivatives.resize(batch_samples_number, neurons_number);

    activation_derivatives.setConstant((type)NAN);
}


pair<type *, dimensions> PerceptronLayerForwardPropagation::get_outputs_pair() const
{
    const dimensions output_dimensions = layer->get_output_dimensions();
    
    return pair<type *, dimensions>((type*)outputs.data(), {{batch_samples_number, output_dimensions[0]}});
}


PerceptronLayerForwardPropagation::PerceptronLayerForwardPropagation(const Index &new_batch_samples_number,
                                                                     Layer *new_layer)
: LayerForwardPropagation()
{
    set(new_batch_samples_number, new_layer);
}


void PerceptronLayerForwardPropagation::print() const
{
    cout << "Outputs:" << endl
         << outputs << endl
         << "Activation derivatives:" << endl
         << activation_derivatives << endl;
}


PerceptronLayerBackPropagation::PerceptronLayerBackPropagation(const Index &new_batch_samples_number, Layer *new_layer)
    : LayerBackPropagation()
{
    set(new_batch_samples_number, new_layer);
}


void PerceptronLayerBackPropagation::set(const Index &new_batch_samples_number,
                                         Layer *new_layer)
{
    layer = new_layer;
    
    batch_samples_number = new_batch_samples_number;
    
    const Index neurons_number = layer->get_output_dimensions()[0];
    const Index inputs_number = layer->get_input_dimensions()[0];

    combinations_derivatives.resize(batch_samples_number, neurons_number);
    combinations_derivatives.setZero();

    biases_derivatives.resize(neurons_number);
    biases_derivatives.setZero();

    synaptic_weights_derivatives.resize(inputs_number, neurons_number);
    synaptic_weights_derivatives.setZero();

    input_derivatives.resize(batch_samples_number, inputs_number);
}


vector<pair<type*, dimensions>> PerceptronLayerBackPropagation::get_input_derivative_pairs() const
{
    const Index inputs_number = layer->get_input_dimensions()[0];

    return { {(type*)(input_derivatives.data()), {batch_samples_number, inputs_number}} };
}


void PerceptronLayerBackPropagation::print() const
{
    cout << "Error combinations derivatives:" << endl
         << combinations_derivatives << endl
         << "Biases derivatives:" << endl
         << biases_derivatives << endl
         << "Synaptic weights derivatives:" << endl
         << synaptic_weights_derivatives << endl;
}


PerceptronLayerBackPropagationLM::PerceptronLayerBackPropagationLM(const Index &new_batch_samples_number,
                                                                   Layer *new_layer)
    : LayerBackPropagationLM()
{
    set(new_batch_samples_number, new_layer);
}


void PerceptronLayerBackPropagationLM::set(const Index &new_batch_samples_number, Layer *new_layer)
{
    layer = new_layer;

    batch_samples_number = new_batch_samples_number;

    const Index neurons_number = layer->get_output_dimensions()[0];
    const Index inputs_number = layer->get_input_dimensions()[0];
    const Index parameters_number = layer->get_parameters_number();

    squared_errors_Jacobian.resize(batch_samples_number, parameters_number);

    combinations_derivatives.resize(batch_samples_number, neurons_number);

    input_derivatives.resize(batch_samples_number, inputs_number);
}


vector<pair<type*, dimensions>> PerceptronLayerBackPropagationLM::get_input_derivative_pairs() const
{
    const Index inputs_number = layer->get_input_dimensions()[0];

    return {{(type*)(input_derivatives.data()), {batch_samples_number, inputs_number}}};
}


void PerceptronLayerBackPropagationLM::print() const
{
    cout << "Squared errors Jacobian: " << endl
         << squared_errors_Jacobian << endl;
}

} // namespace opennn


// OpenNN: Open Neural Networks Library.
// Copyright(C) 2005-2024 Artificial Intelligence Techniques, SL.
//
// This library is free software; you can redistribute it and/or
// modify it under the terms of the GNU Lesser General Public
// License as published by the Free Software Foundation; either
// version 2.1 of the License, or any later version.
//
// This library is distributed in the hope that it will be useful,
// but WITHOUT ANY WARRANTY; without even the implied warranty of
// MERCHANTABILITY or FITNESS FOR A PARTICULAR PURPOSE.  See the GNU
// Lesser General Public License for more details.

// You should have received a copy of the GNU Lesser General Public
// License along with this library; if not, write to the Free Software
// Foundation, Inc., 51 Franklin St, Fifth Floor, Boston, MA  02110-1301  USA<|MERGE_RESOLUTION|>--- conflicted
+++ resolved
@@ -484,21 +484,13 @@
 
     ostringstream buffer;
 
-<<<<<<< HEAD
-    for(size_t j = 0; j < output_names.size(); j++)
-=======
     for(size_t j = 0; j < outputs_number; j++)
->>>>>>> 47d6bef2
     {
         const Tensor<type, 1> synaptic_weights_column =  synaptic_weights.chip(j, 1);
 
         buffer << output_names[j] << " = " << get_activation_function_string_expression() << "( " << biases(j) << " +";
 
-<<<<<<< HEAD
-        for(size_t i = 0; i < input_names.size() - 1; i++)
-=======
         for(size_t i = 0; i < inputs_number - 1; i++)
->>>>>>> 47d6bef2
             buffer << " (" << input_names[i] << "*" << synaptic_weights_column(i) << ") +";
 
         buffer << " (" << input_names[inputs_number - 1] << "*" << synaptic_weights_column[inputs_number - 1] << "));\n";
