--- conflicted
+++ resolved
@@ -107,17 +107,6 @@
 
         cudnnActivationMode_t activation = CUDNN_ACTIVATION_IDENTITY;
 
-<<<<<<< HEAD
-        if (get_activation_function() == "Linear")
-            activation = CUDNN_ACTIVATION_IDENTITY;
-        else if (get_activation_function() == "Logistic")
-            activation = CUDNN_ACTIVATION_SIGMOID;
-        else if (get_activation_function() == "HyperbolicTangent")
-            activation = CUDNN_ACTIVATION_TANH;
-        else if (get_activation_function() == "RectifiedLinear")
-            activation = CUDNN_ACTIVATION_RELU;
-        else if (get_activation_function() == "ExponentialLinear")
-=======
         if(activation_function == "Linear")
             activation = CUDNN_ACTIVATION_IDENTITY;
         else if(activation_function == "Logistic")
@@ -127,7 +116,6 @@
         else if(activation_function == "RectifiedLinear")
             activation = CUDNN_ACTIVATION_RELU;
         else if(activation_function == "ExponentialLinear")
->>>>>>> 92085216
             activation = CUDNN_ACTIVATION_ELU;
 
         cudnnSetActivationDescriptor(activation_descriptor, activation, CUDNN_PROPAGATE_NAN, 0.0);
@@ -664,15 +652,9 @@
 
     // Activations
 
-<<<<<<< HEAD
     if (activation_function == "Linear")
         cudaMemcpy(outputs, combinations, batch_size * outputs_number * sizeof(type), cudaMemcpyDeviceToDevice);
     else if (activation_function == "Softmax")
-=======
-    if(activation_function == "Linear")
-        cudaMemcpy(outputs, combinations, batch_size * outputs_number * sizeof(type), cudaMemcpyDeviceToDevice);
-    else if(activation_function == "Softmax")
->>>>>>> 92085216
         cudnnSoftmaxForward(cudnn_handle,
             CUDNN_SOFTMAX_ACCURATE,
             CUDNN_SOFTMAX_MODE_CHANNEL,
