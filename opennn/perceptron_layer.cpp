--- conflicted
+++ resolved
@@ -477,10 +477,6 @@
 string PerceptronLayer::get_expression(const vector<string>& new_input_names,
                                        const vector<string>& new_output_names) const
 {
-<<<<<<< HEAD
-    const size_t inputs_number = input_names.size();
-    const size_t outputs_number = output_names.size();
-=======
     const vector<string> input_names = new_input_names.empty()
        ? get_default_input_names()
        : new_input_names;
@@ -491,7 +487,6 @@
 
     const Index inputs_number = get_inputs_number();
     const Index outputs_number = get_outputs_number();
->>>>>>> a46b5b78
 
     ostringstream buffer;
 
