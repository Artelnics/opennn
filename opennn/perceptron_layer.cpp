//   OpenNN: Open Neural Networks Library
//   www.opennn.net
//
//   P E R C E P T R O N   L A Y E R   C L A S S
//
//   Artificial Intelligence Techniques SL
//   artelnics@artelnics.com

#include "registry.h"
#include "tensors.h"
#include "perceptron_layer.h"

namespace opennn
{

Dense2d::Dense2d(const dimensions& new_input_dimensions,
                 const dimensions& new_output_dimensions,
                 const string& new_activation_function,
                 const bool& new_batch_normalization,
                 const string& new_layer_label) : Layer()
{
    set(new_input_dimensions, new_output_dimensions, new_activation_function, new_batch_normalization, new_layer_label);
}


dimensions Dense2d::get_input_dimensions() const
{
    return { weights.dimension(0) };
}


dimensions Dense2d::get_output_dimensions() const
{
    return { biases.size() };
}


vector<pair<type*, Index>> Dense2d::get_parameter_pairs() const
{
    vector<pair<type*, Index>> parameter_pairs =
    {{(type*)(biases.data()), biases.size()},
     {(type*)(weights.data()), weights.size()}};

    if (batch_normalization)
    {
        parameter_pairs.push_back({ const_cast<type*>(scales.data()), scales.size() });
        parameter_pairs.push_back({ const_cast<type*>(offsets.data()), offsets.size() });
    }

    return parameter_pairs;
}


void Dense2d::set_dropout_rate(const type& new_dropout_rate)
{
    if (new_dropout_rate < type(0) || new_dropout_rate >= type(1))
        throw runtime_error("Dropout rate must be in [0,1).");

    dropout_rate = new_dropout_rate;
}


type Dense2d::get_dropout_rate() const
{
    return dropout_rate;
}


bool Dense2d::get_batch_normalization() const
{
    return batch_normalization;
}

Tensor<type, 1> Dense2d::get_scales() const
{
    return scales;
}

Tensor<type, 1> Dense2d::get_offsets() const
{
    return offsets;
}


const string& Dense2d::get_activation_function() const
{
    return activation_function;
}


void Dense2d::set(const dimensions& new_input_dimensions,
                  const dimensions& new_output_dimensions,
                  const string& new_activation_function,
                  const bool& new_batch_normalization,
                  const string& new_label)
{
    if (new_input_dimensions.size() != 1)
        throw runtime_error("Input dimensions size is not 1");

    if (new_output_dimensions.size() != 1)
        throw runtime_error("Output dimensions size is not 1");   

    biases.resize(new_output_dimensions[0]);    
    weights.resize(new_input_dimensions[0], new_output_dimensions[0]);    

    set_parameters_random();

    set_activation_function(new_activation_function);

    set_batch_normalization(new_batch_normalization);

    const Index outputs_number = get_outputs_number();

    if (batch_normalization)
    {
        scales.resize(outputs_number);
        scales.setConstant(1.0);

        offsets.resize(outputs_number);
        offsets.setZero();

        moving_means.resize(outputs_number);
        moving_means.setZero();

        moving_standard_deviations.resize(outputs_number);
        moving_standard_deviations.setZero();
    }

    set_label(new_label);
    
    name = "Dense2d";

    #ifdef OPENNN_CUDA

    if (batch_normalization)
    {
        cudnnCreateTensorDescriptor(&bn_tensor_descriptor);

        cudnnSetTensor4dDescriptor(bn_tensor_descriptor,
            CUDNN_TENSOR_NCHW,
            CUDNN_DATA_FLOAT,
            1, outputs_number, 1, 1);
    }

    // Activations
    
    if (activation_function != "Softmax")
    {
        cudnnCreateActivationDescriptor(&activation_descriptor);

        cudnnActivationMode_t activation = CUDNN_ACTIVATION_IDENTITY;

        if (activation_function == "Linear")
        {
            activation = CUDNN_ACTIVATION_IDENTITY;
            use_combinations = false;
        }
        else if (activation_function == "Logistic")
        {
            activation = CUDNN_ACTIVATION_SIGMOID;
            use_combinations = false;
        }
        else if (activation_function == "HyperbolicTangent")
        {
            activation = CUDNN_ACTIVATION_TANH;
            use_combinations = false;
        }
        else if (activation_function == "RectifiedLinear")
        {
            activation = CUDNN_ACTIVATION_RELU;
            use_combinations = false;
        }
        else if (activation_function == "ExponentialLinear")
        {
            activation = CUDNN_ACTIVATION_ELU;
            use_combinations = true;
        }
        else if (activation_function == "ClippedRelu")
        {
            activation = CUDNN_ACTIVATION_CLIPPED_RELU;
            use_combinations = true;
        }
        else if (activation_function == "Swish")
        {
            activation = CUDNN_ACTIVATION_SWISH;
            use_combinations = true;
        }

        cudnnSetActivationDescriptor(activation_descriptor, activation, CUDNN_PROPAGATE_NAN, 0.0);
    }

    #endif
}


void Dense2d::set_input_dimensions(const dimensions& new_input_dimensions)
{
    const Index inputs_number = new_input_dimensions[0];
    const Index outputs_number = get_outputs_number();

    biases.resize(outputs_number);

    weights.resize(inputs_number, outputs_number);
}


void Dense2d::set_output_dimensions(const dimensions& new_output_dimensions)
{
    const Index inputs_number = get_inputs_number();
    const Index neurons_number = new_output_dimensions[0];

    biases.resize(neurons_number);

    weights.resize(inputs_number, neurons_number);
}


void Dense2d::set_batch_normalization(const bool& new_batch_normalization)
{
    batch_normalization = new_batch_normalization;
}


void Dense2d::set_activation_function(const string& new_activation_function)
{
    if(new_activation_function == "Logistic"
    || new_activation_function == "HyperbolicTangent"
    || new_activation_function == "Linear"
    || new_activation_function == "RectifiedLinear"
    || new_activation_function == "ExponentialLinear"
    || new_activation_function == "Softmax")
        activation_function = new_activation_function;
    else
        throw runtime_error("Unknown activation function: " + new_activation_function);

    if (new_activation_function == "Softmax" && get_outputs_number() == 1)
        activation_function = "Logistic";
}


void Dense2d::calculate_combinations(const Tensor<type, 2>& inputs,
                                     Tensor<type, 2>& combinations) const
{
    const Index batch_size = combinations.dimension(0);
    const Index outputs_number = biases.size();
    const Index inputs_number = weights.dimension(0);

    #pragma omp parallel for
    for (Index i = 0; i < batch_size; ++i)
        for (Index j = 0; j < outputs_number; ++j)
        {
            type sum = biases(j);

            for (Index k = 0; k < inputs_number; ++k)
                sum += inputs(i, k) * weights(k, j);

            combinations(i, j) = sum;
        }
}


void Dense2d::apply_batch_normalization(unique_ptr<LayerForwardPropagation>& layer_forward_propagation, const bool& is_training)
{
    Dense2dForwardPropagation* dense2d_forward_propagation =
        static_cast<Dense2dForwardPropagation*>(layer_forward_propagation.get());

    const Index batch_size = dense2d_forward_propagation->batch_size;
    const Index outputs_number = get_outputs_number();

    Tensor<type, 2>& outputs = dense2d_forward_propagation->outputs;
    Tensor<type, 2>& normalized_outputs = dense2d_forward_propagation->normalized_outputs;
    Tensor<type, 1>& means = dense2d_forward_propagation->means;
    Tensor<type, 1>& standard_deviations = dense2d_forward_propagation->standard_deviations;

    if (is_training)
    {
        #pragma omp parallel for
        for (Index j = 0; j < outputs_number; ++j)
        {
            type mean_sum = 0;

            for (Index i = 0; i < batch_size; ++i)
                mean_sum += outputs(i, j);

            means(j) = mean_sum / type(batch_size);

            type variance_sum = 0;
            const type current_mean = means(j);

            for (Index i = 0; i < batch_size; ++i)
            {
                type diff = outputs(i, j) - current_mean;
                variance_sum += diff * diff;
            }

            standard_deviations(j) = sqrt(variance_sum / type(batch_size) + epsilon);
        }

        #pragma omp parallel for
        for (Index j = 0; j < outputs_number; ++j)
        {
            const type mean_val = means(j);
            const type std_dev_val = standard_deviations(j);

            for (Index i = 0; i < batch_size; ++i)
                normalized_outputs(i, j) = (outputs(i, j) - mean_val) / std_dev_val;
        }

        #pragma omp parallel for
        for (Index j = 0; j < outputs_number; ++j)
        {
            moving_means(j) = moving_means(j) * momentum + means(j) * (type(1) - momentum);
            moving_standard_deviations(j) = moving_standard_deviations(j) * momentum + standard_deviations(j) * (type(1) - momentum);
        }
    }
    else
    {
        #pragma omp parallel for
        for (Index j = 0; j < outputs_number; ++j)
        {
            const type mean_val = moving_means(j);
            const type std_dev_val = moving_standard_deviations(j) + epsilon;

            for (Index i = 0; i < batch_size; ++i)
                normalized_outputs(i, j) = (outputs(i, j) - mean_val) / std_dev_val;
        }
    }

    #pragma omp parallel for
    for (Index j = 0; j < outputs_number; ++j)
    {
        const type scale_val = scales(j);
        const type offset_val = offsets(j);

        for (Index i = 0; i < batch_size; ++i)
            outputs(i, j) = normalized_outputs(i, j) * scale_val + offset_val;
    }
}


void Dense2d::apply_batch_normalization_backward(TensorMap<Tensor<type, 2>>& deltas,
                                                 unique_ptr<LayerForwardPropagation>& layer_forward_propagation, 
                                                 unique_ptr<LayerBackPropagation>& back_propagation) const
{
    const Dense2dForwardPropagation* dense2d_forward_propagation =
        static_cast<const Dense2dForwardPropagation*>(layer_forward_propagation.get());

    const Index batch_size = dense2d_forward_propagation->batch_size;
    const Index outputs_number = get_outputs_number();

    const Tensor<type, 2>& normalized_outputs = dense2d_forward_propagation->normalized_outputs;
    const Tensor<type, 1>& standard_deviations = dense2d_forward_propagation->standard_deviations;

    Dense2dBackPropagation* dense2d_back_propagation =
        static_cast<Dense2dBackPropagation*>(back_propagation.get());

    Tensor<type, 1>& bn_scale_deltas = dense2d_back_propagation->bn_scale_deltas;
    Tensor<type, 1>& bn_offset_deltas = dense2d_back_propagation->bn_offset_deltas;

    #pragma omp parallel for
    for (Index j = 0; j < outputs_number; ++j)
    {
        type offset_sum = 0;
        type scale_sum = 0;

        for (Index i = 0; i < batch_size; ++i)
        {
            offset_sum += deltas(i, j);
            scale_sum += deltas(i, j) * normalized_outputs(i, j);
        }

        bn_offset_deltas(j) = offset_sum;
        bn_scale_deltas(j) = scale_sum;
    }

    const type inv_m = type(1) / type(batch_size);

    #pragma omp parallel for
    for (Index j = 0; j < outputs_number; ++j)
    {
        const type inv_std_dev = type(1) / standard_deviations(j);
        const type scale_val = scales(j);
        const type offset_delta = bn_offset_deltas(j);
        const type scale_delta = bn_scale_deltas(j);

        for (Index i = 0; i < batch_size; ++i)
        {
            deltas(i, j) = ( (deltas(i, j) * type(batch_size)) - offset_delta - (normalized_outputs(i, j) * scale_delta) )
            * inv_m * inv_std_dev * scale_val;
        }
    }
}


void Dense2d::forward_propagate(const vector<pair<type*, dimensions>>& input_pairs,
                                unique_ptr<LayerForwardPropagation>& layer_forward_propagation,
                                const bool& is_training)
{
    const TensorMap<Tensor<type, 2>> inputs = tensor_map<2>(input_pairs[0]);

    Dense2dForwardPropagation* dense2d_forward_propagation =
        static_cast<Dense2dForwardPropagation*>(layer_forward_propagation.get());

    Tensor<type, 2>& outputs = dense2d_forward_propagation->outputs;

    calculate_combinations(inputs, outputs);
    
    if (batch_normalization)
        apply_batch_normalization(layer_forward_propagation, is_training);

    is_training
        ? calculate_activations(activation_function, outputs, dense2d_forward_propagation->activation_derivatives)
        : calculate_activations(activation_function, outputs, empty_2);

    if(is_training && dropout_rate > type(0))
        dropout(outputs, dropout_rate);
}


void Dense2d::back_propagate(const vector<pair<type*, dimensions>>& input_pairs,
                             const vector<pair<type*, dimensions>>& delta_pairs,
                             unique_ptr<LayerForwardPropagation>& forward_propagation,
                             unique_ptr<LayerBackPropagation>& back_propagation) const
{
    const TensorMap<Tensor<type, 2>> inputs = tensor_map<2>(input_pairs[0]);
    TensorMap<Tensor<type, 2>> deltas = tensor_map<2>(delta_pairs[0]);

    // Forward propagation

    const Dense2dForwardPropagation* dense2d_layer_forward_propagation =
        static_cast<Dense2dForwardPropagation*>(forward_propagation.get());

    const Tensor<type, 2>& activation_derivatives = dense2d_layer_forward_propagation->activation_derivatives;

    // Back propagation

    Dense2dBackPropagation* dense2d_back_propagation =
        static_cast<Dense2dBackPropagation*>(back_propagation.get());
    
    Tensor<type, 2>& weight_deltas = dense2d_back_propagation->weight_deltas;
    Tensor<type, 1>& bias_deltas = dense2d_back_propagation->bias_deltas;
    const bool& is_first_layer = dense2d_back_propagation->is_first_layer;
    Tensor<type, 2>& input_deltas = dense2d_back_propagation->input_deltas;

    const Index batch_size = inputs.dimension(0);
    const Index inputs_number = inputs.dimension(1);
    const Index outputs_number = deltas.dimension(1);

    if (activation_function != "Softmax")
    {
        #pragma omp parallel for
        for (Index i = 0; i < deltas.size(); ++i)
            deltas.data()[i] *= activation_derivatives.data()[i];
    }

    if (batch_normalization)
        apply_batch_normalization_backward(deltas, forward_propagation, back_propagation);

    #pragma omp parallel for
    for (Index j = 0; j < outputs_number; ++j)
    {
        type sum = 0;

        for (Index i = 0; i < batch_size; ++i)
            sum += deltas(i, j);

        bias_deltas(j) = sum;
    }

    #pragma omp parallel for
    for (Index i = 0; i < inputs_number; ++i)
        for (Index j = 0; j < outputs_number; ++j)
        {
            type sum = 0;

            for (Index k = 0; k < batch_size; ++k)
                sum += inputs(k, i) * deltas(k, j);

            weight_deltas(i, j) = sum;
        }

    if (!is_first_layer)
    {
        #pragma omp parallel for
        for (Index i = 0; i < batch_size; ++i)
            for (Index j = 0; j < inputs_number; ++j)
            {
                type sum = 0;

                for (Index k = 0; k < outputs_number; ++k)
                    sum += deltas(i, k) * weights(j, k);

                input_deltas(i, j) = sum;
            }
    }
}


void Dense2d::back_propagate_lm(const vector<pair<type*, dimensions>>& input_pairs,
                                        const vector<pair<type*, dimensions>>& delta_pairs,
                                        unique_ptr<LayerForwardPropagation>& forward_propagation,
                                        unique_ptr<LayerBackPropagationLM>& back_propagation) const
{
    const TensorMap<Tensor<type, 2>> inputs = tensor_map<2>(input_pairs[0]);
    TensorMap<Tensor<type, 2>> deltas = tensor_map<2>(delta_pairs[0]);
    
    const Index batch_size = inputs.dimension(0);
    const Index inputs_number = get_inputs_number();
    const Index outputs_number = get_outputs_number();
<<<<<<< HEAD
=======

>>>>>>> 89d173f4
    const Index biases_number = biases.size();

    // Forward propagation

    const Dense2dForwardPropagation* dense2d_layer_forward_propagation =
        static_cast<Dense2dForwardPropagation*>(forward_propagation.get());

    const Tensor<type, 2>& activation_derivatives
        = dense2d_layer_forward_propagation->activation_derivatives;

    // Back propagation

    Dense2dLayerBackPropagationLM* dense2d_layer_back_propagation_lm =
        static_cast<Dense2dLayerBackPropagationLM*>(back_propagation.get());

    Tensor<type, 2>& squared_errors_Jacobian = dense2d_layer_back_propagation_lm->squared_errors_Jacobian;

    #pragma omp parallel for
    for(Index i = 0; i < deltas.size(); ++i)
        deltas.data()[i] *= activation_derivatives.data()[i];

    // Biases

    #pragma omp parallel for
    for (Index j = 0; j < outputs_number; j++)
        squared_errors_Jacobian.chip(j, 1) = deltas.chip(j, 1);

<<<<<<< HEAD
    // Weights

    #pragma omp parallel for collapse(2)
    for (Index j = 0; j < outputs_number; j++)
    {
        for (Index i = 0; i < inputs_number; i++)
        {
            const Index weight_column_index = biases_number + (j * inputs_number) + i;

            squared_errors_Jacobian.chip(weight_column_index, 1) = deltas.chip(j, 1) * inputs.chip(i, 1);
        }
    }

    if (!dense2d_layer_back_propagation_lm->is_first_layer)
    {
        Tensor<type, 2>& input_deltas = dense2d_layer_back_propagation_lm->input_deltas;

        #pragma omp parallel for collapse(2)
        for (Index b = 0; b < batch_size; ++b)
            for (Index i = 0; i < inputs_number; ++i)
            {
                type sum = 0.0;
                for (Index j = 0; j < outputs_number; ++j)
                    sum += deltas(b, j) * weights(i, j);

                input_deltas(b, i) = sum;
            }
=======
    squared_errors_Jacobian.slice(array<Index, 2>{0, 0}, array<Index, 2>{deltas.dimension(0), biases_number})
        .device(*thread_pool_device) = deltas;

    for (Index j = 0; j < outputs_number; j++)
    {
        const Tensor<type, 1> delta_j = deltas.chip(j, 1);

        for (Index i = 0; i < inputs_number; i++)
        {
            const Tensor<type, 1> input_i = inputs.chip(i, 1);

            const Tensor<type, 1> derivative = delta_j * input_i;

            const Index weight_column_index = biases_number + (j * inputs_number) + i;

            squared_errors_Jacobian.chip(weight_column_index, 1)
                .device(*thread_pool_device) = derivative;
        }
    }

    if (!is_first_layer)
    {
        const Tensor<type, 2> weights_transposed = weights.shuffle(array<int, 2>{1, 0});
        input_deltas.device(*thread_pool_device) = deltas.contract(weights_transposed, axes(1, 0));
>>>>>>> 89d173f4
    }
}


void Dense2d::insert_squared_errors_Jacobian_lm(unique_ptr<LayerBackPropagationLM>& back_propagation,
                                                   const Index& index,
                                                   Tensor<type, 2>& squared_errors_Jacobian) const
{
    const Index parameters_number = get_parameters_number();
    const Index batch_size = back_propagation->batch_size;

    Dense2dLayerBackPropagationLM* dense2d_layer_back_propagation_lm =
        static_cast<Dense2dLayerBackPropagationLM*>(back_propagation.get());

    type* this_squared_errors_Jacobian_data = dense2d_layer_back_propagation_lm->squared_errors_Jacobian.data();

    memcpy(squared_errors_Jacobian.data() + index,
           this_squared_errors_Jacobian_data,
           parameters_number * batch_size * sizeof(type));
}


string Dense2d::get_expression(const vector<string>& new_input_names,
                                       const vector<string>& new_output_names) const
{
    const vector<string> input_names = new_input_names.empty()
       ? get_default_input_names()
       : new_input_names;

    const vector<string> output_names = new_output_names.empty()
        ? get_default_output_names()
        : new_output_names;

    const Index inputs_number = get_inputs_number();
    const Index outputs_number = get_outputs_number();

    ostringstream buffer;

    for(Index j = 0; j < outputs_number; j++)
    {
        const TensorMap<Tensor<type, 1>> weights_column = tensor_map(weights, j);

        buffer << output_names[j] << " = " << activation_function << "( " << biases(j) << " + ";

        for(Index i = 0; i < inputs_number - 1; i++)
            buffer << "(" << weights_column(i) << "*" << input_names[i] << ") + ";

        buffer << "(" << weights_column(inputs_number - 1) << "*" << input_names[inputs_number - 1] << ") );\n";
    }

    return buffer.str();
}


void Dense2d::print() const
{
    cout << "Dense2d layer" << endl
         << "Input dimensions: " << get_input_dimensions()[0] << endl
         << "Output dimensions: " << get_output_dimensions()[0] << endl
         << "Biases dimensions: " << biases.dimensions() << endl
         << "Weights dimensions: " << weights.dimensions() << endl;

    cout << "Activation function:" << endl;
    cout << activation_function << endl;
}


void Dense2d::from_XML(const XMLDocument& document)
{
    const XMLElement* dense2d_layer_element = document.FirstChildElement("Dense2d");

    if(!dense2d_layer_element)
        throw runtime_error("Dense2d element is nullptr.\n");

    set_label(read_xml_string(dense2d_layer_element, "Label"));

    const Index inputs_number = read_xml_index(dense2d_layer_element, "InputsNumber");
    const Index neurons_number = read_xml_index(dense2d_layer_element, "NeuronsNumber");

    set_input_dimensions({ inputs_number });
    set_output_dimensions({ neurons_number });

    set_activation_function(read_xml_string(dense2d_layer_element, "Activation"));

    bool use_batch_normalization = false;
    const XMLElement* bn_element = dense2d_layer_element->FirstChildElement("BatchNormalization");
    if (bn_element && bn_element->GetText())
        use_batch_normalization = (string(bn_element->GetText()) == "true");
    set_batch_normalization(use_batch_normalization);
    if (batch_normalization)
    {
        scales.resize(neurons_number);
        offsets.resize(neurons_number);
        moving_means.resize(neurons_number);
        moving_standard_deviations.resize(neurons_number);

        string_to_tensor<type, 1>(read_xml_string(dense2d_layer_element, "Scales"), scales);
        string_to_tensor<type, 1>(read_xml_string(dense2d_layer_element, "Offsets"), offsets);
        string_to_tensor<type, 1>(read_xml_string(dense2d_layer_element, "MovingMeans"), moving_means);
        string_to_tensor<type, 1>(read_xml_string(dense2d_layer_element, "MovingStandardDeviations"), moving_standard_deviations);
    }

    string_to_tensor<type, 1>(read_xml_string(dense2d_layer_element, "Biases"), biases);
    string_to_tensor<type, 2>(read_xml_string(dense2d_layer_element, "Weights"), weights);
}


void Dense2d::to_XML(XMLPrinter& printer) const
{
    printer.OpenElement("Dense2d");

    add_xml_element(printer, "Label", label);
    add_xml_element(printer, "InputsNumber", to_string(get_input_dimensions()[0]));
    add_xml_element(printer, "NeuronsNumber", to_string(get_output_dimensions()[0]));
    add_xml_element(printer, "Activation", activation_function);
    add_xml_element(printer, "BatchNormalization", batch_normalization ? "true" : "false");
    if (batch_normalization)
    {
        add_xml_element(printer, "Scales", tensor_to_string<type, 1>(scales));
        add_xml_element(printer, "Offsets", tensor_to_string<type, 1>(offsets));
        add_xml_element(printer, "MovingMeans", tensor_to_string<type, 1>(moving_means));
        add_xml_element(printer, "MovingStandardDeviations", tensor_to_string<type, 1>(moving_standard_deviations));
    }
    add_xml_element(printer, "Biases", tensor_to_string<type, 1>(biases));
    add_xml_element(printer, "Weights", tensor_to_string<type, 2>(weights));

    printer.CloseElement();  
}


void Dense2dForwardPropagation::set(const Index& new_batch_size, Layer *new_layer)
{
    if (!new_layer) return;

    layer = new_layer;
    
    batch_size = new_batch_size;

    const Index outputs_number = layer->get_outputs_number();

    outputs.resize(batch_size, outputs_number);

    activation_derivatives.resize(batch_size, outputs_number);

    activation_derivatives.setConstant((type)NAN);

    const auto* dense_layer = static_cast<const Dense2d*>(layer);

    if (dense_layer->get_batch_normalization())
    {
        means.resize(outputs_number);
        standard_deviations.resize(outputs_number);
        normalized_outputs.resize(batch_size, outputs_number);
    }
}


pair<type *, dimensions> Dense2dForwardPropagation::get_output_pair() const
{
    const dimensions output_dimensions = layer->get_output_dimensions();
    
    return pair<type *, dimensions>((type*)outputs.data(), {{batch_size, output_dimensions[0]}});
}


Dense2dForwardPropagation::Dense2dForwardPropagation(const Index& new_batch_size, Layer *new_layer)
: LayerForwardPropagation()
{
    set(new_batch_size, new_layer);
}


void Dense2dForwardPropagation::print() const
{
    cout << "Outputs:" << endl
         << outputs << endl
         << "Activation derivatives:" << endl
         << activation_derivatives << endl;
}


Dense2dBackPropagation::Dense2dBackPropagation(const Index& new_batch_size, Layer *new_layer)
    : LayerBackPropagation()
{
    set(new_batch_size, new_layer);
}


void Dense2dBackPropagation::set(const Index& new_batch_size, Layer *new_layer)
{
    if (!new_layer) return;

    batch_size = new_batch_size;

    layer = new_layer;

    const Index outputs_number = layer->get_outputs_number();
    const Index inputs_number = layer->get_input_dimensions()[0];

    bias_deltas.resize(outputs_number);
    bias_deltas.setZero();

    weight_deltas.resize(inputs_number, outputs_number);
    weight_deltas.setZero();

    input_deltas.resize(batch_size, inputs_number);

    const auto* dense_layer = static_cast<const Dense2d*>(layer);

    if (dense_layer->get_batch_normalization())
    {
        bn_scale_deltas.resize(outputs_number);
        bn_scale_deltas.setZero();

        bn_offset_deltas.resize(outputs_number);
        bn_offset_deltas.setZero();
    }
}


vector<pair<type*, dimensions>> Dense2dBackPropagation::get_input_derivative_pairs() const
{
    const Index inputs_number = layer->get_input_dimensions()[0];

    return { {(type*)(input_deltas.data()), {batch_size, inputs_number}} };
}


vector<pair<type*, Index>> Dense2dBackPropagation::get_parameter_delta_pairs() const
{
    const auto* dense_layer = static_cast<const Dense2d*>(layer);

    vector<pair<type*, Index>> delta_pairs =
    {{const_cast<type*>(bias_deltas.data()), bias_deltas.size()},
     {const_cast<type*>(weight_deltas.data()), weight_deltas.size()}};

    if (dense_layer->get_batch_normalization())
    {
        delta_pairs.push_back({ const_cast<type*>(bn_scale_deltas.data()), bn_scale_deltas.size() });
        delta_pairs.push_back({ const_cast<type*>(bn_offset_deltas.data()), bn_offset_deltas.size() });
    }

    return delta_pairs;
}


void Dense2dBackPropagation::print() const
{
    cout << "Biases derivatives:" << endl
         << bias_deltas << endl
         << "Synaptic weights derivatives:" << endl
         << weight_deltas << endl;
}


Dense2dLayerBackPropagationLM::Dense2dLayerBackPropagationLM(const Index& new_batch_size,
                                                             Layer* new_layer)
    : LayerBackPropagationLM()
{
    set(new_batch_size, new_layer);
}


void Dense2dLayerBackPropagationLM::set(const Index&new_samples_number, Layer *new_layer)
{
    layer = new_layer;

    batch_size = new_samples_number;

    const Index inputs_number = layer->get_input_dimensions()[0];
    const Index parameters_number = layer->get_parameters_number();

    squared_errors_Jacobian.resize(batch_size, parameters_number);

    input_deltas.resize(batch_size, inputs_number);
}


vector<pair<type*, dimensions>> Dense2dLayerBackPropagationLM::get_input_derivative_pairs() const
{
    const Index inputs_number = layer->get_input_dimensions()[0];

    return {{(type*)(input_deltas.data()), {batch_size, inputs_number}}};
}


void Dense2dLayerBackPropagationLM::print() const
{
    cout << "Squared errors Jacobian: " << endl
        << squared_errors_Jacobian << endl;
    cout << "Input derivatives: " << endl
        << input_deltas << endl;
}


void Dense2d::normalization(Tensor<type, 1> &means,
                            Tensor<type, 1> &standard_deviations,
                            Tensor<type, 2> &outputs) const
{
    const Index batch_size = outputs.dimension(0);
    const Index outputs_number = outputs.dimension(1);

    #pragma omp parallel for
    for (Index j = 0; j < outputs_number; ++j)
    {
        type mean_sum = 0;

        for (Index i = 0; i < batch_size; ++i)
            mean_sum += outputs(i, j);

        means(j) = mean_sum / type(batch_size);

        type variance_sum = 0;
        const type current_mean = means(j);

        for (Index i = 0; i < batch_size; ++i)
        {
            type diff = outputs(i, j) - current_mean;
            variance_sum += diff * diff;
        }

        standard_deviations(j) = sqrt(variance_sum / type(batch_size));
    }

    #pragma omp parallel for
    for (Index j = 0; j < outputs_number; ++j)
    {
        const type current_mean = means(j);
        const type current_std_dev = standard_deviations(j);

        if (std::abs(current_std_dev) > static_cast<type>(1.0e-9))
            for (Index i = 0; i < batch_size; ++i)
                outputs(i, j) = (outputs(i, j) - current_mean) / current_std_dev;
    }
}


#ifdef OPENNN_CUDA

void Dense2d::forward_propagate_cuda(const vector<float*>& inputs_device,
                                     unique_ptr<LayerForwardPropagationCuda>& forward_propagation_cuda,
                                     const bool& is_training)
{
    // Dense2d layer

    const Index inputs_number = get_inputs_number();
    const Index outputs_number = get_outputs_number();

    // Forward propagation

    Dense2dForwardPropagationCuda* dense2d_layer_forward_propagation_cuda =
        static_cast<Dense2dForwardPropagationCuda*>(forward_propagation_cuda.get());

    const Index batch_size = dense2d_layer_forward_propagation_cuda->batch_size;

    type* combinations = dense2d_layer_forward_propagation_cuda->combinations;
    type* outputs = dense2d_layer_forward_propagation_cuda->outputs;

    const cudnnTensorDescriptor_t& output_tensor_descriptor = dense2d_layer_forward_propagation_cuda->output_tensor_descriptor;
    const cudnnTensorDescriptor_t& output_softmax_tensor_descriptor = dense2d_layer_forward_propagation_cuda->output_softmax_tensor_descriptor;

    const cudnnTensorDescriptor_t& biases_tensor_descriptor = dense2d_layer_forward_propagation_cuda->biases_tensor_descriptor;

    type* outputs_buffer = use_combinations ? combinations : outputs;

    // Combinations

    cublasSgemm(cublas_handle,
        CUBLAS_OP_N, CUBLAS_OP_N,
        batch_size, outputs_number, inputs_number,
        &alpha,
        inputs_device[0],
        batch_size,
        weights_device,
        inputs_number,
        &beta,
        outputs_buffer,
        batch_size);

    cudnnStatus_t status = cudnnAddTensor(cudnn_handle,
        &alpha,
        biases_tensor_descriptor,
        biases_device,
        &beta_add,
        output_tensor_descriptor,
        outputs_buffer);

    if (status != CUDNN_STATUS_SUCCESS)
        cerr << "Dense2d CUDA: cudnnAddTensor failed. Error: " << cudnnGetErrorString(status) << endl;

    // Batch Normalization

    if (batch_normalization)
    {
        cudnnStatus_t bn_status;

        if (is_training)
        {
            bn_status = cudnnBatchNormalizationForwardTraining(
                cudnn_handle,
                CUDNN_BATCHNORM_PER_ACTIVATION,
                &alpha, &beta_add,
                output_tensor_descriptor,
                outputs_buffer,
                output_tensor_descriptor,
                outputs_buffer,
                bn_tensor_descriptor,
                bn_scale_device,
                bn_offset_device,
                momentum,
                bn_running_mean_device,
                bn_running_variance_device,
                epsilon,
                dense2d_layer_forward_propagation_cuda->bn_saved_mean,
                dense2d_layer_forward_propagation_cuda->bn_saved_inv_variance);

            if (bn_status != CUDNN_STATUS_SUCCESS)
                cout << "cudnnBatchNormalizationForwardTraining failed: " << cudnnGetErrorString(bn_status) << endl;
        }
        else
        {
            bn_status = cudnnBatchNormalizationForwardInference(
                cudnn_handle,
                CUDNN_BATCHNORM_PER_ACTIVATION,
                &alpha, &beta_add,
                output_tensor_descriptor,
                outputs_buffer,
                output_tensor_descriptor,
                outputs_buffer,
                bn_tensor_descriptor,
                bn_scale_device,
                bn_offset_device,
                bn_running_mean_device,
                bn_running_variance_device,
                epsilon);

            if (bn_status != CUDNN_STATUS_SUCCESS)
                cout << "cudnnBatchNormalizationForwardInference failed: " << cudnnGetErrorString(bn_status) << endl;
        }
    }

    // Activations

    if (activation_function == "Linear")
        cudaMemcpy(outputs, combinations, batch_size * outputs_number * sizeof(type), cudaMemcpyDeviceToDevice);
    else if (activation_function == "Softmax")
        cudnnSoftmaxForward(cudnn_handle,
            CUDNN_SOFTMAX_ACCURATE,
            CUDNN_SOFTMAX_MODE_CHANNEL,
            &alpha,
            output_softmax_tensor_descriptor,
            combinations,
            &beta,
            output_softmax_tensor_descriptor,
            outputs);
    else
        cudnnActivationForward(cudnn_handle,
            activation_descriptor,
            &alpha,
            output_tensor_descriptor,
            outputs_buffer,
            &beta,
            output_tensor_descriptor,
            outputs);

    // Droput

    if (is_training && activation_function != "Softmax" && get_dropout_rate() > type(0))
    {
        status = cudnnDropoutForward(cudnn_handle,
            dense2d_layer_forward_propagation_cuda->dropout_descriptor,
            output_tensor_descriptor,
            outputs,
            output_tensor_descriptor,
            outputs,
            dense2d_layer_forward_propagation_cuda->dropout_reserve_space,
            dense2d_layer_forward_propagation_cuda->dropout_reserve_space_size);

        if (status != CUDNN_STATUS_SUCCESS)
            cout << "cudnnDropoutForward failed: " << cudnnGetErrorString(status) << endl;
    }
}


void Dense2d::back_propagate_cuda(const vector<float*>& inputs_device,
                                  const vector<float*>& deltas_device,
                                  unique_ptr<LayerForwardPropagationCuda>& forward_propagation_cuda,
                                  unique_ptr<LayerBackPropagationCuda>& back_propagation_cuda) const
{
    // Dense2d layer

    const Index inputs_number = get_inputs_number();
    const Index outputs_number = get_outputs_number();

    // Forward propagation

    Dense2dForwardPropagationCuda* dense2d_layer_forward_propagation_cuda =
        static_cast<Dense2dForwardPropagationCuda*>(forward_propagation_cuda.get());

    Dense2d* dense2d_layer = static_cast<Dense2d*>(dense2d_layer_forward_propagation_cuda->layer);

    const Index batch_size = dense2d_layer_forward_propagation_cuda->batch_size;

    type* combinations = dense2d_layer_forward_propagation_cuda->combinations;
    type* outputs = dense2d_layer_forward_propagation_cuda->outputs;

    // Back propagation

    Dense2dBackPropagationCuda* dense2d_layer_back_propagation =
        static_cast<Dense2dBackPropagationCuda*>(back_propagation_cuda.get());

    float* ones = dense2d_layer_back_propagation->ones;

    float* bias_deltas = dense2d_layer_back_propagation->bias_deltas_device;
    float* weight_deltas = dense2d_layer_back_propagation->weight_deltas_device;
    float* input_deltas = dense2d_layer_back_propagation->input_deltas;

    const cudnnTensorDescriptor_t& deltas_tensor_descriptor = dense2d_layer_back_propagation->deltas_tensor_descriptor;

    // Dropout

    if (get_dropout_rate() > type(0) && activation_function != "Softmax")
    {
        cudnnStatus_t status = cudnnDropoutBackward(cudnn_handle,
            dense2d_layer_forward_propagation_cuda->dropout_descriptor,
            deltas_tensor_descriptor,
            deltas_device[0],
            deltas_tensor_descriptor,
            deltas_device[0],
            dense2d_layer_forward_propagation_cuda->dropout_reserve_space,
            dense2d_layer_forward_propagation_cuda->dropout_reserve_space_size);

        if (status != CUDNN_STATUS_SUCCESS)
            cout << "cudnnDropoutBackward failed: " << cudnnGetErrorString(status) << endl;
    }

    // Error combinations derivatives

    if (dense2d_layer->get_activation_function() != "Linear" && dense2d_layer->get_activation_function() != "Softmax")
    {
        if (use_combinations)
        {
            cudnnStatus_t status = cudnnActivationBackward(cudnn_handle,
                activation_descriptor,
                &alpha,
                deltas_tensor_descriptor,
                outputs,
                deltas_tensor_descriptor,
                deltas_device[0],
                deltas_tensor_descriptor,
                combinations,
                &beta,
                deltas_tensor_descriptor,
                deltas_device[0]);

            if (status != CUDNN_STATUS_SUCCESS)
                cout << "cudnnActivationBackward failed: " << cudnnGetErrorString(status) << endl;
        }
        else
        {
            cudnnStatus_t status = cudnnActivationBackward(cudnn_handle,
                activation_descriptor,
                &alpha,
                deltas_tensor_descriptor,
                outputs,
                deltas_tensor_descriptor,
                deltas_device[0],
                deltas_tensor_descriptor,
                outputs,
                &beta,
                deltas_tensor_descriptor,
                deltas_device[0]);

            if (status != CUDNN_STATUS_SUCCESS)
                cout << "cudnnActivationBackward failed: " << cudnnGetErrorString(status) << endl;
        }
    }

    // Batch Normalization

    if (batch_normalization)
    {
        cudnnStatus_t bn_status = cudnnBatchNormalizationBackward(
            cudnn_handle,
            CUDNN_BATCHNORM_PER_ACTIVATION,
            &alpha, &beta,
            &alpha, &beta,
            dense2d_layer_forward_propagation_cuda->output_tensor_descriptor,
            use_combinations ? combinations : outputs,
            deltas_tensor_descriptor,
            deltas_device[0],
            deltas_tensor_descriptor,
            deltas_device[0],
            bn_tensor_descriptor,
            bn_scale_device,
            dense2d_layer_back_propagation->bn_scale_deltas_device,
            dense2d_layer_back_propagation->bn_offset_deltas_device,
            epsilon,
            dense2d_layer_forward_propagation_cuda->bn_saved_mean,
            dense2d_layer_forward_propagation_cuda->bn_saved_inv_variance);

        if (bn_status != CUDNN_STATUS_SUCCESS)
            cout << "cudnnBatchNormalizationBackward failed: " << cudnnGetErrorString(bn_status) << endl;
    }

    // Bias derivatives

    cublasSgemm(cublas_handle, CUBLAS_OP_T, CUBLAS_OP_N,
        outputs_number,
        1,
        batch_size,
        &alpha,
        deltas_device[0],
        batch_size,
        ones,
        batch_size,
        &beta,
        bias_deltas,
        outputs_number);

    // Weight derivatives

    cublasSgemm(cublas_handle, CUBLAS_OP_T, CUBLAS_OP_N,
        inputs_number,
        outputs_number,
        batch_size,
        &alpha,
        inputs_device[0],
        batch_size,
        deltas_device[0],
        batch_size,
        &beta,
        weight_deltas,
        inputs_number);

    // Input derivatives

    cublasSgemm(cublas_handle, CUBLAS_OP_N, CUBLAS_OP_T,
        batch_size,
        inputs_number,
        outputs_number,
        &alpha,
        deltas_device[0],
        batch_size,
        weights_device,
        inputs_number,
        &beta,
        input_deltas,
        batch_size);
}


vector<pair<float*, Index>> Dense2d::get_parameter_pair_device() const
{
    vector<pair<float*, Index>> parameter_pairs =
    {
        {biases_device, biases.size()},
        {weights_device, weights.size()}
    };

    if (batch_normalization)
    {
        parameter_pairs.push_back({ bn_scale_device, scales.size() });
        parameter_pairs.push_back({ bn_offset_device, offsets.size() });
    }

    return parameter_pairs;
}


void Dense2d::allocate_parameters_device()
{
    cout << "Dense2d allocate_parameters_device:" << endl;
    const Index inputs_number = get_inputs_number();
    const Index outputs_number = get_outputs_number();

    //CHECK_CUDA(cudaMalloc(&biases_device, outputs_number * sizeof(float)));
    CUDA_MALLOC_AND_REPORT(biases_device, outputs_number * sizeof(float));
    //CHECK_CUDA(cudaMalloc(&weights_device, inputs_number * outputs_number * sizeof(float)));
    CUDA_MALLOC_AND_REPORT(weights_device, inputs_number * outputs_number * sizeof(float));

    if (batch_normalization)
    {
        //CHECK_CUDA(cudaMalloc(&bn_scale_device, outputs_number * sizeof(float)));
        CUDA_MALLOC_AND_REPORT(bn_scale_device, outputs_number * sizeof(float));

        //CHECK_CUDA(cudaMalloc(&bn_offset_device, outputs_number * sizeof(float)));
        CUDA_MALLOC_AND_REPORT(bn_offset_device, outputs_number * sizeof(float));

        //CHECK_CUDA(cudaMalloc(&bn_running_mean_device, outputs_number * sizeof(float)));
        CUDA_MALLOC_AND_REPORT(bn_running_mean_device, outputs_number * sizeof(float));

        //CHECK_CUDA(cudaMalloc(&bn_running_variance_device, outputs_number * sizeof(float)));
        CUDA_MALLOC_AND_REPORT(bn_running_variance_device, outputs_number * sizeof(float));
    }
}


void Dense2d::free_parameters_device()
{
    cudaFree(biases_device);
    cudaFree(weights_device);

    biases_device = nullptr;
    weights_device = nullptr;

    if (batch_normalization)
    {
        cudaFree(bn_scale_device);
        cudaFree(bn_offset_device);
        cudaFree(bn_running_mean_device);
        cudaFree(bn_running_variance_device);

        bn_scale_device = nullptr;
        bn_offset_device = nullptr;
        bn_running_mean_device = nullptr;
        bn_running_variance_device = nullptr;

        cudnnDestroyTensorDescriptor(bn_tensor_descriptor);
        bn_tensor_descriptor = nullptr;
    }
}


void Dense2d::copy_parameters_device()
{
    if (!biases_device) cout << "Biases device is null" << endl;

    if (!weights_device) cout << "Weights device is null" << endl;

    CHECK_CUDA(cudaMemcpy(biases_device, biases.data(), biases.size() * sizeof(type), cudaMemcpyHostToDevice));
    CHECK_CUDA(cudaMemcpy(weights_device, weights.data(), weights.size() * sizeof(type), cudaMemcpyHostToDevice));

    if (batch_normalization)
    {
        CHECK_CUDA(cudaMemcpy(bn_scale_device, scales.data(), scales.size() * sizeof(type), cudaMemcpyHostToDevice));
        CHECK_CUDA(cudaMemcpy(bn_offset_device, offsets.data(), offsets.size() * sizeof(type), cudaMemcpyHostToDevice));
        CHECK_CUDA(cudaMemcpy(bn_running_mean_device, moving_means.data(), moving_means.size() * sizeof(type), cudaMemcpyHostToDevice));
        Tensor<type, 1> moving_variances = moving_standard_deviations.square();
        CHECK_CUDA(cudaMemcpy(bn_running_variance_device, moving_variances.data(), moving_variances.size() * sizeof(type), cudaMemcpyHostToDevice));
    }
}


void Dense2d::copy_parameters_host()
{
    if (!biases_device) cout << "Biases is null" << endl;
    if (!weights_device) cout << "Synaptic weights is null" << endl;

    CHECK_CUDA(cudaMemcpy(biases.data(), biases_device, biases.size() * sizeof(type), cudaMemcpyDeviceToHost));
    CHECK_CUDA(cudaMemcpy(weights.data(), weights_device, weights.size() * sizeof(type), cudaMemcpyDeviceToHost));

    if (batch_normalization)
    {
        CHECK_CUDA(cudaMemcpy(scales.data(), bn_scale_device, scales.size() * sizeof(type), cudaMemcpyDeviceToHost));
        CHECK_CUDA(cudaMemcpy(offsets.data(), bn_offset_device, offsets.size() * sizeof(type), cudaMemcpyDeviceToHost));
        CHECK_CUDA(cudaMemcpy(moving_means.data(), bn_running_mean_device, moving_means.size() * sizeof(type), cudaMemcpyDeviceToHost));
        Tensor<type, 1> moving_variances(moving_standard_deviations.size());
        CHECK_CUDA(cudaMemcpy(moving_variances.data(), bn_running_variance_device, moving_variances.size() * sizeof(type), cudaMemcpyDeviceToHost));
        moving_standard_deviations = moving_variances.sqrt();
    }
}


Dense2dForwardPropagationCuda::Dense2dForwardPropagationCuda(const Index& new_batch_size, Layer* new_layer)
    : LayerForwardPropagationCuda()
{
    set(new_batch_size, new_layer);
}


void Dense2dForwardPropagationCuda::set(const Index& new_batch_size, Layer* new_layer)
{
    if (!new_layer) return;

    cout << "Dense2dForwardPropagationCuda set:" << endl;

    batch_size = new_batch_size;

    layer = new_layer;

    Dense2d* dense2d_layer = static_cast<Dense2d*>(layer);

    const Index outputs_number = dense2d_layer->get_outputs_number();
    const Index inputs_number = dense2d_layer->get_input_dimensions()[0];

    // Biases

    cudnnCreateTensorDescriptor(&biases_tensor_descriptor);

    cudnnSetTensor4dDescriptor(biases_tensor_descriptor,
        CUDNN_TENSOR_NCHW,
        CUDNN_DATA_FLOAT,
        1,
        outputs_number,
        1,
        1);

    // Outputs

    if (dense2d_layer->use_combinations)
    {
        //CHECK_CUDA(cudaMalloc(&combinations, batch_size * outputs_number * sizeof(float)));
        CUDA_MALLOC_AND_REPORT(combinations, batch_size * outputs_number * sizeof(float));
    }
    //CHECK_CUDA(cudaMalloc(&outputs, batch_size * outputs_number * sizeof(float)));
    CUDA_MALLOC_AND_REPORT(outputs, batch_size * outputs_number * sizeof(float));

    cudnnCreateTensorDescriptor(&output_softmax_tensor_descriptor);

    cudnnSetTensor4dDescriptor(output_softmax_tensor_descriptor,
        CUDNN_TENSOR_NCHW,
        CUDNN_DATA_FLOAT,
        1,
        outputs_number,
        batch_size,
        1);

    cudnnCreateTensorDescriptor(&output_tensor_descriptor);

    cudnnSetTensor4dDescriptor(output_tensor_descriptor,
        CUDNN_TENSOR_NCHW,
        CUDNN_DATA_FLOAT,
        batch_size,
        outputs_number,
        1,
        1);

    //Dropout

    if (dense2d_layer->get_dropout_rate() > type(0))
    {
        {
            random_device rd;
            auto now = chrono::high_resolution_clock::now().time_since_epoch().count();

            dropout_seed = (static_cast<unsigned long long>(rd()) << 1) ^ static_cast<unsigned long long>(now);
        }
        cudnnCreateDropoutDescriptor(&dropout_descriptor);

        cudnnDropoutGetStatesSize(dense2d_layer->get_cudnn_handle(), &dropout_states_size);

        CHECK_CUDA(cudaMalloc(&dropout_states, dropout_states_size));

        cudnnSetDropoutDescriptor(dropout_descriptor,
            dense2d_layer->get_cudnn_handle(),
            static_cast<float>(dense2d_layer->get_dropout_rate()),
            dropout_states,
            dropout_states_size,
            dropout_seed);

        cudnnDropoutGetReserveSpaceSize(output_tensor_descriptor, &dropout_reserve_space_size);
        CHECK_CUDA(cudaMalloc(&dropout_reserve_space, dropout_reserve_space_size));
    }

    // Batch Normalization

    if (dense2d_layer->get_batch_normalization())
    {
        //CHECK_CUDA(cudaMalloc(&bn_saved_mean, outputs_number * sizeof(float)));
        CUDA_MALLOC_AND_REPORT(bn_saved_mean, outputs_number * sizeof(float));
        //CHECK_CUDA(cudaMalloc(&bn_saved_inv_variance, outputs_number * sizeof(float)));
        CUDA_MALLOC_AND_REPORT(bn_saved_inv_variance, outputs_number * sizeof(float));
    }
}

void Dense2dForwardPropagationCuda::print() const
{
    cout << "Dense2dForwardPropagationCuda:" << endl;
    cout << "  Layer: " << layer->get_label() << " (" << layer->get_name() << ")" << endl;
    cout << "  Batch Size: " << batch_size << endl;

    const auto* dense_layer = static_cast<const Dense2d*>(layer);
    const dimensions output_dims = dense_layer->get_output_dimensions();

    cout << "  Outputs Tensor Dimensions: { " << batch_size << ", " << output_dims[0] << " }" << endl;
    cout << "  Combinations Tensor Dimensions: { " << batch_size << ", " << output_dims[0] << " }" << endl;

    if (dense_layer->get_batch_normalization())
    {
        cout << "  Batch Normalization States:" << endl;
        cout << "    - bn_saved_mean size: { " << output_dims[0] << " }" << endl;
        cout << "    - bn_saved_inv_variance size: { " << output_dims[0] << " }" << endl;
    }
}


void Dense2dForwardPropagationCuda::free()
{
    if (combinations != nullptr)
        cudaFree(combinations);
    cudaFree(outputs);

    combinations = nullptr;
    outputs = nullptr;

    cudnnDestroyTensorDescriptor(output_softmax_tensor_descriptor);
    cudnnDestroyTensorDescriptor(output_tensor_descriptor);
    cudnnDestroyTensorDescriptor(biases_tensor_descriptor);

    if (dropout_reserve_space)
        cudaFree(dropout_reserve_space);
    if (dropout_descriptor)
        cudnnDestroyDropoutDescriptor(dropout_descriptor);
    if (dropout_states)
        cudaFree(dropout_states);

    dropout_reserve_space = nullptr;
    dropout_descriptor = nullptr;
    dropout_states = nullptr;

    if (bn_saved_mean) cudaFree(bn_saved_mean);
    if (bn_saved_inv_variance) cudaFree(bn_saved_inv_variance);

    bn_saved_mean = nullptr;
    bn_saved_inv_variance = nullptr;
}


Dense2dBackPropagationCuda::Dense2dBackPropagationCuda(const Index& new_batch_size, Layer* new_layer)
    : LayerBackPropagationCuda()
{
    set(new_batch_size, new_layer);
}


void Dense2dBackPropagationCuda::set(const Index& new_batch_size, Layer* new_layer)
{
    if (!new_layer) return;

    cout << "Dense2dBackPropagationCuda set:" << endl;

    batch_size = new_batch_size;

    layer = new_layer;

    const Index outputs_number = layer->get_outputs_number();
    const Index inputs_number = layer->get_input_dimensions()[0];

    // Ones

    CHECK_CUDA(cudaMalloc(&ones, batch_size * sizeof(float)));
    vector<float> ones_host(batch_size, 1.0f);
    CHECK_CUDA(cudaMemcpy(ones, ones_host.data(), batch_size * sizeof(float), cudaMemcpyHostToDevice));

    // Parameters

    //CHECK_CUDA(cudaMalloc(&bias_deltas_device, outputs_number * sizeof(float)));
    CUDA_MALLOC_AND_REPORT(bias_deltas_device, outputs_number * sizeof(float));
    //CHECK_CUDA(cudaMalloc(&weight_deltas_device, inputs_number * outputs_number * sizeof(float)));
    CUDA_MALLOC_AND_REPORT(weight_deltas_device, inputs_number * outputs_number * sizeof(float));

    // Input deltas
    
    //CHECK_CUDA(cudaMalloc(&input_deltas, batch_size * inputs_number * sizeof(float)));
    CUDA_MALLOC_AND_REPORT(input_deltas, batch_size * inputs_number * sizeof(float));

    // Deltas

    cudnnCreateTensorDescriptor(&deltas_tensor_descriptor);

    cudnnSetTensor4dDescriptor(deltas_tensor_descriptor,
        CUDNN_TENSOR_NCHW,
        CUDNN_DATA_FLOAT,
        batch_size,
        outputs_number,
        1,
        1);

    // Batch Normalization

    const auto* dense_layer = static_cast<const Dense2d*>(layer);

    if (dense_layer->get_batch_normalization())
    {
        //CHECK_CUDA(cudaMalloc(&bn_scale_deltas_device, outputs_number * sizeof(float)));
        CUDA_MALLOC_AND_REPORT(bn_scale_deltas_device, outputs_number * sizeof(float));
        //CHECK_CUDA(cudaMalloc(&bn_offset_deltas_device, outputs_number * sizeof(float)));
        CUDA_MALLOC_AND_REPORT(bn_offset_deltas_device, outputs_number * sizeof(float));
    }
}


vector<pair<float*, Index>> Dense2dBackPropagationCuda::get_parameter_delta_pair_device() const
{
    const auto* dense_layer = static_cast<const Dense2d*>(layer);
    const Index weight_deltas_size = dense_layer->get_input_dimensions()[0] * dense_layer->get_output_dimensions()[0];
    const Index bias_deltas_size = dense_layer->get_output_dimensions()[0];

    vector<pair<float*, Index>> delta_pairs =
    {
        { bias_deltas_device,   bias_deltas_size },
        { weight_deltas_device, weight_deltas_size }
    };

    if (dense_layer->get_batch_normalization())
    {
        delta_pairs.push_back({ bn_scale_deltas_device, dense_layer->get_scales().size() });
        delta_pairs.push_back({ bn_offset_deltas_device, dense_layer->get_offsets().size() });
    }

    return delta_pairs;
}


void Dense2dBackPropagationCuda::print() const
{
    cout << "Dense2dBackPropagationCuda:" << endl;
    cout << "  Layer: " << layer->get_label() << " (" << layer->get_name() << ")" << endl;
    cout << "  Batch Size: " << batch_size << endl;

    const auto* dense_layer = static_cast<const Dense2d*>(layer);
    const dimensions input_dims = dense_layer->get_input_dimensions();
    const dimensions output_dims = dense_layer->get_output_dimensions();

    cout << "  Input Deltas Dimensions: { " << batch_size << ", " << input_dims[0] << " }" << endl;
    cout << "  Weight Deltas Dimensions: { " << input_dims[0] << ", " << output_dims[0] << " }" << endl;
    cout << "  Bias Deltas Dimensions: { " << output_dims[0] << " }" << endl;

    if (dense_layer->get_batch_normalization())
    {
        cout << "  Batch Normalization Deltas:" << endl;
        cout << "    - bn_scale_deltas size: { " << output_dims[0] << " }" << endl;
        cout << "    - bn_offset_deltas size: { " << output_dims[0] << " }" << endl;
    }
}


void Dense2dBackPropagationCuda::free()
{
    cudaFree(bias_deltas_device);
    cudaFree(weight_deltas_device);
    cudaFree(input_deltas);
    cudaFree(ones);

    bias_deltas_device = nullptr;
    weight_deltas_device = nullptr;
    input_deltas = nullptr;
    ones = nullptr;

    if (bn_scale_deltas_device) cudaFree(bn_scale_deltas_device);
    if (bn_offset_deltas_device) cudaFree(bn_offset_deltas_device);

    bn_scale_deltas_device = nullptr;
    bn_offset_deltas_device = nullptr;

    cudnnDestroyTensorDescriptor(deltas_tensor_descriptor);
}

REGISTER(LayerForwardPropagationCuda, Dense2dForwardPropagationCuda, "Dense2d")
REGISTER(LayerBackPropagationCuda, Dense2dBackPropagationCuda, "Dense2d")

#endif

REGISTER(Layer, Dense2d, "Dense2d")
REGISTER(LayerForwardPropagation, Dense2dForwardPropagation, "Dense2d")
REGISTER(LayerBackPropagation, Dense2dBackPropagation, "Dense2d")

} // namespace opennn


// OpenNN: Open Neural Networks Library.
// Copyright(C) 2005-2025 Artificial Intelligence Techniques, SL.
//
// This library is free software; you can redistribute it and/or
// modify it under the terms of the GNU Lesser General Public
// License as published by the Free Software Foundation; either
// version 2.1 of the License, or any later version.
//
// This library is distributed in the hope that it will be useful,
// but WITHOUT ANY WARRANTY; without even the implied warranty of
// MERCHANTABILITY or FITNESS FOR A PARTICULAR PURPOSE.  See the GNU
// Lesser General Public License for more details.

// You should have received a copy of the GNU Lesser General Public
// License along with this library; if not, write to the Free Software Foundation.
// Foundation, Inc., 51 Franklin St, Fifth Floor, Boston, MA  02110-1301  USA<|MERGE_RESOLUTION|>--- conflicted
+++ resolved
@@ -507,10 +507,7 @@
     const Index batch_size = inputs.dimension(0);
     const Index inputs_number = get_inputs_number();
     const Index outputs_number = get_outputs_number();
-<<<<<<< HEAD
-=======
-
->>>>>>> 89d173f4
+
     const Index biases_number = biases.size();
 
     // Forward propagation
@@ -538,61 +535,31 @@
     for (Index j = 0; j < outputs_number; j++)
         squared_errors_Jacobian.chip(j, 1) = deltas.chip(j, 1);
 
-<<<<<<< HEAD
-    // Weights
-
-    #pragma omp parallel for collapse(2)
-    for (Index j = 0; j < outputs_number; j++)
-    {
-        for (Index i = 0; i < inputs_number; i++)
-        {
-            const Index weight_column_index = biases_number + (j * inputs_number) + i;
-
-            squared_errors_Jacobian.chip(weight_column_index, 1) = deltas.chip(j, 1) * inputs.chip(i, 1);
-        }
-    }
-
-    if (!dense2d_layer_back_propagation_lm->is_first_layer)
-    {
-        Tensor<type, 2>& input_deltas = dense2d_layer_back_propagation_lm->input_deltas;
-
-        #pragma omp parallel for collapse(2)
-        for (Index b = 0; b < batch_size; ++b)
-            for (Index i = 0; i < inputs_number; ++i)
-            {
-                type sum = 0.0;
-                for (Index j = 0; j < outputs_number; ++j)
-                    sum += deltas(b, j) * weights(i, j);
-
-                input_deltas(b, i) = sum;
-            }
-=======
-    squared_errors_Jacobian.slice(array<Index, 2>{0, 0}, array<Index, 2>{deltas.dimension(0), biases_number})
-        .device(*thread_pool_device) = deltas;
-
-    for (Index j = 0; j < outputs_number; j++)
-    {
-        const Tensor<type, 1> delta_j = deltas.chip(j, 1);
-
-        for (Index i = 0; i < inputs_number; i++)
-        {
-            const Tensor<type, 1> input_i = inputs.chip(i, 1);
-
-            const Tensor<type, 1> derivative = delta_j * input_i;
-
-            const Index weight_column_index = biases_number + (j * inputs_number) + i;
-
-            squared_errors_Jacobian.chip(weight_column_index, 1)
-                .device(*thread_pool_device) = derivative;
-        }
-    }
-
-    if (!is_first_layer)
-    {
-        const Tensor<type, 2> weights_transposed = weights.shuffle(array<int, 2>{1, 0});
-        input_deltas.device(*thread_pool_device) = deltas.contract(weights_transposed, axes(1, 0));
->>>>>>> 89d173f4
-    }
+    // squared_errors_Jacobian.slice(array<Index, 2>{0, 0}, array<Index, 2>{deltas.dimension(0), biases_number})
+    //     .device(*thread_pool_device) = deltas;
+
+    // for (Index j = 0; j < outputs_number; j++)
+    // {
+    //     const Tensor<type, 1> delta_j = deltas.chip(j, 1);
+
+    //     for (Index i = 0; i < inputs_number; i++)
+    //     {
+    //         const Tensor<type, 1> input_i = inputs.chip(i, 1);
+
+    //         const Tensor<type, 1> derivative = delta_j * input_i;
+
+    //         const Index weight_column_index = biases_number + (j * inputs_number) + i;
+
+    //         squared_errors_Jacobian.chip(weight_column_index, 1)
+    //             .device(*thread_pool_device) = derivative;
+    //     }
+    // }
+
+    // if (!is_first_layer)
+    // {
+    //     const Tensor<type, 2> weights_transposed = weights.shuffle(array<int, 2>{1, 0});
+    //     input_deltas.device(*thread_pool_device) = deltas.contract(weights_transposed, axes(1, 0));
+    // }
 }
 
 
