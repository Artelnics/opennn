//   OpenNN: Open Neural Networks Library
//   www.opennn.net
//
//   P E R C E P T R O N   L A Y E R   C L A S S
//
//   Artificial Intelligence Techniques SL
//   artelnics@artelnics.com

#include "perceptron_layer.h"
#include"mkl.h"

namespace opennn
{

/// Default constructor.
/// It creates a empty layer object, with no perceptrons.
/// This constructor also initializes the rest of the class members to their default values.
<<<<<<< HEAD
=======
//-
>>>>>>> 0f529f5d

PerceptronLayer::PerceptronLayer() : Layer()
{
    set();

    layer_type = Type::Perceptron;
}


/// Layer architecture constructor.
/// It creates a layer object with given numbers of inputs and perceptrons.
/// It initializes the parameters at random.
/// This constructor also initializes the rest of the class members to their default values.
/// @param new_inputs_number Number of inputs in the layer.
/// @param new_neurons_number Number of perceptrons in the layer.

PerceptronLayer::PerceptronLayer(const Index& new_inputs_number, const Index& new_neurons_number,
                                 const PerceptronLayer::ActivationFunction& new_activation_function) : Layer()
{
    set(new_inputs_number, new_neurons_number, new_activation_function);
<<<<<<< HEAD

    layer_type = Type::Perceptron;

=======

    layer_type = Type::Perceptron;

>>>>>>> 0f529f5d
    layer_name = "perceptron_layer";
}


/// Returns the number of inputs to the layer.

Index PerceptronLayer::get_inputs_number() const
{
    return synaptic_weights.dimension(0);
}


/// Returns the number of neurons in the layer.

Index PerceptronLayer::get_neurons_number() const
{
    return biases.size();
}


Index PerceptronLayer::get_biases_number() const
{
    return biases.size();
}


/// Returns the number of layer's synaptic weights

Index PerceptronLayer::get_synaptic_weights_number() const
{
    return synaptic_weights.size();
}


/// Returns the number of parameters (biases and synaptic weights) of the layer.

Index PerceptronLayer::get_parameters_number() const
{
    return biases.size() + synaptic_weights.size();
}


/// Returns the biases from all the perceptrons in the layer.
/// The format is a vector of real values.
/// The size of this vector is the number of neurons in the layer.

const Tensor<type, 2>& PerceptronLayer::get_biases() const
{
    return biases;
}


/// Returns the synaptic weights from the perceptrons.
/// The format is a matrix of real values.
/// The number of rows is the number of neurons in the layer.
/// The number of columns is the number of inputs to the layer.

const Tensor<type, 2>& PerceptronLayer::get_synaptic_weights() const
{
    return synaptic_weights;
}


Tensor<type, 2> PerceptronLayer::get_synaptic_weights(const Tensor<type, 1>& parameters) const
{
    const Index inputs_number = get_inputs_number();

    const Index neurons_number = get_neurons_number();

    const Index synaptic_weights_number = get_synaptic_weights_number();

    const Index parameters_size = parameters.size();

    const Index start_synaptic_weights_number = (parameters_size - synaptic_weights_number);

    const Tensor<type, 1> new_synaptic_weights = parameters.slice(Eigen::array<Eigen::Index, 1>({start_synaptic_weights_number}), Eigen::array<Eigen::Index, 1>({synaptic_weights_number}));

    const Eigen::array<Index, 2> two_dim{{inputs_number, neurons_number}};

    return new_synaptic_weights.reshape(two_dim);
}


Tensor<type, 2> PerceptronLayer::get_biases(const Tensor<type, 1>& parameters) const
{
    const Index biases_number = biases.size();

    const Tensor<type, 1> new_biases = parameters.slice(Eigen::array<Eigen::Index, 1>({0}), Eigen::array<Eigen::Index, 1>({biases_number}));

    const Eigen::array<Index, 2> two_dim{{1, biases.dimension(1)}};
<<<<<<< HEAD

    return new_biases.reshape(two_dim);

}
=======
>>>>>>> 0f529f5d

    return new_biases.reshape(two_dim);

}

<<<<<<< HEAD
/// Returns a single vector with all the layer parameters.
/// The format is a vector of real values.
/// The size is the number of parameters in the layer.

=======

/// Returns a single vector with all the layer parameters.
/// The format is a vector of real values.
/// The size is the number of parameters in the layer.

>>>>>>> 0f529f5d
Tensor<type, 1> PerceptronLayer::get_parameters() const
{
    Tensor<type, 1> parameters(synaptic_weights.size() + biases.size());

    copy(biases.data(),
         biases.data() + biases.size(),
         parameters.data());

    copy(synaptic_weights.data(),
         synaptic_weights.data() + synaptic_weights.size(),
         parameters.data() + biases.size());

    return parameters;
}


Tensor< TensorMap< Tensor<type, 1> >*, 1> PerceptronLayer::get_layer_parameters()
{
    Tensor< TensorMap< Tensor<type, 1> >*, 1> layer_parameters(2);

    const Index inputs_number = get_inputs_number();
    const Index neurons_number = get_neurons_number();

    layer_parameters(0) = new TensorMap<Tensor<type, 1>>(biases.data(), neurons_number);
    layer_parameters(1) = new TensorMap<Tensor<type, 1>>(synaptic_weights.data(), inputs_number*neurons_number);

    return layer_parameters;
}


/// Returns the activation function of the layer.
/// The activation function of a layer is the activation function of all perceptrons in it.

const PerceptronLayer::ActivationFunction& PerceptronLayer::get_activation_function() const
{
    return activation_function;
}


/// Returns a string with the name of the layer activation function.
/// This can be Logistic, HyperbolicTangent, Threshold, SymmetricThreshold, Linear, RectifiedLinear, ScaledExponentialLinear.

string PerceptronLayer::write_activation_function() const
{
    switch(activation_function)
    {
    case ActivationFunction::Logistic:
        return "Logistic";

    case ActivationFunction::HyperbolicTangent:
        return "HyperbolicTangent";

    case ActivationFunction::Threshold:
        return "Threshold";

    case ActivationFunction::SymmetricThreshold:
        return "SymmetricThreshold";

    case ActivationFunction::Linear:
        return "Linear";
<<<<<<< HEAD

    case ActivationFunction::RectifiedLinear:
        return "RectifiedLinear";

    case ActivationFunction::ScaledExponentialLinear:
        return "ScaledExponentialLinear";

    case ActivationFunction::SoftPlus:
        return "SoftPlus";

    case ActivationFunction::SoftSign:
        return "SoftSign";

    case ActivationFunction::HardSigmoid:
        return "HardSigmoid";

=======

    case ActivationFunction::RectifiedLinear:
        return "RectifiedLinear";

    case ActivationFunction::ScaledExponentialLinear:
        return "ScaledExponentialLinear";

    case ActivationFunction::SoftPlus:
        return "SoftPlus";

    case ActivationFunction::SoftSign:
        return "SoftSign";

    case ActivationFunction::HardSigmoid:
        return "HardSigmoid";

>>>>>>> 0f529f5d
    case ActivationFunction::ExponentialLinear:
        return "ExponentialLinear";
    }

    return string();
}


/// Returns true if messages from this class are displayed on the screen,
/// or false if messages from this class are not displayed on the screen.

const bool& PerceptronLayer::get_display() const
{
    return display;
}


/// Sets an empty layer, wihtout any perceptron.
/// It also sets the rest of the members to their default values.

void PerceptronLayer::set()
{
    biases.resize(0, 0);

    synaptic_weights.resize(0, 0);

    inputs.resize(0,0);

    outputs.resize(0,0);

    set_default();
}


/// Sets new numbers of inputs and perceptrons in the layer.
/// It also sets the rest of the members to their default values.
/// @param new_inputs_number Number of inputs.
/// @param new_neurons_number Number of perceptron neurons.

void PerceptronLayer::set(const Index& new_inputs_number, const Index& new_neurons_number,
                          const PerceptronLayer::ActivationFunction& new_activation_function)
{
    biases.resize(1, new_neurons_number);

    synaptic_weights.resize(new_inputs_number, new_neurons_number);

    set_parameters_random();

    activation_function = new_activation_function;

    set_default();
}


/// Sets those members not related to the vector of perceptrons to their default value.
/// <ul>
/// <li> Display: True.
/// <li> layer_type: Perceptron_Layer.
/// <li> trainable: True.
/// </ul>

void PerceptronLayer::set_default()
{
    layer_name = "perceptron_layer";

    display = true;

    layer_type = Type::Perceptron;
}


void PerceptronLayer::set_name(const string& new_layer_name)
{
    layer_name = new_layer_name;
}


/// Sets a new number of inputs in the layer.
/// It also initializes the new synaptic weights at random.
/// @param new_inputs_number Number of layer inputs.

void PerceptronLayer::set_inputs_number(const Index& new_inputs_number)
{
    const Index neurons_number = get_neurons_number();

    biases.resize(1, neurons_number);

    synaptic_weights.resize(new_inputs_number, neurons_number);
}


/// Sets a new number perceptrons in the layer.
/// All the parameters are also initialized at random.
/// @param new_neurons_number New number of neurons in the layer.
<<<<<<< HEAD

void PerceptronLayer::set_neurons_number(const Index& new_neurons_number)
{
    const Index inputs_number = get_inputs_number();

=======

void PerceptronLayer::set_neurons_number(const Index& new_neurons_number)
{
    const Index inputs_number = get_inputs_number();

>>>>>>> 0f529f5d
    biases.resize(1, new_neurons_number);

    synaptic_weights.resize(inputs_number, new_neurons_number);
}


/// Sets the biases of all perceptrons in the layer from a single vector.
/// @param new_biases New set of biases in the layer.

void PerceptronLayer::set_biases(const Tensor<type, 2>& new_biases)
{
    biases = new_biases;
}


/// Sets the synaptic weights of this perceptron layer from a single matrix.
/// The format is a matrix of real numbers.
/// The number of rows is the number of neurons in the corresponding layer.
/// The number of columns is the number of inputs to the corresponding layer.
/// @param new_synaptic_weights New set of synaptic weights in that layer.

void PerceptronLayer::set_synaptic_weights(const Tensor<type, 2>& new_synaptic_weights)
{
    synaptic_weights = new_synaptic_weights;
}


/// Sets the parameters of this layer.

void PerceptronLayer::set_parameters(const Tensor<type, 1>& new_parameters, const Index& index)
{   
    const Index biases_number = get_biases_number();
    const Index synaptic_weights_number = get_synaptic_weights_number();

    copy( new_parameters.data() + index,
          new_parameters.data() + biases_number + index,
          biases.data());

    copy( new_parameters.data() + biases_number+ index,
          new_parameters.data() + biases_number + synaptic_weights_number + index,
          synaptic_weights.data());
}


/// This class sets a new activation(or transfer) function in a single layer.
/// @param new_activation_function Activation function for the layer.

void PerceptronLayer::set_activation_function(const PerceptronLayer::ActivationFunction& new_activation_function)
{
    activation_function = new_activation_function;
}

<<<<<<< HEAD

=======
//.
>>>>>>> 0f529f5d
/// Sets a new activation(or transfer) function in a single layer.
/// The second argument is a string containing the name of the function("Logistic", "HyperbolicTangent", "Threshold", etc).
/// @param new_activation_function Activation function for that layer.

void PerceptronLayer::set_activation_function(const string& new_activation_function_name)
{
    if(new_activation_function_name == "Logistic")
    {
        activation_function = ActivationFunction::Logistic;
    }
    else if(new_activation_function_name == "HyperbolicTangent")
    {
        activation_function = ActivationFunction::HyperbolicTangent;
    }
    else if(new_activation_function_name == "Threshold")
    {
        activation_function = ActivationFunction::Threshold;
    }
    else if(new_activation_function_name == "SymmetricThreshold")
    {
        activation_function = ActivationFunction::SymmetricThreshold;
    }
    else if(new_activation_function_name == "Linear")
    {
        activation_function = ActivationFunction::Linear;
    }
    else if(new_activation_function_name == "RectifiedLinear")
    {
        activation_function = ActivationFunction::RectifiedLinear;
    }
    else if(new_activation_function_name == "ScaledExponentialLinear")
    {
        activation_function = ActivationFunction::ScaledExponentialLinear;
    }
    else if(new_activation_function_name == "SoftPlus")
    {
        activation_function = ActivationFunction::SoftPlus;
    }
    else if(new_activation_function_name == "SoftSign")
    {
        activation_function = ActivationFunction::SoftSign;
    }
    else if(new_activation_function_name == "HardSigmoid")
    {
        activation_function = ActivationFunction::HardSigmoid;
    }
    else if(new_activation_function_name == "ExponentialLinear")
    {
        activation_function = ActivationFunction::ExponentialLinear;
    }
    else
    {
        ostringstream buffer;

        buffer << "OpenNN Exception: PerceptronLayer class.\n"
               << "void set_activation_function(const string&) method.\n"
               << "Unknown activation function: " << new_activation_function_name << ".\n";

        throw invalid_argument(buffer.str());
    }
}


/// Sets a new display value.
/// If it is set to true messages from this class are displayed on the screen;
/// if it is set to false messages from this class are not displayed on the screen.
/// @param new_display Display value.

void PerceptronLayer::set_display(const bool& new_display)
{
    display = new_display;
}


/// Initializes the biases of all the perceptrons in the layer of perceptrons with a given value.
/// @param value Biases initialization value.

void PerceptronLayer::set_biases_constant(const type& value)
{
    biases.setConstant(value);
}


/// Initializes the synaptic weights of all the perceptrons in the layer of perceptrons with a given value.
/// @param value Synaptic weights initialization value.

void PerceptronLayer::set_synaptic_weights_constant(const type& value)
{
    synaptic_weights.setConstant(value);
}


/// Initializes all the biases and synaptic weights in the neural newtork with a given value.
/// @param value Parameters initialization value.

void PerceptronLayer::set_parameters_constant(const type& value)
{
    biases.setConstant(value);

    synaptic_weights.setConstant(value);
}


/// Initializes all the biases and synaptic weights in the neural newtork at random with values comprised
/// between -1 and +1.

void PerceptronLayer::set_parameters_random()
{
    const type minimum = type(-0.2);
    const type maximum = type(0.2);

    for(Index i = 0; i < biases.size(); i++)
    {
        const type random = static_cast<type>(rand()/(RAND_MAX+1.0));

        biases(i) = minimum + (maximum - minimum)*random;
    }

    for(Index i = 0; i < synaptic_weights.size(); i++)
    {
        const type random = static_cast<type>(rand()/(RAND_MAX+1.0));

        synaptic_weights(i) = minimum + (maximum - minimum)*random;
    }
}


<<<<<<< HEAD
void PerceptronLayer::calculate_combinations(const Tensor<type, 2>& inputs,
                                             const Tensor<type, 2>& biases,
                                             const Tensor<type, 2>& synaptic_weights,
                                             type* combinations_data) const
=======
void PerceptronLayer::calculate_combinations(type* inputs_data,
                                             const Tensor<type, 2>& biases,
                                             const Tensor<type, 2>& synaptic_weights,
                                             type* combinations_data,
                                             const Tensor<Index, 1>& inputs_dimension) const
>>>>>>> 0f529f5d
{
#ifdef OPENNN_DEBUG
    check_columns_number(inputs, get_inputs_number(), LOG);

    check_dimensions(biases, 1, get_neurons_number(), LOG);
<<<<<<< HEAD

    check_dimensions(synaptic_weights, get_inputs_number(), get_neurons_number(), LOG);
#endif

    const Index batch_samples_number = inputs.dimension(0);

    const Index neurons_number = get_neurons_number();

    for(Index i = 0; i < neurons_number; i++)
=======

    check_dimensions(synaptic_weights, get_inputs_number(), get_neurons_number(), LOG);
#endif
    

    const Index batch_samples_number = inputs_dimension(0);

    const Index neurons_number = get_neurons_number();

    for (Index i = 0; i < neurons_number; i++)
>>>>>>> 0f529f5d
    {
        fill_n(combinations_data + i*batch_samples_number, batch_samples_number, biases(i));
    }

<<<<<<< HEAD
    TensorMap<Tensor<type, 2>> combinations(combinations_data, batch_samples_number, neurons_number);
=======

    
#ifdef OPENNN_MKL
>>>>>>> 0f529f5d

    combinations.device(*thread_pool_device) += inputs.contract(synaptic_weights, A_B);
}

<<<<<<< HEAD

=======
    TensorMap<Tensor<type, 2>>inputs(inputs_data, inputs_dimension(0), inputs_dimension(1));

   if (typeid(type) == typeid(float))
    {
        cblas_sgemm(CBLAS_LAYOUT::CblasColMajor,
            CBLAS_TRANSPOSE::CblasNoTrans,
            CBLAS_TRANSPOSE::CblasNoTrans,
            inputs.dimension(0),
            synaptic_weights.dimension(1),
            inputs.dimension(1),
            static_cast<type>(1.0),
            (float*)inputs.data(),
            inputs.dimension(0),
            (float*)synaptic_weights.data(),
            synaptic_weights.dimension(0),
            static_cast<type>(1.0),
            (float*)combinations_data,
            inputs.dimension(0));
    }
    else if (typeid(type) == typeid(double))
    {
        cblas_dgemm(CBLAS_LAYOUT::CblasColMajor,
            CBLAS_TRANSPOSE::CblasNoTrans,
            CBLAS_TRANSPOSE::CblasNoTrans,
            inputs.dimension(0),
            synaptic_weights.dimension(1),
            inputs.dimension(1),
            static_cast<type>(1.0),
            (double*)inputs.data(),
            inputs.dimension(0),
            (double*)synaptic_weights.data(),
            synaptic_weights.dimension(0),
            static_cast<type>(1.0),
            (double*)combinations_data,
            inputs.dimension(0));
    }
    
#else

TensorMap<Tensor<type, 2>> combinations(combinations_data, batch_samples_number, neurons_number);
TensorMap<Tensor<type,2>>inputs(inputs_data,inputs_dimension(0),inputs_dimension(1));
combinations.device(*thread_pool_device) += inputs.contract(synaptic_weights, A_B);

#endif

}


>>>>>>> 0f529f5d
void PerceptronLayer::calculate_activations(type* combinations, const Tensor<Index, 1>& combinations_dimensions,
                                            type* activations, const Tensor<Index, 1>& activations_dimensions) const
{
#ifdef OPENNN_DEBUG
    if(combinations_dimensions(1) != get_neurons_number())
    {
        ostringstream buffer;

        buffer << "OpenNN Exception: " << LOG << endl
               << "Combinations columns number must be equal to " << get_neurons_number() <<" (neurons number).\n";

        throw invalid_argument(buffer.str());
    }

    if(activations_dimensions(0) != combinations_dimensions(0) || activations_dimensions(1) != get_neurons_number())
    {
        ostringstream buffer;

        buffer << "OpenNN Exception: " << LOG << endl
               << "Activations dimensions must be the same as combinations dimensions.\n";

        throw invalid_argument(buffer.str());
    }
#endif

    switch(activation_function)
    {
    case ActivationFunction::Linear: linear(combinations, combinations_dimensions, activations, activations_dimensions); return;

    case ActivationFunction::Logistic: logistic(combinations, combinations_dimensions, activations, activations_dimensions); return;

    case ActivationFunction::HyperbolicTangent: hyperbolic_tangent(combinations, combinations_dimensions, activations, activations_dimensions); return;

    case ActivationFunction::Threshold: threshold(combinations, combinations_dimensions, activations, activations_dimensions); return;

    case ActivationFunction::SymmetricThreshold: symmetric_threshold(combinations, combinations_dimensions, activations, activations_dimensions); return;

    case ActivationFunction::RectifiedLinear: rectified_linear(combinations, combinations_dimensions, activations, activations_dimensions); return;

    case ActivationFunction::ScaledExponentialLinear: scaled_exponential_linear(combinations, combinations_dimensions, activations, activations_dimensions); return;

    case ActivationFunction::SoftPlus: soft_plus(combinations, combinations_dimensions, activations, activations_dimensions); return;

    case ActivationFunction::SoftSign: soft_sign(combinations, combinations_dimensions, activations, activations_dimensions); return;

    case ActivationFunction::HardSigmoid: hard_sigmoid(combinations, combinations_dimensions, activations, activations_dimensions); return;

    case ActivationFunction::ExponentialLinear: exponential_linear(combinations, combinations_dimensions, activations, activations_dimensions); return;

    default: return;
    }
}


void PerceptronLayer::calculate_activations_derivatives(type* combinations, const Tensor<Index, 1>& combinations_dimensions,
                                                        type* activations, const Tensor<Index, 1>& activations_dimensions,
                                                        type* activations_derivatives, const Tensor<Index, 1>& activations_derivatives_dimensions) const
{
#ifdef OPENNN_DEBUG    
    if(combinations_dimensions(1) != get_neurons_number())
    {
        ostringstream buffer;

        buffer << "OpenNN Exception: " << LOG << endl
               << "Combinations columns number must be equal to " << get_neurons_number() <<" (neurons number).\n";

        throw invalid_argument(buffer.str());
    }

    if(activations_dimensions(0) != combinations_dimensions(0) || activations_dimensions(1) != combinations_dimensions(1))
    {
        ostringstream buffer;

        buffer << "OpenNN Exception: " << LOG << endl
               << "Activations dimensions must be equal to combinations dimensions.\n";

        throw invalid_argument(buffer.str());
    }

    if(activations_derivatives_dimensions(0) != combinations_dimensions(0) || activations_derivatives_dimensions(1) != combinations_dimensions(1))
    {
        ostringstream buffer;

        buffer << "OpenNN Exception: " << LOG << endl
               << "Activations derivatives dimensions must be equal to combinations dimensions.\n";

        throw invalid_argument(buffer.str());
    }
#endif

    switch(activation_function)
    {
    case ActivationFunction::Linear: linear_derivatives(combinations, combinations_dimensions, activations, activations_dimensions, activations_derivatives, activations_derivatives_dimensions); return;

    case ActivationFunction::Logistic: logistic_derivatives(combinations, combinations_dimensions, activations, activations_dimensions, activations_derivatives, activations_derivatives_dimensions); return;

    case ActivationFunction::HyperbolicTangent: hyperbolic_tangent_derivatives(combinations, combinations_dimensions, activations, activations_dimensions, activations_derivatives, activations_derivatives_dimensions); return;

    case ActivationFunction::Threshold: threshold_derivatives(combinations, combinations_dimensions, activations, activations_dimensions, activations_derivatives, activations_derivatives_dimensions); return;

    case ActivationFunction::SymmetricThreshold: symmetric_threshold_derivatives(combinations, combinations_dimensions, activations, activations_dimensions, activations_derivatives, activations_derivatives_dimensions); return;

    case ActivationFunction::RectifiedLinear: rectified_linear_derivatives(combinations, combinations_dimensions, activations, activations_dimensions, activations_derivatives, activations_derivatives_dimensions); return;

    case ActivationFunction::ScaledExponentialLinear: scaled_exponential_linear_derivatives(combinations, combinations_dimensions, activations, activations_dimensions, activations_derivatives, activations_derivatives_dimensions); return;

    case ActivationFunction::SoftPlus: soft_plus_derivatives(combinations, combinations_dimensions, activations, activations_dimensions, activations_derivatives, activations_derivatives_dimensions); return;

    case ActivationFunction::SoftSign: soft_sign_derivatives(combinations, combinations_dimensions, activations, activations_dimensions, activations_derivatives, activations_derivatives_dimensions); return;

    case ActivationFunction::HardSigmoid: hard_sigmoid_derivatives(combinations, combinations_dimensions, activations, activations_dimensions, activations_derivatives, activations_derivatives_dimensions); return;

    case ActivationFunction::ExponentialLinear: exponential_linear_derivatives(combinations, combinations_dimensions, activations, activations_dimensions, activations_derivatives, activations_derivatives_dimensions); return;

    default: return;
    }
}


void PerceptronLayer::calculate_outputs(type* inputs_data, const Tensor<Index, 1>& inputs_dimensions,
                                        type* outputs_data, const Tensor<Index, 1>& outputs_dimensions)
{
    if(inputs_dimensions.size() != 2)
    {
        ostringstream buffer;
        buffer << "OpenNN Exception: PerceptronLayer class.\n"
               << "void PerceptronLayer::calculate_outputs(type*, const Tensor<Index, 1>&, type*, Tensor<Index, 1>&)"
               << "Inputs dimensions must be equal to 2.\n";
        throw invalid_argument(buffer.str());
    }

<<<<<<< HEAD
    const TensorMap<Tensor<type, 2>> inputs(inputs_data, inputs_dimensions(0), inputs_dimensions(1));

    calculate_combinations(inputs, biases, synaptic_weights, outputs_data);
=======
  //  const TensorMap<Tensor<type, 2>> inputs(inputs_data, inputs_dimensions(0), inputs_dimensions(1));

    calculate_combinations(inputs_data, biases, synaptic_weights, outputs_data,inputs_dimensions);
>>>>>>> 0f529f5d

    calculate_activations(outputs_data, outputs_dimensions, outputs_data, outputs_dimensions);
}


void PerceptronLayer::forward_propagate(type* inputs_data,
                                        const Tensor<Index,1>& inputs_dimensions,
                                        LayerForwardPropagation* forward_propagation)
{
#ifdef OPENNN_DEBUG
    if(inputs_dimensions(1) != get_inputs_number())
    {
        ostringstream buffer;
        buffer << "OpenNN Exception: PerceptronLayer class.\n"
               << "void PerceptronLayer::forward_propagate(type*, const Tensor<Index, 1>&, type*, Tensor<Index, 1>&)\n"
               << "Inputs columns number must be equal to " << get_inputs_number() << ", (" << inputs_dimensions(1) << ").\n";
        throw invalid_argument(buffer.str());
    }

#endif

    PerceptronLayerForwardPropagation* perceptron_layer_forward_propagation
            = static_cast<PerceptronLayerForwardPropagation*>(forward_propagation);

<<<<<<< HEAD
    const TensorMap<Tensor<type, 2>> inputs(inputs_data, inputs_dimensions(0), inputs_dimensions(1));

    calculate_combinations(inputs,
                           biases,
                           synaptic_weights,
                           perceptron_layer_forward_propagation->combinations.data());

    const Tensor<Index, 1> combinations_dimensions = get_dimensions(perceptron_layer_forward_propagation->combinations);
    const Tensor<Index, 1> derivatives_dimensions = get_dimensions(perceptron_layer_forward_propagation->activations_derivatives);
=======
    //const TensorMap<Tensor<type, 2>> inputs(inputs_data, inputs_dimensions(0), inputs_dimensions(1));
    type* combinations_data = perceptron_layer_forward_propagation->get_combinations_data();
    calculate_combinations(inputs_data,
                           biases,
                           synaptic_weights,
                           combinations_data,inputs_dimensions);

    const Tensor<Index, 1> combinations_dimensions = get_dimensions(perceptron_layer_forward_propagation->combinations);
    const Tensor<Index, 1> derivatives_dimensions = get_dimensions(perceptron_layer_forward_propagation->activations_derivatives);

    calculate_activations_derivatives(perceptron_layer_forward_propagation->combinations.data(),
                                      combinations_dimensions,
                                      perceptron_layer_forward_propagation->outputs_data,
                                      perceptron_layer_forward_propagation->outputs_dimensions,
                                      perceptron_layer_forward_propagation->activations_derivatives.data(),
                                      derivatives_dimensions);
}
>>>>>>> 0f529f5d

    calculate_activations_derivatives(perceptron_layer_forward_propagation->combinations.data(),
                                      combinations_dimensions,
                                      perceptron_layer_forward_propagation->outputs_data,
                                      perceptron_layer_forward_propagation->outputs_dimensions,
                                      perceptron_layer_forward_propagation->activations_derivatives.data(),
                                      derivatives_dimensions);
}

<<<<<<< HEAD

=======
>>>>>>> 0f529f5d
void PerceptronLayer::forward_propagate(type* inputs_data,
                                        const Tensor<Index, 1>& inputs_dimensions,
                                        Tensor<type, 1>& potential_parameters,
                                        LayerForwardPropagation* forward_propagation)
{
#ifdef OPENNN_DEBUG
    if(inputs_dimensions(1) != get_inputs_number())
    {
        ostringstream buffer;
        buffer << "OpenNN Exception:" << LOG << endl
               << "void forward_propagate(type*, const Tensor<Index, 1>&, Tensor<type, 1>&, LayerForwardPropagation*) final method.\n"
               << "Inputs columns number must be equal to " << get_inputs_number() << ", (inputs number).\n";

        throw invalid_argument(buffer.str());
    }

    check_size(potential_parameters, get_parameters_number(), LOG);
#endif

<<<<<<< HEAD
    const TensorMap<Tensor<type, 2>> inputs(inputs_data, inputs_dimensions(0), inputs_dimensions(1));
=======
    //const TensorMap<Tensor<type, 2>> inputs(inputs_data, inputs_dimensions(0), inputs_dimensions(1));
>>>>>>> 0f529f5d

    const Index neurons_number = get_neurons_number();

    const Index inputs_number = get_inputs_number();

    const TensorMap<Tensor<type, 2>> potential_biases(potential_parameters.data(), 1, neurons_number);

    const TensorMap<Tensor<type, 2>> potential_synaptic_weights(potential_parameters.data()+neurons_number, inputs_number, neurons_number);

    PerceptronLayerForwardPropagation* perceptron_layer_forward_propagation
            = static_cast<PerceptronLayerForwardPropagation*>(forward_propagation);

    const Tensor<Index, 1> activations_dimensions = perceptron_layer_forward_propagation->outputs_dimensions;

    const Tensor<Index, 1> combinations_dimensions = get_dimensions(perceptron_layer_forward_propagation->combinations);

    const Tensor<Index, 1> derivatives_dimensions = get_dimensions(perceptron_layer_forward_propagation->activations_derivatives);

<<<<<<< HEAD
    calculate_combinations(inputs,
                           potential_biases,
                           potential_synaptic_weights,
                           perceptron_layer_forward_propagation->combinations.data());
=======
    calculate_combinations(inputs_data,
                           potential_biases,
                           potential_synaptic_weights,
                           perceptron_layer_forward_propagation->get_combinations_data(),
                           inputs_dimensions);
>>>>>>> 0f529f5d

    calculate_activations_derivatives(perceptron_layer_forward_propagation->combinations.data(),
                                      combinations_dimensions,
                                      perceptron_layer_forward_propagation->outputs_data,
                                      activations_dimensions,
                                      perceptron_layer_forward_propagation->activations_derivatives.data(),
                                      derivatives_dimensions);
}


void PerceptronLayer::calculate_hidden_delta(LayerForwardPropagation* next_layer_forward_propagation,
                                             LayerBackPropagation* next_layer_back_propagation,
                                             LayerBackPropagation* layer_back_propagation) const
{
    PerceptronLayerBackPropagation* perceptron_layer_back_propagation =
            static_cast<PerceptronLayerBackPropagation*>(layer_back_propagation);

    switch(next_layer_back_propagation->layer_pointer->get_type())
    {    case Type::Perceptron:
    {
        PerceptronLayerForwardPropagation* next_perceptron_layer_forward_propagation =
                static_cast<PerceptronLayerForwardPropagation*>(next_layer_forward_propagation);

        PerceptronLayerBackPropagation* next_perceptron_layer_back_propagation =
                static_cast<PerceptronLayerBackPropagation*>(next_layer_back_propagation);

        calculate_hidden_delta_perceptron(next_perceptron_layer_forward_propagation,
                                          next_perceptron_layer_back_propagation,
                                          perceptron_layer_back_propagation);
    }
        break;

    case Type::Probabilistic:
    {
        ProbabilisticLayerForwardPropagation* next_probabilistic_layer_forward_propagation =
                static_cast<ProbabilisticLayerForwardPropagation*>(next_layer_forward_propagation);

        ProbabilisticLayerBackPropagation* next_probabilistic_layer_back_propagation =
                static_cast<ProbabilisticLayerBackPropagation*>(next_layer_back_propagation);

        calculate_hidden_delta_probabilistic(next_probabilistic_layer_forward_propagation,
                                             next_probabilistic_layer_back_propagation,
                                             perceptron_layer_back_propagation);
    }
        break;

    default: return;
    }
}


void PerceptronLayer::calculate_hidden_delta_perceptron(PerceptronLayerForwardPropagation* next_forward_propagation,
                                                        PerceptronLayerBackPropagation* next_back_propagation,
                                                        PerceptronLayerBackPropagation* back_propagation) const
{
    const Tensor<type, 2>& next_synaptic_weights = static_cast<PerceptronLayer*>(next_back_propagation->layer_pointer)->get_synaptic_weights();

    const TensorMap<Tensor<type, 2>> next_deltas(next_back_propagation->deltas_data, next_back_propagation->deltas_dimensions(0), next_back_propagation->deltas_dimensions(1));;

    TensorMap<Tensor<type, 2>> deltas(back_propagation->deltas_data, back_propagation->deltas_dimensions(0), back_propagation->deltas_dimensions(1));
<<<<<<< HEAD

    deltas.device(*thread_pool_device) = (next_deltas*next_forward_propagation->activations_derivatives).contract(next_synaptic_weights, A_BT);
=======

#ifdef OPENNN_MKL




   if (typeid(type) == typeid(float))
    {
        cblas_sgemm(CBLAS_LAYOUT::CblasColMajor,
            CBLAS_TRANSPOSE::CblasNoTrans,
            CBLAS_TRANSPOSE::CblasTrans,
            next_deltas.dimension(0),
            next_synaptic_weights.dimension(0),
            next_deltas.dimension(1),
            static_cast<type>(1.0),
            next_deltas.data(),
            next_deltas.dimension(0),
            next_synaptic_weights.data(),
            next_synaptic_weights.dimension(0),
            static_cast<type>(0.0),
            deltas.data(),
            next_deltas.dimension(0));
    }
    else if (typeid(type) == typeid(double))
    {
        cblas_dgemm(CBLAS_LAYOUT::CblasColMajor,
            CBLAS_TRANSPOSE::CblasNoTrans,
            CBLAS_TRANSPOSE::CblasTrans,
            next_deltas.dimension(0),
            next_synaptic_weights.dimension(0),
            next_deltas.dimension(1),
            static_cast<type>(1.0),
            (double*)next_deltas.data(),
            next_deltas.dimension(0),
            (double*)next_synaptic_weights.data(),
            next_synaptic_weights.dimension(0),
            static_cast<type>(0.0),
            (double*)deltas.data(),
            next_deltas.dimension(0));
    }
    
#else

    deltas.device(*thread_pool_device) = (next_deltas * next_forward_propagation->activations_derivatives).contract(next_synaptic_weights, A_BT);

#endif
   
>>>>>>> 0f529f5d
}


void PerceptronLayer::calculate_hidden_delta_probabilistic(ProbabilisticLayerForwardPropagation* next_forward_propagation,
                                                           ProbabilisticLayerBackPropagation* next_back_propagation,
                                                           PerceptronLayerBackPropagation* back_propagation) const
{
    const Index batch_samples_number = back_propagation->batch_samples_number;

    const ProbabilisticLayer* probabilistic_layer_pointer = static_cast<ProbabilisticLayer*>(next_back_propagation->layer_pointer);

    const Tensor<type, 2>& next_synaptic_weights = probabilistic_layer_pointer->get_synaptic_weights();

    const Index next_neurons_number = probabilistic_layer_pointer->get_biases_number();

    const TensorMap<Tensor<type, 2>> next_deltas(next_back_propagation->deltas_data, next_back_propagation->deltas_dimensions(0), next_back_propagation->deltas_dimensions(1));;

    TensorMap<Tensor<type, 2>> deltas(back_propagation->deltas_data, back_propagation->deltas_dimensions(0), back_propagation->deltas_dimensions(1));

    if(probabilistic_layer_pointer->get_neurons_number() == 1) // Binary
    {
        const TensorMap< Tensor<type, 2> > activations_derivatives_2d(next_forward_propagation->activations_derivatives.data(),
                                                                 batch_samples_number, next_neurons_number);
        deltas.device(*thread_pool_device) =
<<<<<<< HEAD
                (next_deltas*activations_derivatives_2d.reshape(Eigen::array<Index,2> {{activations_derivatives_2d.dimension(0),1}})).contract(next_synaptic_weights, A_BT);
=======
          (next_deltas*activations_derivatives_2d.reshape(Eigen::array<Index,2> {{activations_derivatives_2d.dimension(0),1}})).contract(next_synaptic_weights, A_BT);
>>>>>>> 0f529f5d
    }
    else // Multiple
    {
        if(probabilistic_layer_pointer->get_activation_function() != ProbabilisticLayer::ActivationFunction::Softmax)
        {
            /// ¿¿??
            /// @todo Check
<<<<<<< HEAD

            deltas.device(*thread_pool_device) =
                    (next_deltas*next_forward_propagation->activations_derivatives.reshape(Eigen::array<Index,2> {{next_forward_propagation->activations_derivatives.dimension(0),1}})).contract(next_synaptic_weights, A_BT);
        }
        else
        {
            const Index samples_number = next_deltas.dimension(0);
            const Index outputs_number = next_deltas.dimension(1);
            const Index next_layer_neurons_number = probabilistic_layer_pointer->get_neurons_number();

            if(outputs_number != next_layer_neurons_number)
            {
                ostringstream buffer;

                buffer << "OpenNN Exception: ProbabilisticLayer class.\n"
                       << "void calculate_hidden_delta_probabilistic(ProbabilisticLayerForwardPropagation*,ProbabilisticLayerBackPropagation*,PerceptronLayerBackPropagation*) const.\n"
                       << "Number of columns in delta (" << outputs_number << ") must be equal to number of neurons in probabilistic layer (" << next_layer_neurons_number << ").\n";

                throw invalid_argument(buffer.str());
            }

            if(next_forward_propagation->activations_derivatives.dimension(1) != next_layer_neurons_number)
            {
                ostringstream buffer;

                buffer << "OpenNN Exception: ProbabilisticLayer class.\n"
                       << "void calculate_hidden_delta_probabilistic(ProbabilisticLayerForwardPropagation*,ProbabilisticLayerBackPropagation*,PerceptronLayerBackPropagation*) const.\n"
                       << "Dimension 1 of activations derivatives (" << outputs_number << ") must be equal to number of neurons in probabilistic layer (" << next_layer_neurons_number << ").\n";

                throw invalid_argument(buffer.str());
            }

            if(next_forward_propagation->activations_derivatives.dimension(2) != next_layer_neurons_number)
            {
                ostringstream buffer;

                buffer << "OpenNN Exception: ProbabilisticLayer class.\n"
                       << "void calculate_hidden_delta_probabilistic(ProbabilisticLayerForwardPropagation*,ProbabilisticLayerBackPropagation*,PerceptronLayerBackPropagation*) const.\n"
                       << "Dimension 2 of activations derivatives (" << outputs_number << ") must be equal to number of neurons in probabilistic layer (" << next_layer_neurons_number << ").\n";

                throw invalid_argument(buffer.str());
            }

            const Index step = next_layer_neurons_number*next_layer_neurons_number;

            for(Index i = 0; i < samples_number; i++)
            {
                next_back_propagation->delta_row = next_deltas.chip(i,0);

=======

            deltas.device(*thread_pool_device) =
                    (next_deltas*next_forward_propagation->activations_derivatives.reshape(Eigen::array<Index,2> {{next_forward_propagation->activations_derivatives.dimension(0),1}})).contract(next_synaptic_weights, A_BT);
        }
        else
        {
            const Index samples_number = next_deltas.dimension(0);
            const Index outputs_number = next_deltas.dimension(1);
            const Index next_layer_neurons_number = probabilistic_layer_pointer->get_neurons_number();

            if(outputs_number != next_layer_neurons_number)
            {
                ostringstream buffer;

                buffer << "OpenNN Exception: ProbabilisticLayer class.\n"
                       << "void calculate_hidden_delta_probabilistic(ProbabilisticLayerForwardPropagation*,ProbabilisticLayerBackPropagation*,PerceptronLayerBackPropagation*) const.\n"
                       << "Number of columns in delta (" << outputs_number << ") must be equal to number of neurons in probabilistic layer (" << next_layer_neurons_number << ").\n";

                throw invalid_argument(buffer.str());
            }

            if(next_forward_propagation->activations_derivatives.dimension(1) != next_layer_neurons_number)
            {
                ostringstream buffer;

                buffer << "OpenNN Exception: ProbabilisticLayer class.\n"
                       << "void calculate_hidden_delta_probabilistic(ProbabilisticLayerForwardPropagation*,ProbabilisticLayerBackPropagation*,PerceptronLayerBackPropagation*) const.\n"
                       << "Dimension 1 of activations derivatives (" << outputs_number << ") must be equal to number of neurons in probabilistic layer (" << next_layer_neurons_number << ").\n";

                throw invalid_argument(buffer.str());
            }

            if(next_forward_propagation->activations_derivatives.dimension(2) != next_layer_neurons_number)
            {
                ostringstream buffer;

                buffer << "OpenNN Exception: ProbabilisticLayer class.\n"
                       << "void calculate_hidden_delta_probabilistic(ProbabilisticLayerForwardPropagation*,ProbabilisticLayerBackPropagation*,PerceptronLayerBackPropagation*) const.\n"
                       << "Dimension 2 of activations derivatives (" << outputs_number << ") must be equal to number of neurons in probabilistic layer (" << next_layer_neurons_number << ").\n";

                throw invalid_argument(buffer.str());
            }

            const Index step = next_layer_neurons_number*next_layer_neurons_number;

            for(Index i = 0; i < samples_number; i++)
            {
                next_back_propagation->delta_row = next_deltas.chip(i,0);

>>>>>>> 0f529f5d
                TensorMap< Tensor<type, 2> > activations_derivatives_matrix(next_forward_propagation->activations_derivatives.data() + i*step,
                                                                            next_layer_neurons_number, next_layer_neurons_number);

                next_back_propagation->error_combinations_derivatives.chip(i,0) =
                        next_back_propagation->delta_row.contract(activations_derivatives_matrix, AT_B);
            }

            deltas.device(*thread_pool_device) =
                    next_back_propagation->error_combinations_derivatives.contract(next_synaptic_weights, A_BT);
        }
    }
}


void PerceptronLayer::calculate_hidden_delta_lm(LayerForwardPropagation* next_layer_forward_propagation,
                                                LayerBackPropagationLM* next_layer_back_propagation,
                                                LayerBackPropagationLM* layer_back_propagation) const
{
    PerceptronLayerBackPropagationLM* perceptron_layer_back_propagation =
            static_cast<PerceptronLayerBackPropagationLM*>(layer_back_propagation);

    switch(next_layer_back_propagation->layer_pointer->get_type())
    {
    case Type::Perceptron:
    {
        PerceptronLayerForwardPropagation* next_perceptron_layer_forward_propagation =
                static_cast<PerceptronLayerForwardPropagation*>(next_layer_forward_propagation);

        PerceptronLayerBackPropagationLM* next_perceptron_layer_back_propagation =
                static_cast<PerceptronLayerBackPropagationLM*>(next_layer_back_propagation);

        calculate_hidden_delta_perceptron_lm(next_perceptron_layer_forward_propagation,
                                             next_perceptron_layer_back_propagation,
                                             perceptron_layer_back_propagation);
    }
        break;

    case Type::Probabilistic:
    {
        ProbabilisticLayerForwardPropagation* next_probabilistic_layer_forward_propagation =
                static_cast<ProbabilisticLayerForwardPropagation*>(next_layer_forward_propagation);

        ProbabilisticLayerBackPropagationLM* next_probabilistic_layer_back_propagation =
                static_cast<ProbabilisticLayerBackPropagationLM*>(next_layer_back_propagation);

        calculate_hidden_delta_probabilistic_lm(next_probabilistic_layer_forward_propagation,
                                                next_probabilistic_layer_back_propagation,
                                                perceptron_layer_back_propagation);
    }
        break;

    default: return;
    }
}


void PerceptronLayer::calculate_hidden_delta_perceptron_lm(PerceptronLayerForwardPropagation* next_forward_propagation,
                                                           PerceptronLayerBackPropagationLM* next_back_propagation,
                                                           PerceptronLayerBackPropagationLM* back_propagation) const
{
    const Tensor<type, 2>& next_synaptic_weights = static_cast<PerceptronLayer*>(next_back_propagation->layer_pointer)->get_synaptic_weights();

    back_propagation->deltas.device(*thread_pool_device) =
            (next_back_propagation->deltas*next_forward_propagation->activations_derivatives.reshape(Eigen::array<Index,2> {{next_forward_propagation->activations_derivatives.dimension(0),1}})).contract(next_synaptic_weights, A_BT);
}


void PerceptronLayer::calculate_hidden_delta_probabilistic_lm(ProbabilisticLayerForwardPropagation* next_forward_propagation,
                                                              ProbabilisticLayerBackPropagationLM* next_back_propagation,
                                                              PerceptronLayerBackPropagationLM* back_propagation) const
{           
    const ProbabilisticLayer* probabilistic_layer_pointer = static_cast<ProbabilisticLayer*>(next_back_propagation->layer_pointer);

    const Tensor<type, 2>& next_synaptic_weights = probabilistic_layer_pointer->get_synaptic_weights();

    if(probabilistic_layer_pointer->get_activation_function() == ProbabilisticLayer::ActivationFunction::Softmax)
    {
        const Index samples_number = next_back_propagation->deltas.dimension(0);
        const Index outputs_number = next_back_propagation->deltas.dimension(1);
        const Index next_layer_neurons_number = probabilistic_layer_pointer->get_neurons_number();

        if(outputs_number != next_layer_neurons_number)
        {
            ostringstream buffer;

            buffer << "OpenNN Exception: ProbabilisticLayer class.\n"
                   << "void calculate_hidden_delta_probabilistic(ProbabilisticLayerForwardPropagation*,ProbabilisticLayerBackPropagationLM*,PerceptronLayerBackPropagationLM*) const.\n"
                   << "Number of columns in delta (" << outputs_number << ") must be equal to number of neurons in probabilistic layer (" << next_layer_neurons_number << ").\n";

            throw invalid_argument(buffer.str());
        }

        if(next_forward_propagation->activations_derivatives.dimension(1) != next_layer_neurons_number)
        {
            ostringstream buffer;

            buffer << "OpenNN Exception: ProbabilisticLayer class.\n"
                   << "void calculate_hidden_delta_probabilistic(ProbabilisticLayerForwardPropagation*,ProbabilisticLayerBackPropagationLM*,PerceptronLayerBackPropagationLM*) const.\n"
                   << "Dimension 1 of activations derivatives (" << outputs_number << ") must be equal to number of neurons in probabilistic layer (" << next_layer_neurons_number << ").\n";

            throw invalid_argument(buffer.str());
        }

        if(next_forward_propagation->activations_derivatives.dimension(2) != next_layer_neurons_number)
        {
            ostringstream buffer;

            buffer << "OpenNN Exception: ProbabilisticLayer class.\n"
                   << "void calculate_hidden_delta_probabilistic(ProbabilisticLayerForwardPropagation*,ProbabilisticLayerBackPropagationLM*,PerceptronLayerBackPropagationLM*) const.\n"
                   << "Dimension 2 of activations derivatives (" << outputs_number << ") must be equal to number of neurons in probabilistic layer (" << next_layer_neurons_number << ").\n";

            throw invalid_argument(buffer.str());
        }

        const Index step = next_layer_neurons_number*next_layer_neurons_number;

        for(Index i = 0; i < samples_number; i++)
        {
            next_back_propagation->delta_row = next_back_propagation->deltas.chip(i,0);

            const TensorMap< Tensor<type, 2> > activations_derivatives_matrix(next_forward_propagation->activations_derivatives.data() + i*step,
                                                                        next_layer_neurons_number, next_layer_neurons_number);

            next_back_propagation->error_combinations_derivatives.chip(i,0) =
                    next_back_propagation->delta_row.contract(activations_derivatives_matrix, AT_B);
        }

        back_propagation->deltas.device(*thread_pool_device) =
                (next_back_propagation->error_combinations_derivatives).contract(next_synaptic_weights, A_BT);
    }
    else
    {
        back_propagation->deltas.device(*thread_pool_device) =
                (next_back_propagation->deltas*next_forward_propagation->activations_derivatives.reshape(Eigen::array<Index,2> {{next_forward_propagation->activations_derivatives.dimension(0),1}})).contract(next_synaptic_weights, A_BT);
    }
}


void PerceptronLayer::calculate_squared_errors_Jacobian_lm(const Tensor<type, 2>& inputs,
                                                           LayerForwardPropagation* forward_propagation,
                                                           LayerBackPropagationLM* back_propagation)
{
    PerceptronLayerForwardPropagation* perceptron_layer_forward_propagation =
            static_cast<PerceptronLayerForwardPropagation*>(forward_propagation);

    PerceptronLayerBackPropagationLM* perceptron_layer_back_propagation_lm =
            static_cast<PerceptronLayerBackPropagationLM*>(back_propagation);

    const Index samples_number = inputs.dimension(0);

    const Index inputs_number = get_inputs_number();
    const Index neurons_number = get_neurons_number();

    Index parameter_index = 0;

    for(Index sample = 0; sample < samples_number; sample++)
    {
        parameter_index = 0;

        for(Index neuron = 0; neuron < neurons_number; neuron++)
        {
            for(Index input = 0; input <  inputs_number; input++)
            {
                perceptron_layer_back_propagation_lm->squared_errors_Jacobian(sample, neurons_number+parameter_index) =
                        perceptron_layer_back_propagation_lm->deltas(sample, neuron) *
                        perceptron_layer_forward_propagation->activations_derivatives(sample, neuron) *
                        inputs(sample, input);

                parameter_index++;
            }

            perceptron_layer_back_propagation_lm->squared_errors_Jacobian(sample, neuron) =
                    perceptron_layer_back_propagation_lm->deltas(sample, neuron) *
                    perceptron_layer_forward_propagation->activations_derivatives(sample, neuron);
        }
    }
}


void PerceptronLayer::insert_squared_errors_Jacobian_lm(LayerBackPropagationLM * back_propagation ,
                                                        const Index & index,
                                                        Tensor<type, 2>& squared_errors_Jacobian) const
{
    const Index batch_samples_number = back_propagation->batch_samples_number;

    PerceptronLayerBackPropagationLM* perceptron_layer_back_propagation_lm =
            static_cast<PerceptronLayerBackPropagationLM*>(back_propagation);

    const Index layer_parameters_number = get_parameters_number();

    copy(perceptron_layer_back_propagation_lm->squared_errors_Jacobian.data(),
         perceptron_layer_back_propagation_lm->squared_errors_Jacobian.data()+ layer_parameters_number*batch_samples_number,
         squared_errors_Jacobian.data() + index);
}


void PerceptronLayer::calculate_error_gradient(type* inputs_data,
                                               LayerForwardPropagation* forward_propagation,
                                               LayerBackPropagation* back_propagation) const
{
    const Index batch_samples_number = back_propagation->batch_samples_number;

    const PerceptronLayerForwardPropagation* perceptron_layer_forward_propagation =
            static_cast<PerceptronLayerForwardPropagation*>(forward_propagation);

    PerceptronLayerBackPropagation* perceptron_layer_back_propagation =
            static_cast<PerceptronLayerBackPropagation*>(back_propagation);

    const TensorMap<Tensor<type, 2>> inputs(inputs_data, batch_samples_number, get_inputs_number());

<<<<<<< HEAD
    const TensorMap<Tensor<type, 2>> deltas(back_propagation->deltas_data, back_propagation->deltas_dimensions(0), back_propagation->deltas_dimensions(1));

    perceptron_layer_back_propagation->biases_derivatives.device(*thread_pool_device) =
            (deltas * perceptron_layer_forward_propagation->activations_derivatives).sum(Eigen::array<Index, 1>({0}));

    perceptron_layer_back_propagation->synaptic_weights_derivatives.device(*thread_pool_device) =
            inputs.contract(deltas * perceptron_layer_forward_propagation->activations_derivatives, AT_B);
}


void PerceptronLayer::insert_gradient(LayerBackPropagation* back_propagation,
                                      const Index& index,
                                      Tensor<type, 1>& gradient) const
{
    PerceptronLayerBackPropagation* perceptron_layer_back_propagation =
            static_cast<PerceptronLayerBackPropagation*>(back_propagation);

    const Index biases_number = get_biases_number();
    const Index synaptic_weights_number = get_synaptic_weights_number();

    copy(perceptron_layer_back_propagation->biases_derivatives.data(),
         perceptron_layer_back_propagation->biases_derivatives.data() + biases_number,
         gradient.data() + index);

    copy(perceptron_layer_back_propagation->synaptic_weights_derivatives.data(),
         perceptron_layer_back_propagation->synaptic_weights_derivatives.data() + synaptic_weights_number,
         gradient.data() + index + biases_number);
}


/// Returns a string with the expression of the inputs-outputs relationship of the layer.
/// @param inputs_names vector of strings with the name of the layer inputs.
/// @param outputs_names vector of strings with the name of the layer outputs.

string PerceptronLayer::write_expression(const Tensor<string, 1>& inputs_names, const Tensor<string, 1>& outputs_names) const
{
#ifdef OPENNN_DEBUG
    //    check_size(inputs_names, get_inputs_number(), LOG);
    //    check_size(outputs_names, get_neurons_number(), LOG);
#endif

    ostringstream buffer;

    for(Index j = 0; j < outputs_names.size(); j++)
    {
        const Tensor<type, 1> synaptic_weights_column =  synaptic_weights.chip(j,1);

=======
    const TensorMap<Tensor<type, 2>> deltas(back_propagation->deltas_data, back_propagation->deltas_dimensions(0), back_propagation->deltas_dimensions(1));//matrix with data deltas_data nrows= deltas_dimensions(0) ncolummns=deltas_dimensions(1)
    
//    const Index batch_samples_number = deltas.dimension(0);

    //const Index neurons_number = get_neurons_number();
  

    perceptron_layer_back_propagation->deltas_times_activations_derivatives.device(*thread_pool_device)
        = deltas * perceptron_layer_forward_propagation->activations_derivatives;

    perceptron_layer_back_propagation->biases_derivatives.device(*thread_pool_device) =
        perceptron_layer_back_propagation->deltas_times_activations_derivatives.sum(Eigen::array<Index, 1>({ 0 }));

#ifdef OPENNN_MKL

    if (typeid(type) == typeid(float))
    {
        cblas_sgemm(CBLAS_LAYOUT::CblasColMajor,
            CBLAS_TRANSPOSE::CblasTrans,
            CBLAS_TRANSPOSE::CblasNoTrans,
            inputs.dimension(1),
            perceptron_layer_back_propagation->deltas_times_activations_derivatives.dimension(1),
            inputs.dimension(0),
            static_cast<type>(1.0),
            inputs.data(),
            inputs.dimension(0),
            perceptron_layer_back_propagation->deltas_times_activations_derivatives.data(),
            perceptron_layer_back_propagation->deltas_times_activations_derivatives.dimension(0),
            static_cast<type>(0.0),
            perceptron_layer_back_propagation->synaptic_weights_derivatives.data(),
            inputs.dimension(1));
    }
    else if  (typeid(type) == typeid(double))
      {
        cblas_dgemm(CBLAS_LAYOUT::CblasColMajor,
            CBLAS_TRANSPOSE::CblasTrans,
            CBLAS_TRANSPOSE::CblasNoTrans,
            inputs.dimension(1),
            perceptron_layer_back_propagation->deltas_times_activations_derivatives.dimension(1),
            inputs.dimension(0),
            static_cast<type>(1.0),
            (double*)inputs.data(),
            inputs.dimension(0),
            (double*)perceptron_layer_back_propagation->deltas_times_activations_derivatives.data(),
            perceptron_layer_back_propagation->deltas_times_activations_derivatives.dimension(0),
            static_cast<type>(0.0),
            (double*)perceptron_layer_back_propagation->synaptic_weights_derivatives.data(),
            inputs.dimension(1));
    }
#else

    perceptron_layer_back_propagation->synaptic_weights_derivatives.device(*thread_pool_device) =
        inputs.contract(deltas * perceptron_layer_forward_propagation->activations_derivatives, AT_B);

#endif
}


void PerceptronLayer::insert_gradient(LayerBackPropagation* back_propagation,
                                      const Index& index,
                                      Tensor<type, 1>& gradient) const
{
    PerceptronLayerBackPropagation* perceptron_layer_back_propagation =
            static_cast<PerceptronLayerBackPropagation*>(back_propagation);

    const Index biases_number = get_biases_number();
    const Index synaptic_weights_number = get_synaptic_weights_number();

    copy(perceptron_layer_back_propagation->biases_derivatives.data(),
         perceptron_layer_back_propagation->biases_derivatives.data() + biases_number,
         gradient.data() + index);

    copy(perceptron_layer_back_propagation->synaptic_weights_derivatives.data(),
         perceptron_layer_back_propagation->synaptic_weights_derivatives.data() + synaptic_weights_number,
         gradient.data() + index + biases_number);
}


/// Returns a string with the expression of the inputs-outputs relationship of the layer.
/// @param inputs_names vector of strings with the name of the layer inputs.
/// @param outputs_names vector of strings with the name of the layer outputs.

string PerceptronLayer::write_expression(const Tensor<string, 1>& inputs_names, const Tensor<string, 1>& outputs_names) const
{
#ifdef OPENNN_DEBUG
    //    check_size(inputs_names, get_inputs_number(), LOG);
    //    check_size(outputs_names, get_neurons_number(), LOG);
#endif

    ostringstream buffer;

    for(Index j = 0; j < outputs_names.size(); j++)
    {
        const Tensor<type, 1> synaptic_weights_column =  synaptic_weights.chip(j,1);

>>>>>>> 0f529f5d
        buffer << outputs_names[j] << " = " << write_activation_function_expression() << "( " << biases(0,j) << " +";

        for(Index i = 0; i < inputs_names.size() - 1; i++)
        {
            buffer << " (" << inputs_names[i] << "*" << synaptic_weights_column(i) << ") +";
        }

        buffer << " (" << inputs_names[inputs_names.size() - 1] << "*" << synaptic_weights_column[inputs_names.size() - 1] << ") );\n";
    }

    return buffer.str();
}


void PerceptronLayer::from_XML(const tinyxml2::XMLDocument& document)
{
    ostringstream buffer;

    // Perceptron layer

    const tinyxml2::XMLElement* perceptron_layer_element = document.FirstChildElement("PerceptronLayer");

    if(!perceptron_layer_element)
    {
        buffer << "OpenNN Exception: PerceptronLayer class.\n"
               << "void from_XML(const tinyxml2::XMLDocument&) method.\n"
               << "PerceptronLayer element is nullptr.\n";
<<<<<<< HEAD

        throw invalid_argument(buffer.str());
    }

=======

        throw invalid_argument(buffer.str());
    }

>>>>>>> 0f529f5d
    // Layer name

    const tinyxml2::XMLElement* layer_name_element = perceptron_layer_element->FirstChildElement("LayerName");

    if(!layer_name_element)
    {
        buffer << "OpenNN Exception: PerceptronLayer class.\n"
               << "void from_XML(const tinyxml2::XMLDocument&) method.\n"
               << "LayerName element is nullptr.\n";

        throw invalid_argument(buffer.str());
    }

    if(layer_name_element->GetText())
    {
        set_name(layer_name_element->GetText());
    }

    // Inputs number

    const tinyxml2::XMLElement* inputs_number_element = perceptron_layer_element->FirstChildElement("InputsNumber");

    if(!inputs_number_element)
    {
        buffer << "OpenNN Exception: PerceptronLayer class.\n"
               << "void from_XML(const tinyxml2::XMLDocument&) method.\n"
               << "InputsNumber element is nullptr.\n";

        throw invalid_argument(buffer.str());
    }

    if(inputs_number_element->GetText())
    {
        set_inputs_number(static_cast<Index>(stoi(inputs_number_element->GetText())));
    }

    // Neurons number

    const tinyxml2::XMLElement* neurons_number_element = perceptron_layer_element->FirstChildElement("NeuronsNumber");

    if(!neurons_number_element)
    {
        buffer << "OpenNN Exception: PerceptronLayer class.\n"
               << "void from_XML(const tinyxml2::XMLDocument&) method.\n"
               << "NeuronsNumber element is nullptr.\n";

        throw invalid_argument(buffer.str());
    }

    if(neurons_number_element->GetText())
    {
        set_neurons_number(static_cast<Index>(stoi(neurons_number_element->GetText())));
    }

    // Activation function

    const tinyxml2::XMLElement* activation_function_element = perceptron_layer_element->FirstChildElement("ActivationFunction");
<<<<<<< HEAD

    if(!activation_function_element)
    {
        buffer << "OpenNN Exception: PerceptronLayer class.\n"
               << "void from_XML(const tinyxml2::XMLDocument&) method.\n"
               << "ActivationFunction element is nullptr.\n";

        throw invalid_argument(buffer.str());
    }

=======

    if(!activation_function_element)
    {
        buffer << "OpenNN Exception: PerceptronLayer class.\n"
               << "void from_XML(const tinyxml2::XMLDocument&) method.\n"
               << "ActivationFunction element is nullptr.\n";

        throw invalid_argument(buffer.str());
    }

>>>>>>> 0f529f5d
    if(activation_function_element->GetText())
    {
        set_activation_function(activation_function_element->GetText());
    }
<<<<<<< HEAD

    // Parameters

    const tinyxml2::XMLElement* parameters_element = perceptron_layer_element->FirstChildElement("Parameters");

    if(!parameters_element)
    {
        buffer << "OpenNN Exception: PerceptronLayer class.\n"
               << "void from_XML(const tinyxml2::XMLDocument&) method.\n"
               << "Parameters element is nullptr.\n";

=======

    // Parameters

    const tinyxml2::XMLElement* parameters_element = perceptron_layer_element->FirstChildElement("Parameters");

    if(!parameters_element)
    {
        buffer << "OpenNN Exception: PerceptronLayer class.\n"
               << "void from_XML(const tinyxml2::XMLDocument&) method.\n"
               << "Parameters element is nullptr.\n";

>>>>>>> 0f529f5d
        throw invalid_argument(buffer.str());
    }

    if(parameters_element->GetText())
    {
        const string parameters_string = parameters_element->GetText();

        set_parameters(to_type_vector(parameters_string, ' '));
    }
}


void PerceptronLayer::write_XML(tinyxml2::XMLPrinter& file_stream) const
{
    ostringstream buffer;
<<<<<<< HEAD

    // Perceptron layer

    file_stream.OpenElement("PerceptronLayer");

    // Layer name
    file_stream.OpenElement("LayerName");
    buffer.str("");
    buffer << layer_name;
    file_stream.PushText(buffer.str().c_str());
    file_stream.CloseElement();

    // Inputs number
    file_stream.OpenElement("InputsNumber");

    buffer.str("");
    buffer << get_inputs_number();

    file_stream.PushText(buffer.str().c_str());

    file_stream.CloseElement();

    // Outputs number

    file_stream.OpenElement("NeuronsNumber");

    buffer.str("");
    buffer << get_neurons_number();

    file_stream.PushText(buffer.str().c_str());

    file_stream.CloseElement();

    // Activation function

    file_stream.OpenElement("ActivationFunction");

    file_stream.PushText(write_activation_function().c_str());

    file_stream.CloseElement();

    // Parameters

    file_stream.OpenElement("Parameters");

    buffer.str("");

    const Tensor<type, 1> parameters = get_parameters();
    const Index parameters_size = parameters.size();

    for(Index i = 0; i < parameters_size; i++)
    {
        buffer << parameters(i);

        if(i != (parameters_size-1)) buffer << " ";
    }

    file_stream.PushText(buffer.str().c_str());

    file_stream.CloseElement();

    // Peceptron layer (end tag)

    file_stream.CloseElement();
}


string PerceptronLayer::write_activation_function_expression() const
{
    switch(activation_function)
    {
    case ActivationFunction::Threshold:
        return "threshold";

    case ActivationFunction::SymmetricThreshold:
        return "symmetric_threshold";

    case ActivationFunction::Logistic:
        return "logistic";

    case ActivationFunction::HyperbolicTangent:
        return "tanh";

    case ActivationFunction::Linear:
        return string();

    case ActivationFunction::RectifiedLinear:
        return "ReLU";

    case ActivationFunction::ExponentialLinear:
        return "ELU";

    case ActivationFunction::ScaledExponentialLinear:
        return "SELU";

    case ActivationFunction::SoftPlus:
        return "soft_plus";

    case ActivationFunction::SoftSign:
        return "soft_sign";

    case ActivationFunction::HardSigmoid:
        return "hard_sigmoid";

=======

    // Perceptron layer

    file_stream.OpenElement("PerceptronLayer");

    // Layer name
    file_stream.OpenElement("LayerName");
    buffer.str("");
    buffer << layer_name;
    file_stream.PushText(buffer.str().c_str());
    file_stream.CloseElement();

    // Inputs number
    file_stream.OpenElement("InputsNumber");

    buffer.str("");
    buffer << get_inputs_number();

    file_stream.PushText(buffer.str().c_str());

    file_stream.CloseElement();

    // Outputs number

    file_stream.OpenElement("NeuronsNumber");

    buffer.str("");
    buffer << get_neurons_number();

    file_stream.PushText(buffer.str().c_str());

    file_stream.CloseElement();

    // Activation function

    file_stream.OpenElement("ActivationFunction");

    file_stream.PushText(write_activation_function().c_str());

    file_stream.CloseElement();

    // Parameters

    file_stream.OpenElement("Parameters");

    buffer.str("");

    const Tensor<type, 1> parameters = get_parameters();
    const Index parameters_size = parameters.size();

    for(Index i = 0; i < parameters_size; i++)
    {
        buffer << parameters(i);

        if(i != (parameters_size-1)) buffer << " ";
    }

    file_stream.PushText(buffer.str().c_str());

    file_stream.CloseElement();

    // Peceptron layer (end tag)

    file_stream.CloseElement();
}


string PerceptronLayer::write_activation_function_expression() const
{
    switch(activation_function)
    {
    case ActivationFunction::Threshold:
        return "threshold";

    case ActivationFunction::SymmetricThreshold:
        return "symmetric_threshold";

    case ActivationFunction::Logistic:
        return "logistic";

    case ActivationFunction::HyperbolicTangent:
        return "tanh";

    case ActivationFunction::Linear:
        return string();

    case ActivationFunction::RectifiedLinear:
        return "ReLU";

    case ActivationFunction::ExponentialLinear:
        return "ELU";

    case ActivationFunction::ScaledExponentialLinear:
        return "SELU";

    case ActivationFunction::SoftPlus:
        return "soft_plus";

    case ActivationFunction::SoftSign:
        return "soft_sign";

    case ActivationFunction::HardSigmoid:
        return "hard_sigmoid";

>>>>>>> 0f529f5d
    default:
        return string();
    }
}


string PerceptronLayer::write_combinations_python() const
{
    ostringstream buffer;

    const Index inputs_number = get_inputs_number();
    const Index neurons_number = get_neurons_number();

    buffer << "\t\tcombinations = [None] * "<<neurons_number<<"\n" << endl;

    for(Index i = 0; i < neurons_number; i++)
    {
        buffer << "\t\tcombinations[" << i << "] = " << biases(i);

        for(Index j = 0; j < inputs_number; j++)
        {
            buffer << " +" << synaptic_weights(j, i) << "*inputs[" << j << "]";
        }

        buffer << " " << endl;
    }

    buffer << "\t\t" << endl;

    return buffer.str();
}


string PerceptronLayer::write_activations_python() const
{
    ostringstream buffer;

    const Index neurons_number = get_neurons_number();

    buffer << "\t\tactivations = [None] * "<<neurons_number<<"\n" << endl;

    for(Index i = 0; i < neurons_number; i++)
    {
        buffer << "\t\tactivations[" << i << "] = ";

        switch(activation_function)
        {

        case ActivationFunction::HyperbolicTangent:
            buffer << "np.tanh(combinations[" << i << "])\n";
            break;

        case ActivationFunction::RectifiedLinear:
            buffer << "np.maximum(0.0, combinations[" << i << "])\n";
            break;

        case ActivationFunction::Logistic:
            buffer << "1.0/(1.0 + np.exp(-combinations[" << i << "]))\n";
            break;

        case ActivationFunction::Threshold:
            buffer << "1.0 if combinations[" << i << "] >= 0.0 else 0.0\n";
            break;

        case ActivationFunction::SymmetricThreshold:
            buffer << "1.0 if combinations[" << i << "] >= 0.0 else -1.0\n";
            break;

        case ActivationFunction::Linear:
            buffer << "combinations[" << i << "]\n";
            break;

        case ActivationFunction::ScaledExponentialLinear:
            buffer << "1.0507*1.67326*(np.exp(combinations[" << i << "]) - 1.0) if combinations[" << i << "] < 0.0 else 1.0507*combinations[" << i << "]\n";
            break;

        case ActivationFunction::SoftPlus:
            buffer << "np.log(1.0 + np.exp(combinations[" << i << "]))\n";
            break;

        case ActivationFunction::SoftSign:
            buffer << "combinations[" << i << "]/(1.0 - combinations[" << i << "] ) if combinations[" << i << "] < 0.0 else combinations[" << i << "]/(1.0 + combinations[" << i << "] )\n";
            break;

        case ActivationFunction::ExponentialLinear:
            buffer << "1.0*(np.exp(combinations[" << i << "]) - 1.0) if combinations[" << i << "] < 0.0 else combinations[" << i << "]\n";
            break;

        case ActivationFunction::HardSigmoid:
            ///@todo
            break;

        default:
            break;
        }
    }

    return buffer.str();
}


}

// OpenNN: Open Neural Networks Library.
// Copyright(C) 2005-2021 Artificial Intelligence Techniques, SL.
//
// This library is free software; you can redistribute it and/or
// modify it under the terms of the GNU Lesser General Public
// License as published by the Free Software Foundation; either
// version 2.1 of the License, or any later version.
//
// This library is distributed in the hope that it will be useful,
// but WITHOUT ANY WARRANTY; without even the implied warranty of
// MERCHANTABILITY or FITNESS FOR A PARTICULAR PURPOSE.  See the GNU
// Lesser General Public License for more details.

// You should have received a copy of the GNU Lesser General Public
// License along with this library; if not, write to the Free Software
// Foundation, Inc., 51 Franklin St, Fifth Floor, Boston, MA  02110-1301  USA<|MERGE_RESOLUTION|>--- conflicted
+++ resolved
@@ -15,10 +15,7 @@
 /// Default constructor.
 /// It creates a empty layer object, with no perceptrons.
 /// This constructor also initializes the rest of the class members to their default values.
-<<<<<<< HEAD
-=======
-//-
->>>>>>> 0f529f5d
+
 
 PerceptronLayer::PerceptronLayer() : Layer()
 {
@@ -39,15 +36,9 @@
                                  const PerceptronLayer::ActivationFunction& new_activation_function) : Layer()
 {
     set(new_inputs_number, new_neurons_number, new_activation_function);
-<<<<<<< HEAD
 
     layer_type = Type::Perceptron;
 
-=======
-
-    layer_type = Type::Perceptron;
-
->>>>>>> 0f529f5d
     layer_name = "perceptron_layer";
 }
 
@@ -138,30 +129,16 @@
     const Tensor<type, 1> new_biases = parameters.slice(Eigen::array<Eigen::Index, 1>({0}), Eigen::array<Eigen::Index, 1>({biases_number}));
 
     const Eigen::array<Index, 2> two_dim{{1, biases.dimension(1)}};
-<<<<<<< HEAD
 
     return new_biases.reshape(two_dim);
 
 }
-=======
->>>>>>> 0f529f5d
-
-    return new_biases.reshape(two_dim);
-
-}
-
-<<<<<<< HEAD
+
+
 /// Returns a single vector with all the layer parameters.
 /// The format is a vector of real values.
 /// The size is the number of parameters in the layer.
 
-=======
-
-/// Returns a single vector with all the layer parameters.
-/// The format is a vector of real values.
-/// The size is the number of parameters in the layer.
-
->>>>>>> 0f529f5d
 Tensor<type, 1> PerceptronLayer::get_parameters() const
 {
     Tensor<type, 1> parameters(synaptic_weights.size() + biases.size());
@@ -222,7 +199,6 @@
 
     case ActivationFunction::Linear:
         return "Linear";
-<<<<<<< HEAD
 
     case ActivationFunction::RectifiedLinear:
         return "RectifiedLinear";
@@ -239,24 +215,6 @@
     case ActivationFunction::HardSigmoid:
         return "HardSigmoid";
 
-=======
-
-    case ActivationFunction::RectifiedLinear:
-        return "RectifiedLinear";
-
-    case ActivationFunction::ScaledExponentialLinear:
-        return "ScaledExponentialLinear";
-
-    case ActivationFunction::SoftPlus:
-        return "SoftPlus";
-
-    case ActivationFunction::SoftSign:
-        return "SoftSign";
-
-    case ActivationFunction::HardSigmoid:
-        return "HardSigmoid";
-
->>>>>>> 0f529f5d
     case ActivationFunction::ExponentialLinear:
         return "ExponentialLinear";
     }
@@ -351,19 +309,11 @@
 /// Sets a new number perceptrons in the layer.
 /// All the parameters are also initialized at random.
 /// @param new_neurons_number New number of neurons in the layer.
-<<<<<<< HEAD
 
 void PerceptronLayer::set_neurons_number(const Index& new_neurons_number)
 {
     const Index inputs_number = get_inputs_number();
 
-=======
-
-void PerceptronLayer::set_neurons_number(const Index& new_neurons_number)
-{
-    const Index inputs_number = get_inputs_number();
-
->>>>>>> 0f529f5d
     biases.resize(1, new_neurons_number);
 
     synaptic_weights.resize(inputs_number, new_neurons_number);
@@ -416,11 +366,7 @@
     activation_function = new_activation_function;
 }
 
-<<<<<<< HEAD
-
-=======
-//.
->>>>>>> 0f529f5d
+
 /// Sets a new activation(or transfer) function in a single layer.
 /// The second argument is a string containing the name of the function("Logistic", "HyperbolicTangent", "Threshold", etc).
 /// @param new_activation_function Activation function for that layer.
@@ -548,63 +494,40 @@
 }
 
 
-<<<<<<< HEAD
-void PerceptronLayer::calculate_combinations(const Tensor<type, 2>& inputs,
-                                             const Tensor<type, 2>& biases,
-                                             const Tensor<type, 2>& synaptic_weights,
-                                             type* combinations_data) const
-=======
+
 void PerceptronLayer::calculate_combinations(type* inputs_data,
                                              const Tensor<type, 2>& biases,
                                              const Tensor<type, 2>& synaptic_weights,
                                              type* combinations_data,
                                              const Tensor<Index, 1>& inputs_dimension) const
->>>>>>> 0f529f5d
+
 {
 #ifdef OPENNN_DEBUG
     check_columns_number(inputs, get_inputs_number(), LOG);
 
     check_dimensions(biases, 1, get_neurons_number(), LOG);
-<<<<<<< HEAD
 
     check_dimensions(synaptic_weights, get_inputs_number(), get_neurons_number(), LOG);
 #endif
 
-    const Index batch_samples_number = inputs.dimension(0);
+    
+
+    const Index batch_samples_number = inputs_dimension(0);
 
     const Index neurons_number = get_neurons_number();
 
-    for(Index i = 0; i < neurons_number; i++)
-=======
-
-    check_dimensions(synaptic_weights, get_inputs_number(), get_neurons_number(), LOG);
-#endif
-    
-
-    const Index batch_samples_number = inputs_dimension(0);
-
-    const Index neurons_number = get_neurons_number();
-
     for (Index i = 0; i < neurons_number; i++)
->>>>>>> 0f529f5d
+
     {
         fill_n(combinations_data + i*batch_samples_number, batch_samples_number, biases(i));
     }
 
-<<<<<<< HEAD
-    TensorMap<Tensor<type, 2>> combinations(combinations_data, batch_samples_number, neurons_number);
-=======
+
 
     
 #ifdef OPENNN_MKL
->>>>>>> 0f529f5d
-
-    combinations.device(*thread_pool_device) += inputs.contract(synaptic_weights, A_B);
-}
-
-<<<<<<< HEAD
-
-=======
+
+
     TensorMap<Tensor<type, 2>>inputs(inputs_data, inputs_dimension(0), inputs_dimension(1));
 
    if (typeid(type) == typeid(float))
@@ -650,10 +573,10 @@
 
 #endif
 
-}
-
-
->>>>>>> 0f529f5d
+
+}
+
+
 void PerceptronLayer::calculate_activations(type* combinations, const Tensor<Index, 1>& combinations_dimensions,
                                             type* activations, const Tensor<Index, 1>& activations_dimensions) const
 {
@@ -785,15 +708,11 @@
         throw invalid_argument(buffer.str());
     }
 
-<<<<<<< HEAD
-    const TensorMap<Tensor<type, 2>> inputs(inputs_data, inputs_dimensions(0), inputs_dimensions(1));
-
-    calculate_combinations(inputs, biases, synaptic_weights, outputs_data);
-=======
+
   //  const TensorMap<Tensor<type, 2>> inputs(inputs_data, inputs_dimensions(0), inputs_dimensions(1));
 
     calculate_combinations(inputs_data, biases, synaptic_weights, outputs_data,inputs_dimensions);
->>>>>>> 0f529f5d
+
 
     calculate_activations(outputs_data, outputs_dimensions, outputs_data, outputs_dimensions);
 }
@@ -818,17 +737,7 @@
     PerceptronLayerForwardPropagation* perceptron_layer_forward_propagation
             = static_cast<PerceptronLayerForwardPropagation*>(forward_propagation);
 
-<<<<<<< HEAD
-    const TensorMap<Tensor<type, 2>> inputs(inputs_data, inputs_dimensions(0), inputs_dimensions(1));
-
-    calculate_combinations(inputs,
-                           biases,
-                           synaptic_weights,
-                           perceptron_layer_forward_propagation->combinations.data());
-
-    const Tensor<Index, 1> combinations_dimensions = get_dimensions(perceptron_layer_forward_propagation->combinations);
-    const Tensor<Index, 1> derivatives_dimensions = get_dimensions(perceptron_layer_forward_propagation->activations_derivatives);
-=======
+
     //const TensorMap<Tensor<type, 2>> inputs(inputs_data, inputs_dimensions(0), inputs_dimensions(1));
     type* combinations_data = perceptron_layer_forward_propagation->get_combinations_data();
     calculate_combinations(inputs_data,
@@ -836,6 +745,7 @@
                            synaptic_weights,
                            combinations_data,inputs_dimensions);
 
+
     const Tensor<Index, 1> combinations_dimensions = get_dimensions(perceptron_layer_forward_propagation->combinations);
     const Tensor<Index, 1> derivatives_dimensions = get_dimensions(perceptron_layer_forward_propagation->activations_derivatives);
 
@@ -846,20 +756,8 @@
                                       perceptron_layer_forward_propagation->activations_derivatives.data(),
                                       derivatives_dimensions);
 }
->>>>>>> 0f529f5d
-
-    calculate_activations_derivatives(perceptron_layer_forward_propagation->combinations.data(),
-                                      combinations_dimensions,
-                                      perceptron_layer_forward_propagation->outputs_data,
-                                      perceptron_layer_forward_propagation->outputs_dimensions,
-                                      perceptron_layer_forward_propagation->activations_derivatives.data(),
-                                      derivatives_dimensions);
-}
-
-<<<<<<< HEAD
-
-=======
->>>>>>> 0f529f5d
+
+
 void PerceptronLayer::forward_propagate(type* inputs_data,
                                         const Tensor<Index, 1>& inputs_dimensions,
                                         Tensor<type, 1>& potential_parameters,
@@ -879,11 +777,9 @@
     check_size(potential_parameters, get_parameters_number(), LOG);
 #endif
 
-<<<<<<< HEAD
-    const TensorMap<Tensor<type, 2>> inputs(inputs_data, inputs_dimensions(0), inputs_dimensions(1));
-=======
+
     //const TensorMap<Tensor<type, 2>> inputs(inputs_data, inputs_dimensions(0), inputs_dimensions(1));
->>>>>>> 0f529f5d
+
 
     const Index neurons_number = get_neurons_number();
 
@@ -902,18 +798,13 @@
 
     const Tensor<Index, 1> derivatives_dimensions = get_dimensions(perceptron_layer_forward_propagation->activations_derivatives);
 
-<<<<<<< HEAD
-    calculate_combinations(inputs,
-                           potential_biases,
-                           potential_synaptic_weights,
-                           perceptron_layer_forward_propagation->combinations.data());
-=======
+
     calculate_combinations(inputs_data,
                            potential_biases,
                            potential_synaptic_weights,
                            perceptron_layer_forward_propagation->get_combinations_data(),
                            inputs_dimensions);
->>>>>>> 0f529f5d
+
 
     calculate_activations_derivatives(perceptron_layer_forward_propagation->combinations.data(),
                                       combinations_dimensions,
@@ -974,10 +865,7 @@
     const TensorMap<Tensor<type, 2>> next_deltas(next_back_propagation->deltas_data, next_back_propagation->deltas_dimensions(0), next_back_propagation->deltas_dimensions(1));;
 
     TensorMap<Tensor<type, 2>> deltas(back_propagation->deltas_data, back_propagation->deltas_dimensions(0), back_propagation->deltas_dimensions(1));
-<<<<<<< HEAD
-
-    deltas.device(*thread_pool_device) = (next_deltas*next_forward_propagation->activations_derivatives).contract(next_synaptic_weights, A_BT);
-=======
+
 
 #ifdef OPENNN_MKL
 
@@ -1025,7 +913,6 @@
 
 #endif
    
->>>>>>> 0f529f5d
 }
 
 
@@ -1045,16 +932,13 @@
 
     TensorMap<Tensor<type, 2>> deltas(back_propagation->deltas_data, back_propagation->deltas_dimensions(0), back_propagation->deltas_dimensions(1));
 
+
     if(probabilistic_layer_pointer->get_neurons_number() == 1) // Binary
     {
         const TensorMap< Tensor<type, 2> > activations_derivatives_2d(next_forward_propagation->activations_derivatives.data(),
                                                                  batch_samples_number, next_neurons_number);
-        deltas.device(*thread_pool_device) =
-<<<<<<< HEAD
-                (next_deltas*activations_derivatives_2d.reshape(Eigen::array<Index,2> {{activations_derivatives_2d.dimension(0),1}})).contract(next_synaptic_weights, A_BT);
-=======
-          (next_deltas*activations_derivatives_2d.reshape(Eigen::array<Index,2> {{activations_derivatives_2d.dimension(0),1}})).contract(next_synaptic_weights, A_BT);
->>>>>>> 0f529f5d
+        deltas.device(*thread_pool_device) =(next_deltas*activations_derivatives_2d.reshape(Eigen::array<Index,2> {{activations_derivatives_2d.dimension(0),1}})).contract(next_synaptic_weights, A_BT);
+
     }
     else // Multiple
     {
@@ -1062,7 +946,6 @@
         {
             /// ¿¿??
             /// @todo Check
-<<<<<<< HEAD
 
             deltas.device(*thread_pool_device) =
                     (next_deltas*next_forward_propagation->activations_derivatives.reshape(Eigen::array<Index,2> {{next_forward_propagation->activations_derivatives.dimension(0),1}})).contract(next_synaptic_weights, A_BT);
@@ -1112,57 +995,6 @@
             {
                 next_back_propagation->delta_row = next_deltas.chip(i,0);
 
-=======
-
-            deltas.device(*thread_pool_device) =
-                    (next_deltas*next_forward_propagation->activations_derivatives.reshape(Eigen::array<Index,2> {{next_forward_propagation->activations_derivatives.dimension(0),1}})).contract(next_synaptic_weights, A_BT);
-        }
-        else
-        {
-            const Index samples_number = next_deltas.dimension(0);
-            const Index outputs_number = next_deltas.dimension(1);
-            const Index next_layer_neurons_number = probabilistic_layer_pointer->get_neurons_number();
-
-            if(outputs_number != next_layer_neurons_number)
-            {
-                ostringstream buffer;
-
-                buffer << "OpenNN Exception: ProbabilisticLayer class.\n"
-                       << "void calculate_hidden_delta_probabilistic(ProbabilisticLayerForwardPropagation*,ProbabilisticLayerBackPropagation*,PerceptronLayerBackPropagation*) const.\n"
-                       << "Number of columns in delta (" << outputs_number << ") must be equal to number of neurons in probabilistic layer (" << next_layer_neurons_number << ").\n";
-
-                throw invalid_argument(buffer.str());
-            }
-
-            if(next_forward_propagation->activations_derivatives.dimension(1) != next_layer_neurons_number)
-            {
-                ostringstream buffer;
-
-                buffer << "OpenNN Exception: ProbabilisticLayer class.\n"
-                       << "void calculate_hidden_delta_probabilistic(ProbabilisticLayerForwardPropagation*,ProbabilisticLayerBackPropagation*,PerceptronLayerBackPropagation*) const.\n"
-                       << "Dimension 1 of activations derivatives (" << outputs_number << ") must be equal to number of neurons in probabilistic layer (" << next_layer_neurons_number << ").\n";
-
-                throw invalid_argument(buffer.str());
-            }
-
-            if(next_forward_propagation->activations_derivatives.dimension(2) != next_layer_neurons_number)
-            {
-                ostringstream buffer;
-
-                buffer << "OpenNN Exception: ProbabilisticLayer class.\n"
-                       << "void calculate_hidden_delta_probabilistic(ProbabilisticLayerForwardPropagation*,ProbabilisticLayerBackPropagation*,PerceptronLayerBackPropagation*) const.\n"
-                       << "Dimension 2 of activations derivatives (" << outputs_number << ") must be equal to number of neurons in probabilistic layer (" << next_layer_neurons_number << ").\n";
-
-                throw invalid_argument(buffer.str());
-            }
-
-            const Index step = next_layer_neurons_number*next_layer_neurons_number;
-
-            for(Index i = 0; i < samples_number; i++)
-            {
-                next_back_propagation->delta_row = next_deltas.chip(i,0);
-
->>>>>>> 0f529f5d
                 TensorMap< Tensor<type, 2> > activations_derivatives_matrix(next_forward_propagation->activations_derivatives.data() + i*step,
                                                                             next_layer_neurons_number, next_layer_neurons_number);
 
@@ -1373,55 +1205,6 @@
 
     const TensorMap<Tensor<type, 2>> inputs(inputs_data, batch_samples_number, get_inputs_number());
 
-<<<<<<< HEAD
-    const TensorMap<Tensor<type, 2>> deltas(back_propagation->deltas_data, back_propagation->deltas_dimensions(0), back_propagation->deltas_dimensions(1));
-
-    perceptron_layer_back_propagation->biases_derivatives.device(*thread_pool_device) =
-            (deltas * perceptron_layer_forward_propagation->activations_derivatives).sum(Eigen::array<Index, 1>({0}));
-
-    perceptron_layer_back_propagation->synaptic_weights_derivatives.device(*thread_pool_device) =
-            inputs.contract(deltas * perceptron_layer_forward_propagation->activations_derivatives, AT_B);
-}
-
-
-void PerceptronLayer::insert_gradient(LayerBackPropagation* back_propagation,
-                                      const Index& index,
-                                      Tensor<type, 1>& gradient) const
-{
-    PerceptronLayerBackPropagation* perceptron_layer_back_propagation =
-            static_cast<PerceptronLayerBackPropagation*>(back_propagation);
-
-    const Index biases_number = get_biases_number();
-    const Index synaptic_weights_number = get_synaptic_weights_number();
-
-    copy(perceptron_layer_back_propagation->biases_derivatives.data(),
-         perceptron_layer_back_propagation->biases_derivatives.data() + biases_number,
-         gradient.data() + index);
-
-    copy(perceptron_layer_back_propagation->synaptic_weights_derivatives.data(),
-         perceptron_layer_back_propagation->synaptic_weights_derivatives.data() + synaptic_weights_number,
-         gradient.data() + index + biases_number);
-}
-
-
-/// Returns a string with the expression of the inputs-outputs relationship of the layer.
-/// @param inputs_names vector of strings with the name of the layer inputs.
-/// @param outputs_names vector of strings with the name of the layer outputs.
-
-string PerceptronLayer::write_expression(const Tensor<string, 1>& inputs_names, const Tensor<string, 1>& outputs_names) const
-{
-#ifdef OPENNN_DEBUG
-    //    check_size(inputs_names, get_inputs_number(), LOG);
-    //    check_size(outputs_names, get_neurons_number(), LOG);
-#endif
-
-    ostringstream buffer;
-
-    for(Index j = 0; j < outputs_names.size(); j++)
-    {
-        const Tensor<type, 1> synaptic_weights_column =  synaptic_weights.chip(j,1);
-
-=======
     const TensorMap<Tensor<type, 2>> deltas(back_propagation->deltas_data, back_propagation->deltas_dimensions(0), back_propagation->deltas_dimensions(1));//matrix with data deltas_data nrows= deltas_dimensions(0) ncolummns=deltas_dimensions(1)
     
 //    const Index batch_samples_number = deltas.dimension(0);
@@ -1494,6 +1277,7 @@
          perceptron_layer_back_propagation->biases_derivatives.data() + biases_number,
          gradient.data() + index);
 
+
     copy(perceptron_layer_back_propagation->synaptic_weights_derivatives.data(),
          perceptron_layer_back_propagation->synaptic_weights_derivatives.data() + synaptic_weights_number,
          gradient.data() + index + biases_number);
@@ -1517,7 +1301,6 @@
     {
         const Tensor<type, 1> synaptic_weights_column =  synaptic_weights.chip(j,1);
 
->>>>>>> 0f529f5d
         buffer << outputs_names[j] << " = " << write_activation_function_expression() << "( " << biases(0,j) << " +";
 
         for(Index i = 0; i < inputs_names.size() - 1; i++)
@@ -1545,17 +1328,10 @@
         buffer << "OpenNN Exception: PerceptronLayer class.\n"
                << "void from_XML(const tinyxml2::XMLDocument&) method.\n"
                << "PerceptronLayer element is nullptr.\n";
-<<<<<<< HEAD
 
         throw invalid_argument(buffer.str());
     }
 
-=======
-
-        throw invalid_argument(buffer.str());
-    }
-
->>>>>>> 0f529f5d
     // Layer name
 
     const tinyxml2::XMLElement* layer_name_element = perceptron_layer_element->FirstChildElement("LayerName");
@@ -1613,7 +1389,6 @@
     // Activation function
 
     const tinyxml2::XMLElement* activation_function_element = perceptron_layer_element->FirstChildElement("ActivationFunction");
-<<<<<<< HEAD
 
     if(!activation_function_element)
     {
@@ -1624,23 +1399,10 @@
         throw invalid_argument(buffer.str());
     }
 
-=======
-
-    if(!activation_function_element)
-    {
-        buffer << "OpenNN Exception: PerceptronLayer class.\n"
-               << "void from_XML(const tinyxml2::XMLDocument&) method.\n"
-               << "ActivationFunction element is nullptr.\n";
-
-        throw invalid_argument(buffer.str());
-    }
-
->>>>>>> 0f529f5d
     if(activation_function_element->GetText())
     {
         set_activation_function(activation_function_element->GetText());
     }
-<<<<<<< HEAD
 
     // Parameters
 
@@ -1652,19 +1414,6 @@
                << "void from_XML(const tinyxml2::XMLDocument&) method.\n"
                << "Parameters element is nullptr.\n";
 
-=======
-
-    // Parameters
-
-    const tinyxml2::XMLElement* parameters_element = perceptron_layer_element->FirstChildElement("Parameters");
-
-    if(!parameters_element)
-    {
-        buffer << "OpenNN Exception: PerceptronLayer class.\n"
-               << "void from_XML(const tinyxml2::XMLDocument&) method.\n"
-               << "Parameters element is nullptr.\n";
-
->>>>>>> 0f529f5d
         throw invalid_argument(buffer.str());
     }
 
@@ -1680,7 +1429,6 @@
 void PerceptronLayer::write_XML(tinyxml2::XMLPrinter& file_stream) const
 {
     ostringstream buffer;
-<<<<<<< HEAD
 
     // Perceptron layer
 
@@ -1785,112 +1533,6 @@
     case ActivationFunction::HardSigmoid:
         return "hard_sigmoid";
 
-=======
-
-    // Perceptron layer
-
-    file_stream.OpenElement("PerceptronLayer");
-
-    // Layer name
-    file_stream.OpenElement("LayerName");
-    buffer.str("");
-    buffer << layer_name;
-    file_stream.PushText(buffer.str().c_str());
-    file_stream.CloseElement();
-
-    // Inputs number
-    file_stream.OpenElement("InputsNumber");
-
-    buffer.str("");
-    buffer << get_inputs_number();
-
-    file_stream.PushText(buffer.str().c_str());
-
-    file_stream.CloseElement();
-
-    // Outputs number
-
-    file_stream.OpenElement("NeuronsNumber");
-
-    buffer.str("");
-    buffer << get_neurons_number();
-
-    file_stream.PushText(buffer.str().c_str());
-
-    file_stream.CloseElement();
-
-    // Activation function
-
-    file_stream.OpenElement("ActivationFunction");
-
-    file_stream.PushText(write_activation_function().c_str());
-
-    file_stream.CloseElement();
-
-    // Parameters
-
-    file_stream.OpenElement("Parameters");
-
-    buffer.str("");
-
-    const Tensor<type, 1> parameters = get_parameters();
-    const Index parameters_size = parameters.size();
-
-    for(Index i = 0; i < parameters_size; i++)
-    {
-        buffer << parameters(i);
-
-        if(i != (parameters_size-1)) buffer << " ";
-    }
-
-    file_stream.PushText(buffer.str().c_str());
-
-    file_stream.CloseElement();
-
-    // Peceptron layer (end tag)
-
-    file_stream.CloseElement();
-}
-
-
-string PerceptronLayer::write_activation_function_expression() const
-{
-    switch(activation_function)
-    {
-    case ActivationFunction::Threshold:
-        return "threshold";
-
-    case ActivationFunction::SymmetricThreshold:
-        return "symmetric_threshold";
-
-    case ActivationFunction::Logistic:
-        return "logistic";
-
-    case ActivationFunction::HyperbolicTangent:
-        return "tanh";
-
-    case ActivationFunction::Linear:
-        return string();
-
-    case ActivationFunction::RectifiedLinear:
-        return "ReLU";
-
-    case ActivationFunction::ExponentialLinear:
-        return "ELU";
-
-    case ActivationFunction::ScaledExponentialLinear:
-        return "SELU";
-
-    case ActivationFunction::SoftPlus:
-        return "soft_plus";
-
-    case ActivationFunction::SoftSign:
-        return "soft_sign";
-
-    case ActivationFunction::HardSigmoid:
-        return "hard_sigmoid";
-
->>>>>>> 0f529f5d
     default:
         return string();
     }
