--- conflicted
+++ resolved
@@ -602,13 +602,8 @@
 
     vector<vector<pair<type*, dimensions>>> layer_delta_pairs(layers_number);
 
-<<<<<<< HEAD
-    const Index last_trainable_layer_index = neural_network_ptr->get_last_trainable_layer_index();
-    const Index first_trainable_layer_index = neural_network_ptr->get_first_trainable_layer_index();
-=======
     const Index first_trainable_layer_index = neural_network_ptr->get_first_trainable_layer_index();
     const Index last_trainable_layer_index = neural_network_ptr->get_last_trainable_layer_index();
->>>>>>> 64ae3e22
 
     for (Index i = last_trainable_layer_index; i >= first_trainable_layer_index; i--)
     {
