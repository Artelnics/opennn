--- conflicted
+++ resolved
@@ -685,7 +685,7 @@
             continue;
         }
 
-        for (Index j = 0; j < static_cast<Index>(layer_output_indices[i].size()); j++)
+        for (Index j = 0; j < layer_output_indices[i].size(); j++)
         {
             const Index output_index = layer_output_indices[i][j];
             const Index input_index = neural_network_ptr->find_input_index(layer_input_indices[output_index], i);
@@ -960,47 +960,7 @@
 }
 
 
-<<<<<<< HEAD
-void BackPropagationLM::set_layer_output_indices(const vector<vector<Index>>& layer_inputs_indices)
-{
-    Index layers_number = layer_inputs_indices.size();
-
-    layer_output_indices.resize(layers_number);
-
-    Index layer_count = 0;
-
-    for(Index i = 0; i < layers_number; i++)
-    {
-        for(Index j = 0; j < layers_number; j++)
-            for(Index k = 0; k < static_cast<Index>(layer_inputs_indices[j].size()); k++)
-                if(layer_inputs_indices[j][k] == i)
-                    layer_count++;
-
-        layer_output_indices[i].resize(layer_count);
-        layer_count = 0;
-
-        for(Index j = 0; j < layers_number; j++)
-        {
-            for(Index k = 0; k < static_cast<Index>(layer_inputs_indices[j].size()); k++)
-            {
-                if(layer_inputs_indices[j][k] == i)
-                {
-                    layer_output_indices[i](layer_count) = j;
-                    layer_count++;
-                }
-            }
-        }
-
-        layer_count = 0;
-    }
-}
-
-
-vector<vector<pair<type*, dimensions>>> BackPropagationLM::get_layer_delta_pairs(const Index& last_trainable_layer_index, 
-                                                                                 const Index& first_trainable_layer_index) const
-=======
 vector<vector<pair<type*, dimensions>>> BackPropagationLM::get_layer_delta_pairs() const
->>>>>>> 04450698
 {    
     const NeuralNetwork* neural_network_ptr = neural_network.get_neural_network();
 
