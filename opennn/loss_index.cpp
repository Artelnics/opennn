--- conflicted
+++ resolved
@@ -241,11 +241,8 @@
     calculate_error_lm(batch, forward_propagation, back_propagation_lm);
 
     calculate_layers_squared_errors_jacobian_lm(batch, forward_propagation, back_propagation_lm);
-<<<<<<< HEAD
-
-=======
+
 /*
->>>>>>> 2441909d
     calculate_error_gradient_lm(batch, back_propagation_lm);
 
     calculate_error_hessian_lm(batch, back_propagation_lm);
@@ -644,12 +641,8 @@
 
     const Index first_trainable_layer_index = neural_network_ptr->get_first_trainable_layer_index();
     const Index last_trainable_layer_index = neural_network_ptr->get_last_trainable_layer_index();
-<<<<<<< HEAD
 
     cout<<"========delta2=========="<<endl;
-
-=======
->>>>>>> 2441909d
 
     for (Index i = last_trainable_layer_index; i >= first_trainable_layer_index; i--)
     {
@@ -796,7 +789,7 @@
 
     const TensorMap<Tensor<type, 4>> outputs = tensor_map_4(forward_propagation.get_last_trainable_layer_outputs_pair());
 
-    const TensorMap<Tensor<type, 4>> targets = tensor_map_4(batch.get_targets_pair());
+    const TensorMap<Tensor<type, 4>> targets = tensor_map_4(batch.get_target_pair());
 
     const type epsilon = 1e-05;
     const Index grid_size = outputs.dimension(1);
@@ -1094,7 +1087,6 @@
 vector<vector<pair<type*, dimensions>>> BackPropagationLM::get_layer_delta_pairs() const
 {
     NeuralNetwork* neural_network_ptr = loss_index->get_neural_network();
-<<<<<<< HEAD
 
     const Index layers_number = neural_network_ptr->get_layers_number();
 
@@ -1130,47 +1122,6 @@
         }
     }
 
-/*
-    const NeuralNetwork* neural_network_ptr = neural_network.get_neural_network();
-
-    const Index layers_number = 0;
-=======
->>>>>>> 2441909d
-
-    const Index layers_number = neural_network_ptr->get_layers_number();
-
-    const vector<vector<Index>>& layer_input_indices = neural_network_ptr->get_layer_input_indices();
-    const vector<vector<Index>> layer_output_indices = neural_network_ptr->get_layer_output_indices();
-
-    const vector<unique_ptr<LayerBackPropagationLM>>& layer_back_propagations = neural_network.get_layers();
-
-    vector<pair<type*, dimensions>> input_derivative_pairs;
-
-    vector<vector<pair<type*, dimensions>>> layer_delta_pairs(layers_number);
-
-    const Index first_trainable_layer_index = neural_network_ptr->get_first_trainable_layer_index();
-    const Index last_trainable_layer_index = neural_network_ptr->get_last_trainable_layer_index();
-
-    for (Index i = last_trainable_layer_index; i >= first_trainable_layer_index; i--)
-    {
-        if (i == last_trainable_layer_index)
-        {
-            layer_delta_pairs[i].push_back(get_output_deltas_pair());
-
-            continue;
-        }
-
-        for (Index j = 0; j < Index(layer_input_indices[i].size()); j++)
-        {
-            const Index output_index = layer_output_indices[i][j];
-            const Index input_index = neural_network_ptr->find_input_index(layer_input_indices[output_index], i);
-
-            input_derivative_pairs = layer_back_propagations[output_index]->get_input_derivative_pairs();
-
-            layer_delta_pairs[i].push_back(input_derivative_pairs[input_index]);
-        }
-    }
-*/
     return layer_delta_pairs;
 }
 
