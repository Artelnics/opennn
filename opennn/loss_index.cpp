--- conflicted
+++ resolved
@@ -181,11 +181,7 @@
         const vector<pair<type*, Index>>& parameter_pairs = layer->get_parameter_pairs();
         const vector<pair<type*, Index>>& delta_pairs = layer_back_propagation->get_parameter_delta_pairs();
 
-<<<<<<< HEAD
-        for (size_t parameter_index = 0; parameter_index < parameter_pairs.size(); parameter_index++)
-=======
         for (Index parameter_index = 0; parameter_index < Index(parameter_pairs.size()); parameter_index++)
->>>>>>> 8e3e52eb
         {
             type* parameter_data = parameter_pairs[parameter_index].first;
             const Index parameter_size = parameter_pairs[parameter_index].second;
@@ -414,11 +410,7 @@
     {
         const vector<pair<type*, Index>> layer_gradient = back_propagation.neural_network.layers[i]->get_parameter_delta_pairs();
 
-<<<<<<< HEAD
-        for(size_t j = 0; j < layer_gradient.size(); j++)
-=======
         for(Index j = 0; j < Index(layer_gradient.size()); j++)
->>>>>>> 8e3e52eb
         {
             memcpy(gradient.data() + index, layer_gradient[j].first, layer_gradient[j].second * sizeof(type));
 
