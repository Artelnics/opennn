--- conflicted
+++ resolved
@@ -965,10 +965,6 @@
     // Bounding bounding_layer;
     // bounding_layer.print();
     // MultiHeadAttention multi_head_attention; multi_head_attention.print();
-<<<<<<< HEAD
-
-=======
->>>>>>> ac730c16
 }
 
 
