//   OpenNN: Open Neural Networks Library
//   www.opennn.net
//
//   C O R R E L A T I O N S
//
//   Artificial Intelligence Techniques SL
//   artelnics@artelnics.com

#include "tensors.h"
#include "correlations.h"
#include "dataset.h"
#include "scaling_layer_2d.h"
#include "perceptron_layer.h"
#include "neural_network.h"
#include "standard_networks.h"
#include "mean_squared_error.h"
#include "cross_entropy_error.h"
#include "cross_entropy_error_3d.h"
#include "minkowski_error.h"
#include "normalized_squared_error.h"
#include "weighted_squared_error.h"
#include "stochastic_gradient_descent.h"
#include "adaptive_moment_estimation.h"
#include "quasi_newton_method.h"
#include "levenberg_marquardt_algorithm.h"

namespace opennn
{

Tensor<type, 1> autocorrelations(const ThreadPoolDevice* thread_pool_device,
                                 const Tensor<type, 1>& x,
                                 const Index& lags_number)
{
    Tensor<type, 1> autocorrelation(lags_number);

    const Index this_size = x.size();
    for(Index i = 0; i < lags_number; i++)
    {
        Tensor<type, 1> column_x(this_size-i);
        Tensor<type, 1> column_y(this_size-i);

        for(Index j = 0; j < this_size - i; j++)
        {
            column_x(j) = x(j);
            column_y(j) = x(j + i);
        }
        autocorrelation(i) = linear_correlation(thread_pool_device, column_x, column_y).r;
    }

    return autocorrelation;
}


Correlation correlation(const ThreadPoolDevice* thread_pool_device,
                        const Tensor<type, 2>& x,
                        const Tensor<type, 2>& y)
{
    if(is_constant(x) || is_constant(y))
        return Correlation();

    const Index x_rows = x.dimension(0);
    const Index x_columns = x.dimension(1);
    const Index y_columns = y.dimension(1);

    const bool x_binary = is_binary(x);
    const bool y_binary = is_binary(y);

    const array<Index, 1> vector{{x_rows}};

    if(x_columns == 1 && y_columns == 1)
    {
        const Tensor<type, 1> x_vector = x.reshape(vector);
        const Tensor<type, 1> y_vector = y.reshape(vector);

        if(!x_binary && !y_binary)
        {
            const Correlation linear_correlation
                    = opennn::linear_correlation(thread_pool_device, x_vector, y_vector);

            const Correlation exponential_correlation
                    = opennn::exponential_correlation(thread_pool_device, x_vector, y_vector);

            const Correlation logarithmic_correlation
                    = opennn::logarithmic_correlation(thread_pool_device, x_vector, y_vector);

            const Correlation power_correlation
                    = opennn::power_correlation(thread_pool_device, x_vector, y_vector);

            return max({linear_correlation, exponential_correlation, logarithmic_correlation, power_correlation},
                [](const Correlation& a, const Correlation& b) {
                    return abs(a.r) < abs(b.r);
                });
        }

        if(!x_binary && y_binary)
            return logistic_correlation_vector_vector(thread_pool_device, x_vector, y_vector);

        if(x_binary && !y_binary)
            return logistic_correlation_vector_vector(thread_pool_device, y_vector, x_vector);

        if(x_binary && y_binary)
            return opennn::linear_correlation(thread_pool_device, x_vector, y_vector);
    }

    if(x_columns != 1 && y_columns == 1)
        return logistic_correlation_matrix_vector(thread_pool_device, x, y.reshape(vector));

    if(x_columns == 1 && y_columns != 1)
        return logistic_correlation_vector_matrix(thread_pool_device, x.reshape(vector), y);

    if(x_columns != 1 && y_columns != 1)
        return logistic_correlation_matrix_matrix(thread_pool_device, x, y);

    throw runtime_error("Correlations Exception: Unknown case.");

//    return Correlation();
}


Correlation correlation_spearman(const ThreadPoolDevice* thread_pool_device,
                                 const Tensor<type, 2>& x,
                                 const Tensor<type, 2>& y)
{
    const Index x_rows = x.dimension(0);
    const Index x_columns = x.dimension(1);
    const Index y_columns = y.dimension(1);

    const bool x_binary = is_binary(x);
    const bool y_binary = is_binary(y);

    const array<Index, 1> vector{{x_rows}};

    if(x_columns == 1 && y_columns == 1)
    {
        const Tensor<type, 1> x_vector = x.reshape(vector);
        const Tensor<type, 1> y_vector = y.reshape(vector);

        if(!x_binary && !y_binary)
            return linear_correlation_spearman(thread_pool_device, x_vector, y_vector);
        else if(!x_binary && y_binary)
            return logistic_correlation_vector_vector_spearman(thread_pool_device, x_vector, y_vector);
        else if(x_binary && !y_binary)
            return logistic_correlation_vector_vector_spearman(thread_pool_device, y_vector, x_vector);
        else if(x_binary && y_binary)
            return linear_correlation_spearman(thread_pool_device, x_vector, y_vector);
    }

    if(x_columns == 1 && y_columns != 1)
        return logistic_correlation_vector_matrix(thread_pool_device, x.reshape(vector), y);

    if(x_columns != 1 && y_columns == 1)
        return logistic_correlation_matrix_vector(thread_pool_device, x, y.reshape(vector));

    if(x_columns != 1 && y_columns != 1)
        return logistic_correlation_matrix_matrix(thread_pool_device, x, y);

    throw runtime_error("Correlations Exception: Unknown case.");
}


Tensor<type, 1> cross_correlations(const ThreadPoolDevice* thread_pool_device,
                                   const Tensor<type, 1>& x,
                                   const Tensor<type, 1>& y,
                                   const Index& maximum_lags_number)
{
    if(y.size() != x.size())
        throw runtime_error("Both vectors must have the same size.\n");

    Tensor<type, 1> cross_correlation(maximum_lags_number);

    const Index this_size = x.size();

    for(Index i = 0; i < maximum_lags_number; i++)
    {
        Tensor<type, 1> column_x(this_size-i);
        Tensor<type, 1> column_y(this_size-i);

        for(Index j = 0; j < this_size - i; j++)
        {
            column_x(j) = x(j);
            column_y(j) = y(j + i);
        }

        cross_correlation[i] = linear_correlation(thread_pool_device, column_x, column_y).r;
    }

    return cross_correlation;
}


Correlation exponential_correlation(const ThreadPoolDevice* thread_pool_device,
                                    const Tensor<type, 1>& x,
                                    const Tensor<type, 1>& y)
{
    Correlation exponential_correlation;

    for(Index i = 0; i < y.dimension(0); i++)
    {
        if(!isnan(y(i)) && y(i) <= type(0))
        {
            exponential_correlation.r = type(NAN);

            return exponential_correlation;
        }
    }

    exponential_correlation = linear_correlation(thread_pool_device, x, y.log());

    exponential_correlation.form = Correlation::Form::Exponential;
    exponential_correlation.a = exp(exponential_correlation.a);
    exponential_correlation.b = exponential_correlation.b;

    return exponential_correlation;
}


pair<Tensor<type, 1>, Tensor<type, 1>> filter_missing_values_vector_vector(const Tensor<type, 1>& x,
                                                                           const Tensor<type, 1>& y)
{
    Index new_size = 0;

    for(Index i = 0; i < x.size(); i++)
        if(!isnan(x(i)) && !isnan(y(i))) 
            new_size++;

    if(new_size == x.size())
        return make_pair(x, y);

    Tensor<type, 1> new_x(new_size);
    Tensor<type, 1> new_y(new_size);

    Index index = 0;

    for(Index i = 0; i < x.size(); i++)
    {
        if(!isnan(x(i)) && !isnan(y(i)))
        {
            new_x(index) = x(i);
            new_y(index) = y(i);

            index++;
        }
    }

    return {new_x, new_y};
}


pair<Tensor<type, 1>, Tensor<type, 2>> filter_missing_values_vector_matrix(const Tensor<type, 1>& x,
                                                                           const Tensor<type, 2>& y)
{
    const Index rows_number = x.size();
    const Index y_columns_number = y.dimension(1);

    Index new_rows_number = 0;

    Tensor<bool, 1> not_NAN_row(rows_number);

    for(Index i = 0; i < rows_number; i++)
    {
        not_NAN_row(i) = true;

        if(isnan(x(i)) || isnan(y(i)))
            not_NAN_row(i) = false;

        if(not_NAN_row(i))
            new_rows_number++;
    }

    Tensor<type, 1> new_x(new_rows_number);
    Tensor<type, 2> new_y(new_rows_number, y_columns_number);

    Index index = 0;

    for(Index i = 0; i < rows_number; i++)
    {
        if(not_NAN_row(i))
        {
            for(Index j = 0; j < y_columns_number; j++)
                new_y(index, j) = y(i, j);

            new_x(index++) = x(i);
        }
    }

    return {new_x, new_y};
}


pair<Tensor<type, 2>, Tensor<type, 2>> filter_missing_values_matrix_matrix(const Tensor<type, 2>& x,
                                                                           const Tensor<type, 2>& y)
{
    const Index rows_number = x.dimension(0);
    const Index x_columns_number = x.dimension(1);
    const Index y_columns_number = y.dimension(1);

    Index new_rows_number = 0;

    Tensor<bool, 1> not_NAN_row(rows_number);

    for(Index i = 0; i < rows_number; i++)
    {
        not_NAN_row(i) = true;

        if(isnan(y(i)))
        {
            not_NAN_row(i) = false;
        }
        else
        {
            for(Index j = 0; j < x_columns_number; j++)
            {
                if(isnan(x(i, j)))
                {
                    not_NAN_row(i) = false;
                    break;
                }
            }
        }

        if(not_NAN_row(i)) 
            new_rows_number++;
    }

    Tensor<type, 2> new_x(new_rows_number, x_columns_number);

    Tensor<type, 2> new_y(new_rows_number, y_columns_number);

    Index index = 0;

    for(Index i = 0; i < rows_number; i++)
    {
        if(not_NAN_row(i))
        {
            for(Index j = 0; j < y_columns_number; j++)
                new_y(index, j) = y(i, j);

            for(Index j = 0; j < x_columns_number; j++)
                new_x(index, j) = x(i, j);

            index++;
        }
    }

    return {new_x, new_y};
}


Tensor<type, 2> get_correlation_values(const Tensor<Correlation, 2>& correlations)
{
    const Index rows_number = correlations.dimension(0);
    const Index columns_number = correlations.dimension(1);
    Tensor<type, 2> values(rows_number, columns_number);

    for(Index i = 0; i < rows_number; i++)
        for(Index j = 0; j < columns_number; j++)
            values(i, j) = correlations(i, j).r;

    return values;
}


Correlation linear_correlation(const ThreadPoolDevice* thread_pool_device,
                               const Tensor<type, 1>& x,
                               const Tensor<type, 1>& y)
{
    if(x.size() != y.size())
        throw runtime_error("Y size must be equal to X size.\n");

    if(is_constant(x) || is_constant(y))
        return Correlation();

    const pair<Tensor<type, 1>, Tensor<type, 1>> filter_vectors = filter_missing_values_vector_vector(x,y);

    const Tensor<double, 1> x_filter = filter_vectors.first.cast<double>();
    const Tensor<double, 1> y_filter = filter_vectors.second.cast<double>();

    const Index n = x_filter.size();

    if(x_filter.size() == 0)
        return Correlation();

    Tensor<double, 0> s_x;
    s_x.device(*thread_pool_device) = x_filter.sum();

    Tensor<double, 0> s_y;
    s_y.device(*thread_pool_device) = y_filter.sum();

    Tensor<double, 0> s_xx;
    s_xx.device(*thread_pool_device) = x_filter.square().sum();

    Tensor<double, 0> s_yy;
    s_yy.device(*thread_pool_device) = y_filter.square().sum();

    Tensor<double, 0> s_xy;
    s_xy.device(*thread_pool_device) = (y_filter*x_filter).sum();

    const double denominator = sqrt((double(n) * s_xx() - s_x() * s_x()) * (double(n) * s_yy() - s_y() * s_y()));

    if (denominator < NUMERIC_LIMITS_MIN)
        return Correlation();

    Correlation linear_correlation;
    linear_correlation.form = Correlation::Form::Linear;
    linear_correlation.a = type(s_y() * s_xx() - s_x() * s_xy()) / type(double(n) * s_xx() - s_x() * s_x());
    linear_correlation.b = type(double(n) * s_xy() - s_x() * s_y()) / type(double(n) * s_xx() - s_x() * s_x());
    linear_correlation.r = type(double(n) * s_xy() - s_x() * s_y()) / type(denominator);

    const type z_correlation = r_correlation_to_z_correlation(linear_correlation.r);

    const Tensor<type, 1> confidence_interval_z = confidence_interval_z_correlation(z_correlation, n);

    linear_correlation.lower_confidence = bound(z_correlation_to_r_correlation(confidence_interval_z(0)), type(-1), type(1));
    linear_correlation.upper_confidence = bound(z_correlation_to_r_correlation(confidence_interval_z(1)), type(-1), type(1));
    linear_correlation.r = bound(linear_correlation.r, type(-1), type(1));

    return linear_correlation;
}


type r_correlation_to_z_correlation(const type& r_correlation)
{
    return type(0.5 * log((1 + r_correlation) / (1 - r_correlation)));
}


type z_correlation_to_r_correlation (const type& z_correlation)
{
    return type((exp(2 * z_correlation) - 1) / (exp(2 * z_correlation) + 1));
}


Tensor<type, 1> confidence_interval_z_correlation(const type& z_correlation, const Index& n)
{
    Tensor<type, 1> confidence_interval(2);

    const type z_standard_error = type(1.959964);

    confidence_interval(0) = z_correlation - z_standard_error * type(1/sqrt(n - 3));
    confidence_interval(1) = z_correlation + z_standard_error * type(1/sqrt(n - 3));

    return confidence_interval;
}


Tensor<type, 1> calculate_spearman_ranks(const Tensor<type, 1> & x)
{
    const Index n = x.size();

    if (n == 0)
    {
        return Tensor<type, 1>();
    }

    Tensor<Index, 1> sorted_indices(n);

    iota(sorted_indices.data(), sorted_indices.data() + n, 0);

    sort(sorted_indices.data(), sorted_indices.data() + n,
         [&](Index i, Index j) { return x(i) < x(j); });

    Tensor<type, 1> ranks(n);

    Index i = 0;
    while (i < n)
    {
        Index j = i;
        while (j + 1 < n && x(sorted_indices(j + 1)) == x(sorted_indices(i)))
            j++;

        const type average_rank = (static_cast<type>(i + 1) + static_cast<type>(j + 1)) / type(2.0);

        for (Index k = i; k <= j; k++)
            ranks(sorted_indices(k)) = average_rank;

        i = j + 1;
    }

    return ranks;
}


Correlation linear_correlation_spearman(const ThreadPoolDevice* thread_pool_device, const Tensor<type, 1>& x, const Tensor<type, 1>& y)
{
    
    const pair<Tensor<type, 1>, Tensor<type, 1>> filter_vectors = filter_missing_values_vector_vector(x, y);

    const Tensor<type, 1> x_filter = filter_vectors.first.cast<type>();
    const Tensor<type, 1> y_filter = filter_vectors.second.cast<type>();

    const Tensor<type, 1> x_rank = calculate_spearman_ranks(x_filter);
    const Tensor<type, 1> y_rank = calculate_spearman_ranks(y_filter);

    Correlation result = linear_correlation(thread_pool_device, x_rank, y_rank);

    return result;
}


Correlation logarithmic_correlation(const ThreadPoolDevice* thread_pool_device,
                                    const Tensor<type, 1>& x,
                                    const Tensor<type, 1>& y)
{
    Correlation logarithmic_correlation;

    for(Index i = 0; i < x.dimension(0); i++)
    {
        if(!isnan(x(i)) && x(i) <= type(0))
        {
            logarithmic_correlation.r = type(NAN);

            return logarithmic_correlation;
        }
    }

    logarithmic_correlation = linear_correlation(thread_pool_device, x.log(), y);

    logarithmic_correlation.form = Correlation::Form::Logarithmic;

    return logarithmic_correlation;
}




Correlation logistic_correlation_vector_vector(const ThreadPoolDevice* thread_pool_device,
                                               const Tensor<type, 1>& x,
                                               const Tensor<type, 1>& y)
{
    Correlation correlation;

    const pair<Tensor<type, 1>, Tensor<type, 1>> filtered_elements = filter_missing_values_vector_vector(x,y);

    const Tensor<type, 1> x_filtered = filtered_elements.first;
    const Tensor<type, 1> y_filtered = filtered_elements.second;

    if (x_filtered.size() == 0
    || is_constant(x_filtered)
    || is_constant(y_filtered))
    {
        correlation.r = type(NAN);
        correlation.form = Correlation::Form::Logistic;
        return correlation;
    }
    const Tensor<type, 2> data = assemble_vector_vector(x_filtered, y_filtered);

    Dataset dataset(x_filtered.size(), {1}, {1});
    dataset.set_data(data);
    dataset.set("Training");
    dataset.set_raw_variable_scalers(Scaler::MinimumMaximum);

    NeuralNetwork neural_network;
    dimensions dim1 = { 1 };
    dimensions dim2 = { 1 };
    neural_network.add_layer(make_unique<Scaling2d>(dim1));
    neural_network.add_layer(make_unique<Dense2d>(dim1, dim2, "Logistic"));

    neural_network.set_parameters_random();

    MeanSquaredError mean_squared_error(&neural_network, &dataset);
    mean_squared_error.set_regularization_method("NoRegularization");

    LevenbergMarquardtAlgorithm levenberg_marquardt_algorithm(&mean_squared_error);
    levenberg_marquardt_algorithm.set_display(false);
    levenberg_marquardt_algorithm.perform_training();

    const Tensor<type, 2> inputs = dataset.get_data_variables("Input");
    const Tensor<type, 2> targets = dataset.get_data_variables("Target");
    const Tensor<type, 2> outputs = neural_network.calculate_outputs<2,2>(inputs);

    // Logistic correlation
    const array<Index, 1> vector{{x_filtered.size()}};

    correlation.r = linear_correlation(thread_pool_device, outputs.reshape(vector), targets.reshape(vector)).r;

    const type z_correlation = r_correlation_to_z_correlation(correlation.r);

    const Tensor<type, 1> confidence_interval_z = confidence_interval_z_correlation(z_correlation, inputs.dimensions()[0]);

    correlation.lower_confidence = z_correlation_to_r_correlation(confidence_interval_z(0));

    correlation.upper_confidence = z_correlation_to_r_correlation(confidence_interval_z(1));

    correlation.form = Correlation::Form::Logistic;

    Tensor<type, 1> coefficients;
    neural_network.get_parameters(coefficients);

    correlation.a = coefficients(1);
    correlation.b = coefficients(0);

    if(correlation.b < type(0))
        correlation.r *= type(-1);

    return correlation;
}


Correlation logistic_correlation_vector_vector_spearman(const ThreadPoolDevice* thread_pool_device,
                                                        const Tensor<type, 1>& x,
                                                        const Tensor<type, 1>& y)
{
    Correlation correlation;

    const pair<Tensor<type, 1>, Tensor<type, 1>> filtered_elements = filter_missing_values_vector_vector(x,y);

    const Tensor<type, 1> x_filtered = filtered_elements.first;
    const Tensor<type, 1> y_filtered = filtered_elements.second;

    if(x_filtered.size() == 0)
    {
        correlation.r = type(NAN);

        correlation.form = Correlation::Form::Logistic;

        return correlation;
    }

    const Tensor<type, 1> x_rank = calculate_spearman_ranks(x_filtered);

    const Tensor<type, 2> data = assemble_vector_vector(x_rank, y_filtered);

    Dataset dataset(x_filtered.size(), {1}, {1});
    dataset.set_data(data);
    dataset.set_sample_uses("Training");
    dataset.set_raw_variable_scalers(Scaler::MinimumMaximum);

    NeuralNetwork neural_network;
    dimensions dim1 = { 1 };
    dimensions dim2 = { 1 };
    neural_network.add_layer(make_unique<Scaling2d>(dim1));
    neural_network.add_layer(make_unique<Dense2d>(dim1, dim2, "Logistic"));

    MeanSquaredError mean_squared_error(&neural_network, &dataset);
    mean_squared_error.set_regularization_method("NoRegularization");

    LevenbergMarquardtAlgorithm levenberg_marquardt_algorithm(&mean_squared_error);
    levenberg_marquardt_algorithm.set_display(false);
    levenberg_marquardt_algorithm.perform_training();

    const Tensor<type, 2> inputs = dataset.get_data_variables("Input");
    const Tensor<type, 2> targets = dataset.get_data_variables("Target");
    const Tensor<type, 2> outputs = neural_network.calculate_outputs<2,2>(inputs);

    // Logistic correlation

    const array<Index, 1> vector{{x_filtered.size()}};

    correlation.r = linear_correlation(thread_pool_device, outputs.reshape(vector), targets.reshape(vector)).r;

    const type z_correlation = r_correlation_to_z_correlation(correlation.r);

    const Tensor<type, 1> confidence_interval_z = confidence_interval_z_correlation(z_correlation, x_rank.size());

    correlation.lower_confidence = z_correlation_to_r_correlation(confidence_interval_z(0));

    correlation.upper_confidence = z_correlation_to_r_correlation(confidence_interval_z(1));

    correlation.form = Correlation::Form::Logistic;

    Tensor<type, 1> coefficients;
    neural_network.get_parameters(coefficients);

    correlation.a = coefficients(1);
    correlation.b = coefficients(0);

    if(correlation.b < type(0)) correlation.r *= type(-1);

    return correlation;
}


Correlation logistic_correlation_vector_matrix(const ThreadPoolDevice* thread_pool_device,
                                               const Tensor<type, 1>& x,
                                               const Tensor<type, 2>& y)
{
    Correlation correlation;
    correlation.form = Correlation::Form::Logistic;

    const pair<Tensor<type, 1>, Tensor<type,2>> filtered_elements = opennn::filter_missing_values_vector_matrix(x, y);

    const Tensor<type, 1> x_filtered = filtered_elements.first;
    const Tensor<type,2> y_filtered = filtered_elements.second;

    if(y_filtered.dimension(1) > 50)
    {
        cout << "Warning: Y variable has too many categories." << endl;

        correlation.r = type(NAN);

        return correlation;
    }

    if(x_filtered.size() == 0)
    {
        correlation.r = type(NAN);

        return correlation;
    }

    const Tensor<type, 2> data = opennn::assemble_vector_matrix(x_filtered, y_filtered);

    vector<Index> input_columns_indices(1);
    input_columns_indices[0] = type(0);

    vector<Index> target_columns_indices(y_filtered.dimension(1));

    for(Index i = 0; i < y_filtered.dimension(1); i++)
        target_columns_indices[i] = i + 1;
 
    Dataset dataset(x_filtered.size(), {1}, {y_filtered.dimension(1)});

    dataset.set_data(data);
    dataset.set_raw_variable_indices(input_columns_indices, target_columns_indices);
    dataset.set_binary_raw_variables();
    dataset.set_default_raw_variables_scalers();

    // Dataset.print();

    dataset.set_sample_uses("Training");
    dataset.set_dimensions("Input", {dataset.get_variables_number("Input")});
    dataset.set_dimensions("Target", {dataset.get_variables_number("Target")});

    const Index input_variables_number = dataset.get_variables_number("Input");
    const Index target_variables_number = dataset.get_variables_number("Target");

    ClassificationNetwork neural_network({ input_variables_number }, {1}, {target_variables_number});

    Scaling2d* scaling_layer_2d = static_cast<Scaling2d*>(neural_network.get_first("Scaling2d"));

    Dense2d* dense_2d = static_cast<Dense2d*>(neural_network.get_first("Dense2d"));

    dense_2d->set_activation_function("Softmax");
    scaling_layer_2d->set_display(false);

    CrossEntropyError2d cross_entropy_error_2d(&neural_network, &dataset);
    cross_entropy_error_2d.set_regularization_method("NoRegularization");

    QuasiNewtonMethod quasi_newton_method(&cross_entropy_error_2d);
    quasi_newton_method.set_display(false);
    quasi_newton_method.set_display_period(1000);
    quasi_newton_method.perform_training();

    // Logistic correlation

    const Tensor<type, 2> inputs = dataset.get_data_variables("Input");
    const Tensor<type, 2> targets = dataset.get_data_variables("Target");

    const Tensor<type, 2> outputs = neural_network.calculate_outputs<2,2>(inputs);

    const array<Index, 1> vector{{targets.size()}};

    correlation.r = linear_correlation(thread_pool_device, outputs.reshape(vector), targets.reshape(vector)).r;

    const type z_correlation = r_correlation_to_z_correlation(correlation.r);

    const Tensor<type, 1> confidence_interval_z = confidence_interval_z_correlation(z_correlation, x_filtered.size());

    correlation.lower_confidence = z_correlation_to_r_correlation(confidence_interval_z(0));

    correlation.upper_confidence = z_correlation_to_r_correlation(confidence_interval_z(1));

    return correlation;
}


Correlation logistic_correlation_matrix_vector(const ThreadPoolDevice* thread_pool_device,
                                               const Tensor<type, 2>& y,
                                               const Tensor<type, 1>& x)
{
    return logistic_correlation_vector_matrix(thread_pool_device, x,y);
}


Correlation logistic_correlation_matrix_matrix(const ThreadPoolDevice* thread_pool_device,
                                               const Tensor<type, 2>& x,
                                               const Tensor<type, 2>& y)
{
    Correlation correlation;
    correlation.form = Correlation::Form::Logistic;

    // Scrub missing values

    const pair<Tensor<type,2>, Tensor<type,2>> filtered_matrixes = filter_missing_values_matrix_matrix(x,y);

    const Tensor<type,2> x_filtered = filtered_matrixes.first;
    const Tensor<type,2> y_filtered = filtered_matrixes.second;

    if(x.dimension(0)  == y.dimension(0) && x.dimension(1)  == y.dimension(1))
    {
        const Tensor<bool, 0> are_equal = (x_filtered == y_filtered).all();

        if(are_equal(0))
        {
            correlation.r = type(1);

            return correlation;
        }
    }

    if(x.dimension(1) > 50 || y.dimension(1) > 50)
    {
        cout << "Warning: One variable has too many categories." << endl;

        correlation.r = type(NAN);

        return correlation;
    }

    if(x_filtered.size() == 0 && y_filtered.size() == 0)
    {
        correlation.r = type(NAN);

        return correlation;
    }

    const Tensor<type, 2> data = opennn::assemble_matrix_matrix(x_filtered, y_filtered);

    vector<Index> input_columns_indices(x_filtered.dimension(1));

    iota(input_columns_indices.begin(), input_columns_indices.end(), 0);

    vector<Index> target_columns_indices(y_filtered.dimension(1));

    for(Index i = 0; i < y_filtered.dimension(1); i++)
        target_columns_indices[i] = x_filtered.dimension(1)+i;

    Dataset Dataset(x_filtered.dimension(0), { x_filtered.dimension(1) }, { y_filtered.dimension(1) });

    Dataset.set_data(data);

    Dataset.set_raw_variable_indices(input_columns_indices, target_columns_indices);

    Dataset.set_sample_uses("Training");

    const Index input_variables_number = Dataset.get_variables_number("Input");
    const Index target_variables_number = Dataset.get_variables_number("Target");

    ClassificationNetwork neural_network({input_variables_number }, {}, {target_variables_number});

    Scaling2d* scaling_layer_2d = static_cast<Scaling2d*>(neural_network.get_first("Scaling2d"));

    Dense2d* dense_2d = static_cast<Dense2d*>(neural_network.get_first("Dense2d"));

    dense_2d->set_activation_function("Softmax");

    scaling_layer_2d->set_display(false);

    MeanSquaredError mean_squared_error(&neural_network, &Dataset);
    mean_squared_error.set_regularization_method("NoRegularization");

    QuasiNewtonMethod quasi_newton_method(&mean_squared_error);
    quasi_newton_method.set_maximum_epochs_number(500);
    quasi_newton_method.set_display(false);
    quasi_newton_method.perform_training();

    // Logistic correlation

    const Tensor<type, 2> inputs = Dataset.get_data_variables("Input");

    const Tensor<type, 2> targets = Dataset.get_data_variables("Target");

    const Tensor<type, 2> outputs = neural_network.calculate_outputs<2,2>(inputs);

    const array<Index, 1> vector{{targets.size()}};

    correlation.r = linear_correlation(thread_pool_device, outputs.reshape(vector), targets.reshape(vector)).r;

    const type z_correlation = r_correlation_to_z_correlation(correlation.r);

    const Tensor<type, 1> confidence_interval_z = confidence_interval_z_correlation(z_correlation, inputs.dimension(0));

    correlation.lower_confidence = z_correlation_to_r_correlation(confidence_interval_z(0));

    correlation.upper_confidence = z_correlation_to_r_correlation(confidence_interval_z(1));

    correlation.form = Correlation::Form::Logistic;

    return correlation;
}


Correlation power_correlation(const ThreadPoolDevice* thread_pool_device,
                              const Tensor<type, 1>& x,
                              const Tensor<type, 1>& y)
{
    Correlation power_correlation;

    for(Index i = 0; i < x.dimension(0); i++)
    {
        if((!isnan(x(i)) && x(i) <= type(0))
        || (!isnan(y(i)) && y(i) <= type(0)))
        {
            power_correlation.r = type(NAN);

            return power_correlation;
        }
    }

    power_correlation = linear_correlation(thread_pool_device, x.log(), y.log());

    power_correlation.form = Correlation::Form::Power;

    power_correlation.a = exp(power_correlation.a);

    return power_correlation;
}


void Correlation::set_perfect()
{
    r = type(1);
    a = type(0);
    b = type(1);

    upper_confidence = type(1);
    lower_confidence = type(1);
    form = Correlation::Form::Linear;
}


string Correlation::write_type() const
{
    switch(form)
    {
    case Form::Linear: return "linear";
    case Form::Logistic: return "logistic";
    case Form::Logarithmic: return "logarithmic";
    case Form::Exponential: return "exponential";
    case Form::Power: return "power";
    default:
        return string();
    }
}


void Correlation::print() const
{
    cout << "Correlation" << endl
         << "Type: " << write_type() << endl
         << "a: " << a << endl
         << "b: " << b << endl
         << "r: " << r << endl
         << "Lower confidence: " << lower_confidence << endl
         << "Upper confidence: " << upper_confidence << endl;
}


void register_layers()
{
<<<<<<< HEAD
    Bounding bounding_layer;//bounding_layer.print();
=======
    Bounding bounding_layer;bounding_layer.print();
    MultiHeadAttention multi_head_attention; multi_head_attention.print();
>>>>>>> 200848ca
    Recurrent recurrent_layer; // recurrent_layer.print();
    MultiHeadAttention multihead_layer;
}


void register_loss_indices()
{
    CrossEntropyError2d cross_entropy_error_2d;//cross_entropy_error_2d.print();
    MeanSquaredError mean_squared_error;//mean_squared_error.print();

}

void register_optimization_algorithms()
{
    AdaptiveMomentEstimation adaptive_moment_estimation; //adaptive_moment_estimation.print();
    StochasticGradientDescent stochastic_gradient_descent; //stochastic_gradient_descent.print();
    QuasiNewtonMethod quasi_newton_method; //quasi_newton_method.print();
    LevenbergMarquardtAlgorithm levenberg_marquardt_algorithm; //levenberg_marquardt_algorithm.print();
}

}

// OpenNN: Open Neural Networks Library.
// Copyright(C) 2005-2025 Artificial Intelligence Techniques, SL.
//
// This library is free software; you can redistribute it and/or
// modify it under the terms of the GNU Lesser General Public
// License as published by the Free Software Foundation; either
// version 2.1 of the License, or any later version.
//
// This library is distributed in the hope that it will be useful,
// but WITHOUT ANY WARRANTY; without even the implied warranty of
// MERCHANTABILITY or FITNESS FOR A PARTICULAR PURPOSE.  See the GNU
// Lesser General Public License for more details.

// You should have received a copy of the GNU Lesser General Public
// License along with this library; if not, write to the Free Software
// Foundation, Inc., 51 Franklin St, Fifth Floor, Boston, MA  02110-1301  USA<|MERGE_RESOLUTION|>--- conflicted
+++ resolved
@@ -948,12 +948,8 @@
 
 void register_layers()
 {
-<<<<<<< HEAD
-    Bounding bounding_layer;//bounding_layer.print();
-=======
     Bounding bounding_layer;bounding_layer.print();
     MultiHeadAttention multi_head_attention; multi_head_attention.print();
->>>>>>> 200848ca
     Recurrent recurrent_layer; // recurrent_layer.print();
     MultiHeadAttention multihead_layer;
 }
