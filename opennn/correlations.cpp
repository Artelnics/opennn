--- conflicted
+++ resolved
@@ -6,11 +6,7 @@
 //   Artificial Intelligence Techniques SL
 //   artelnics@artelnics.com
 
-<<<<<<< HEAD
-#include "pch.h"
-
-=======
->>>>>>> 2441909d
+
 #include "tensors.h"
 #include "correlations.h"
 #include "data_set.h"
