//   OpenNN: Open Neural Networks Library
//   www.opennn.net
//
//   C O R R E L A T I O N S
//
//   Artificial Intelligence Techniques SL
//   artelnics@artelnics.com

#include "tensors.h"
#include "correlations.h"
#include "dataset.h"
#include "scaling_layer_2d.h"
#include "perceptron_layer.h"
#include "neural_network.h"
#include "standard_networks.h"
#include "mean_squared_error.h"
#include "cross_entropy_error.h"
#include "stochastic_gradient_descent.h"
#include "adaptive_moment_estimation.h"
#include "quasi_newton_method.h"
#include "levenberg_marquardt_algorithm.h"

namespace opennn
{

Tensor<type, 1> autocorrelations(const ThreadPoolDevice* thread_pool_device,
                                 const Tensor<type, 1>& x,
                                 const Index& lags_number)
{
    Tensor<type, 1> autocorrelation(lags_number);

    const Index this_size = x.size();
    for(Index i = 0; i < lags_number; i++)
    {
        Tensor<type, 1> column_x(this_size-i);
        Tensor<type, 1> column_y(this_size-i);

        for(Index j = 0; j < this_size - i; j++)
        {
            column_x(j) = x(j);
            column_y(j) = x(j + i);
        }
        autocorrelation(i) = linear_correlation(thread_pool_device, column_x, column_y).r;
    }

    return autocorrelation;
}


Correlation correlation(const ThreadPoolDevice* thread_pool_device,
                        const Tensor<type, 2>& x,
                        const Tensor<type, 2>& y)
{
    if(is_constant(x) || is_constant(y))
        return Correlation();

    const Index x_rows = x.dimension(0);
    const Index x_columns = x.dimension(1);
    const Index y_columns = y.dimension(1);

    const bool x_binary = is_binary(x);
    const bool y_binary = is_binary(y);

    const array<Index, 1> vector{{x_rows}};

    if(x_columns == 1 && y_columns == 1)
    {
        const Tensor<type, 1> x_vector = x.reshape(vector);
        const Tensor<type, 1> y_vector = y.reshape(vector);

        if(!x_binary && !y_binary)
        {
            const Correlation linear_correlation
                    = opennn::linear_correlation(thread_pool_device, x_vector, y_vector);

            const Correlation exponential_correlation
                    = opennn::exponential_correlation(thread_pool_device, x_vector, y_vector);

            const Correlation logarithmic_correlation
                    = opennn::logarithmic_correlation(thread_pool_device, x_vector, y_vector);

            const Correlation power_correlation
                    = opennn::power_correlation(thread_pool_device, x_vector, y_vector);

            return max({linear_correlation, exponential_correlation, logarithmic_correlation, power_correlation},
                [](const Correlation& a, const Correlation& b) {
                    return abs(a.r) < abs(b.r);
                });
        }

        if(!x_binary && y_binary)
            return logistic_correlation_vector_vector(thread_pool_device, x_vector, y_vector);

        if(x_binary && !y_binary)
            return logistic_correlation_vector_vector(thread_pool_device, y_vector, x_vector);

        if(x_binary && y_binary)
            return opennn::linear_correlation(thread_pool_device, x_vector, y_vector);
    }

    if(x_columns != 1 && y_columns == 1)
        return logistic_correlation_matrix_vector(thread_pool_device, x, y.reshape(vector));

    if(x_columns == 1 && y_columns != 1)
        return logistic_correlation_vector_matrix(thread_pool_device, x.reshape(vector), y);

    if(x_columns != 1 && y_columns != 1)
        return logistic_correlation_matrix_matrix(thread_pool_device, x, y);

    throw runtime_error("Correlations Exception: Unknown case.");

//    return Correlation();
}


Correlation correlation_spearman(const ThreadPoolDevice* thread_pool_device,
                                 const Tensor<type, 2>& x,
                                 const Tensor<type, 2>& y)
{
    const Index x_rows = x.dimension(0);
    const Index x_columns = x.dimension(1);
    const Index y_columns = y.dimension(1);

    const bool x_binary = is_binary(x);
    const bool y_binary = is_binary(y);

    const array<Index, 1> vector{{x_rows}};

    if(x_columns == 1 && y_columns == 1)
    {
        const Tensor<type, 1> x_vector = x.reshape(vector);
        const Tensor<type, 1> y_vector = y.reshape(vector);

        if(!x_binary && !y_binary)
            return linear_correlation_spearman(thread_pool_device, x_vector, y_vector);
        else if(!x_binary && y_binary)
            return logistic_correlation_vector_vector_spearman(thread_pool_device, x_vector, y_vector);
        else if(x_binary && !y_binary)
            return logistic_correlation_vector_vector_spearman(thread_pool_device, y_vector, x_vector);
        else if(x_binary && y_binary)
            return linear_correlation_spearman(thread_pool_device, x_vector, y_vector);
    }

    if(x_columns == 1 && y_columns != 1)
        return logistic_correlation_vector_matrix(thread_pool_device, x.reshape(vector), y);

    if(x_columns != 1 && y_columns == 1)
        return logistic_correlation_matrix_vector(thread_pool_device, x, y.reshape(vector));

    if(x_columns != 1 && y_columns != 1)
        return logistic_correlation_matrix_matrix(thread_pool_device, x, y);

    throw runtime_error("Correlations Exception: Unknown case.");
}


Tensor<type, 1> cross_correlations(const ThreadPoolDevice* thread_pool_device,
                                   const Tensor<type, 1>& x,
                                   const Tensor<type, 1>& y,
                                   const Index& maximum_lags_number)
{
    if(y.size() != x.size())
        throw runtime_error("Both vectors must have the same size.\n");

    Tensor<type, 1> cross_correlation(maximum_lags_number);

    const Index this_size = x.size();

    for(Index i = 0; i < maximum_lags_number; i++)
    {
        Tensor<type, 1> column_x(this_size-i);
        Tensor<type, 1> column_y(this_size-i);

        for(Index j = 0; j < this_size - i; j++)
        {
            column_x(j) = x(j);
            column_y(j) = y(j + i);
        }

        cross_correlation[i] = linear_correlation(thread_pool_device, column_x, column_y).r;
    }

    return cross_correlation;
}


Correlation exponential_correlation(const ThreadPoolDevice* thread_pool_device,
                                    const Tensor<type, 1>& x,
                                    const Tensor<type, 1>& y)
{
    Correlation exponential_correlation;

    for(Index i = 0; i < y.dimension(0); i++)
    {
        if(!isnan(y(i)) && y(i) <= type(0))
        {
            exponential_correlation.r = type(NAN);

            return exponential_correlation;
        }
    }

    exponential_correlation = linear_correlation(thread_pool_device, x, y.log());

    exponential_correlation.form = Correlation::Form::Exponential;
    exponential_correlation.a = exp(exponential_correlation.a);
    exponential_correlation.b = exponential_correlation.b;

    return exponential_correlation;
}


pair<Tensor<type, 1>, Tensor<type, 1>> filter_missing_values_vector_vector(const Tensor<type, 1>& x,
                                                                           const Tensor<type, 1>& y)
{
    Index new_size = 0;

    for(Index i = 0; i < x.size(); i++)
        if(!isnan(x(i)) && !isnan(y(i))) 
            new_size++;

    if(new_size == x.size())
        return make_pair(x, y);

    Tensor<type, 1> new_x(new_size);
    Tensor<type, 1> new_y(new_size);

    Index index = 0;

    for(Index i = 0; i < x.size(); i++)
    {
        if(!isnan(x(i)) && !isnan(y(i)))
        {
            new_x(index) = x(i);
            new_y(index) = y(i);

            index++;
        }
    }

    return {new_x, new_y};
}


pair<Tensor<type, 1>, Tensor<type, 2>> filter_missing_values_vector_matrix(const Tensor<type, 1>& x,
                                                                           const Tensor<type, 2>& y)
{
    const Index rows_number = x.size();
    const Index y_columns_number = y.dimension(1);

    Index new_rows_number = 0;

    Tensor<bool, 1> not_NAN_row(rows_number);

    for(Index i = 0; i < rows_number; i++)
    {
        not_NAN_row(i) = true;

        if(isnan(x(i)) || isnan(y(i)))
            not_NAN_row(i) = false;

        if(not_NAN_row(i))
            new_rows_number++;
    }

    Tensor<type, 1> new_x(new_rows_number);
    Tensor<type, 2> new_y(new_rows_number, y_columns_number);

    Index index = 0;

    for(Index i = 0; i < rows_number; i++)
    {
        if(not_NAN_row(i))
        {
            for(Index j = 0; j < y_columns_number; j++)
                new_y(index, j) = y(i, j);

            new_x(index++) = x(i);
        }
    }

    return {new_x, new_y};
}


pair<Tensor<type, 2>, Tensor<type, 2>> filter_missing_values_matrix_matrix(const Tensor<type, 2>& x,
                                                                           const Tensor<type, 2>& y)
{
    const Index rows_number = x.dimension(0);
    const Index x_columns_number = x.dimension(1);
    const Index y_columns_number = y.dimension(1);

    Index new_rows_number = 0;

    Tensor<bool, 1> not_NAN_row(rows_number);

    for(Index i = 0; i < rows_number; i++)
    {
        not_NAN_row(i) = true;

        if(isnan(y(i)))
        {
            not_NAN_row(i) = false;
        }
        else
        {
            for(Index j = 0; j < x_columns_number; j++)
            {
                if(isnan(x(i, j)))
                {
                    not_NAN_row(i) = false;
                    break;
                }
            }
        }

        if(not_NAN_row(i)) 
            new_rows_number++;
    }

    Tensor<type, 2> new_x(new_rows_number, x_columns_number);

    Tensor<type, 2> new_y(new_rows_number, y_columns_number);

    Index index = 0;

    for(Index i = 0; i < rows_number; i++)
    {
        if(not_NAN_row(i))
        {
            for(Index j = 0; j < y_columns_number; j++)
                new_y(index, j) = y(i, j);

            for(Index j = 0; j < x_columns_number; j++)
                new_x(index, j) = x(i, j);

            index++;
        }
    }

    return {new_x, new_y};
}


Tensor<type, 2> get_correlation_values(const Tensor<Correlation, 2>& correlations)
{
    const Index rows_number = correlations.dimension(0);
    const Index columns_number = correlations.dimension(1);
    Tensor<type, 2> values(rows_number, columns_number);

    for(Index i = 0; i < rows_number; i++)
        for(Index j = 0; j < columns_number; j++)
            values(i, j) = correlations(i, j).r;

    return values;
}


Correlation linear_correlation(const ThreadPoolDevice* thread_pool_device,
                               const Tensor<type, 1>& x,
                               const Tensor<type, 1>& y)
{
    if(x.size() != y.size())
        throw runtime_error("Y size must be equal to X size.\n");

    if(is_constant(x) || is_constant(y))
        return Correlation();

    const pair<Tensor<type, 1>, Tensor<type, 1>> filter_vectors = filter_missing_values_vector_vector(x,y);

    const Tensor<double, 1> x_filter = filter_vectors.first.cast<double>();
    const Tensor<double, 1> y_filter = filter_vectors.second.cast<double>();

    const Index n = x_filter.size();

    if(x_filter.size() == 0)
        return Correlation();

    Tensor<double, 0> s_x;
    s_x.device(*thread_pool_device) = x_filter.sum();

    Tensor<double, 0> s_y;
    s_y.device(*thread_pool_device) = y_filter.sum();

    Tensor<double, 0> s_xx;
    s_xx.device(*thread_pool_device) = x_filter.square().sum();

    Tensor<double, 0> s_yy;
    s_yy.device(*thread_pool_device) = y_filter.square().sum();

    Tensor<double, 0> s_xy;
    s_xy.device(*thread_pool_device) = (y_filter*x_filter).sum();

    const double denominator = sqrt((double(n) * s_xx() - s_x() * s_x()) * (double(n) * s_yy() - s_y() * s_y()));

    if (denominator < NUMERIC_LIMITS_MIN)
        return Correlation();

    Correlation linear_correlation;
    linear_correlation.form = Correlation::Form::Linear;
    linear_correlation.a = type(s_y() * s_xx() - s_x() * s_xy()) / type(double(n) * s_xx() - s_x() * s_x());
    linear_correlation.b = type(double(n) * s_xy() - s_x() * s_y()) / type(double(n) * s_xx() - s_x() * s_x());
    linear_correlation.r = type(double(n) * s_xy() - s_x() * s_y()) / type(denominator);

    const type z_correlation = r_correlation_to_z_correlation(linear_correlation.r);

    const Tensor<type, 1> confidence_interval_z = confidence_interval_z_correlation(z_correlation, n);

    linear_correlation.lower_confidence = bound(z_correlation_to_r_correlation(confidence_interval_z(0)), type(-1), type(1));
    linear_correlation.upper_confidence = bound(z_correlation_to_r_correlation(confidence_interval_z(1)), type(-1), type(1));
    linear_correlation.r = bound(linear_correlation.r, type(-1), type(1));

    return linear_correlation;
}


type r_correlation_to_z_correlation(const type& r_correlation)
{
    return type(0.5 * log((1 + r_correlation) / (1 - r_correlation)));
}


type z_correlation_to_r_correlation (const type& z_correlation)
{
    return type((exp(2 * z_correlation) - 1) / (exp(2 * z_correlation) + 1));
}


Tensor<type, 1> confidence_interval_z_correlation(const type& z_correlation, const Index& n)
{
    Tensor<type, 1> confidence_interval(2);

    const type z_standard_error = type(1.959964);

    confidence_interval(0) = z_correlation - z_standard_error * type(1/sqrt(n - 3));
    confidence_interval(1) = z_correlation + z_standard_error * type(1/sqrt(n - 3));

    return confidence_interval;
}


Tensor<type, 1> calculate_spearman_ranks(const Tensor<type, 1> & x)
{
    const Index n = x.size();

    if (n == 0)
    {
        return Tensor<type, 1>();
    }

    Tensor<Index, 1> sorted_indices(n);

    iota(sorted_indices.data(), sorted_indices.data() + n, 0);

    sort(sorted_indices.data(), sorted_indices.data() + n,
         [&](Index i, Index j) { return x(i) < x(j); });

    Tensor<type, 1> ranks(n);

    Index i = 0;
    while (i < n)
    {
        Index j = i;
        while (j + 1 < n && x(sorted_indices(j + 1)) == x(sorted_indices(i)))
            j++;

        const type average_rank = (static_cast<type>(i + 1) + static_cast<type>(j + 1)) / type(2.0);

        for (Index k = i; k <= j; k++)
            ranks(sorted_indices(k)) = average_rank;

        i = j + 1;
    }

    return ranks;
}


Correlation linear_correlation_spearman(const ThreadPoolDevice* thread_pool_device, const Tensor<type, 1>& x, const Tensor<type, 1>& y)
{
    
    const pair<Tensor<type, 1>, Tensor<type, 1>> filter_vectors = filter_missing_values_vector_vector(x, y);

    const Tensor<type, 1> x_filter = filter_vectors.first.cast<type>();
    const Tensor<type, 1> y_filter = filter_vectors.second.cast<type>();

    const Tensor<type, 1> x_rank = calculate_spearman_ranks(x_filter);
    const Tensor<type, 1> y_rank = calculate_spearman_ranks(y_filter);

    Correlation result = linear_correlation(thread_pool_device, x_rank, y_rank);

    return result;
}


Correlation logarithmic_correlation(const ThreadPoolDevice* thread_pool_device,
                                    const Tensor<type, 1>& x,
                                    const Tensor<type, 1>& y)
{
    Correlation logarithmic_correlation;

    for(Index i = 0; i < x.dimension(0); i++)
    {
        if(!isnan(x(i)) && x(i) <= type(0))
        {
            logarithmic_correlation.r = type(NAN);

            return logarithmic_correlation;
        }
    }

    logarithmic_correlation = linear_correlation(thread_pool_device, x.log(), y);

    logarithmic_correlation.form = Correlation::Form::Logarithmic;

    return logarithmic_correlation;
}




Correlation logistic_correlation_vector_vector(const ThreadPoolDevice* thread_pool_device,
                                               const Tensor<type, 1>& x,
                                               const Tensor<type, 1>& y)
{
    Correlation correlation;

    const pair<Tensor<type, 1>, Tensor<type, 1>> filtered_elements = filter_missing_values_vector_vector(x,y);

    const Tensor<type, 1> x_filtered = filtered_elements.first;
    const Tensor<type, 1> y_filtered = filtered_elements.second;

    if (x_filtered.size() == 0
    || is_constant(x_filtered)
    || is_constant(y_filtered))
    {
        correlation.r = type(NAN);
        correlation.form = Correlation::Form::Logistic;
        return correlation;
    }
    const Tensor<type, 2> data = assemble_vector_vector(x_filtered, y_filtered);

    Dataset dataset(x_filtered.size(), {1}, {1});
    dataset.set_data(data);
    dataset.set("Training");
    dataset.set_raw_variable_scalers(Scaler::MinimumMaximum);

    NeuralNetwork neural_network;
    dimensions dim1 = { 1 };
    dimensions dim2 = { 1 };
    neural_network.add_layer(make_unique<Scaling2d>(dim1));
    neural_network.add_layer(make_unique<Dense2d>(dim1, dim2, "Logistic"));

    neural_network.set_parameters_random();

    MeanSquaredError mean_squared_error(&neural_network, &dataset);
    mean_squared_error.set_regularization_method("NoRegularization");

    LevenbergMarquardtAlgorithm levenberg_marquardt_algorithm(&mean_squared_error);
    levenberg_marquardt_algorithm.set_display(false);
    levenberg_marquardt_algorithm.perform_training();

    const Tensor<type, 2> inputs = dataset.get_data_variables("Input");
    const Tensor<type, 2> targets = dataset.get_data_variables("Target");
    const Tensor<type, 2> outputs = neural_network.calculate_outputs<2,2>(inputs);

    // Logistic correlation
    const array<Index, 1> vector{{x_filtered.size()}};

    correlation.r = linear_correlation(thread_pool_device, outputs.reshape(vector), targets.reshape(vector)).r;

    const type z_correlation = r_correlation_to_z_correlation(correlation.r);

    const Tensor<type, 1> confidence_interval_z = confidence_interval_z_correlation(z_correlation, inputs.dimensions()[0]);

    correlation.lower_confidence = z_correlation_to_r_correlation(confidence_interval_z(0));

    correlation.upper_confidence = z_correlation_to_r_correlation(confidence_interval_z(1));

    correlation.form = Correlation::Form::Logistic;

    Tensor<type, 1> coefficients;
    neural_network.get_parameters(coefficients);

    correlation.a = coefficients(1);
    correlation.b = coefficients(0);

    if(correlation.b < type(0))
        correlation.r *= type(-1);

    return correlation;
}


Correlation logistic_correlation_vector_vector_spearman(const ThreadPoolDevice* thread_pool_device,
                                                        const Tensor<type, 1>& x,
                                                        const Tensor<type, 1>& y)
{
    Correlation correlation;

    const pair<Tensor<type, 1>, Tensor<type, 1>> filtered_elements = filter_missing_values_vector_vector(x,y);

    const Tensor<type, 1> x_filtered = filtered_elements.first;
    const Tensor<type, 1> y_filtered = filtered_elements.second;

    if(x_filtered.size() == 0)
    {
        correlation.r = type(NAN);

        correlation.form = Correlation::Form::Logistic;

        return correlation;
    }

    const Tensor<type, 1> x_rank = calculate_spearman_ranks(x_filtered);

    const Tensor<type, 2> data = assemble_vector_vector(x_rank, y_filtered);

    Dataset dataset(x_filtered.size(), {1}, {1});
    dataset.set_data(data);
    dataset.set_sample_uses("Training");
    dataset.set_raw_variable_scalers(Scaler::MinimumMaximum);

    NeuralNetwork neural_network;
    dimensions dim1 = { 1 };
    dimensions dim2 = { 1 };
    neural_network.add_layer(make_unique<Scaling2d>(dim1));
    neural_network.add_layer(make_unique<Dense2d>(dim1, dim2, "Logistic"));

    MeanSquaredError mean_squared_error(&neural_network, &dataset);
    mean_squared_error.set_regularization_method("NoRegularization");

    LevenbergMarquardtAlgorithm levenberg_marquardt_algorithm(&mean_squared_error);
    levenberg_marquardt_algorithm.set_display(false);
    levenberg_marquardt_algorithm.perform_training();

    const Tensor<type, 2> inputs = dataset.get_data_variables("Input");
    const Tensor<type, 2> targets = dataset.get_data_variables("Target");
    const Tensor<type, 2> outputs = neural_network.calculate_outputs<2,2>(inputs);

    // Logistic correlation

    const array<Index, 1> vector{{x_filtered.size()}};

    correlation.r = linear_correlation(thread_pool_device, outputs.reshape(vector), targets.reshape(vector)).r;

    const type z_correlation = r_correlation_to_z_correlation(correlation.r);

    const Tensor<type, 1> confidence_interval_z = confidence_interval_z_correlation(z_correlation, x_rank.size());

    correlation.lower_confidence = z_correlation_to_r_correlation(confidence_interval_z(0));

    correlation.upper_confidence = z_correlation_to_r_correlation(confidence_interval_z(1));

    correlation.form = Correlation::Form::Logistic;

    Tensor<type, 1> coefficients;
    neural_network.get_parameters(coefficients);

    correlation.a = coefficients(1);
    correlation.b = coefficients(0);

    if(correlation.b < type(0)) correlation.r *= type(-1);

    return correlation;
}


Correlation logistic_correlation_vector_matrix(const ThreadPoolDevice* thread_pool_device,
                                               const Tensor<type, 1>& x,
                                               const Tensor<type, 2>& y)
{
    Correlation correlation;
    correlation.form = Correlation::Form::Logistic;

    const pair<Tensor<type, 1>, Tensor<type,2>> filtered_elements = opennn::filter_missing_values_vector_matrix(x, y);

    const Tensor<type, 1> x_filtered = filtered_elements.first;
    const Tensor<type,2> y_filtered = filtered_elements.second;

    if(y_filtered.dimension(1) > 50)
    {
        cout << "Warning: Y variable has too many categories." << endl;

        correlation.r = type(NAN);

        return correlation;
    }

    if(x_filtered.size() == 0)
    {
        correlation.r = type(NAN);

        return correlation;
    }

    const Tensor<type, 2> data = opennn::assemble_vector_matrix(x_filtered, y_filtered);

    vector<Index> input_columns_indices(1);
    input_columns_indices[0] = type(0);

    vector<Index> target_columns_indices(y_filtered.dimension(1));

    for(Index i = 0; i < y_filtered.dimension(1); i++)
        target_columns_indices[i] = i + 1;
 
    Dataset dataset(x_filtered.size(), {1}, {y_filtered.dimension(1)});

    dataset.set_data(data);
    dataset.set_raw_variable_indices(input_columns_indices, target_columns_indices);
    dataset.set_binary_raw_variables();
    dataset.set_default_raw_variables_scalers();

    // Dataset.print();

    dataset.set_sample_uses("Training");
    dataset.set_dimensions("Input", {dataset.get_variables_number("Input")});
    dataset.set_dimensions("Target", {dataset.get_variables_number("Target")});

    const Index input_variables_number = dataset.get_variables_number("Input");
    const Index target_variables_number = dataset.get_variables_number("Target");

    ClassificationNetwork neural_network({ input_variables_number }, {1}, {target_variables_number});

    Scaling2d* scaling_layer_2d = static_cast<Scaling2d*>(neural_network.get_first("Scaling2d"));

    Dense2d* dense_2d = static_cast<Dense2d*>(neural_network.get_first("Dense2d"));

    dense_2d->set_activation_function("Softmax");
    scaling_layer_2d->set_display(false);

    CrossEntropyError2d cross_entropy_error_2d(&neural_network, &dataset);
    cross_entropy_error_2d.set_regularization_method("NoRegularization");

    QuasiNewtonMethod quasi_newton_method(&cross_entropy_error_2d);
    quasi_newton_method.set_display(false);
    quasi_newton_method.set_display_period(1000);
    quasi_newton_method.perform_training();

    // Logistic correlation

    const Tensor<type, 2> inputs = dataset.get_data_variables("Input");
    const Tensor<type, 2> targets = dataset.get_data_variables("Target");

    const Tensor<type, 2> outputs = neural_network.calculate_outputs<2,2>(inputs);

    const array<Index, 1> vector{{targets.size()}};

    correlation.r = linear_correlation(thread_pool_device, outputs.reshape(vector), targets.reshape(vector)).r;

    const type z_correlation = r_correlation_to_z_correlation(correlation.r);

    const Tensor<type, 1> confidence_interval_z = confidence_interval_z_correlation(z_correlation, x_filtered.size());

    correlation.lower_confidence = z_correlation_to_r_correlation(confidence_interval_z(0));

    correlation.upper_confidence = z_correlation_to_r_correlation(confidence_interval_z(1));

    return correlation;
}


Correlation logistic_correlation_matrix_vector(const ThreadPoolDevice* thread_pool_device,
                                               const Tensor<type, 2>& y,
                                               const Tensor<type, 1>& x)
{
    return logistic_correlation_vector_matrix(thread_pool_device, x,y);
}


Correlation logistic_correlation_matrix_matrix(const ThreadPoolDevice* thread_pool_device,
                                               const Tensor<type, 2>& x,
                                               const Tensor<type, 2>& y)
{
    Correlation correlation;
    correlation.form = Correlation::Form::Logistic;

    // Scrub missing values

    const pair<Tensor<type,2>, Tensor<type,2>> filtered_matrixes = filter_missing_values_matrix_matrix(x,y);

    const Tensor<type,2> x_filtered = filtered_matrixes.first;
    const Tensor<type,2> y_filtered = filtered_matrixes.second;

    if(x.dimension(0)  == y.dimension(0) && x.dimension(1)  == y.dimension(1))
    {
        const Tensor<bool, 0> are_equal = (x_filtered == y_filtered).all();

        if(are_equal(0))
        {
            correlation.r = type(1);

            return correlation;
        }
    }

    if(x.dimension(1) > 50 || y.dimension(1) > 50)
    {
        cout << "Warning: One variable has too many categories." << endl;

        correlation.r = type(NAN);

        return correlation;
    }

    if(x_filtered.size() == 0 && y_filtered.size() == 0)
    {
        correlation.r = type(NAN);

        return correlation;
    }

    const Tensor<type, 2> data = opennn::assemble_matrix_matrix(x_filtered, y_filtered);

    vector<Index> input_columns_indices(x_filtered.dimension(1));

    iota(input_columns_indices.begin(), input_columns_indices.end(), 0);

    vector<Index> target_columns_indices(y_filtered.dimension(1));

    for(Index i = 0; i < y_filtered.dimension(1); i++)
        target_columns_indices[i] = x_filtered.dimension(1)+i;

    Dataset Dataset(x_filtered.dimension(0), { x_filtered.dimension(1) }, { y_filtered.dimension(1) });

    Dataset.set_data(data);

    Dataset.set_raw_variable_indices(input_columns_indices, target_columns_indices);

    Dataset.set_sample_uses("Training");

    const Index input_variables_number = Dataset.get_variables_number("Input");
    const Index target_variables_number = Dataset.get_variables_number("Target");

    ClassificationNetwork neural_network({input_variables_number }, {}, {target_variables_number});

    Scaling2d* scaling_layer_2d = static_cast<Scaling2d*>(neural_network.get_first("Scaling2d"));

    Dense2d* dense_2d = static_cast<Dense2d*>(neural_network.get_first("Dense2d"));

    dense_2d->set_activation_function("Softmax");

    scaling_layer_2d->set_display(false);

    MeanSquaredError mean_squared_error(&neural_network, &Dataset);
    mean_squared_error.set_regularization_method("NoRegularization");

    QuasiNewtonMethod quasi_newton_method(&mean_squared_error);
    quasi_newton_method.set_maximum_epochs_number(500);
    quasi_newton_method.set_display(false);
    quasi_newton_method.perform_training();

    // Logistic correlation

    const Tensor<type, 2> inputs = Dataset.get_data_variables("Input");

    const Tensor<type, 2> targets = Dataset.get_data_variables("Target");

    const Tensor<type, 2> outputs = neural_network.calculate_outputs<2,2>(inputs);

    const array<Index, 1> vector{{targets.size()}};

    correlation.r = linear_correlation(thread_pool_device, outputs.reshape(vector), targets.reshape(vector)).r;

    const type z_correlation = r_correlation_to_z_correlation(correlation.r);

    const Tensor<type, 1> confidence_interval_z = confidence_interval_z_correlation(z_correlation, inputs.dimension(0));

    correlation.lower_confidence = z_correlation_to_r_correlation(confidence_interval_z(0));

    correlation.upper_confidence = z_correlation_to_r_correlation(confidence_interval_z(1));

    correlation.form = Correlation::Form::Logistic;

    return correlation;
}


Correlation power_correlation(const ThreadPoolDevice* thread_pool_device,
                              const Tensor<type, 1>& x,
                              const Tensor<type, 1>& y)
{
    Correlation power_correlation;

    for(Index i = 0; i < x.dimension(0); i++)
    {
        if((!isnan(x(i)) && x(i) <= type(0))
        || (!isnan(y(i)) && y(i) <= type(0)))
        {
            power_correlation.r = type(NAN);

            return power_correlation;
        }
    }

    power_correlation = linear_correlation(thread_pool_device, x.log(), y.log());

    power_correlation.form = Correlation::Form::Power;

    power_correlation.a = exp(power_correlation.a);

    return power_correlation;
}


void Correlation::set_perfect()
{
    r = type(1);
    a = type(0);
    b = type(1);

    upper_confidence = type(1);
    lower_confidence = type(1);
    form = Correlation::Form::Linear;
}


string Correlation::write_type() const
{
    switch(form)
    {
    case Form::Linear: return "linear";
    case Form::Logistic: return "logistic";
    case Form::Logarithmic: return "logarithmic";
    case Form::Exponential: return "exponential";
    case Form::Power: return "power";
    default:
        return string();
    }
}


void Correlation::print() const
{
    cout << "Correlation" << endl
         << "Type: " << write_type() << endl
         << "a: " << a << endl
         << "b: " << b << endl
         << "r: " << r << endl
         << "Lower confidence: " << lower_confidence << endl
         << "Upper confidence: " << upper_confidence << endl;
}

<<<<<<< HEAD
void register_layers()
{
    Bounding bounding_layer;//bounding_layer.print();
    Recurrent recurrent_layer; // recurrent_layer.print();
    MultiHeadAttention multihead_layer;
}


void register_loss_indices()
{
    CrossEntropyError2d cross_entropy_error_2d;//cross_entropy_error_2d.print();
    CrossEntropyError3d cross_entropy_error_3d;//cross_entropy_error_3d.print();
    MeanSquaredError mean_squared_error;//mean_squared_error.print();
    MinkowskiError minkowski_error;//minkowski_error.print();
    NormalizedSquaredError normalized_squared_error;//normalized_squared_error.print();
    WeightedSquaredError weighted_squared_error;//weighted_squared_error.print();

}
=======
>>>>>>> 52aede18

void register_optimization_algorithms()
{
    AdaptiveMomentEstimation adaptive_moment_estimation; //adaptive_moment_estimation.print();
    StochasticGradientDescent stochastic_gradient_descent; //stochastic_gradient_descent.print();
    QuasiNewtonMethod quasi_newton_method; //quasi_newton_method.print();
    LevenbergMarquardtAlgorithm levenberg_marquardt_algorithm; //levenberg_marquardt_algorithm.print();

}

}

// OpenNN: Open Neural Networks Library.
// Copyright(C) 2005-2025 Artificial Intelligence Techniques, SL.
//
// This library is free software; you can redistribute it and/or
// modify it under the terms of the GNU Lesser General Public
// License as published by the Free Software Foundation; either
// version 2.1 of the License, or any later version.
//
// This library is distributed in the hope that it will be useful,
// but WITHOUT ANY WARRANTY; without even the implied warranty of
// MERCHANTABILITY or FITNESS FOR A PARTICULAR PURPOSE.  See the GNU
// Lesser General Public License for more details.

// You should have received a copy of the GNU Lesser General Public
// License along with this library; if not, write to the Free Software
// Foundation, Inc., 51 Franklin St, Fifth Floor, Boston, MA  02110-1301  USA<|MERGE_RESOLUTION|>--- conflicted
+++ resolved
@@ -941,7 +941,6 @@
          << "Upper confidence: " << upper_confidence << endl;
 }
 
-<<<<<<< HEAD
 void register_layers()
 {
     Bounding bounding_layer;//bounding_layer.print();
@@ -960,8 +959,6 @@
     WeightedSquaredError weighted_squared_error;//weighted_squared_error.print();
 
 }
-=======
->>>>>>> 52aede18
 
 void register_optimization_algorithms()
 {
