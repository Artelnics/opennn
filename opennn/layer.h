--- conflicted
+++ resolved
@@ -156,13 +156,8 @@
 
 protected:
 
-<<<<<<< HEAD
-    unique_ptr<ThreadPool> thread_pool = nullptr;
-    unique_ptr<ThreadPoolDevice> thread_pool_device = nullptr;
-=======
     ThreadPool* thread_pool = nullptr;
     ThreadPoolDevice* thread_pool_device = nullptr;
->>>>>>> 8857ce7d
 
     string name = "layer";
 
