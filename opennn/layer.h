--- conflicted
+++ resolved
@@ -19,12 +19,7 @@
 // OpenNN includes
 
 #include "config.h"
-<<<<<<< HEAD
 #include "tensors.h"
-=======
-#include "tensor_utilities.h"
-#include "../eigen/Eigen/Dense"
->>>>>>> de1e265c
 
 
 namespace opennn {
