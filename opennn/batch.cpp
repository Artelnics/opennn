//   OpenNN: Open Neural Networks Library
//   www.opennn.net
//
//   B A T C H   C L A S S
//
//   Artificial Intelligence Techniques SL
//   artelnics@artelnics.com

#include "batch.h"
#include "tensors.h"
#include "image_data_set.h"
#include "language_data_set.h"
#include "images.h"
#include "time_series_data_set.h"

namespace opennn
{

void Batch::fill(const vector<Index>& sample_indices,
                 const vector<Index>& input_indices,
                 const vector<Index>& decoder_indices,
                 const vector<Index>& target_indices)
{
    const Tensor<type, 2>& data = data_set->get_data();

    const Index rows_number = data.dimension(0);
    const Index columns_number = data.dimension(1);

    const Index batch_size = static_cast<Index>(ceil(rows_number * 0.1));
    const Index sequence_length = rows_number / batch_size;
    const Index input_size = columns_number;

<<<<<<< HEAD
    //input_tensor.resize(batch_size * sequence_length * input_size);
    //target_tensor.resize(batch_size * sequence_length * target_indices.size());
=======
    // input_tensor.resize(batch_size * sequence_length * input_size);
    // target_tensor.resize(batch_size * sequence_length * target_indices.size());
>>>>>>> 3fa6f71d

    if (!decoder_indices.empty())
        decoder_tensor.resize(batch_size * sequence_length * decoder_indices.size());

    if(is_instance_of<ImageDataSet>(data_set))
    {
        ImageDataSet* image_data_set = dynamic_cast<ImageDataSet*>(data_set);

        if (image_data_set->get_augmentation())
        {
            // @todo

            //Tensor<type, 2> augmented_data = perform_augmentation(data);

            //fill_tensor_data(augmented_data, sample_indices, input_indices, input_data);
        }
        else
        {
            fill_tensor_data(data, sample_indices, input_indices, input_tensor.data());
        }
    }
    else if(is_instance_of<TimeSeriesDataSet>(data_set))
        fill_tensor_3D(data, sample_indices, input_indices, input_tensor.data());
    else
        fill_tensor_data(data, sample_indices, input_indices, input_tensor.data());

    if (is_instance_of<LanguageDataSet>(data_set))
            fill_tensor_data(data, sample_indices, decoder_indices, decoder_tensor.data());

    fill_tensor_data(data, sample_indices, target_indices, target_tensor.data());
    
}


Tensor<type, 2> Batch::perform_augmentation(const Tensor<type, 2>& data)
{
    ImageDataSet* image_data_set = static_cast<ImageDataSet*>(data_set);

    const dimensions input_dimensions = data_set->get_dimensions(DataSet::VariableUse::Input);

    const Index input_height = input_dimensions[0];
    const Index input_width = input_dimensions[1];
    const Index channels = input_dimensions[2];

    TensorMap<Tensor<type, 4>> inputs(input_tensor.data(),
                                      samples_number,
                                      input_height,
                                      input_width,
                                      channels);
   
    const bool random_reflection_axis_x = image_data_set->get_random_reflection_axis_x();
    const bool random_reflection_axis_y = image_data_set->get_random_reflection_axis_y();
    const type random_rotation_minimum = image_data_set->get_random_rotation_minimum();
    const type random_rotation_maximum = image_data_set->get_random_rotation_maximum();
    const type random_horizontal_translation_minimum = image_data_set->get_random_horizontal_translation_minimum();
    const type random_horizontal_translation_maximum = image_data_set->get_random_horizontal_translation_maximum();
    const type random_vertical_translation_minimum = image_data_set->get_random_vertical_translation_minimum();
    const type random_vertical_translation_maximum = image_data_set->get_random_vertical_translation_maximum();

    for(Index batch_index = 0; batch_index < samples_number; batch_index++)
    {
        Tensor<type, 3> image = inputs.chip(batch_index, 0);

        if(random_reflection_axis_x)
            reflect_image_x(thread_pool_device.get(), image);

        if(random_reflection_axis_y)
            reflect_image_y(thread_pool_device.get(), image);

        if(random_rotation_minimum != 0 && random_rotation_maximum != 0)
        {
            const type angle = random_rotation_minimum < random_rotation_maximum
                             ? random_rotation_minimum + type(rand())
                             : random_rotation_maximum;

            rotate_image(thread_pool_device.get(), image, image, angle);
        }

        if(random_horizontal_translation_minimum != 0 && random_horizontal_translation_maximum != 0)
        {
            const type translation = random_horizontal_translation_minimum < random_horizontal_translation_maximum
                                   ? random_horizontal_translation_minimum + type(rand())
                                   : random_horizontal_translation_maximum;

            translate_image_x(thread_pool_device.get(), image, image, translation);
        }

        if(random_vertical_translation_minimum != 0 && random_vertical_translation_maximum != 0)
        {
            const type translation = random_vertical_translation_minimum < random_vertical_translation_maximum
                                         ? random_vertical_translation_minimum + type(rand())
                                         : random_vertical_translation_maximum;

            translate_image_y(thread_pool_device.get(), image, image, translation);
        }
    } 

    return Tensor<type, 2>();
}


Batch::Batch(const Index& new_samples_number, DataSet* new_data_set)
{
    const unsigned int threads_number = thread::hardware_concurrency();
    thread_pool = make_unique<ThreadPool>(threads_number);
    thread_pool_device = make_unique<ThreadPoolDevice>(thread_pool.get(), threads_number);

    set(new_samples_number, new_data_set);
}


void Batch::set(const Index& new_samples_number, DataSet* new_data_set)
{
    if (!new_data_set) return;

    samples_number = new_samples_number;
    data_set = new_data_set;

    const dimensions& data_set_input_dimensions = data_set->get_dimensions(DataSet::VariableUse::Input);
    const dimensions& data_set_decoder_dimensions = data_set->get_dimensions(DataSet::VariableUse::Decoder);
    const dimensions& data_set_target_dimensions = data_set->get_dimensions(DataSet::VariableUse::Target);

    if (!data_set_input_dimensions.empty())
    {
        input_dimensions = { samples_number};
        input_dimensions.insert(input_dimensions.end(), data_set_input_dimensions.begin(), data_set_input_dimensions.end());

        const Index input_size = accumulate(input_dimensions.begin(), input_dimensions.end(), 1, multiplies<Index>());
        input_tensor.resize(input_size);
    }

    if (!data_set_decoder_dimensions.empty())
    {
        decoder_dimensions = { samples_number };
        decoder_dimensions.insert(decoder_dimensions.end(), data_set_decoder_dimensions.begin(), data_set_decoder_dimensions.end());

        const Index decoder_size = accumulate(decoder_dimensions.begin(), decoder_dimensions.end(), 1, multiplies<Index>());
        decoder_tensor.resize(decoder_size);
    }

    if (!data_set_target_dimensions.empty())
    {
        target_dimensions = { samples_number};
        target_dimensions.insert(target_dimensions.end(), data_set_target_dimensions.begin(), data_set_target_dimensions.end());

        const Index target_size = accumulate(target_dimensions.begin(), target_dimensions.end(), 1, multiplies<Index>());
        target_tensor.resize(target_size);
    }
}


Index Batch::get_samples_number() const
{
    return samples_number;
}


void Batch::print() const
{
    cout << "Batch" << endl
         << "Inputs:" << endl
         << "Input dimensions:" << endl;

    print_vector(input_dimensions);
    
    if(input_dimensions.size() == 4)
    {
        const TensorMap<Tensor<type, 4>> inputs((type*)input_tensor.data(),
                                                input_dimensions[0],
                                                input_dimensions[1],
                                                input_dimensions[2],
                                                input_dimensions[3]);

        cout << inputs << endl;
    }
    else
    {
        const TensorMap<Tensor<type, 2>> inputs((type*)input_tensor.data(),
                                                input_dimensions[0],
                                                input_dimensions[1]);

        cout << inputs << endl;
    }
    
    cout << "Decoder:" << endl
         << "Decoder dimensions:" << endl;

    print_vector(decoder_dimensions);

    cout << "Targets:" << endl
         << "Target dimensions:" << endl;

    print_vector(target_dimensions);

    const TensorMap<Tensor<type, 2>> targets((type*)target_tensor.data(),
                                             target_dimensions[0],
                                             target_dimensions[1]);

    cout << targets << endl;
}


bool Batch::is_empty() const
{
    return input_tensor.size() == 0;
}


vector<pair<type*, dimensions>> Batch::get_input_pairs() const
{
    vector<pair<type*, dimensions>> input_pairs = {{(type*)input_tensor.data(), input_dimensions}};

    if (!decoder_dimensions.empty())
        input_pairs.insert(input_pairs.begin(), {(type*)decoder_tensor.data(), decoder_dimensions});

    return input_pairs;
}


pair<type*, dimensions> Batch::get_target_pair() const
{
    return { (type*)target_tensor.data() , target_dimensions};
}


#ifdef OPENNN_CUDA_test

void BatchCuda::fill(const vector<Index>& sample_indices,
                     const vector<Index>& input_indices,
                     const vector<Index>& decoder_indices,
                     const vector<Index>& target_indices)
{
    const Tensor<type, 2>& data = data_set->get_data();

    if (is_instance_of<ImageDataSet>(data_set))
    {
        ImageDataSet* image_data_set = dynamic_cast<ImageDataSet*>(data_set);

        if (image_data_set->get_augmentation())
        {
            // @todo

            //Tensor<type, 2> augmented_data = perform_augmentation(data);

            //fill_tensor_data_row_major(data, sample_indices, input_indices, inputs_host);
        }
        else
        {
            fill_tensor_data_row_major(data, sample_indices, input_indices, inputs_host);
        }
    }
    else
    {
        fill_tensor_data(data, sample_indices, input_indices, inputs_host);
    }

    if (is_instance_of<LanguageDataSet>(data_set))
        fill_tensor_data(data, sample_indices, decoder_indices, decoder_host);

    fill_tensor_data(data, sample_indices, target_indices, targets_host);

    copy_device();
}


BatchCuda::BatchCuda(const Index& new_samples_number, DataSet* new_data_set)
{
    set(new_samples_number, new_data_set);
}


void BatchCuda::set(const Index& new_samples_number, DataSet* new_data_set)
{
    if (!new_data_set) return;

    samples_number = new_samples_number;
    data_set = new_data_set;

    const dimensions& data_set_input_dimensions = data_set->get_dimensions(DataSet::VariableUse::Input);
    const dimensions& data_set_decoder_dimensions = data_set->get_dimensions(DataSet::VariableUse::Decoder);
    const dimensions& data_set_target_dimensions = data_set->get_dimensions(DataSet::VariableUse::Target);

    if (!data_set_input_dimensions.empty())
    {
        input_dimensions = { samples_number };
        input_dimensions.insert(input_dimensions.end(), data_set_input_dimensions.begin(), data_set_input_dimensions.end());

        const Index input_size = accumulate(input_dimensions.begin(), input_dimensions.end(), 1, multiplies<Index>());

        if (cudaMallocHost(&inputs_host, input_size * sizeof(float)) != cudaSuccess)
            cout << "Inputs host allocation error" << endl;

        if (cudaMalloc(&inputs_device, input_size * sizeof(float)) != cudaSuccess)
            cout << "Inputs allocation error" << endl;
    }

    if (!data_set_decoder_dimensions.empty())
    {
        decoder_dimensions = { samples_number };
        decoder_dimensions.insert(decoder_dimensions.end(), data_set_decoder_dimensions.begin(), data_set_decoder_dimensions.end());

        const Index decoder_size = accumulate(decoder_dimensions.begin(), decoder_dimensions.end(), 1, multiplies<Index>());

        if (cudaMallocHost(&decoder_host, decoder_size * sizeof(float)) != cudaSuccess)
            cout << "Decoder host allocation error" << endl;

        if (cudaMalloc(&decoder_device, decoder_size * sizeof(float)) != cudaSuccess)
            cout << "Decoder allocation error" << endl;
    }

    if (!data_set_target_dimensions.empty())
    {
        target_dimensions = { samples_number };
        target_dimensions.insert(target_dimensions.end(), data_set_target_dimensions.begin(), data_set_target_dimensions.end());

        const Index target_size = accumulate(target_dimensions.begin(), target_dimensions.end(), 1, multiplies<Index>());

        if (cudaMallocHost(&targets_host, target_size * sizeof(float)) != cudaSuccess)
            cout << "Targets host allocation error" << endl;

        if (cudaMalloc(&targets_device, target_size * sizeof(float)) != cudaSuccess)
            cout << "Targets allocation error" << endl;
    }
}


void BatchCuda::copy_device()
{
    const Index input_size = accumulate(input_dimensions.begin(), input_dimensions.end(), 1, multiplies<Index>());
    const Index decoder_size = accumulate(decoder_dimensions.begin(), decoder_dimensions.end(), 1, multiplies<Index>());
    const Index target_size = accumulate(target_dimensions.begin(), target_dimensions.end(), 1, multiplies<Index>());

    if (cudaMemcpy(inputs_device, inputs_host, input_size * sizeof(float), cudaMemcpyHostToDevice) != cudaSuccess)
        cout << "Inputs copy error" << endl;

    if (!decoder_dimensions.empty())
        if (cudaMemcpy(decoder_device, decoder_host, decoder_size * sizeof(float), cudaMemcpyHostToDevice) != cudaSuccess)
            cout << "Decoder copy error" << endl;

    if (cudaMemcpy(targets_device, targets_host, target_size * sizeof(float), cudaMemcpyHostToDevice) != cudaSuccess)
        cout << "Targets copy error" << endl;
}


Tensor<type, 2> BatchCuda::get_inputs_device() const
{
    const Index inputs_number = data_set->get_raw_variables_number(DataSet::VariableUse::Input);

    Tensor<type, 2> inputs(samples_number, inputs_number);

    inputs.setZero();

    if (cudaMemcpy(inputs.data(), inputs_device, samples_number * inputs_number * sizeof(type), cudaMemcpyDeviceToHost) != cudaSuccess)
        cout << "Cuda matrix memcpy error" << endl;

    return inputs;
}


Tensor<type, 2> BatchCuda::get_decoder_device() const
{
    const Index decoder_number = data_set->get_raw_variables_number(DataSet::VariableUse::Decoder);

    Tensor<type, 2> decoder(samples_number, decoder_number);

    decoder.setZero();

    if (cudaMemcpy(decoder.data(), inputs_device, samples_number * decoder_number * sizeof(type), cudaMemcpyDeviceToHost) != cudaSuccess)
        cout << "Cuda matrix memcpy error" << endl;

    return decoder;
}


Tensor<type, 2> BatchCuda::get_targets_device() const
{
    const Index targets_number = target_dimensions[1];

    Tensor<type, 2> targets(samples_number, targets_number);

    targets.setZero();

    if (cudaMemcpy(targets.data(), targets_device, samples_number * targets_number * sizeof(type), cudaMemcpyDeviceToHost) != cudaSuccess)
        cout << "Cuda matrix memcpy error" << endl;

    return targets;
}


vector<pair<type*, dimensions>> BatchCuda::get_input_pairs_device() const
{
    vector<pair<type*, dimensions>> input_pairs = { {inputs_device, input_dimensions} };

    if (!decoder_dimensions.empty())
        input_pairs.insert(input_pairs.begin(), { decoder_device, decoder_dimensions });

    return input_pairs;
}


pair<type*, dimensions> BatchCuda::get_target_pair_device() const
{
    pair<type*, dimensions> target_pair = {targets_device , target_dimensions};

    return target_pair;
}


Index BatchCuda::get_samples_number() const
{
    return samples_number;
}


void BatchCuda::print() const
{
    if (!input_dimensions.empty())
        cout << "get_inputs_device:" << endl << get_inputs_device() << endl;

    if (!decoder_dimensions.empty())
        cout << "get_decoder_device:" << endl << get_decoder_device() << endl;

    if (!target_dimensions.empty())
        cout << "get_targets_device:" << endl << get_targets_device() << endl;
}


bool BatchCuda::is_empty() const
{
    return input_dimensions.empty();
}


void BatchCuda::free()
{
    cudaFreeHost(inputs_host);
    cudaFreeHost(decoder_host);
    cudaFreeHost(targets_host);
    cudaFree(inputs_device);
    cudaFree(decoder_device);
    cudaFree(targets_device);

    inputs_device = nullptr;
    decoder_device = nullptr;
    targets_device = nullptr;
    inputs_host = nullptr;
    decoder_host = nullptr;
    targets_host = nullptr;
}

#endif


} // namespace opennn

// OpenNN: Open Neural Networks Library.
// Copyright(C) 2005-2025 Artificial Intelligence Techniques, SL.
//
// This library is free software; you can redistribute it and/or
// modify it under the terms of the GNU Lesser General Public
// License as published by the Free Software Foundation; either
// version 2.1 of the License, or any later version.
//
// This library is distributed in the hope that it will be useful,
// but WITHOUT ANY WARRANTY; without even the implied warranty of
// MERCHANTABILITY or FITNESS FOR A PARTICULAR PURPOSE.  See the GNU
// Lesser General Public License for more details.

// You should have received a copy of the GNU Lesser General Public
// License along with this library; if not, write to the Free Software
// Foundation, Inc., 51 Franklin St, Fifth Floor, Boston, MA  02110-1301  USA<|MERGE_RESOLUTION|>--- conflicted
+++ resolved
@@ -30,13 +30,8 @@
     const Index sequence_length = rows_number / batch_size;
     const Index input_size = columns_number;
 
-<<<<<<< HEAD
-    //input_tensor.resize(batch_size * sequence_length * input_size);
-    //target_tensor.resize(batch_size * sequence_length * target_indices.size());
-=======
     // input_tensor.resize(batch_size * sequence_length * input_size);
     // target_tensor.resize(batch_size * sequence_length * target_indices.size());
->>>>>>> 3fa6f71d
 
     if (!decoder_indices.empty())
         decoder_tensor.resize(batch_size * sequence_length * decoder_indices.size());
