//   OpenNN: Open Neural Networks Library
//   www.opennn.net
//
//   B A T C H   C L A S S
//
//   Artificial Intelligence Techniques SL
//   artelnics@artelnics.com

<<<<<<< HEAD
#include "pch.h"
=======
>>>>>>> 2441909d
#include "batch.h"
#include "tensors.h"
#include "image_data_set.h"
#include "images.h"
#include "language_data_set.h"
#include "yolo_dataset.h"

namespace opennn
{

void Batch::fill(const vector<Index>& sample_indices,
                 const vector<Index>& input_indices,
                 const vector<Index>& target_indices,
                 const vector<Index>& context_indices)
{

    const Tensor<type, 2>& data = data_set->get_data();

    ImageDataSet* image_data_set = dynamic_cast<ImageDataSet*>(data_set);

    if(image_data_set && image_data_set->get_augmentation())
    {
<<<<<<< HEAD
        ImageDataSet* image_data_set = static_cast<ImageDataSet*>(data_set);
=======
>>>>>>> 2441909d
/*
        // @TODO
        Tensor<type, 2>& augmented_data = perform_augmentation(data);

            fill_tensor_data(augmented_data, sample_indices, input_indices, input_data);
    */
    }
    else
    {
        fill_tensor_data(data, sample_indices, input_indices, input_tensor.data());
    }

    if (has_context())
        fill_tensor_data(data, sample_indices, context_indices, context_tensor.data());

    fill_tensor_data(data, sample_indices, target_indices, target_tensor.data());

    // cout<<"Input tensor:\n"<<input_tensor<<endl<<"End of input tensor"<<endl;
}

Tensor<type, 2> Batch::perform_augmentation(const Tensor<type, 2>& data)
{
    ImageDataSet* image_data_set = static_cast<ImageDataSet*>(data_set);

    const dimensions& input_dimensions = data_set->get_input_dimensions();

    const Index input_height = input_dimensions[0];
    const Index input_width = input_dimensions[1];
    const Index channels = input_dimensions[2];

    TensorMap<Tensor<type, 4>> inputs(input_tensor.data(),
                                      batch_size,
                                      input_height,
                                      input_width,
                                      channels);
   
    const bool random_reflection_axis_x = image_data_set->get_random_reflection_axis_x();
    const bool random_reflection_axis_y = image_data_set->get_random_reflection_axis_y();
    const type random_rotation_minimum = image_data_set->get_random_rotation_minimum();
    const type random_rotation_maximum = image_data_set->get_random_rotation_maximum();
    const type random_horizontal_translation_minimum = image_data_set->get_random_horizontal_translation_minimum();
    const type random_horizontal_translation_maximum = image_data_set->get_random_horizontal_translation_maximum();
    const type random_vertical_translation_minimum = image_data_set->get_random_vertical_translation_minimum();
    const type random_vertical_translation_maximum = image_data_set->get_random_vertical_translation_maximum();

    for(Index batch_index = 0; batch_index < batch_size; batch_index++)
    {
        Tensor<type, 3> image = inputs.chip(batch_index, 0);

        if(random_reflection_axis_x)
            reflect_image_x(thread_pool_device.get(), image);

        if(random_reflection_axis_y)
            reflect_image_y(thread_pool_device.get(), image);

        if(random_rotation_minimum != 0 && random_rotation_maximum != 0)
        {
            const type angle = random_rotation_minimum < random_rotation_maximum
                             ? random_rotation_minimum + type(rand())
                             : random_rotation_maximum;

            rotate_image(thread_pool_device.get(), image, image, angle);
        }

        if(random_horizontal_translation_minimum != 0 && random_horizontal_translation_maximum != 0)
        {
            const type translation = random_horizontal_translation_minimum < random_horizontal_translation_maximum
                                   ? random_horizontal_translation_minimum + type(rand())
                                   : random_horizontal_translation_maximum;

            translate_image(thread_pool_device.get(), image, image, translation);
        }
    } 

    Tensor<type, 2> todo;
    return todo;
}


Batch::Batch(const Index& new_samples_number, DataSet* new_data_set)
{
    const unsigned int threads_number = thread::hardware_concurrency();
    thread_pool = make_unique<ThreadPool>(threads_number);
    thread_pool_device = make_unique<ThreadPoolDevice>(thread_pool.get(), threads_number);

    set(new_samples_number, new_data_set);
}


void Batch::set(const Index& new_batch_size, DataSet* new_data_set)
{        
    if (!new_data_set) return;

    batch_size = new_batch_size;
    data_set = new_data_set;

    const Index input_variables_number = data_set->get_variables_number(DataSet::VariableUse::Input);
    const Index target_variables_number = data_set->get_variables_number(DataSet::VariableUse::Target);

    const dimensions& data_set_input_dimensions = data_set->get_input_dimensions();
    const dimensions& data_set_target_dimensions = data_set->get_target_dimensions();


    if(data_set_input_dimensions.size() == 1)
    {
        input_dimensions = {{batch_size, input_variables_number}};
        input_tensor.resize(batch_size*input_variables_number);
    }
    else if(data_set_input_dimensions.size() == 2)
    {
        const Index rows_number = data_set_input_dimensions[0];
        const Index columns_number = data_set_input_dimensions[1];

        input_dimensions = {{batch_size, rows_number, columns_number}};
        input_tensor.resize(batch_size*rows_number* columns_number);
    }
    else if(data_set_input_dimensions.size() == 3)
    {
        const Index rows_number = data_set_input_dimensions[0];
        const Index columns_number = data_set_input_dimensions[1];
        const Index channels = data_set_input_dimensions[2];

        input_dimensions = {{batch_size, rows_number, columns_number, channels}};
        input_tensor.resize(batch_size*channels*rows_number*columns_number);
    }

    if(data_set_target_dimensions.size() == 1)
    {
        target_dimensions = {{batch_size, target_variables_number}};
        target_tensor.resize(batch_size*target_variables_number);
    }
    else if(data_set_target_dimensions.size() == 2)
    {
        const Index rows_number = data_set_target_dimensions[0];
        const Index columns_number = data_set_target_dimensions[1];

        target_dimensions = {{batch_size, rows_number, columns_number}};
        target_tensor.resize(batch_size*rows_number*columns_number);
    }
    else if(data_set_target_dimensions.size() == 3)
    {
        const Index rows_number = data_set_target_dimensions[0];
        const Index columns_number = data_set_target_dimensions[1];
        const Index channels = data_set_target_dimensions[2];

        target_dimensions = {{batch_size, rows_number, columns_number, channels}};

        target_tensor.resize(batch_size*channels*rows_number*columns_number);
    }
    // LanguageDataSet

    if(is_instance_of<LanguageDataSet>(data_set))
    {
        LanguageDataSet* language_data_set = static_cast<LanguageDataSet*>(data_set);

        const Index context_variables_number = language_data_set->get_variables_number(DataSet::VariableUse::Context);

        const dimensions data_set_context_dimensions = language_data_set->get_context_dimensions();

        if(data_set_context_dimensions.size() == 1)
        {
            context_dimensions = {{batch_size, context_variables_number}};

            context_tensor.resize(batch_size*context_variables_number);
        }
        else if(data_set_context_dimensions.size() == 2)
        {
            const Index rows_number = context_dimensions[0];
            const Index columns_number = context_dimensions[1];

            context_dimensions = {{batch_size, rows_number, columns_number}};

            context_tensor.resize(batch_size*rows_number*columns_number);
        }
        else if(data_set_context_dimensions.size() == 3)
        {
            const Index channels = context_dimensions[0];
            const Index rows_number = context_dimensions[1];
            const Index columns_number = context_dimensions[2];

            context_dimensions = {{batch_size, channels, rows_number, columns_number}};

            context_tensor.resize(batch_size*channels*rows_number*columns_number);
        }
    }

}


Index Batch::get_batch_samples_number() const
{
    return batch_size;
}


void Batch::print() const
{
    const Index inputs_rank = input_dimensions.size();
    const Index targets_rank = target_dimensions.size();

    cout << "Batch" << endl
         << "Inputs:" << endl
         << "Inputs dimensions:" << endl;

    for(Index i = 0; i < inputs_rank; i++)
        cout << input_dimensions[i] << endl;

    if(inputs_rank == 4)
    {
        const TensorMap<Tensor<type, 4>> inputs((type*)input_tensor.data(),
                                                input_dimensions[0],
                                                input_dimensions[1],
                                                input_dimensions[2],
                                                input_dimensions[3]);

        cout << inputs << endl;
    }

    cout << "Targets:" << endl
         << "Targets dimensions:" << endl;

    for(Index i = 0; i < targets_rank; i++)
        cout << target_dimensions[i] << endl;

    const TensorMap<Tensor<type, 2>> targets((type*)target_tensor.data(),
                                             target_dimensions[0],
                                             target_dimensions[1]);

    cout << targets << endl;
}


bool Batch::is_empty() const
{
    return input_tensor.size() == 0;
}


bool Batch::has_context() const
{
    return context_tensor.size() != 0;
}


vector<pair<type*, dimensions>> Batch::get_input_pairs() const
{
    vector<pair<type*, dimensions>> input_pairs = {{(type*)input_tensor.data(), input_dimensions}};

<<<<<<< HEAD
    // if(data_set->get_model_type() == DataSet::ModelType::ObjectDetection)
    // {
    //     input_pairs[0] = { (type*)yolo_input.data(), input_dimensions};

    //     return input_pairs;
    // }
    // else
    // {
        input_pairs[0] = { (type*)input_tensor.data(), input_dimensions};

        if (has_context())
            input_pairs[1] = { (type*)context_tensor.data(), context_dimensions};

        return input_pairs;
    // }
=======
    if (has_context())
        input_pairs.push_back({(type*)context_tensor.data(), context_dimensions});

    return input_pairs;
>>>>>>> 2441909d
}


pair<type*, dimensions> Batch::get_target_pair() const
{
    return { (type*)target_tensor.data() , target_dimensions};
}

}

// namespace opennn

// OpenNN: Open Neural Networks Library.
// Copyright(C) 2005-2024 Artificial Intelligence Techniques, SL.
//
// This library is free software; you can redistribute it and/or
// modify it under the terms of the GNU Lesser General Public
// License as published by the Free Software Foundation; either
// version 2.1 of the License, or any later version.
//
// This library is distributed in the hope that it will be useful,
// but WITHOUT ANY WARRANTY; without even the implied warranty of
// MERCHANTABILITY or FITNESS FOR A PARTICULAR PURPOSE.  See the GNU
// Lesser General Public License for more details.

// You should have received a copy of the GNU Lesser General Public
// License along with this library; if not, write to the Free Software
// Foundation, Inc., 51 Franklin St, Fifth Floor, Boston, MA  02110-1301  USA<|MERGE_RESOLUTION|>--- conflicted
+++ resolved
@@ -6,10 +6,7 @@
 //   Artificial Intelligence Techniques SL
 //   artelnics@artelnics.com
 
-<<<<<<< HEAD
-#include "pch.h"
-=======
->>>>>>> 2441909d
+
 #include "batch.h"
 #include "tensors.h"
 #include "image_data_set.h"
@@ -32,10 +29,6 @@
 
     if(image_data_set && image_data_set->get_augmentation())
     {
-<<<<<<< HEAD
-        ImageDataSet* image_data_set = static_cast<ImageDataSet*>(data_set);
-=======
->>>>>>> 2441909d
 /*
         // @TODO
         Tensor<type, 2>& augmented_data = perform_augmentation(data);
@@ -284,28 +277,10 @@
 {
     vector<pair<type*, dimensions>> input_pairs = {{(type*)input_tensor.data(), input_dimensions}};
 
-<<<<<<< HEAD
-    // if(data_set->get_model_type() == DataSet::ModelType::ObjectDetection)
-    // {
-    //     input_pairs[0] = { (type*)yolo_input.data(), input_dimensions};
-
-    //     return input_pairs;
-    // }
-    // else
-    // {
-        input_pairs[0] = { (type*)input_tensor.data(), input_dimensions};
-
-        if (has_context())
-            input_pairs[1] = { (type*)context_tensor.data(), context_dimensions};
-
-        return input_pairs;
-    // }
-=======
     if (has_context())
         input_pairs.push_back({(type*)context_tensor.data(), context_dimensions});
 
     return input_pairs;
->>>>>>> 2441909d
 }
 
 
