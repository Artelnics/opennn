//   OpenNN: Open Neural Networks Library
//   www.opennn.net
//
//   M E A N   S Q U A R E D   E R R O R   C L A S S
//
//   Artificial Intelligence Techniques SL
//   artelnics@artelnics.com

#include "tensors.h"
#include "mean_squared_error.h"
#include "forward_propagation.h"
#include "back_propagation.h"

namespace opennn
{

MeanSquaredError::MeanSquaredError(NeuralNetwork* new_neural_network, DataSet* new_data_set)
    : LossIndex(new_neural_network, new_data_set)
{
}


void MeanSquaredError::calculate_error(const Batch& batch,
                                       const ForwardPropagation& forward_propagation,
                                       BackPropagation& back_propagation) const
{
    const Index outputs_number = neural_network->get_outputs_number();

    // Batch

    const Index samples_number = batch.get_samples_number();

    const pair<type*, dimensions> targets_pair = batch.get_target_pair();

    const TensorMap<Tensor<type, 2>> targets = tensor_map_2(targets_pair);

    // Forward propagation
    
    const pair<type*, dimensions> outputs_pair = forward_propagation.get_last_trainable_layer_outputs_pair();

    const TensorMap<Tensor<type, 2>> outputs = tensor_map_2(outputs_pair);

    // Back propagation
    
    Tensor<type, 2>& errors = back_propagation.errors;

    Tensor<type, 0>& error = back_propagation.error;
    
    errors.device(*thread_pool_device) = outputs - targets;
    
    error.device(*thread_pool_device) = errors.contract(errors, axes(0,0,1,1)) / type(samples_number * outputs_number);
        
    if(isnan(error())) throw runtime_error("\nError is NAN.");
}


void MeanSquaredError::calculate_error_lm(const Batch& batch,
                                          const ForwardPropagation&,
                                          BackPropagationLM& back_propagation) const
{
    const Index outputs_number = neural_network->get_outputs_number();
    
    const Index samples_number = batch.get_samples_number();

    Tensor<type, 1>& squared_errors = back_propagation.squared_errors;

    Tensor<type, 0>& error = back_propagation.error;

    error.device(*thread_pool_device) = squared_errors.square().sum() / type(samples_number * outputs_number);

    if(isnan(error())) throw runtime_error("\nError is NAN.");
}


void MeanSquaredError::calculate_output_delta(const Batch& batch,
                                              ForwardPropagation&,
                                              BackPropagation& back_propagation) const
{
    const Index outputs_number = neural_network->get_outputs_number();

    // Batch

    const Index samples_number = batch.get_samples_number();

    // Back propagation

    const Tensor<type, 2>& errors = back_propagation.errors;

    const pair<type*, dimensions> output_deltas_pair = back_propagation.get_output_deltas_pair();

    TensorMap<Tensor<type, 2>> output_deltas = tensor_map_2(output_deltas_pair);

    output_deltas.device(*thread_pool_device) = errors / type(0.5 * outputs_number * samples_number);
}


void MeanSquaredError::calculate_output_delta_lm(const Batch&,
                                                 ForwardPropagation&,
                                                 BackPropagationLM& back_propagation) const
{
    const Tensor<type, 2>& errors = back_propagation.errors;
    const Tensor<type, 1>& squared_errors = back_propagation.squared_errors;

    const pair<type*, dimensions> output_deltas_pair = back_propagation.get_output_deltas_pair();

    TensorMap<Tensor<type, 2>> output_deltas = tensor_map_2(output_deltas_pair);

<<<<<<< HEAD

=======
>>>>>>> afa2939d
    output_deltas.device(*thread_pool_device) = errors;
    divide_columns(thread_pool_device.get(), output_deltas, squared_errors);
}


void MeanSquaredError::calculate_error_gradient_lm(const Batch& batch,
                                                   BackPropagationLM& back_propagation_lm) const
{
    const Index outputs_number = neural_network->get_outputs_number();

    const Index samples_number = outputs_number * batch.get_samples_number();

    const type coefficient = type(2)/type(samples_number);

    const Tensor<type, 1>& squared_errors = back_propagation_lm.squared_errors;
    const Tensor<type, 2>& squared_errors_jacobian = back_propagation_lm.squared_errors_jacobian;

    Tensor<type, 1>& gradient = back_propagation_lm.gradient;

    gradient.device(*thread_pool_device) = squared_errors_jacobian.contract(squared_errors, axes(0,0))*coefficient;
}


void MeanSquaredError::calculate_error_hessian_lm(const Batch& batch,
                                                  BackPropagationLM& back_propagation_lm) const
{

    const Index outputs_number = neural_network->get_outputs_number();

    const Index samples_number = batch.get_samples_number();

    const type coefficient = type(2.0)/type(outputs_number*samples_number);

    Tensor<type, 2>& hessian = back_propagation_lm.hessian;

    const Tensor<type, 2>& squared_errors_jacobian = back_propagation_lm.squared_errors_jacobian;

    hessian.device(*thread_pool_device) = squared_errors_jacobian.contract(squared_errors_jacobian, axes(0,0))*coefficient;
}


string MeanSquaredError::get_loss_method() const
{
    return "MEAN_SQUARED_ERROR";
}


string MeanSquaredError::get_error_type_text() const
{
    return "Mean squared error";
}


void MeanSquaredError::to_XML(XMLPrinter& file_stream) const
{
    file_stream.OpenElement("MeanSquaredError");

    file_stream.CloseElement();
}


#ifdef OPENNN_CUDA

void MeanSquaredError::calculate_error_cuda(const BatchCuda& batch_cuda,
                                            const ForwardPropagationCuda& forward_propagation_cuda,
                                            BackPropagationCuda& back_propagation_cuda) const
{

    const Index outputs_number = neural_network->get_outputs_number();

    // Batch 

    const Index samples_number = batch_cuda.get_samples_number();

    const type* targets = batch_cuda.targets_device;

    // Forward propagation

    const pair<type*, dimensions> outputs_pair = forward_propagation_cuda.get_last_trainable_layer_outputs_pair_device();

    const type* outputs = outputs_pair.first;

    // Back propagatioin

    type* errors_device = back_propagation_cuda.errors;

    Tensor<type,0>& error = back_propagation_cuda.error;

    const cudnnTensorDescriptor_t& outputs_tensor_descriptor = back_propagation_cuda.outputs_tensor_descriptor;

    const cudnnOpTensorDescriptor_t& operator_sum_descriptor = back_propagation_cuda.operator_sum_descriptor;

    float alpha = 1.0f;
    float alpha_minus_one = -1.0f;
    const float beta = 0.0f;
    
    cudnnOpTensor(cudnn_handle,
        operator_sum_descriptor,
        &alpha_minus_one,
        outputs_tensor_descriptor,
        targets,
        &alpha,
        outputs_tensor_descriptor,
        outputs,
        &beta,
        outputs_tensor_descriptor,
        errors_device);

    float mean_square_error = 0.0f;

    cublasSdot(cublas_handle, samples_number * outputs_number, errors_device, 1, errors_device, 1, &mean_square_error);

    const type coefficient = type(2.0)/type(samples_number * outputs_number);

    error(0) = mean_square_error * coefficient;

    if (isnan(error())) throw runtime_error("\nError is NAN.");
}


void MeanSquaredError::calculate_output_delta_cuda(const BatchCuda& batch_cuda,
                                                   ForwardPropagationCuda& forward_propagation_cuda,
                                                   BackPropagationCuda& back_propagation_cuda) const
{
    const Index outputs_number = neural_network->get_outputs_number();

    // Batch

    const Index samples_number = batch_cuda.get_samples_number();

    // Back propagation

    type* errors_device = back_propagation_cuda.errors;

    const pair<type*, dimensions> output_deltas_pair_device = back_propagation_cuda.get_output_deltas_pair_device();

    type* output_deltas_device = output_deltas_pair_device.first;

    const type coefficient = type(2.0) / type(outputs_number * samples_number);

    cudaMemcpy(output_deltas_device, errors_device, outputs_number * samples_number * sizeof(float), cudaMemcpyDeviceToDevice);

    cublasSscal(cublas_handle, outputs_number * samples_number, &coefficient, output_deltas_device, 1);
}

#endif

}


// OpenNN: Open Neural Networks Library.
// Copyright(C) 2005-2025 Artificial Intelligence Techniques, SL.
//
// This library is free software; you can redistribute it and/or
// modify it under the terms of the GNU Lesser General Public
// License as published by the Free Software Foundation; either
// version 2.1 of the License, or any later version.
//
// This library is distributed in the hope that it will be useful,
// but WITHOUT ANY WARRANTY; without even the implied warranty of
// MERCHANTABILITY or FITNESS FOR A PARTICULAR PURPOSE.  See the GNU
// Lesser General Public License for more details.

// You should have received a copy of the GNU Lesser General Public
// License along with this library; if not, write to the Free Software
// Foundation, Inc., 51 Franklin St, Fifth Floor, Boston, MA  02110-1301  USA<|MERGE_RESOLUTION|>--- conflicted
+++ resolved
@@ -105,10 +105,6 @@
 
     TensorMap<Tensor<type, 2>> output_deltas = tensor_map_2(output_deltas_pair);
 
-<<<<<<< HEAD
-
-=======
->>>>>>> afa2939d
     output_deltas.device(*thread_pool_device) = errors;
     divide_columns(thread_pool_device.get(), output_deltas, squared_errors);
 }
