--- conflicted
+++ resolved
@@ -105,18 +105,9 @@
 
     TensorMap<Tensor<type, 2>> output_deltas = tensor_map_2(output_deltas_pair);
 
-<<<<<<< HEAD
-    // output_deltas.device(*thread_pool_device) = errors
-    //     / squared_errors.reshape(array<Index, 2>({1, squared_errors.size()}))
-    //                     .broadcast(array<Index, 2>({output_deltas.dimension(0), 1}));
 
        output_deltas.device(*thread_pool_device) = errors;
        divide_columns(thread_pool_device.get(), output_deltas, squared_errors);
-=======
-    output_deltas.device(*thread_pool_device) = errors
-        / squared_errors.reshape(array<Index, 2>({1, squared_errors.size()}))
-                        .broadcast(array<Index, 2>({output_deltas.dimension(0), 1}));
->>>>>>> e2f925d9
 }
 
 
