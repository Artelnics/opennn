--- conflicted
+++ resolved
@@ -114,11 +114,7 @@
     const Index batch_samples_number = inputs_pair[0].second[0];
     const Index neurons_number = get_neurons_number();
 
-<<<<<<< HEAD
-    const TensorMap<Tensor<type, 2>> deltas(deltas_pair[0].first, deltas_pair[0].second[0], deltas_pair[0].second[1]);
-=======
-    const TensorMap<Tensor<type, 2>> deltas = tensor_map_2(deltas_pair(0));
->>>>>>> e76c7e08
+    const TensorMap<Tensor<type, 2>> deltas = tensor_map_2(deltas_pair[0]);
 
     // Back propagation
 
