//   OpenNN: Open Neural Networks Library
//   www.opennn.net
//
//   F L A T T E N   L A Y E R   C L A S S
//
//   Artificial Intelligence Techniques SL
//   artelnics@artelnics.com

#include "tensors.h"
#include "flatten_layer.h"

namespace opennn
{

FlattenLayer::FlattenLayer() : Layer()
{
    layer_type = Layer::Type::Flatten;
    name = "flatten_layer";
}


FlattenLayer::FlattenLayer(const dimensions& new_input_dimensions) : Layer()
{
    set(new_input_dimensions);

    layer_type = Type::Flatten;
    name = "flatten_layer";
}


dimensions FlattenLayer::get_input_dimensions() const
{
    return input_dimensions;
}


Index FlattenLayer::get_outputs_number() const
{
    return input_dimensions[0] * input_dimensions[1] * input_dimensions[2];
}


dimensions FlattenLayer::get_output_dimensions() const
{
    return { input_dimensions[0] * input_dimensions[1] * input_dimensions[2] };
}


Index FlattenLayer::get_inputs_number() const
{
    return input_dimensions[0] * input_dimensions[1] * input_dimensions[2];
}


Index FlattenLayer::get_input_height() const
{
    return input_dimensions[0];
}


Index FlattenLayer::get_input_width() const
{
    return input_dimensions[1];
}


Index FlattenLayer::get_input_channels() const
{
    return input_dimensions[2];
}


Index FlattenLayer::get_neurons_number() const
{
    return input_dimensions[0]* input_dimensions[1] * input_dimensions[2];
}


void FlattenLayer::set(const dimensions& new_input_dimensions)
{
    name = "flatten_layer";

    input_dimensions = new_input_dimensions;
}


void FlattenLayer::forward_propagate(const vector<pair<type*, dimensions>>& input_pairs,
                                     unique_ptr<LayerForwardPropagation>& layer_forward_propagation,
                                     const bool& is_training)
{
    const Index batch_samples_number = layer_forward_propagation->batch_samples_number;

    const Index neurons_number = get_neurons_number();

    unique_ptr<FlattenLayerForwardPropagation> flatten_layer_forward_propagation 
            (static_cast<FlattenLayerForwardPropagation*>(layer_forward_propagation.release()));

    type* outputs_data = flatten_layer_forward_propagation->outputs.data();

    memcpy(outputs_data,
           input_pairs[0].first,
           batch_samples_number*neurons_number*sizeof(type));

    flatten_layer_forward_propagation->outputs = TensorMap<Tensor<type, 2>>(input_pairs[0].first, batch_samples_number, neurons_number);
}


void FlattenLayer::back_propagate(const vector<pair<type*, dimensions>>& input_pairs,
                                  const vector<pair<type*, dimensions>>& delta_pairs,
                                  unique_ptr<LayerForwardPropagation>& forward_propagation,
                                  unique_ptr<LayerBackPropagation>& back_propagation) const
{
    const Index batch_samples_number = input_pairs[0].second[0];
    const Index neurons_number = get_neurons_number();

    const TensorMap<Tensor<type, 2>> deltas = tensor_map_2(delta_pairs[0]);

    // Back propagation

    unique_ptr<FlattenLayerBackPropagation> flatten_layer_back_propagation
        (static_cast<FlattenLayerBackPropagation*>(back_propagation.release()));

    Tensor<type, 4>& input_derivatives = flatten_layer_back_propagation->input_derivatives;

    memcpy(input_derivatives.data(),
           delta_pairs[0].first,
           Index(batch_samples_number * neurons_number * sizeof(type)));
}


void FlattenLayer::to_XML(tinyxml2::XMLPrinter& file_stream) const
{
    file_stream.OpenElement("FlattenLayer");

    file_stream.OpenElement("InputVariablesDimension");

    file_stream.OpenElement("InputHeight");
    file_stream.PushText(to_string(get_input_height()).c_str());
    file_stream.CloseElement();

    file_stream.OpenElement("InputWidth");
    file_stream.PushText(to_string(get_input_width()).c_str());
    file_stream.CloseElement();

    file_stream.OpenElement("InputChannels");
    file_stream.PushText(to_string(get_input_channels()).c_str());
    file_stream.CloseElement();

    file_stream.CloseElement();

    file_stream.CloseElement();
}


void FlattenLayer::from_XML(const tinyxml2::XMLDocument& document)
{
    const tinyxml2::XMLElement* flatten_layer_element = document.FirstChildElement("FlattenLayer");

    if(!flatten_layer_element)
        throw runtime_error("FlattenLayer element is nullptr.\n");

    // Flatten layer input variables dimenison

    const tinyxml2::XMLElement* input_dimensions_element = flatten_layer_element->FirstChildElement("InputDimensions");

    if(!input_dimensions_element)
        throw runtime_error("FlattenInputVariablesDimensions element is nullptr.\n");

    // Input height

    const tinyxml2::XMLElement* input_height_element = input_dimensions_element->NextSiblingElement("InputHeight");

    if(!input_height_element)
        throw runtime_error("FlattenInputHeight element is nullptr.\n");

    const Index input_height = Index(atoi(input_height_element->GetText()));

    // Input width

    const tinyxml2::XMLElement* input_width_element = input_dimensions_element->NextSiblingElement("InputWidth");

    if(!input_width_element)
        throw runtime_error("FlattenInputWidth element is nullptr.\n");

    const Index input_width = Index(atoi(input_width_element->GetText()));

    // Input channels number

    const tinyxml2::XMLElement* input_channels_number_element = input_dimensions_element->NextSiblingElement("InputChannels");

    if(!input_channels_number_element)
        throw runtime_error("FlattenInputChannelsNumber element is nullptr.\n");

    const Index input_channels = Index(atoi(input_channels_number_element->GetText()));

    set({input_height, input_width, input_channels, 0});
}


void FlattenLayer::print() const
{
    cout << "Flatten layer" << endl;

    cout << "Input dimensions: " << endl;
    print_dimensions(input_dimensions);

    cout << "Output dimensions: " << endl;
    print_dimensions(get_output_dimensions());
}


pair<type*, dimensions> FlattenLayerForwardPropagation::get_outputs_pair() const
{
    const Index neurons_number = layer->get_neurons_number();

    return {outputs_data, {batch_samples_number, neurons_number}};
}


void FlattenLayerForwardPropagation::set(const Index& new_batch_samples_number, Layer* new_layer)
{
    batch_samples_number = new_batch_samples_number;

    layer = new_layer;

    const Index neurons_number = layer->get_neurons_number();

    outputs.resize(batch_samples_number, neurons_number);

    outputs_data = outputs.data();
}


void FlattenLayerBackPropagation::set(const Index& new_batch_samples_number, Layer* new_layer)
{
    layer = new_layer;

    batch_samples_number = new_batch_samples_number;

    const FlattenLayer* flatten_layer = static_cast<FlattenLayer*>(layer);

    const dimensions input_dimensions = flatten_layer->get_input_dimensions();

    input_derivatives.resize(batch_samples_number,
                             input_dimensions[0],
                             input_dimensions[1],
                             input_dimensions[2]);
}


vector<pair<type*, dimensions>> FlattenLayerBackPropagation::get_input_derivative_pairs() const
{
    const FlattenLayer* flatten_layer = static_cast<FlattenLayer*>(layer);

<<<<<<< HEAD
    inputs_derivatives.resize(1);
    inputs_derivatives = {{input_derivatives.data(),
                          {batch_samples_number, input_dimensions[0], input_dimensions[1], input_dimensions[2]}}};
=======
    const dimensions input_dimensions = flatten_layer->get_input_dimensions();

    return {{(type*)(input_derivatives.data()),
            {batch_samples_number, input_dimensions[0], input_dimensions[1], input_dimensions[2]}}};
>>>>>>> 2bb4f7fc
}


}

// OpenNN: Open Neural Networks Library.
// Copyright(C) 2005-2023 Artificial Intelligence Techniques, SL.
//
// This library is free software; you can redistribute it and/or
// modify it under the terms of the GNU Lesser General Public
// License as published by the Free Software Foundation; either
// version 2.1 of the License, or any later version.
//
// This library is distributed in the hope that it will be useful,
// but WITHOUT ANY WARRANTY; without even the implied warranty of
// MERCHANTABILITY or FITNESS FOR A PARTICULAR PURPOSE.  See the GNU
// Lesser General Public License for more details.

// You should have received a copy of the GNU Lesser General Public
// License along with this library; if not, write to the Free Software
// Foundation, Inc., 51 Franklin St, Fifth Floor, Boston, MA  02110-1301  USA<|MERGE_RESOLUTION|>--- conflicted
+++ resolved
@@ -245,6 +245,7 @@
                              input_dimensions[0],
                              input_dimensions[1],
                              input_dimensions[2]);
+
 }
 
 
@@ -252,16 +253,10 @@
 {
     const FlattenLayer* flatten_layer = static_cast<FlattenLayer*>(layer);
 
-<<<<<<< HEAD
-    inputs_derivatives.resize(1);
-    inputs_derivatives = {{input_derivatives.data(),
-                          {batch_samples_number, input_dimensions[0], input_dimensions[1], input_dimensions[2]}}};
-=======
     const dimensions input_dimensions = flatten_layer->get_input_dimensions();
 
     return {{(type*)(input_derivatives.data()),
             {batch_samples_number, input_dimensions[0], input_dimensions[1], input_dimensions[2]}}};
->>>>>>> 2bb4f7fc
 }
 
 
