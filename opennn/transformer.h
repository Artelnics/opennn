--- conflicted
+++ resolved
@@ -109,11 +109,7 @@
 
     Index decoder_length = 0;
 
-<<<<<<< HEAD
-    type dropout_rate = 0.1F;
-=======
     type dropout_rate = type(0.1);
->>>>>>> 5e536967
 
     unordered_map<string, Index> input_vocabulary;
     unordered_map<string, Index> output_vocabulary;
