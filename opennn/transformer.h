--- conflicted
+++ resolved
@@ -111,43 +111,13 @@
 
     // Destructor
 
-<<<<<<< HEAD
-    virtual ~TransformerForwardPropagation()
-    {
-        const Index layers_number = layers.size();
-
-        for(Index i = 0; i < layers_number; i++)
-        {
-            delete layers(i);
-        }
-    }
-=======
     virtual ~TransformerForwardPropagation();
->>>>>>> 5463bb30
 
 
     void set(const Index& new_batch_samples, NeuralNetwork* new_neural_network);
 
 
-<<<<<<< HEAD
-    void print() const
-    {
-        cout << "Transformer forward propagation" << endl;
-
-        const Index layers_number = layers.size();
-
-        cout << "Layers number: " << layers_number << endl;
-
-        for(Index i = 0; i < layers_number; i++)
-        {
-            cout << "Layer " << i + 1 << ": " << layers(i)->layer->get_name() << endl;
-
-            layers(i)->print();
-        }
-    }
-=======
     void print() const;
->>>>>>> 5463bb30
 
 
     Index batch_samples_number = 0;
