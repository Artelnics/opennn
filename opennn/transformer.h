--- conflicted
+++ resolved
@@ -52,12 +52,8 @@
     void set_input_vocabulary(const vector<string>&);
     void set_context_vocabulary(const vector<string>&);
 
-<<<<<<< HEAD
-    //string calculate_outputs(const string&, const bool& = true);
-    string calculate_outputs(const vector<string>&, const bool& = true);
-=======
     string calculate_outputs(const string&);
->>>>>>> bcf7aaf9
+
     Tensor<type, 3> calculate_outputs(const Tensor<type, 2>&, const Tensor<type, 2>&);
 
 //    void tokenize_whitespace(const vector<string>&, Tensor<type, 2>&);
