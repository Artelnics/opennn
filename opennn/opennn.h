--- conflicted
+++ resolved
@@ -9,11 +9,8 @@
 #ifndef OPENNN_H
 #define OPENNN_H
 
-<<<<<<< HEAD
 
-=======
 //#include "pch.h"
->>>>>>> 2441909d
 
 // Data set
 
@@ -26,10 +23,6 @@
 
 // Neural network
 
-<<<<<<< HEAD
-
-=======
->>>>>>> 2441909d
 #include "layer.h"
 #include "pooling_layer.h"
 #include "convolutional_layer.h"
