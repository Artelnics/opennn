//   OpenNN: Open Neural Networks Library
//   www.opennn.net
//
//   O P E N   N E U R A L   N E T W O R K S   L I B R A R Y               
//
//   Artificial Intelligence Techniques SL
//   artelnics@artelnics.com

#ifndef OPENNN_H
#define OPENNN_H

#include "config.h"
#include "half.hpp"

// Data set

#include "data_set.h"

// Neural network

#include "config.h"
#include "layer.h"
#include "pooling_layer.h"
#include "convolutional_layer.h"
#include "bounding_layer.h"
#include "perceptron_layer.h"
#include "long_short_term_memory_layer.h"
#include "recurrent_layer.h"
#include "probabilistic_layer.h"
#include "scaling_layer.h"
#include "region_proposal_layer.h"
#include "non_max_suppression_layer.h"
#include "unscaling_layer.h"
#include "flatten_layer.h"
#include "neural_network.h"

// Training strategy

#include "loss_index.h"

#include "cross_entropy_error.h"
#include "mean_squared_error.h"
#include "minkowski_error.h"
#include "normalized_squared_error.h"
#include "sum_squared_error.h"
#include "weighted_squared_error.h"

#include "conjugate_gradient.h"
#include "gradient_descent.h"
#include "levenberg_marquardt_algorithm.h"
#include "quasi_newton_method.h"
#include "optimization_algorithm.h"
#include "learning_rate_algorithm.h"

// Model selection

#include "model_selection.h"
#include "neurons_selection.h"
#include "growing_neurons.h"
#include "inputs_selection.h"
#include "growing_inputs.h"
#include "genetic_algorithm.h"

// Testing analysis

#include "testing_analysis.h"

// Utilities

#include "numerical_differentiation.h"
#include "correlations.h"
#include "response_optimization.h"
#include "opennn_strings.h"
<<<<<<< HEAD
#include "opennn_images.h"
=======
>>>>>>> 0f529f5d
#include "tensor_utilities.h"
#include "statistics.h"
#include "scaling.h"
#include "region_based_object_detector.h"
#include "json_to_xml.h"
#include "text_analytics.h"
<<<<<<< HEAD
#include "codification.h"
=======
>>>>>>> 0f529f5d

#endif

// OpenNN: Open Neural Networks Library.
// Copyright(C) 2005-2021 Artificial Intelligence Techniques, SL.
//
// This library is free software; you can redistribute it and/or
// modify it under the s of the GNU Lesser General Public
// License as published by the Free Software Foundation; either
// version 2.1 of the License, or any later version.
//
// This library is distributed in the hope that it will be useful,
// but WITHOUT ANY WARRANTY; without even the implied warranty of
// MERCHANTABILITY or FITNESS FOR A PARTICULAR PURPOSE.  See the GNU
// Lesser General Public License for more details.

// You should have received a copy of the GNU Lesser General Public
// License along with this library; if not, write to the Free Software
// Foundation, Inc., 51 Franklin St, Fifth Floor, Boston, MA  02110-1301  USA<|MERGE_RESOLUTION|>--- conflicted
+++ resolved
@@ -1,7 +1,7 @@
 //   OpenNN: Open Neural Networks Library
 //   www.opennn.net
 //
-//   O P E N   N E U R A L   N E T W O R K S   L I B R A R Y               
+//   O P E N   N E U R A L   N E T W O R K S   L I B R A R Y
 //
 //   Artificial Intelligence Techniques SL
 //   artelnics@artelnics.com
@@ -71,20 +71,14 @@
 #include "correlations.h"
 #include "response_optimization.h"
 #include "opennn_strings.h"
-<<<<<<< HEAD
 #include "opennn_images.h"
-=======
->>>>>>> 0f529f5d
 #include "tensor_utilities.h"
 #include "statistics.h"
 #include "scaling.h"
 #include "region_based_object_detector.h"
 #include "json_to_xml.h"
 #include "text_analytics.h"
-<<<<<<< HEAD
 #include "codification.h"
-=======
->>>>>>> 0f529f5d
 
 #endif
 
