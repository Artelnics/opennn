//   OpenNN: Open Neural Networks Library
//   www.opennn.net
//
//   L A N G U A G E   D A T A S E T   C L A S S   H E A D E R
//
//   Artificial Intelligence Techniques SL
//   artelnics@artelnics.com

#ifndef LANGUAGEDATASET_H
#define LANGUAGEDATASET_H

#include "data_set.h"

namespace opennn
{

class  LanguageDataSet : public DataSet
{

public:

<<<<<<< HEAD
    explicit LanguageDataSet(const dimensions& = {0}, const dimensions& = {0});


    explicit LanguageDataSet(const filesystem::path& = filesystem::path());
=======
    LanguageDataSet();
>>>>>>> f885f0ac

    const vector<string>& get_context_vocabulary() const;
    const vector<string>& get_completion_vocabulary() const;

    Index get_context_vocabulary_size() const;
    Index get_completion_vocabulary_size() const;

    Index get_context_length() const;
    Index get_completion_length() const;

    const dimensions& get_context_dimensions() const;
    const dimensions& get_completion_dimensions() const;

    const vector<vector<string>>& get_documents() const;
    const vector<vector<string>>& get_targets() const;

    void set_default_raw_variables_uses() override;
    void set_raw_variable_uses(const vector<string>&) override;
    void set_raw_variable_uses(const vector<VariableUse>&) override;

    void set_context_dimensions(const dimensions&);
    void set_completion_dimensions(const dimensions&);

    void set_context_vocabulary_path(const string&);
    void set_completion_vocabulary_path(const string&);

    void set_context_vocabulary(const vector<string>&);
    void set_completion_vocabulary(const vector<string>&);

    void set_data_random() override;

    void set_default() override;

    void from_XML(const XMLDocument&) override;
    void to_XML(XMLPrinter&) const override;

    // void save_vocabulary(const filesystem::path&, const vector<string>&);
    void import_vocabulary(const filesystem::path&, vector<string>&);

    // void save_lengths(const filesystem::path&, const Index&, const Index&);
    void import_lengths(const filesystem::path&, Index&, Index&);

    vector<string> calculate_vocabulary(const vector<vector<string>>& tokens,
                                        const Index& vocabulary_size,
                                        const vector<string>& reserved_tokens,
                                        const Index& upper_threshold = 10000000,
                                        const Index& lower_threshold = 10,
                                        const Index& iterations_number = 4,
                                        const Index& max_input_tokens = 5000000,
                                        const Index& max_token_length = 50,
                                        const Index& max_unique_chars = 1000,
                                        const float& slack_ratio = 0.05,
                                        const bool& include_joiner_token = true,
                                        const string& joiner = "##");

    void load_documents(const string&);

    void read_csv_1();

    void read_csv_2_simple();

    void read_csv_3_language_model();

    void read_csv() override;

    void read_txt();

//    void write_data_file_whitespace(ofstream&, const vector<vector<string>>&, const vector<vector<string>>&);
    void write_data_file_wordpiece(ofstream&, const vector<vector<string>>&, const vector<vector<string>>&);

private:

        dimensions completion_dimensions;
    dimensions context_dimensions;

    vector<string> context_vocabulary;

    string context_vocabulary_path;

    vector<string> completion_vocabulary;

    string completion_vocabulary_path;

    Index maximum_completion_length;

    Index maximum_context_length = 0;

    vector<vector<string>> documents;

    vector<vector<string>> targets;

};

}

#endif


// OpenNN: Open Neural Networks Library.
// Copyright(C) 2005-2024 Artificial Intelligence Techniques, SL.
//
// This library is free software; you can redistribute it and/or
// modify it under the terms of the GNU Lesser General Public
// License as published by the Free Software Foundation; either
// version 2.1 of the License, or any later version.
//
// This library is distributed in the hope that it will be useful,
// but WITHOUT ANY WARRANTY; without even the implied warranty of
// MERCHANTABILITY or FITNESS FOR A PARTICULAR PURPOSE.  See the GNU
// Lesser General Public License for more details.

// You should have received a copy of the GNU Lesser General Public
// License along with this library; if not, write to the Free Software
// Foundation, Inc., 51 Franklin St, Fifth Floor, Boston, MA  02110-1301  USA<|MERGE_RESOLUTION|>--- conflicted
+++ resolved
@@ -19,14 +19,13 @@
 
 public:
 
-<<<<<<< HEAD
+
     explicit LanguageDataSet(const dimensions& = {0}, const dimensions& = {0});
 
+    explicit LanguageDataSet(const filesystem::path& = filesystem::path());
 
-    explicit LanguageDataSet(const filesystem::path& = filesystem::path());
-=======
     LanguageDataSet();
->>>>>>> f885f0ac
+
 
     const vector<string>& get_context_vocabulary() const;
     const vector<string>& get_completion_vocabulary() const;
@@ -99,7 +98,7 @@
 
 private:
 
-        dimensions completion_dimensions;
+    dimensions completion_dimensions;
     dimensions context_dimensions;
 
     vector<string> context_vocabulary;
