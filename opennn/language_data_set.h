//   OpenNN: Open Neural Networks Library
//   www.opennn.net
//
//   L A N G U A G E   D A T A S E T   C L A S S   H E A D E R
//
//   Artificial Intelligence Techniques SL
//   artelnics@artelnics.com

#ifndef LANGUAGEDATASET_H
#define LANGUAGEDATASET_H

#include "data_set.h"

namespace opennn
{

class LanguageDataSet : public DataSet
{

public:

    // explicit LanguageDataSet(const Index& = 0,
    //                          const dimensions& = {0},
    //                          const dimensions& = {0});


    explicit LanguageDataSet();

<<<<<<< HEAD
    explicit LanguageDataSet(const vector<Index>&, const vector<string>&);

    explicit LanguageDataSet(const string&);

    vector<string> get_context_vocabulary() const;
    vector<string> get_completion_vocabulary() const;
=======
    const vector<string>& get_context_vocabulary() const;
    const vector<string>& get_completion_vocabulary() const;
>>>>>>> 6473558a

    Index get_context_vocabulary_size() const;
    Index get_completion_vocabulary_size() const;

    Index get_context_length() const;
    Index get_completion_length() const;

    const dimensions& get_completion_dimensions() const;
    const dimensions& get_context_dimensions() const;

    const vector<vector<string>>& get_documents() const;
    const vector<vector<string>>& get_targets() const;

    void set_default_raw_variables_uses();
    void set_raw_variable_uses(const vector<string>& new_raw_variables_uses);
    void set_raw_variable_uses(const vector<VariableUse>& new_raw_variables_uses);

    void set_context_dimensions(const dimensions& new_context_dimensions);

    void set_context_vocabulary_path(const string&);
    void set_completion_vocabulary_path(const string&);

    void set_context_vocabulary(const vector<string>&);
    void set_completion_vocabulary(const vector<string>&);

    void set_complexity(const vector<Index>&);

    void set_data_random_language_model(const Index&, const Index&, const Index&, const Index&, const Index&);

    void set_default();

    Tensor<string, 2> get_text_data_file_preview() const;

    void from_XML(const XMLDocument&);
    void to_XML(XMLPrinter&) const;

    void save_vocabulary(const string&, const vector<string>&);
    void import_vocabulary(const string&, vector<string>&);

    void save_lengths(const string&, Index, Index);
    void import_lengths(const string&, Index&, Index&);

    vector<string> calculate_vocabulary(const vector<vector<string>>& tokens,
                                        const Index& vocabulary_size,
                                        const vector<string>& reserved_tokens,
                                        const Index& upper_threshold = 10000000,
                                        const Index& lower_threshold = 10,
                                        const Index& iterations_number = 4,
                                        const Index& max_input_tokens = 5000000,
                                        const Index& max_token_length = 50,
                                        const Index& max_unique_chars = 1000,
                                        const float& slack_ratio = 0.05,
                                        const bool& include_joiner_token = true,
                                        const string& joiner = "##");

    void load_documents(const filesystem::path&);

    void read_csv_1();

    void read_csv_2_simple();

    void read_csv_3_language_model();

    void read_csv_language_model();

    void read_txt();

//    void write_data_file_whitespace(ofstream&, const vector<vector<string>>&, const vector<vector<string>>&);
    void write_data_file_wordpiece(ofstream&, const vector<vector<string>>&, const vector<vector<string>>&);

private:

    Tensor<string, 2> text_data_file_preview;

    // LARGE LANGUAGE MODEL

    vector<string> context_vocabulary;

    string context_vocabulary_path;

    vector<string> completion_vocabulary;

    string completion_vocabulary_path;

    Index max_completion_length = 0;

    Index max_context_length = 0;

    vector<vector<string>> documents;

    vector<vector<string>> targets;

    dimensions completion_dimensions;

    dimensions context_dimensions;
};

}

#endif


// OpenNN: Open Neural Networks Library.
// Copyright(C) 2005-2024 Artificial Intelligence Techniques, SL.
//
// This library is free software; you can redistribute it and/or
// modify it under the terms of the GNU Lesser General Public
// License as published by the Free Software Foundation; either
// version 2.1 of the License, or any later version.
//
// This library is distributed in the hope that it will be useful,
// but WITHOUT ANY WARRANTY; without even the implied warranty of
// MERCHANTABILITY or FITNESS FOR A PARTICULAR PURPOSE.  See the GNU
// Lesser General Public License for more details.

// You should have received a copy of the GNU Lesser General Public
// License along with this library; if not, write to the Free Software
// Foundation, Inc., 51 Franklin St, Fifth Floor, Boston, MA  02110-1301  USA<|MERGE_RESOLUTION|>--- conflicted
+++ resolved
@@ -14,7 +14,7 @@
 namespace opennn
 {
 
-class LanguageDataSet : public DataSet
+class  LanguageDataSet : public DataSet
 {
 
 public:
@@ -24,19 +24,10 @@
     //                          const dimensions& = {0});
 
 
-    explicit LanguageDataSet();
+    explicit LanguageDataSet(const filesystem::path& = filesystem::path());
 
-<<<<<<< HEAD
-    explicit LanguageDataSet(const vector<Index>&, const vector<string>&);
-
-    explicit LanguageDataSet(const string&);
-
-    vector<string> get_context_vocabulary() const;
-    vector<string> get_completion_vocabulary() const;
-=======
     const vector<string>& get_context_vocabulary() const;
     const vector<string>& get_completion_vocabulary() const;
->>>>>>> 6473558a
 
     Index get_context_vocabulary_size() const;
     Index get_completion_vocabulary_size() const;
@@ -44,17 +35,17 @@
     Index get_context_length() const;
     Index get_completion_length() const;
 
+    const dimensions& get_context_dimensions() const;
     const dimensions& get_completion_dimensions() const;
-    const dimensions& get_context_dimensions() const;
 
     const vector<vector<string>>& get_documents() const;
     const vector<vector<string>>& get_targets() const;
 
-    void set_default_raw_variables_uses();
-    void set_raw_variable_uses(const vector<string>& new_raw_variables_uses);
-    void set_raw_variable_uses(const vector<VariableUse>& new_raw_variables_uses);
+    void set_default_raw_variables_uses() override;
+    void set_raw_variable_uses(const vector<string>&) override;
+    void set_raw_variable_uses(const vector<VariableUse>&) override;
 
-    void set_context_dimensions(const dimensions& new_context_dimensions);
+    void set_context_dimensions(const dimensions&);
 
     void set_context_vocabulary_path(const string&);
     void set_completion_vocabulary_path(const string&);
@@ -62,22 +53,18 @@
     void set_context_vocabulary(const vector<string>&);
     void set_completion_vocabulary(const vector<string>&);
 
-    void set_complexity(const vector<Index>&);
+    void set_data_random() override;
 
-    void set_data_random_language_model(const Index&, const Index&, const Index&, const Index&, const Index&);
+    void set_default() override;
 
-    void set_default();
+    void from_XML(const XMLDocument&) override;
+    void to_XML(XMLPrinter&) const override;
 
-    Tensor<string, 2> get_text_data_file_preview() const;
+    // void save_vocabulary(const filesystem::path&, const vector<string>&);
+    void import_vocabulary(const filesystem::path&, vector<string>&);
 
-    void from_XML(const XMLDocument&);
-    void to_XML(XMLPrinter&) const;
-
-    void save_vocabulary(const string&, const vector<string>&);
-    void import_vocabulary(const string&, vector<string>&);
-
-    void save_lengths(const string&, Index, Index);
-    void import_lengths(const string&, Index&, Index&);
+    // void save_lengths(const filesystem::path&, const Index&, const Index&);
+    void import_lengths(const filesystem::path&, Index&, Index&);
 
     vector<string> calculate_vocabulary(const vector<vector<string>>& tokens,
                                         const Index& vocabulary_size,
@@ -92,7 +79,7 @@
                                         const bool& include_joiner_token = true,
                                         const string& joiner = "##");
 
-    void load_documents(const filesystem::path&);
+    void load_documents(const string&);
 
     void read_csv_1();
 
@@ -100,7 +87,7 @@
 
     void read_csv_3_language_model();
 
-    void read_csv_language_model();
+    void read_csv() override;
 
     void read_txt();
 
@@ -109,9 +96,8 @@
 
 private:
 
-    Tensor<string, 2> text_data_file_preview;
-
-    // LARGE LANGUAGE MODEL
+    dimensions completion_dimensions;
+    dimensions context_dimensions;
 
     vector<string> context_vocabulary;
 
@@ -121,17 +107,14 @@
 
     string completion_vocabulary_path;
 
-    Index max_completion_length = 0;
+    Index maximum_completion_length = 0;
 
-    Index max_context_length = 0;
+    Index maximum_context_length = 0;
 
     vector<vector<string>> documents;
 
     vector<vector<string>> targets;
 
-    dimensions completion_dimensions;
-
-    dimensions context_dimensions;
 };
 
 }
