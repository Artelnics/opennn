--- conflicted
+++ resolved
@@ -14,12 +14,8 @@
 #include "addition_layer_3d.h"
 #include "perceptron_layer_3d.h"
 #include "probabilistic_layer_3d.h"
-<<<<<<< HEAD
+#include "forward_propagation.h"
 #include "strings_utilities.h"
-=======
-#include "forward_propagation.h"
-//#include "strings_utilities.h"
->>>>>>> f885f0ac
 
 namespace opennn
 {
@@ -334,26 +330,30 @@
     }
     
     // Output layer
-    
+    /*
     unique_ptr<ProbabilisticLayer3D> override_layer 
         = make_unique<ProbabilisticLayer3D>(input_length, embedding_depth, input_dimensions);
     
-<<<<<<< HEAD
+    override_layer->set_name("probabilistic");
+    add_layer(std::move(override_layer));
+
+    set_layer_inputs_indices("probabilistic", "decoder_perceptron_normalization_" + to_string(layers_number));
+    */
+    unique_ptr<ProbabilisticLayer3D> final_layer
+        = make_unique<ProbabilisticLayer3D>(input_length, embedding_depth, input_dimensions);
+
     final_layer->set_name("probabilistic");
     //name = final_layer->get_name();
     add_layer(std::move(final_layer));
-=======
-    override_layer->set_name("probabilistic");
-    add_layer(std::move(override_layer));
->>>>>>> f885f0ac
     set_layer_inputs_indices("probabilistic", "decoder_perceptron_normalization_" + to_string(layers_number));
-    // for(Index i = 0; i < layer_input_indices.size(); i++){
-    //     cout<<layers[i]->get_name()<<endl;
-    //     for(Index j = 0; j < layer_input_indices[i].size(); j++){
-    //         if(layer_input_indices[i][j]>-1)
-    //         cout<<"layer_input_indices["<<i<<"]["<<j<<"] = "<<layer_input_indices[i][j]<<" -> "<<layers[layer_input_indices[i][j]]->get_name()<<endl;
-    //         else{cout<<"layer_input_indices["<<i<<"]["<<j<<"] = "<<layer_input_indices[i][j]<<endl;}}
-    //     cout<<endl;}
+
+    for(Index i = 0; i < layer_input_indices.size(); i++){
+        cout<<layers[i]->get_name()<<endl;
+        for(Index j = 0; j < layer_input_indices[i].size(); j++){
+            if(layer_input_indices[i][j]>-1)
+            cout<<"layer_input_indices["<<i<<"]["<<j<<"] = "<<layer_input_indices[i][j]<<" -> "<<layers[layer_input_indices[i][j]]->get_name()<<endl;
+            else{cout<<"layer_input_indices["<<i<<"]["<<j<<"] = "<<layer_input_indices[i][j]<<endl;}}
+        cout<<endl;}
 }
 
 
@@ -446,7 +446,7 @@
 // }
 
 
-string Transformer::calculate_outputs(const string& context_string)
+string Transformer::calculate_outputs(const vector<string>& context_string)
 {
     //type start_indicator = 1;
     //type end_indicator = 2;
@@ -701,8 +701,6 @@
     load(path);
 }
 
-<<<<<<< HEAD
-=======
 
 // void TransformerForwardPropagation::set(const Index& new_batch_samples, NeuralNetwork* new_neural_network)
 // {
@@ -757,8 +755,6 @@
 //         layers[i]->print();
 //     }
 // }
-
->>>>>>> f885f0ac
 };
 
 
