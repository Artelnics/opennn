--- conflicted
+++ resolved
@@ -6,11 +6,6 @@
 //   Artificial Intelligence Techniques SL
 //   artelnics@artelnics.com
 
-<<<<<<< HEAD
-#include "pch.h"
-
-=======
->>>>>>> 2441909d
 #include "transformer.h"
 #include "tensors.h"
 #include "embedding_layer.h"
