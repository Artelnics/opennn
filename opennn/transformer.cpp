//   OpenNN: Open Neural Networks Library
//   www.opennn.net
//
//   T R A N S F O R M E R   C L A S S
//
//   Artificial Intelligence Techniques SL
//   artelnics@artelnics.com

#include "transformer.h"
#include "tensors.h"
#include "embedding_layer.h"
#include "normalization_layer_3d.h"
#include "multihead_attention_layer.h"
#include "addition_layer_3d.h"
#include "perceptron_layer_3d.h"
#include "probabilistic_layer_3d.h"
#include "forward_propagation.h"
#include "strings_utilities.h"

namespace opennn
{

Transformer::Transformer(const Tensor<Index, 1>& architecture)
{
//    set(architecture);
}


Transformer::Transformer(const initializer_list<Index>& architecture_list)
{
    set(architecture_list);
}


Transformer::Transformer(const dimensions& input_dimensions, 
                         const dimensions& context_dimensions, 
                         const vector <Index>& complexity)
{
    if(input_dimensions.size() != 2)
        throw runtime_error("Input dimensions size must be 2.");
    if(context_dimensions.size() != 2)
        throw runtime_error("Context dimensions size must be 2.");
    if(complexity.size() != 4)
        throw runtime_error("Complexity size must be 4.");

    input_length = input_dimensions[0];
    context_length = context_dimensions[0];
    input_dimensions_xxx = input_dimensions[1];
    context_dimension_xxx = context_dimensions[1];
    embedding_depth = complexity[0];
    perceptron_depth = complexity[1];
    heads_number = complexity[2];
    layers_number = complexity[3];

    set(input_length,
        context_length,
        input_dimensions_xxx,
        context_dimension_xxx,
        embedding_depth,
        perceptron_depth,
        heads_number,
        layers_number);
}


void Transformer::set(const initializer_list<Index>& architecture_list)
{
    Tensor<Index, 1> architecture(architecture_list.size());
    architecture.setValues(architecture_list);

//    set(architecture);
}


void Transformer::set(const Index& new_input_length, 
                      const Index& new_context_length,
                      const Index& new_input_dimensions,
                      const Index& new_context_dimension,
                      const Index& new_embedding_depth,
                      const Index& new_perceptron_depth,
                      const Index& new_heads_number,
                      const Index& new_layers_number)
{
    layers.clear();
    
    input_names.resize(input_length + context_length);

    // Embedding Layers
    
    add_layer(make_unique<EmbeddingLayer>(new_input_dimensions,
                                          input_length, 
                                          embedding_depth, 
                                          true, 
                                          "input_embedding"));

    set_layer_inputs_indices("input_embedding", "input");
    //input_embedding_layer->set_dropout_rate(dropout_rate);

    add_layer(make_unique<EmbeddingLayer>(new_context_dimension, 
                                          context_length, 
                                          embedding_depth, 
                                          true, 
                                          "context_embedding"));
    
    set_layer_inputs_indices("context_embedding", "context");
    //context_embedding_layer->set_dropout_rate(dropout_rate);

    // Encoder

    for(Index i = 0; i < layers_number; i++)
    {
        add_layer(make_unique<MultiheadAttentionLayer>(context_length, 
                                                       context_length, 
                                                       embedding_depth, 
                                                       heads_number, 
                                                       false,
                                                       "context_self_attention_" + to_string(i)));

        if(i == 0)
            set_layer_inputs_indices("context_self_attention_1", 
                                    {"context_embedding", "context_embedding"});
        else
            set_layer_inputs_indices("context_self_attention_" + to_string(i), 
                                    {"encoder_perceptron_normalization_" + to_string(i), "encoder_perceptron_normalization_" + to_string(i) });

        //context_self_attention_layer->set_dropout_rate(dropout_rate);

        // Addition

        add_layer(make_unique<AdditionLayer3D>(context_length, 
                                               embedding_depth, 
                                               "context_self_attention_addition_" + to_string(i)));

        if(i == 0)
            set_layer_inputs_indices("context_self_attention_addition_" + to_string(i), 
                                    {"context_embedding", "context_self_attention_" + to_string(i) });
        else
            set_layer_inputs_indices("context_self_attention_addition_" + to_string(i), 
                                    {"encoder_perceptron_normalization_" + to_string(i), "context_self_attention_" + to_string(i) });

        // Normalization
        
        add_layer(make_unique<NormalizationLayer3D>(context_length, 
                                                    embedding_depth, 
                                                    "context_self_attention_normalization_" + to_string(i)));
        
        set_layer_inputs_indices("context_self_attention_normalization_" + to_string(i), 
                                 "context_self_attention_addition_" + to_string(i));
        
        add_layer(make_unique<PerceptronLayer3D>(context_length,
                                                 embedding_depth,
                                                 perceptron_depth,
                                                 PerceptronLayer3D::ActivationFunction::RectifiedLinear,
                                                 "encoder_internal_perceptron_" + to_string(i)));
        
        set_layer_inputs_indices("encoder_internal_perceptron_" + to_string(i), 
                                 "context_self_attention_normalization_" + to_string(i));

        // Perceptron
        
        add_layer(make_unique<PerceptronLayer3D>(context_length,
                                                 perceptron_depth,
                                                 embedding_depth,
                                                 PerceptronLayer3D::ActivationFunction::HyperbolicTangent,
                                                 "encoder_external_perceptron_" + to_string(i)));
        
        set_layer_inputs_indices("encoder_external_perceptron_" + to_string(i), 
                                 "encoder_internal_perceptron_" + to_string(i));

//        encoder_external_perceptron_layer->set_dropout_rate(dropout_rate);
                
        add_layer(make_unique<AdditionLayer3D>(context_length,
                                               embedding_depth,
                                               "encoder_perceptron_addition_" + to_string(i)));
        
        set_layer_inputs_indices("encoder_perceptron_addition_" + to_string(i), { "context_self_attention_normalization_" + to_string(i), "encoder_external_perceptron_" + to_string(i) });
        
        add_layer(make_unique<NormalizationLayer3D>(context_length, 
                                                    embedding_depth, 
                                                    "encoder_perceptron_normalization_" + to_string(i)));
        
        set_layer_inputs_indices("encoder_perceptron_normalization_" + to_string(i), 
                                 "encoder_perceptron_addition_" + to_string(i));
    }
    
    // Decoder

    for(Index i = 0; i < layers_number; i++)
    {
        add_layer(make_unique<MultiheadAttentionLayer>(input_length,
                                                       input_length,
                                                       embedding_depth,
                                                       heads_number,
                                                       false,
                                                       "input_self_attention_" + to_string(i)));

        if(i == 0)
            set_layer_inputs_indices("input_self_attention_1", {"input_embedding", "input_embedding"});
        else
            set_layer_inputs_indices("input_self_attention_" + to_string(i), {"decoder_perceptron_normalization_" + to_string(i), "decoder_perceptron_normalization_" + to_string(i)});

        //input_self_attention_layer->set_dropout_rate(dropout_rate);

        add_layer(make_unique<AdditionLayer3D>(input_length,
                                               embedding_depth,
                                               "input_self_attention_addition_" + to_string(i)));

        if(i == 0)
            set_layer_inputs_indices("input_self_attention_addition_" + to_string(i), { "input_embedding", "input_self_attention_" + to_string(i) });
        else
            set_layer_inputs_indices("input_self_attention_addition_" + to_string(i), { "decoder_perceptron_normalization_" + to_string(i), "input_self_attention_" + to_string(i+1) });

        add_layer(make_unique<NormalizationLayer3D>(input_length,
                                                    embedding_depth,
                                                    "input_self_attention_normalization_" + to_string(i)));

        set_layer_inputs_indices("input_self_attention_normalization_" + to_string(i), "input_self_attention_addition_" + to_string(i));

        add_layer(make_unique<MultiheadAttentionLayer>(input_length,
                                                       context_length,
                                                       embedding_depth,
                                                       heads_number,
                                                       false, 
                                                       "cross_attention_" + to_string(i)));

        set_layer_inputs_indices("cross_attention_" + to_string(i), {"input_self_attention_normalization_" + to_string(i), "encoder_perceptron_normalization_" + to_string(layers_number)});

        //cross_attention_layer->set_dropout_rate(dropout_rate);

        add_layer(make_unique<AdditionLayer3D>(input_length,
                                               embedding_depth,
                                               "cross_attention_addition_" + to_string(i)));
        
        set_layer_inputs_indices("cross_attention_addition_" + to_string(i), { "input_self_attention_normalization_" + to_string(i), "cross_attention_" + to_string(i) });
       
        add_layer(make_unique<NormalizationLayer3D>(input_length,
                                                    embedding_depth,
                                                    "cross_attention_normalization_" + to_string(i)));

        set_layer_inputs_indices("cross_attention_normalization_" + to_string(i), "cross_attention_addition_" + to_string(i));

        add_layer(make_unique<PerceptronLayer3D>(input_length,
                                                 embedding_depth,
                                                 perceptron_depth,
                                                 PerceptronLayer3D::ActivationFunction::RectifiedLinear,
                                                 "decoder_internal_perceptron_" + to_string(i)));
        
        set_layer_inputs_indices("decoder_internal_perceptron_" + to_string(i), "cross_attention_normalization_" + to_string(i));

        add_layer(make_unique<PerceptronLayer3D>(input_length,
                                                 perceptron_depth,
                                                 embedding_depth,
                                                 PerceptronLayer3D::ActivationFunction::HyperbolicTangent,
                                                 "decoder_external_perceptron_" + to_string(i)));

        set_layer_inputs_indices("decoder_external_perceptron_" + to_string(i), "decoder_internal_perceptron_" + to_string(i));

        add_layer(make_unique<AdditionLayer3D>(input_length,
                                               embedding_depth,
                                               "decoder_perceptron_addition_" + to_string(i)));

<<<<<<< HEAD
    for(size_t i = 0; i < layer_input_indices.size(); i++){
        cout<<layers[i]->get_name()<<endl;
        for(size_t j = 0; j < layer_input_indices[i].size(); j++){
            if(layer_input_indices[i][j]>-1)
            cout<<"layer_input_indices["<<i<<"]["<<j<<"] = "<<layer_input_indices[i][j]<<" -> "<<layers[layer_input_indices[i][j]]->get_name()<<endl;
            else{cout<<"layer_input_indices["<<i<<"]["<<j<<"] = "<<layer_input_indices[i][j]<<endl;}}
        cout<<endl;}
=======
        set_layer_inputs_indices("decoder_perceptron_addition_" + to_string(i), { "cross_attention_normalization_" + to_string(i), "decoder_external_perceptron_" + to_string(i) });

        add_layer(make_unique<NormalizationLayer3D>(input_length,
                                                    embedding_depth,
                                                    "decoder_perceptron_normalization_" + to_string(i)));

        set_layer_inputs_indices("decoder_perceptron_normalization_" + to_string(i), "decoder_perceptron_addition_" + to_string(i));
    }
    
    add_layer(make_unique<ProbabilisticLayer3D>(input_length,
        embedding_depth,
        new_input_dimensions,
        "probabilistic"));

    set_layer_inputs_indices("probabilistic", "decoder_perceptron_normalization_" + to_string(layers_number));
>>>>>>> 183a9866
}


void Transformer::set_dropout_rate(const type& new_dropout_rate)
{
    dropout_rate = new_dropout_rate;
}


void Transformer::set_input_vocabulary(const vector<string>& new_input_vocabulary)
{
    input_vocabulary = new_input_vocabulary;
}


void Transformer::set_context_vocabulary(const vector<string>& new_context_vocabulary)
{
    context_vocabulary = new_context_vocabulary;
}


// string Transformer::calculate_outputs(const string& context_string, const bool& imported_vocabulary)
// {
//     //type start_indicator = 1;
//     //type end_indicator = 2;

//     //if(imported_vocabulary)
//     //{
//     type start_indicator = 2;
//     type end_indicator = 3;
//     //}

//     // @todo
//     const vector<vector<string>> context_tokens = preprocess_language_documents(tensor_wrapper(context_string));

//     const Index batch_samples_number = 1;

//     Tensor<type, 2> context(batch_samples_number, context_length);
//     context.setZero();
//     context(0) = start_indicator;

//     //if(!imported_vocabulary)    tokenize_whitespace(context_tokens[0], context);
//     //else
//     tokenize_wordpiece(context_tokens[0], context);

//     Tensor<type, 2> input(batch_samples_number, input_length);
//     input.setZero();
//     input(0) = start_indicator;

//     ForwardPropagation forward_propagation(batch_samples_number, this);

//     const pair<type*, dimensions> context_pair(context.data(), { 1, context_length });
//     const pair<type*, dimensions> input_pair(input.data(), { 1, input_length });

//     const vector<pair<type*, dimensions>> input_pairs = {input_pair, context_pair};

//     const Index layers_number = get_layers_number();

//     const pair<type*, dimensions> outputs_pair
//         = forward_propagation.layers[layers_number - 1]->get_outputs_pair();

//     TensorMap<Tensor<type, 2>> outputs = tensor_map_2(outputs_pair);

//     Tensor<type, 1> current_outputs(outputs_pair.second[2]);
//     Tensor<Index, 0> prediction;

//     for(Index i = 1; i < input_length; i++)
//     {
//         //forward_propagate(input_pairs, forward_propagation);

//         current_outputs.device(*thread_pool_device) = outputs.chip(i - 1, 0);

//         prediction.device(*thread_pool_device) = current_outputs.argmax();

//         input(i) = type(prediction(0));

//         if(prediction(0) == end_indicator)
//             break;
//     }

//     ostringstream output_string;

//     //if(!imported_vocabulary)
//     // detokenize_whitespace(input, output_string);
//     //else
//     detokenize_wordpiece(input, output_string);

//     return output_string.str();

// }


string Transformer::calculate_outputs(const vector<string>& context_string)
{
    //type start_indicator = 1;
    //type end_indicator = 2;

    //if(imported_vocabulary)
    //{
    type start_indicator = 2;
    type end_indicator = 3;
    //}

    // @todo
    const vector<vector<string>> context_tokens = preprocess_language_documents(context_string);

    const Index batch_samples_number = 1;

    Tensor<type, 2> context(batch_samples_number, context_length);
    context.setZero();

    //if(!imported_vocabulary)    tokenize_whitespace(context_tokens[0], context);
    //else
    tokenize_wordpiece(context_tokens[0], context);

    Tensor<type, 2> input(batch_samples_number, input_length);

    input.setZero();
    input(0) = start_indicator;

    ForwardPropagation forward_propagation(batch_samples_number, this);

    const pair<type*, dimensions> context_pair(context.data(), { batch_samples_number, context_length });
    const pair<type*, dimensions> input_pair(input.data(), { batch_samples_number, input_length });

    const vector<pair<type*, dimensions>> input_pairs = {input_pair, context_pair};

    //const Index layers_number = get_layers_number();

    const pair<type*, dimensions> outputs_pair 
        = forward_propagation.layers[layers_number - 1]->get_outputs_pair();

    TensorMap <Tensor<type, 2>> outputs (outputs_pair.first,outputs_pair.second[1],outputs_pair.second[2]);
    outputs.setZero();
    Tensor<type, 1> current_outputs(outputs_pair.second[2]);
    current_outputs.setZero();

    Tensor<Index, 0> prediction;

    for(Index i = 1; i < input_length; i++)
    {
        forward_propagate(input_pairs, forward_propagation, false);

        current_outputs/*.device(*thread_pool_device)*/ = outputs.chip(i - 1, 0);

        prediction/*.device(*thread_pool_device)*/ = current_outputs.argmax();

        input(i) = type(prediction(0));

        if(prediction(0) == end_indicator)
            break;
    }

    ostringstream output_string;

    //if(!imported_vocabulary)    
    // detokenize_whitespace(input, output_string);
    //else

    detokenize_wordpiece(input, output_string);

    return output_string.str();
    
}


Tensor<type, 3> Transformer::calculate_outputs(const Tensor<type, 2>& input, const Tensor<type, 2>& context)
{
    const pair<type*, dimensions> input_pair((type*)input.data(), { input.dimension(0), input.dimension(1) });
    const pair<type*, dimensions> context_pair((type*)context.data(), { input.dimension(0), context.dimension(1) });

    const vector<pair<type*, dimensions>> input_pairs = { input_pair, context_pair };

    ForwardPropagation forward_propagation(input.dimension(0), this);

    forward_propagate(input_pairs, forward_propagation, false);

    const pair<type*, dimensions> output_pair = forward_propagation.get_last_trainable_layer_outputs_pair();

    return tensor_map_3(output_pair);
}


// void Transformer::tokenize_whitespace(const vector<string>& context_tokens, Tensor<type, 2>& context)
// {
//     const Index context_vocabulary_size = context_vocabulary.size();

//     bool line_ended = false;

//     for(Index j = 0; j < context_length - 1; j++)
//     {
//         if(j < context_tokens.size())
//         {
//             auto it = find(context_vocabulary.data(), context_vocabulary.data() + context_vocabulary_size, context_tokens[j]);

//             const Index word_index = it - context_vocabulary.data();

//             context(j + 1) = type(word_index);
//         }
//         else
//         {
//             if(j == context_tokens.size() || (j == context_length - 2 && !line_ended))
//             {
//                 context(j + 1) = 2; // end indicator
//                 line_ended = true;
//             }
//             else
//             {
//                 break;
//             }
//         }
//     }
// }


void Transformer::tokenize_wordpiece(const vector<string>& context_tokens, Tensor<type, 2>& context)
{
    unordered_map<string, type> context_vocabulary_map;

    for(size_t i = 0; i < context_vocabulary.size(); i++)
        context_vocabulary_map[context_vocabulary[i]] = type(i);

    Index token_counter = 1;
    bool line_ended = false;

    string word;
    string wordpiece;
    string rest;

    auto wordpiece_entry = context_vocabulary_map.find("");
    bool tokenized;

    for(Index j = 0; j < context_length - 1; j++)
    {
        if(j < Index(context_tokens.size()) && token_counter < context_length - 1)
        {
            word = context_tokens[j];

            wordpiece_entry = context_vocabulary_map.find(word);

            if(wordpiece_entry != context_vocabulary_map.end())
            {
                context(token_counter++) = wordpiece_entry->second;
                continue;
            }

            tokenized = false;

            for(Index wordpiece_length = word.length(); wordpiece_length > 0; wordpiece_length--)
            {
                if(token_counter == context_length - 1)
                {
                    tokenized = true;
                    break;
                }

                wordpiece = word.substr(0, wordpiece_length);
                wordpiece_entry = context_vocabulary_map.find(wordpiece);

                if(wordpiece_entry != context_vocabulary_map.end())
                {
                    context(token_counter++) = wordpiece_entry->second;

                    rest = word.substr(wordpiece_length);

                    if(rest.empty())
                    {
                        tokenized = true;
                        break;
                    }

                    word = "##" + rest;
                    wordpiece_length = word.length() + 1;
                }
            }

            if(!tokenized)
                context(token_counter++) = 1; // unknown indicator
        }
        else
        {
            if(j == Index(context_tokens.size())
            || (token_counter == context_length - 1 && !line_ended))
            {
                context(token_counter++) = 3; // end indicator
                line_ended = true;
            }
            else
            {
                break;
            }
        }
    }
}


void Transformer::detokenize_whitespace(Tensor<type, 2>& predictions, ostringstream& output_string)
{
    for(Index i = 1; i < input_length; i++)
    {
        if(predictions(i) == 2)   break;

        output_string << input_vocabulary[Index(predictions(i))] << " ";
    }
}


void Transformer::detokenize_wordpiece(Tensor<type, 2>& predictions, ostringstream& output_string)
{
    output_string << input_vocabulary[Index(predictions(1))];

    string current_prediction;

    for(Index i = 2; i < input_length; i++)
    {
        if(predictions(i) == 3)
            break;

        current_prediction = input_vocabulary[Index(predictions(i))];

        current_prediction.substr(0, 2) == "##"
           ? output_string << current_prediction.substr(2)
           : output_string << " " << current_prediction;
    }
}


void Transformer::load_transformer(const string& path)
{
    cout << "Loading transformer model..." << endl;

    load(path);
}


// void TransformerForwardPropagation::set(const Index& new_batch_samples, NeuralNetwork* new_neural_network)
// {
//     Transformer* neural_network = static_cast<Transformer*>(new_neural_network);

//     batch_samples_number = new_batch_samples;

//     const vector<unique_ptr<Layer>>& neural_network_layers = neural_network->get_layers();

//     const Index layers_number = layers.size();

//     layers.resize(layers_number);

//     for(Index i = 0; i < layers_number; i++)
//     {
//         switch (neural_network_layers[i]->get_type())
//         {
//         case Layer::Type::Embedding:
//             layers[i] = make_unique<EmbeddingLayerForwardPropagation>(batch_samples_number, neural_network_layers[i].get());
//         break;

//         case Layer::Type::MultiheadAttention:
//             layers[i] = make_unique < MultiheadAttentionLayerForwardPropagation>(batch_samples_number, neural_network_layers[i].get());
//         break;

//         case Layer::Type::Perceptron3D:
//             layers[i] = make_unique < PerceptronLayer3DForwardPropagation>(batch_samples_number, neural_network_layers[i].get());
//         break;

//         case Layer::Type::Probabilistic3D:
//             layers[i] = make_unique < ProbabilisticLayer3DForwardPropagation>(batch_samples_number, neural_network_layers[i].get());
//         break;

//         default: break;
//         }
//     }
// }


// void TransformerForwardPropagation::print() const
// {
//     cout << "Transformer forward propagation" << endl;

//     const Index layers_number = layers.size();

//     cout << "Layers number: " << layers_number << endl;

//     for(Index i = 0; i < layers_number; i++)
//     {
//         cout << "Layer " << i + 1 << ": " << layers[i]->layer->get_name() << endl;

//         layers[i]->print();
//     }
// }
};



// OpenNN: Open Neural Networks Library.
// Copyright(C) 2005-2024 Artificial Intelligence Techniques, SL.
//
// This library is free software; you can redistribute it and/or
// modify it under the terms of the GNU Lesser General Public
// License as published by the Free Software Foundation; either
// version 2.1 of the License, or any later version.
//
// This library is distributed in the hope that it will be useful,
// but WITHOUT ANY WARRANTY; without even the implied warranty of
// MERCHANTABILITY or FITNESS FOR A PARTICULAR PURPOSE.  See the GNU
// Lesser General Public License for more details.

// You should have received a copy of the GNU Lesser General Public
// License along with this library; if not, write to the Free Software
// Foundation, Inc., 51 Franklin St, Fifth Floor, Boston, MA  02110-1301  USA<|MERGE_RESOLUTION|>--- conflicted
+++ resolved
@@ -259,15 +259,6 @@
                                                embedding_depth,
                                                "decoder_perceptron_addition_" + to_string(i)));
 
-<<<<<<< HEAD
-    for(size_t i = 0; i < layer_input_indices.size(); i++){
-        cout<<layers[i]->get_name()<<endl;
-        for(size_t j = 0; j < layer_input_indices[i].size(); j++){
-            if(layer_input_indices[i][j]>-1)
-            cout<<"layer_input_indices["<<i<<"]["<<j<<"] = "<<layer_input_indices[i][j]<<" -> "<<layers[layer_input_indices[i][j]]->get_name()<<endl;
-            else{cout<<"layer_input_indices["<<i<<"]["<<j<<"] = "<<layer_input_indices[i][j]<<endl;}}
-        cout<<endl;}
-=======
         set_layer_inputs_indices("decoder_perceptron_addition_" + to_string(i), { "cross_attention_normalization_" + to_string(i), "decoder_external_perceptron_" + to_string(i) });
 
         add_layer(make_unique<NormalizationLayer3D>(input_length,
@@ -283,7 +274,6 @@
         "probabilistic"));
 
     set_layer_inputs_indices("probabilistic", "decoder_perceptron_normalization_" + to_string(layers_number));
->>>>>>> 183a9866
 }
 
 
