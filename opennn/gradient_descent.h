/****************************************************************************************************************/
/*                                                                                                              */
/*   OpenNN: Open Neural Networks Library                                                                       */
/*   www.opennn.net                                                                                             */
/*                                                                                                              */
/*   G R A D I E N T   D E S C E N T   C L A S S   H E A D E R                                                  */
/*                                                                                                              */
/*   Roberto Lopez                                                                                              */
/*   Artificial Intelligence Techniques SL                                                                      */
/*   robertolopez@artelnics.com                                                                                 */
/*                                                                                                              */
/****************************************************************************************************************/

#ifndef __GRADIENTDESCENT_H__
#define __GRADIENTDESCENT_H__

// System includes

#include <string>
#include <sstream>
#include <iostream>
#include <fstream>
#include <algorithm>
#include <functional>
#include <limits>
#include <cmath>
#include <ctime>

// OpenNN includes

#include "loss_index.h"

#include "training_algorithm.h"
#include "training_rate_algorithm.h"


namespace OpenNN
{

/// This concrete class represents the gradient descent training algorithm for
/// a loss functional of a neural network.

class GradientDescent : public TrainingAlgorithm
{

public:

   // DEFAULT CONSTRUCTOR

   explicit GradientDescent(); 

   // PERFORMANCE FUNCTIONAL CONSTRUCTOR
  /// ownership not passed
   explicit GradientDescent(LossIndex*);

   // XML CONSTRUCTOR

   explicit GradientDescent(const tinyxml2::XMLDocument&); 


   // DESTRUCTOR

   virtual ~GradientDescent();

   // STRUCTURES

   ///
   /// This structure contains the training results for the gradient descent. 
   ///

   struct GradientDescentResults : public TrainingAlgorithm::TrainingAlgorithmResults
   {
       /// Default constructor.

       GradientDescentResults()
       {
           gradient_descent_pointer = NULL;
       }

       /// Gradient descent constructor.
     /// ownership not passed
       GradientDescentResults(GradientDescent* new_gradient_descent_pointer)
       {
           gradient_descent_pointer = new_gradient_descent_pointer;
       }

       /// Destructor.

       virtual ~GradientDescentResults()
       {
       }

       /// Pointer to the gradient descent object for which the training results are to be stored.

      GradientDescent* gradient_descent_pointer;

      // Training history

      /// History of the neural network parameters over the training iterations.

      Vector< Vector<double> > parameters_history;

      /// History of the parameters norm over the training iterations.

      Vector<double> parameters_norm_history;

      /// History of the loss function loss over the training iterations.

      Vector<double> loss_history;

      /// History of the selection loss over the training iterations.

      Vector<double> selection_loss_history;

      /// History of the loss function gradient over the training iterations.

      Vector< Vector<double> > gradient_history;

      /// History of the gradient norm over the training iterations.

      Vector<double> gradient_norm_history;

      /// History of the random search training direction over the training iterations.

      Vector< Vector<double> >  training_direction_history;

      /// History of the random search training rate over the training iterations.

      Vector<double> training_rate_history;

      /// History of the elapsed time over the training iterations.

      Vector<double> elapsed_time_history;

      // Final values

      /// Final neural network parameters vector. 

      Vector<double> final_parameters;

      /// Final neural network parameters norm. 

      double final_parameters_norm;

      /// Final loss function evaluation.

      double final_loss;

      /// Final selection loss.

      double final_selection_loss;

      /// Final loss function gradient. 

      Vector<double> final_gradient;

      /// Final gradient norm. 

      double final_gradient_norm;

      /// Final gradient descent training direction. 

      Vector<double> final_training_direction;

      /// Final gradient descent training rate. 

      double final_training_rate;

      /// Elapsed time of the training process. 

      double elapsed_time;

      /// Maximum number of training iterations.

      size_t iterations_number;

      /// Stopping criterion

      string stopping_criterion;

      void resize_training_history(const size_t&);

      string object_to_string() const;

      Matrix<string> write_final_results(const size_t& precision = 3) const;
   };

   // METHODS

   const TrainingRateAlgorithm& get_training_rate_algorithm() const;
   TrainingRateAlgorithm* get_training_rate_algorithm_pointer();

   // Training parameters

   const double& get_warning_parameters_norm() const;
   const double& get_warning_gradient_norm() const;
   const double& get_warning_training_rate() const;

   const double& get_error_parameters_norm() const;
   const double& get_error_gradient_norm() const;
   const double& get_error_training_rate() const;

   // Stopping criteria

   const double& get_minimum_parameters_increment_norm() const;

   const double& get_minimum_loss_increase() const;
   const double& get_loss_goal() const;
   const double& get_gradient_norm_goal() const;
   const size_t& get_maximum_selection_loss_decreases() const;

   const size_t& get_maximum_iterations_number() const;
   const double& get_maximum_time() const;

   const bool& get_return_minimum_selection_error_neural_network() const;
   const bool& get_apply_early_stopping() const;

   // Reserve training history

   const bool& get_reserve_parameters_history() const;
   const bool& get_reserve_parameters_norm_history() const;

   const bool& get_reserve_loss_history() const;
   const bool& get_reserve_gradient_history() const;
   const bool& get_reserve_gradient_norm_history() const;
   const bool& get_reserve_selection_loss_history() const;

   const bool& get_reserve_training_direction_history() const;
   const bool& get_reserve_training_rate_history() const;
   const bool& get_reserve_elapsed_time_history() const;

   // Set methods
  /// ownership not passed
   void set_loss_index_pointer(LossIndex*);

   void set_training_rate_algorithm(const TrainingRateAlgorithm&);


   void set_default();

   void set_reserve_all_training_history(const bool&);


   // Training parameters

   void set_warning_parameters_norm(const double&);
   void set_warning_gradient_norm(const double&);
   void set_warning_training_rate(const double&);

   void set_error_parameters_norm(const double&);
   void set_error_gradient_norm(const double&);
   void set_error_training_rate(const double&);

   // Stopping criteria

   void set_minimum_parameters_increment_norm(const double&);

   void set_minimum_loss_increase(const double&);
   void set_loss_goal(const double&);
   void set_gradient_norm_goal(const double&);
   void set_maximum_selection_loss_decreases(const size_t&);

   void set_maximum_iterations_number(const size_t&);
   void set_maximum_time(const double&);

   void set_return_minimum_selection_error_neural_network(const bool&);
   void set_apply_early_stopping(const bool&);

   // Reserve training history

   void set_reserve_parameters_history(const bool&);
   void set_reserve_parameters_norm_history(const bool&);

   void set_reserve_loss_history(const bool&);
   void set_reserve_gradient_history(const bool&);
   void set_reserve_gradient_norm_history(const bool&);
   void set_reserve_selection_loss_history(const bool&);

   void set_reserve_training_direction_history(const bool&);
   void set_reserve_training_rate_history(const bool&);
   void set_reserve_elapsed_time_history(const bool&);

   // Utilities

   void set_display_period(const size_t&);

   // Training methods

   Vector<double> calculate_training_direction(const Vector<double>&) const;

<<<<<<< HEAD
  /// ownership passed - use delete to destroy
   GradientDescentResults* perform_training(void);
=======
   GradientDescentResults* perform_training();
>>>>>>> c9fe4ffe

   string write_training_algorithm_type() const;

   // Serialization methods

   Matrix<string> to_string_matrix() const;

<<<<<<< HEAD
  /// ownership passed - use delete to destroy
   tinyxml2::XMLDocument* to_XML(void) const;
=======
   tinyxml2::XMLDocument* to_XML() const;
>>>>>>> c9fe4ffe
   void from_XML(const tinyxml2::XMLDocument&);

   void write_XML(tinyxml2::XMLPrinter&) const;
   // void read_XML(   );

private:

   // TRAINING OPERATORS

   /// Training rate algorithm object for one-dimensional minimization. 

   TrainingRateAlgorithm training_rate_algorithm;

   // TRAINING PARAMETERS

   /// Value for the parameters norm at which a warning message is written to the screen. 

   double warning_parameters_norm;

   /// Value for the gradient norm at which a warning message is written to the screen. 

   double warning_gradient_norm;   

   /// Training rate value at wich a warning message is written to the screen.

   double warning_training_rate;

   /// Value for the parameters norm at which the training process is assumed to fail. 
   
   double error_parameters_norm;

   /// Value for the gradient norm at which the training process is assumed to fail. 

   double error_gradient_norm;

   /// Training rate at wich the line minimization algorithm is assumed to be unable to bracket a minimum.

   double error_training_rate;

   // STOPPING CRITERIA

   /// Norm of the parameters increment vector at which training stops.

   double minimum_parameters_increment_norm;

   /// Minimum loss improvement between two successive iterations. It is used as a stopping criterion.

   double minimum_loss_increase;

   /// Goal value for the loss. It is used as a stopping criterion.

   double loss_goal;

   /// Goal value for the norm of the objective function gradient. It is used as a stopping criterion.

   double gradient_norm_goal;

   /// Maximum number of iterations at which the selection loss increases.
   /// This is an early stopping method for improving selection.

   size_t maximum_selection_loss_decreases;

   /// Maximum number of iterations to perform_training. It is used as a stopping criterion.

   size_t maximum_iterations_number;

   /// Maximum training time. It is used as a stopping criterion.

   double maximum_time;

   /// True if the final model will be the neural network with the minimum selection error, false otherwise.

   bool return_minimum_selection_error_neural_network;

   /// True if the selection loss decrease stopping criteria has to be taken in account, false otherwise.

   bool apply_early_stopping;

   // TRAINING HISTORY

   /// True if the parameters history matrix is to be reserved, false otherwise.

   bool reserve_parameters_history;

   /// True if the parameters norm history vector is to be reserved, false otherwise.

   bool reserve_parameters_norm_history;

   /// True if the loss history vector is to be reserved, false otherwise.

   bool reserve_loss_history;

   /// True if the gradient history matrix is to be reserved, false otherwise.

   bool reserve_gradient_history;

   /// True if the gradient norm history vector is to be reserved, false otherwise.

   bool reserve_gradient_norm_history;

   /// True if the training direction history matrix is to be reserved, false otherwise.
   
   bool reserve_training_direction_history;

   /// True if the training rate history vector is to be reserved, false otherwise.

   bool reserve_training_rate_history;

   /// True if the elapsed time history vector is to be reserved, false otherwise.

   bool reserve_elapsed_time_history;

   /// True if the selection loss history vector is to be reserved, false otherwise.

   bool reserve_selection_loss_history;
};

}

#endif<|MERGE_RESOLUTION|>--- conflicted
+++ resolved
@@ -288,12 +288,8 @@
 
    Vector<double> calculate_training_direction(const Vector<double>&) const;
 
-<<<<<<< HEAD
   /// ownership passed - use delete to destroy
-   GradientDescentResults* perform_training(void);
-=======
    GradientDescentResults* perform_training();
->>>>>>> c9fe4ffe
 
    string write_training_algorithm_type() const;
 
@@ -301,12 +297,8 @@
 
    Matrix<string> to_string_matrix() const;
 
-<<<<<<< HEAD
   /// ownership passed - use delete to destroy
-   tinyxml2::XMLDocument* to_XML(void) const;
-=======
    tinyxml2::XMLDocument* to_XML() const;
->>>>>>> c9fe4ffe
    void from_XML(const tinyxml2::XMLDocument&);
 
    void write_XML(tinyxml2::XMLPrinter&) const;
