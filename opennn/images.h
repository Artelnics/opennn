//   OpenNN: Open Neural Networks Library
//   www.opennn.net
//
//   O P E N N N   I M A G E S   C L A S S   H E A D E R
//
//   Artificial Intelligence Techniques SL
//   artelnics@artelnics.com

#ifndef OPENNN_IMAGES_H
#define OPENNN_IMAGES_H





#include "config.h"

using namespace std;
using namespace Eigen;

namespace opennn
{
<<<<<<< HEAD
    // Read
=======
    // Read image
>>>>>>> d488be3c

    Tensor<unsigned char, 3> read_bmp_image(const string&);
    
    // Type

    void bilinear_interpolation_resize_image(const Tensor<unsigned char, 3>&, Tensor<unsigned char, 3>&, Index, Index);

    void reflect_image_x(const ThreadPoolDevice*, TensorMap<Tensor<type, 3>>&);
    void reflect_image_y(const ThreadPoolDevice*, TensorMap<Tensor<type, 3>>&);
    void rotate_image(const ThreadPoolDevice*, const Tensor<type, 3>&, Tensor<type, 3>&, const type&);
    void rescale_image(const ThreadPoolDevice*, const Tensor<type, 3>&, TensorMap<Tensor<type, 3>>&, const type&);
    void translate_image(const ThreadPoolDevice*, const Tensor<type, 3>&, Tensor<type, 3>&, const Index&);

    Tensor<unsigned char, 1> remove_padding(Tensor<unsigned char, 1>& image, const int& rows_number, const int& columns_number, const int& padding);

    //const Eigen::array<bool, 3> reflect_horizontal_dimesions = {false, true, false};
    //const Eigen::array<bool, 3> reflect_vertical_dimesions = {true, false, false};

}

#endif // OPENNN_IMAGES_H<|MERGE_RESOLUTION|>--- conflicted
+++ resolved
@@ -20,11 +20,8 @@
 
 namespace opennn
 {
-<<<<<<< HEAD
-    // Read
-=======
+
     // Read image
->>>>>>> d488be3c
 
     Tensor<unsigned char, 3> read_bmp_image(const string&);
     
