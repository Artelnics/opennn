//   OpenNN: Open Neural Networks Library
//   www.opennn.net
//
//   S T O C H A S T I C   G R A D I E N T   D E S C E N T   C L A S S
//
//   Artificial Intelligence Techniques SL
//   artelnics@artelnics.com

#include "registry.h"
#include "dataset.h"
#include "neural_network.h"
#include "loss_index.h"
#include "stochastic_gradient_descent.h"

namespace opennn
{

StochasticGradientDescent::StochasticGradientDescent(const LossIndex* new_loss_index)
    : OptimizationAlgorithm(new_loss_index)
{
    set_default();
}


const type& StochasticGradientDescent::get_initial_learning_rate() const
{
    return initial_learning_rate;
}


const type& StochasticGradientDescent::get_initial_decay() const
{
    return initial_decay;
}


const type& StochasticGradientDescent::get_momentum() const
{
    return momentum;
}


const bool& StochasticGradientDescent::get_nesterov() const
{
    return nesterov;
}


const type& StochasticGradientDescent::get_loss_goal() const
{
    return training_loss_goal;
}


void StochasticGradientDescent::set_default()
{
    // TRAINING OPERATORS

    initial_learning_rate = type(0.01);
    initial_decay = type(0);
    momentum = type(0);
    nesterov = false;

    // Stopping criteria

    training_loss_goal = type(0);
    maximum_time = type(3600);
    maximum_epochs_number = 1000;

    // UTILITIES

    display_period = 100;
}


void StochasticGradientDescent::set_batch_size(const Index& new_batch_size)
{
    batch_size = new_batch_size;
}


Index StochasticGradientDescent::get_samples_number() const
{
    return batch_size;
}


void StochasticGradientDescent::set_initial_learning_rate(const type& new_learning_rate)
{
    initial_learning_rate = new_learning_rate;
}


void StochasticGradientDescent::set_initial_decay(const type& new_decay)
{
    initial_decay = new_decay;
}


void StochasticGradientDescent::set_momentum(const type& new_momentum)
{
    momentum = new_momentum;
}


void StochasticGradientDescent::set_nesterov(const bool& new_nesterov_momentum)
{
    nesterov = new_nesterov_momentum;
}


void StochasticGradientDescent::set_maximum_epochs_number(const Index& new_maximum_epochs_number)
{
    maximum_epochs_number = new_maximum_epochs_number;
}


void StochasticGradientDescent::set_loss_goal(const type& new_loss_goal)
{
    training_loss_goal = new_loss_goal;
}


void StochasticGradientDescent::set_maximum_time(const type& new_maximum_time)
{
    maximum_time = new_maximum_time;
}


void StochasticGradientDescent::update_parameters(BackPropagation& back_propagation,
                                                  StochasticGradientDescentData& optimization_data) const
{
    NeuralNetwork* neural_network = loss_index->get_neural_network();
    const Index layers_number = neural_network->get_layers_number();

    const type learning_rate = initial_learning_rate / (type(1) + type(optimization_data.iteration) * initial_decay);

    #pragma omp parallel for
    for(Index i = 0; i < layers_number; i++)
    {
        Layer* layer = neural_network->get_layer(i).get();

        if (!layer->get_is_trainable())
            continue;

        LayerBackPropagation* layer_back_propagation = back_propagation.neural_network.layers[i].get();

        const vector<pair<type*, Index>> layer_parameter_pairs = layer->get_parameter_pairs();
        const vector<pair<type*, Index>> layer_parameter_delta_pairs = layer_back_propagation->get_parameter_delta_pairs();

<<<<<<< HEAD
        // #pragma omp parallel for #@todo check pragma vs thread_pool_device
        for(size_t j = 0; j < layer_parameter_pairs.size(); j++)
=======
        for(Index j = 0; j < layer_parameter_pairs.size(); j++)
>>>>>>> cd1bc589
        {
            type* parameter_data = layer_parameter_pairs[j].first;
            const Index parameter_size = layer_parameter_pairs[j].second;
            type* delta_data = layer_parameter_delta_pairs[j].first;

            TensorMap<Tensor<type, 1>> parameters(parameter_data, parameter_size);
            TensorMap<Tensor<type, 1>> gradient(delta_data, parameter_size);

            Tensor<type, 1>& parameters_increment = optimization_data.parameters_increment[i][j];
            Tensor<type, 1>& last_parameters_increment = optimization_data.last_parameters_increment[i][j];

            const type learning_rate = initial_learning_rate / (type(1) + type(optimization_data.iteration) * initial_decay);

            if (momentum <= type(0))
            {
                for(Index k = 0; k < parameter_size; ++k)
                {
                    parameters_increment(k) = gradient(k) * (-learning_rate);
                    parameters(k) += parameters_increment(k);
                }
            }
            else if (momentum > type(0) && !nesterov)
            {
                for(Index k = 0; k < parameter_size; ++k)
                {
                    parameters_increment(k) = gradient(k) * (-learning_rate) + momentum * last_parameters_increment(k);
                    last_parameters_increment(k) = parameters_increment(k);
                    parameters(k) += parameters_increment(k);
                }
            }
            else if (momentum > type(0) && nesterov)
            {
                for(Index k = 0; k < parameter_size; ++k)
                {
                    const type last_increment = last_parameters_increment(k);
                    parameters_increment(k) = gradient(k) * (-learning_rate) + momentum * last_increment;
                    last_parameters_increment(k) = parameters_increment(k);
                    parameters(k) += momentum * parameters_increment(k) - (type(1) + momentum) * last_increment;
                }
            }
        }
    }
}


TrainingResults StochasticGradientDescent::train()
{
    if (!loss_index || !loss_index->has_neural_network() || !loss_index->has_dataset())
        return TrainingResults();

    TrainingResults results(maximum_epochs_number+1);
    
    check();

    // Start training

    if(display) cout << "Training with stochastic gradient descent (SGD)...\n";

    // Data set

    Dataset* dataset = loss_index->get_dataset();

    const bool has_selection = dataset->has_selection();
    
    const vector<Index> input_variable_indices = dataset->get_variable_indices("Input");
    const vector<Index> target_variable_indices = dataset->get_variable_indices("Target");
    // const vector<Index> decoder_variable_indices = dataset->get_variable_indices("Decoder");

    const vector<Index> training_samples_indices = dataset->get_sample_indices("Training");
    const vector<Index> selection_samples_indices = dataset->get_sample_indices("Selection");

    const Index training_samples_number = dataset->get_samples_number("Training");
    const Index selection_samples_number = dataset->get_samples_number("Selection");
        
    const Index training_batch_samples_number = min(training_samples_number, batch_size);

    const Index selection_batch_samples_number = (selection_samples_number != 0)
         ? min(selection_samples_number, batch_size)
         : 0;

    Batch training_batch(training_batch_samples_number, dataset);
    Batch selection_batch(selection_batch_samples_number, dataset);

    const Index training_batches_number = (training_batch_samples_number != 0)
                                              ? training_samples_number / training_batch_samples_number
                                              : 0;

    const Index selection_batches_number = (selection_batch_samples_number != 0)
                                               ? selection_samples_number / selection_batch_samples_number
                                               : 0;

    vector<vector<Index>> training_batches(training_batches_number);
    vector<vector<Index>> selection_batches(selection_batches_number);

    vector<Index> training_batch_indices(training_batch_samples_number);
    vector<Index> selection_batch_indices(training_batch_samples_number);
    
    // Neural network

    NeuralNetwork* neural_network = loss_index->get_neural_network();

    set_names();

    set_scaling();

    set_vocabularies();

    ForwardPropagation training_forward_propagation(training_batch_samples_number, neural_network);
    ForwardPropagation selection_forward_propagation(selection_batch_samples_number, neural_network);
    
    // Loss index

    loss_index->set_normalization_coefficient();

    BackPropagation training_back_propagation(training_batch_samples_number, loss_index);
    BackPropagation selection_back_propagation(selection_batch_samples_number, loss_index);

    //type training_loss = type(0);
    type training_error = type(0);
    type selection_error = type(0);

    Index selection_failures = 0;

    // Optimization algorithm

    StochasticGradientDescentData optimization_data(this);
    
    bool stop_training = false;
    bool is_training = true;

    time_t beginning_time;
    time(&beginning_time);
    type elapsed_time = type(0);

    bool shuffle = false;

    if(neural_network->has("Recurrent"))
        shuffle = false;

    // Main loop
    
    for(Index epoch = 0; epoch <= maximum_epochs_number; epoch++)
    {
        if(display && epoch%display_period == 0) cout << "Epoch: " << epoch << endl;

        training_batches = dataset->get_batches(training_samples_indices, training_batch_samples_number, shuffle);

        const Index batches_number = training_batches.size();

        //training_loss = type(0);
        training_error = type(0);

        optimization_data.iteration = 0;
        
        for(Index iteration = 0; iteration < batches_number; iteration++)
        {
            optimization_data.iteration++;
            
            // Data set

            training_batch.fill(training_batches[iteration],
                                input_variable_indices,
                                // decoder_variable_indices,
                                target_variable_indices);

            // Neural network
            
            neural_network->forward_propagate(training_batch.get_input_pairs(),
                                              training_forward_propagation,
                                              is_training);
            
            // Loss index
            
            loss_index->back_propagate(training_batch,
                                       training_forward_propagation,
                                       training_back_propagation);

            results.training_error_history(epoch) = training_back_propagation.error();

            training_error += training_back_propagation.error();
            //training_loss += training_back_propagation.loss;
            
            // Gradient
            
            update_parameters(training_back_propagation, optimization_data);
            
            //if(display && epoch % display_period == 0)      display_progress_bar(iteration, batches_number - 1);
        }
        

        // Loss

        //training_loss /= type(batches_number);
        training_error /= type(batches_number);

        results.training_error_history(epoch) = training_error;
        
        if(has_selection)
        {
            selection_batches = dataset->get_batches(selection_samples_indices, selection_batch_samples_number, shuffle);

            selection_error = type(0);

            for(Index iteration = 0; iteration < selection_batches_number; iteration++)
            {
                // Data set

                selection_batch.fill(selection_batches[iteration],
                                     input_variable_indices,
                                     // decoder_variable_indices,
                                     target_variable_indices);

                // Neural network
                
                neural_network->forward_propagate(selection_batch.get_input_pairs(),
                                                  selection_forward_propagation,
                                                  is_training);

                results.selection_error_history(epoch) = selection_error;

                // Loss

                loss_index->calculate_error(selection_batch,
                                            selection_forward_propagation, 
                                            selection_back_propagation);

                selection_error += selection_back_propagation.error();
            }

            selection_error /= type(selection_batches_number);

            results.selection_error_history(epoch) = selection_error;

            if(epoch != 0 && results.selection_error_history(epoch) > results.selection_error_history(epoch-1)) selection_failures++;
        }
        
        // Elapsed time

        elapsed_time = get_elapsed_time(beginning_time);

        if(display && epoch%display_period == 0)
        {
            cout << "Training error: " << training_error << endl;
            if(has_selection) cout << "Selection error: " << selection_error << endl<<endl;
            cout << "Elapsed time: " << write_time(elapsed_time) << endl;
        }

        // Stopping criteria

        stop_training = true;

        if(epoch == maximum_epochs_number)
        {
            if(display) cout << "Epoch " << epoch << "\nMaximum epochs number reached: " << epoch << endl;
            results.stopping_condition = StoppingCondition::MaximumEpochsNumber;
        }
        else if(elapsed_time >= maximum_time)
        {
            if(display) cout << "Epoch " << epoch << "\nMaximum training time reached: " << write_time(elapsed_time) << endl;
            results.stopping_condition = StoppingCondition::MaximumTime;
        }
        else if(results.training_error_history(epoch) < training_loss_goal)
        {
            if (display) cout << "Epoch " << epoch << "\nLoss goal reached: " << results.training_error_history(epoch) << endl;
            results.stopping_condition  = StoppingCondition::LossGoal;
        }
        else if(selection_failures >= maximum_selection_failures)
        {
            if(display) cout << "Epoch " << epoch << "\nMaximum selection failures reached: " << selection_failures << endl;
            results.stopping_condition = StoppingCondition::MaximumSelectionErrorIncreases;
        }
        else
        {
            stop_training = false;
        }

        if(stop_training)
        {
            results.loss = training_back_propagation.loss;
            results.selection_failures = selection_failures;
            results.elapsed_time = write_time(elapsed_time);

            results.resize_training_error_history(epoch+1);
            results.resize_selection_error_history(has_selection ? epoch + 1 : 0);

            break;
        }

        // Update stuff

        if(epoch != 0 && epoch%save_period == 0)
            neural_network->save(neural_network_file_name);
    }

    set_unscaling();

    if(display) results.print();

    return results;
}


string StochasticGradientDescent::get_name() const
{
    return "StochasticGradientDescent";
}


Tensor<string, 2> StochasticGradientDescent::to_string_matrix() const
{
    Tensor<string, 2> string_matrix(7, 2);

    const string apply_momentum = momentum > type(0)
        ? "true"
        : "false";

    string_matrix.setValues({
    {"Inital learning rate", to_string(double(initial_learning_rate))},
    {"Inital decay", to_string(double(initial_decay))},
    {"Apply momentum", apply_momentum},
    {"Training loss goal", to_string(double(training_loss_goal))},
    {"Maximum epochs number", to_string(maximum_epochs_number)},
    {"Maximum time", write_time(maximum_time)},
    {"Batch samples number", to_string(batch_size)}});

    return string_matrix;
}


void StochasticGradientDescent::to_XML(XMLPrinter& printer) const
{
    printer.OpenElement("StochasticGradientDescent");

    add_xml_element(printer, "BatchSize", to_string(batch_size));
    add_xml_element(printer, "ApplyMomentum", to_string(momentum > type(0)));
    add_xml_element(printer, "LossGoal", to_string(training_loss_goal));
    add_xml_element(printer, "MaximumEpochsNumber", to_string(maximum_epochs_number));
    add_xml_element(printer, "MaximumTime", to_string(maximum_time));
    add_xml_element(printer, "HardwareUse", hardware_use);

    printer.CloseElement();
}


void StochasticGradientDescent::from_XML(const XMLDocument& document)
{
    const XMLElement* root_element = document.FirstChildElement("StochasticGradientDescent");

    if(!root_element)
        throw runtime_error("Stochastic gradient descent element is nullptr.\n");

    set_batch_size(read_xml_index(root_element, "BatchSize"));

    const bool apply_momentum = read_xml_bool(root_element, "ApplyMomentum");
    set_momentum(apply_momentum ? type(0.9) : type(0));

    set_loss_goal(read_xml_type(root_element, "LossGoal"));
    set_maximum_epochs_number(read_xml_index(root_element, "MaximumEpochsNumber"));
    set_maximum_time(read_xml_type(root_element, "MaximumTime"));
    set_hardware_use(read_xml_string(root_element, "HardwareUse"));
}


StochasticGradientDescentData::StochasticGradientDescentData(StochasticGradientDescent* new_stochastic_gradient_descent)
{
    set(new_stochastic_gradient_descent);
}


void StochasticGradientDescentData::set(StochasticGradientDescent* new_stochastic_gradient_descent)
{
    stochastic_gradient_descent = new_stochastic_gradient_descent;

    const LossIndex* loss_index = stochastic_gradient_descent->get_loss_index();

    const NeuralNetwork* neural_network = loss_index->get_neural_network();

    const Index layers_number = neural_network->get_layers_number();

    parameters_increment.resize(layers_number);

    parameters_increment.resize(layers_number);
    last_parameters_increment.resize(layers_number);

    # pragma omp parallel for
    for(Index i = 0; i < layers_number; i++)
    {
        Layer* layer = neural_network->get_layer(i).get();
        const vector<pair<type*, Index>> parameter_pairs = layer->get_parameter_pairs();

        parameters_increment[i].resize(parameter_pairs.size());
        last_parameters_increment[i].resize(parameter_pairs.size());

        for(Index j = 0; j < (Index)parameter_pairs.size(); j++)
        {
            const Index size = parameter_pairs[j].second;

            parameters_increment[i][j].resize(array<Index, 1>{size});
            last_parameters_increment[i][j].resize(array<Index, 1>{size});

            parameters_increment[i][j].setZero();
            last_parameters_increment[i][j].setZero();
        }
    }

}


#ifdef OPENNN_CUDA

TrainingResults StochasticGradientDescent::train_cuda()
{
    if (!loss_index || !loss_index->has_neural_network() || !loss_index->has_dataset())
        return TrainingResults();

    TrainingResults results(maximum_epochs_number + 1);

    check();

    // Start training

    if (display) cout << "Training with stochastic gradient descent (SGD) CUDA...\n";

    // Data set

    Dataset* dataset = loss_index->get_dataset();

    const bool has_selection = dataset->has_selection();

    const vector<Index> input_variable_indices = dataset->get_variable_indices("Input");
    const vector<Index> target_variable_indices = dataset->get_variable_indices("Target");
    //const vector<Index> decoder_variable_indices = dataset->get_variable_indices("Decoder");

    const vector<Index> training_samples_indices = dataset->get_sample_indices("Training");
    const vector<Index> selection_samples_indices = dataset->get_sample_indices("Selection");

    const Index training_samples_number = dataset->get_samples_number("Training");
    const Index selection_samples_number = dataset->get_samples_number("Selection");

    const Index training_batch_samples_number = min(training_samples_number, batch_size);

    const Index selection_batch_samples_number = (selection_samples_number != 0)
        ? min(selection_samples_number, batch_size)
        : 0;

    BatchCuda training_batch_cuda(training_batch_samples_number, dataset);
    unique_ptr<BatchCuda> selection_batch_cuda;

    const Index training_batches_number = (training_batch_samples_number != 0)
        ? training_samples_number / training_batch_samples_number
        : 0;

    const Index selection_batches_number = (selection_batch_samples_number != 0)
        ? selection_samples_number / selection_batch_samples_number
        : 0;

    vector<vector<Index>> training_batches(training_batches_number);
    vector<vector<Index>> selection_batches(selection_batches_number);

    vector<Index> training_batch_indices(training_batch_samples_number);
    vector<Index> selection_batch_indices(training_batch_samples_number);

    // Neural network

    NeuralNetwork* neural_network = loss_index->get_neural_network();

    set_names();

    set_scaling();

    set_vocabularies();

    ForwardPropagationCuda training_forward_propagation_cuda(training_batch_samples_number, neural_network);
    unique_ptr<ForwardPropagationCuda> selection_forward_propagation_cuda;

    neural_network->allocate_parameters_device();
    neural_network->copy_parameters_device();

    // Loss Index

    loss_index->set_normalization_coefficient();

    BackPropagationCuda training_back_propagation_cuda(training_batch_samples_number, loss_index);
    unique_ptr<BackPropagationCuda> selection_back_propagation_cuda;

    if (has_selection)
    {
        selection_batch_cuda = make_unique<BatchCuda>(selection_batch_samples_number, dataset);
        selection_forward_propagation_cuda = make_unique<ForwardPropagationCuda>(selection_batch_samples_number, neural_network);
        selection_back_propagation_cuda = make_unique<BackPropagationCuda>(selection_batch_samples_number, loss_index);
    }

    //type training_loss = type(0);
    type training_error = type(0);
    type selection_error = type(0);

    Index selection_failures = 0;

    // Optimization algorithm

    SGDOptimizationDataCuda optimization_data(this);

    bool stop_training = false;
    bool is_training = true;

    time_t beginning_time;
    time(&beginning_time);
    type elapsed_time = type(0);

    bool shuffle = false;

    if (neural_network->has("Recurrent"))
        shuffle = false;

    // Main loop

    for (Index epoch = 0; epoch <= maximum_epochs_number; epoch++)
    {
        if (display && epoch % display_period == 0) cout << "Epoch: " << epoch << endl;

        training_batches = dataset->get_batches(training_samples_indices, training_batch_samples_number, shuffle);

        const Index batches_number = training_batches.size();

        //training_loss = type(0);
        training_error = type(0);

        optimization_data.iteration = 0;

        for (Index iteration = 0; iteration < batches_number; iteration++)
        {
            optimization_data.iteration++;

            // Data set

            training_batch_cuda.fill(training_batches[iteration],
                input_variable_indices,
                //decoder_variable_indices,
                target_variable_indices);

            // Neural network

            neural_network->forward_propagate_cuda(training_batch_cuda.get_input_device(),
                                                   training_forward_propagation_cuda,
                                                   is_training);

            // Loss index

            loss_index->back_propagate_cuda(training_batch_cuda,
                                            training_forward_propagation_cuda,
                                            training_back_propagation_cuda);

            results.training_error_history(epoch) = training_back_propagation_cuda.error();

            training_error += training_back_propagation_cuda.error();
            //training_loss += training_back_propagation.loss;

            // Gradient

            update_parameters_cuda(training_back_propagation_cuda, optimization_data);

            //if(display && epoch % display_period == 0)      display_progress_bar(iteration, batches_number - 1);
        }


        // Loss

        //training_loss /= type(batches_number);
        training_error /= type(batches_number);

        results.training_error_history(epoch) = training_error;

        if (has_selection)
        {
            selection_batches = dataset->get_batches(selection_samples_indices, selection_batch_samples_number, shuffle);

            selection_error = type(0);

            for (Index iteration = 0; iteration < selection_batches_number; iteration++)
            {
                // Data set

                selection_batch_cuda->fill(selection_batches[iteration],
                                           input_variable_indices,
                                           //decoder_variable_indices,
                                           target_variable_indices);

                // Neural network

                neural_network->forward_propagate_cuda(selection_batch_cuda->get_input_device(),
                                                       *selection_forward_propagation_cuda,
                                                       is_training);

                results.selection_error_history(epoch) = selection_error;

                // Loss

                loss_index->calculate_error_cuda(*selection_batch_cuda,
                                                 *selection_forward_propagation_cuda,
                                                 *selection_back_propagation_cuda);

                selection_error += selection_back_propagation_cuda->error();
            }

            selection_error /= type(selection_batches_number);

            results.selection_error_history(epoch) = selection_error;

            if (epoch != 0 && results.selection_error_history(epoch) > results.selection_error_history(epoch - 1)) selection_failures++;
        }

        // Elapsed time

        elapsed_time = get_elapsed_time(beginning_time);

        if (display && epoch % display_period == 0)
        {
            cout << "Training error: " << training_error << endl;
            if (has_selection) cout << "Selection error: " << selection_error << endl << endl;
            cout << "Elapsed time: " << write_time(elapsed_time) << endl;
        }

        // Stopping criteria

        stop_training = true;

        if (epoch == maximum_epochs_number)
        {
            if (display) cout << "Epoch " << epoch << "\nMaximum epochs number reached: " << epoch << endl;
            results.stopping_condition = StoppingCondition::MaximumEpochsNumber;
        }
        else if (elapsed_time >= maximum_time)
        {
            if (display) cout << "Epoch " << epoch << "\nMaximum training time reached: " << write_time(elapsed_time) << endl;
            results.stopping_condition = StoppingCondition::MaximumTime;
        }
        else if (results.training_error_history(epoch) < training_loss_goal)
        {
            if (display) cout << "Epoch " << epoch << "\nLoss goal reached: " << results.training_error_history(epoch) << endl;
            results.stopping_condition = StoppingCondition::LossGoal;
        }
        else if (selection_failures >= maximum_selection_failures)
        {
            if (display) cout << "Epoch " << epoch << "\nMaximum selection failures reached: " << selection_failures << endl;
            results.stopping_condition = StoppingCondition::MaximumSelectionErrorIncreases;
        }
        else
        {
            stop_training = false;
        }

        if (stop_training)
        {
            results.loss = training_back_propagation_cuda.loss;
            results.selection_failures = selection_failures;
            results.elapsed_time = write_time(elapsed_time);

            results.resize_training_error_history(epoch + 1);
            results.resize_selection_error_history(has_selection ? epoch + 1 : 0);

            break;
        }
    }

    set_unscaling();

    neural_network->copy_parameters_host();
    neural_network->free_parameters_device();

    if (display) results.print();

    return results;
}


void StochasticGradientDescent::update_parameters_cuda(BackPropagationCuda& back_propagation_cuda,
                                                       SGDOptimizationDataCuda& optimization_data_cuda) const
{
    NeuralNetwork* neural_network = back_propagation_cuda.loss_index->get_neural_network();
    const Index layers_number = neural_network->get_layers_number();

    const float current_learning_rate = static_cast<float>(initial_learning_rate / (1.0 + static_cast<double>(optimization_data_cuda.iteration) * initial_decay));
    const float momentum_f = static_cast<float>(momentum);

    for (Index layer_index = 0; layer_index < layers_number; ++layer_index)
    {
        Layer* layer = neural_network->get_layer(layer_index).get();

        if (!layer->get_is_trainable())
            continue;

        const vector<pair<float*, Index>> parameter_pairs = layer->get_parameter_pair_device();
        LayerBackPropagationCuda* layer_back_prop = back_propagation_cuda.neural_network.layers[layer_index].get();
        const vector<pair<float*, Index>> delta_pairs = layer_back_prop->get_parameter_delta_pair_device();

        for (Index parameter_index = 0; parameter_index < parameter_pairs.size(); ++parameter_index)
        {
            float* params_d = parameter_pairs[parameter_index].first;
            const Index param_size = parameter_pairs[parameter_index].second;
            const float* grads_d = delta_pairs[parameter_index].first;
            float* velocity_d = optimization_data_cuda.velocity[layer_index][parameter_index];

            sgd_update_device(
                param_size,
                params_d,
                velocity_d,
                grads_d,
                current_learning_rate,
                momentum_f,
                nesterov
            );
        }
    }
}


SGDOptimizationDataCuda::SGDOptimizationDataCuda(StochasticGradientDescent* new_stochastic_gradient_descent)
{
    set(new_stochastic_gradient_descent);
}


void SGDOptimizationDataCuda::set(StochasticGradientDescent* new_stochastic_gradient_descent)
{
    stochastic_gradient_descent = new_stochastic_gradient_descent;

    NeuralNetwork* neural_network = stochastic_gradient_descent->get_loss_index()->get_neural_network();
    const Index layers_number = neural_network->get_layers_number();

    velocity.resize(layers_number);

    for (Index i = 0; i < layers_number; ++i)
    {
        Layer* layer = neural_network->get_layer(i).get();
        if (!layer->get_is_trainable()) continue;

        const auto parameter_pairs = layer->get_parameter_pair_device();
        const size_t param_blocks_count = parameter_pairs.size();

        velocity[i].resize(param_blocks_count, nullptr);

        for (Index j = 0; j < param_blocks_count; ++j)
        {
            const Index param_size = parameter_pairs[j].second;
            if (param_size > 0)
            {
                const size_t memory_size_bytes = param_size * sizeof(float);
                CUDA_MALLOC_AND_REPORT(velocity[i][j], memory_size_bytes);
                CHECK_CUDA(cudaMemset(velocity[i][j], 0, memory_size_bytes));
            }
        }
    }
}


void SGDOptimizationDataCuda::free()
{
    for (auto& layer_velocity : velocity)
    {
        for (float*& ptr : layer_velocity)
        {
            if (ptr != nullptr)
            {
                CHECK_CUDA(cudaFree(ptr));
                ptr = nullptr;
            }
        }
    }
    velocity.clear();
}


void SGDOptimizationDataCuda::print() const
{
    cout << "--- SGD Optimization Data (CUDA) ---" << endl;
    NeuralNetwork* neural_network = stochastic_gradient_descent->get_loss_index()->get_neural_network();
    const Index layers_number = neural_network->get_layers_number();

    for (Index i = 0; i < layers_number; ++i)
    {
        Layer* layer = neural_network->get_layer(i).get();
        if (!layer->get_is_trainable()) continue;

        cout << "Layer " << i << " (" << layer->get_name() << "):" << endl;
        const auto parameter_pairs = layer->get_parameter_pair_device();

        for (Index j = 0; j < parameter_pairs.size(); ++j)
        {
            const Index param_size = parameter_pairs[j].second;
            if (param_size == 0) continue;

            cout << "  - Parameter Block " << j << " (Size: " << param_size << "):" << endl;
            cout << "    velocity_host:" << endl << "      ";
            const float* v_device_ptr = velocity[i][j];
            cout << vector_from_device(v_device_ptr, param_size) << endl;
        }
    }
    cout << "------------------------------------" << endl;
}

#endif

REGISTER(OptimizationAlgorithm, StochasticGradientDescent, "StochasticGradientDescent");

}


// OpenNN: Open Neural Networks Library.
// Copyright(C) 2005-2025 Artificial Intelligence Techniques, SL.
//
// This library is free software; you can redistribute it and/or
// modify it under the terms of the GNU Lesser General Public
// License as published by the Free Software Foundation; either
// version 2.1 of the License, or any later version.
//
// This library is distributed in the hope that it will be useful,
// but WITHOUT ANY WARRANTY; without even the implied warranty of
// MERCHANTABILITY or FITNESS FOR A PARTICULAR PURPOSE.  See the GNU
// Lesser General Public License for more details.

// You should have received a copy of the GNU Lesser General Public
// License along with this library; if not, write to the Free Software
// Foundation, Inc., 51 Franklin St, Fifth Floor, Boston, MA  02110-1301  USA<|MERGE_RESOLUTION|>--- conflicted
+++ resolved
@@ -148,12 +148,7 @@
         const vector<pair<type*, Index>> layer_parameter_pairs = layer->get_parameter_pairs();
         const vector<pair<type*, Index>> layer_parameter_delta_pairs = layer_back_propagation->get_parameter_delta_pairs();
 
-<<<<<<< HEAD
-        // #pragma omp parallel for #@todo check pragma vs thread_pool_device
-        for(size_t j = 0; j < layer_parameter_pairs.size(); j++)
-=======
         for(Index j = 0; j < layer_parameter_pairs.size(); j++)
->>>>>>> cd1bc589
         {
             type* parameter_data = layer_parameter_pairs[j].first;
             const Index parameter_size = layer_parameter_pairs[j].second;
