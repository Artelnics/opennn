--- conflicted
+++ resolved
@@ -97,13 +97,6 @@
 }
 
 
-<<<<<<< HEAD
-/// Set the initial value for the learning rate. If decay is not active learning rate will be constant
-/// otherwise learning rate will decay over each update.
-/// @param new_initial_learning_rate initial learning rate value.
-
-=======
->>>>>>> 177af980
 void StochasticGradientDescent::set_initial_learning_rate(const type& new_learning_rate)
 {
 #ifdef OPENNN_DEBUG
