--- conflicted
+++ resolved
@@ -146,11 +146,7 @@
         const vector<ParameterView> layer_parameter_delta_pairs = layer_back_propagation->get_parameter_delta_views();
 
         // #pragma omp parallel for #@todo check pragma vs thread_pool_device
-<<<<<<< HEAD
-        for(size_t j = 0; j < layer_parameter_pairs.size(); j++)
-=======
         for(Index j = 0; j < Index(layer_parameter_pairs.size()); j++)
->>>>>>> e30081cc
         {
             type* parameter_data = layer_parameter_pairs[j].data;
             const Index parameter_size = layer_parameter_pairs[j].size;
