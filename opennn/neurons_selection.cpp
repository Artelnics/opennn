--- conflicted
+++ resolved
@@ -6,11 +6,6 @@
 //   Artificial Intelligence Techniques SL
 //   artelnics@artelnics.com
 
-<<<<<<< HEAD
-#include "pch.h"
-
-=======
->>>>>>> 2441909d
 #include "neurons_selection.h"
 
 namespace opennn
