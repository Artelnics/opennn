--- conflicted
+++ resolved
@@ -536,10 +536,8 @@
     Tensor<type, 4>& input_derivatives = convolutional_layer_back_propagation->input_derivatives;
     input_derivatives.setZero();
 
-<<<<<<< HEAD
+
     /*
-=======
->>>>>>> 464ce3d0
 //    input_derivatives = error_combinations_derivatives.convolve(synaptic_weights,convolutions_dimensions);
 
     for (int image_index = 0; image_index < batch_samples_number; image_index++)
