//   OpenNN: Open Neural Networks Library
//   www.opennn.net
//
//   C O N V O L U T I O N A L   L A Y E R   C L A S S
//
//   Artificial Intelligence Techniques SL
//   artelnics@artelnics.com

#include "convolutional_layer.h"
#include "pooling_layer.h"
#include "perceptron_layer.h"
#include "probabilistic_layer.h"

namespace OpenNN
{

/// Default constructor.
/// It creates an empty ConvolutionalLayer object.

ConvolutionalLayer::ConvolutionalLayer() : Layer()
{
    layer_type = Layer::Convolutional;
}


/// Inputs' dimensions modifier constructor.
/// After setting new dimensions for the inputs, it creates and initializes a ConvolutionalLayer object with a number of filters of a given size.
/// The initialization values are random values from a normal distribution.
/// @param new_inputs_dimensions A vector containing the new inputs' dimensions.
/// @param filters_dimensions A vector containing the number of filters, their rows and columns.

ConvolutionalLayer::ConvolutionalLayer(const Vector<size_t>& new_inputs_dimensions, const Vector<size_t>& new_filters_dimensions) : Layer()
{
    layer_type = Layer::Convolutional;

    set(new_inputs_dimensions, new_filters_dimensions);
}


/// Returns a boolean, true if convolutional layer is empty and false otherwise.

bool ConvolutionalLayer::is_empty() const
{
    if(biases.empty() && synaptic_weights.empty())
    {
        return true;
    }

    return false;
}


/// Returns the result of applying the previously set activation function to a batch of images.
/// @param convolutions The batch of images.

Tensor<double> ConvolutionalLayer::calculate_activations(const Tensor<double>& convolutions) const
{

   switch(activation_function)
   {
       case ConvolutionalLayer::Linear:
       {
            return linear(convolutions);
       }

       case ConvolutionalLayer::Logistic:
       {
            return logistic(convolutions);
       }

       case ConvolutionalLayer::HyperbolicTangent:
       {
            return hyperbolic_tangent(convolutions);
       }

       case ConvolutionalLayer::Threshold:
       {
            return threshold(convolutions);
       }

       case ConvolutionalLayer::SymmetricThreshold:
       {
            return symmetric_threshold(convolutions);
       }

       case ConvolutionalLayer::RectifiedLinear:
       {
            return rectified_linear(convolutions);
       }

       case ConvolutionalLayer::ScaledExponentialLinear:
       {
            return scaled_exponential_linear(convolutions);
       }

       case ConvolutionalLayer::SoftPlus:
       {
            return soft_plus(convolutions);
       }

       case ConvolutionalLayer::SoftSign:
       {
            return soft_sign(convolutions);
       }

       case ConvolutionalLayer::HardSigmoid:
       {
            return hard_sigmoid(convolutions);
       }

       case ConvolutionalLayer::ExponentialLinear:
       {
            return exponential_linear(convolutions);
       }
   }

    return Tensor<double>();
}


/// Returns the result of applying the convolutional layer's filters and biases to a batch of images.
/// @param inputs The batch of images.

Tensor<double> ConvolutionalLayer::calculate_combinations(const Tensor<double>& inputs) const
{
    #ifdef __OPENNN_DEBUG__

    const size_t inputs_dimensions_number = inputs.get_dimensions_number();

    if(inputs_dimensions_number != 4)
    {
       ostringstream buffer;

       buffer << "OpenNN Exception: ConvolutionalLayer class.\n"
              << "Tensor<double> calculate_convolutions(const Tensor<double>&) method.\n"
              << "Number of inputs dimensions (" << inputs_dimensions_number << ") must be 4 (batch, channels, rows, columns).\n";

       throw logic_error(buffer.str());
    }

    const size_t inputs_channels_number = inputs.get_dimension(1);
    const size_t filters_channels_number  = get_filters_channels_number();

    if(filters_channels_number != inputs_channels_number)
    {
       ostringstream buffer;

       buffer << "OpenNN Exception: ConvolutionalLayer class.\n"
              << "Tensor<double> calculate_convolutions(const Tensor<double>&) method.\n"
              << "Number of input channels (" << inputs_channels_number << ") must be equal to number of filters channels (" << filters_channels_number << ").\n";

       throw logic_error(buffer.str());
    }

    #endif

    // Inputs

    const size_t images_number = inputs.get_dimension(0);

    // Filters

    const size_t filters_number = get_filters_number();

    // Outputs

    const size_t outputs_rows_number = get_outputs_rows_number();
    const size_t outputs_columns_number = get_outputs_columns_number();

    Tensor<double> convolutions({images_number, filters_number, outputs_rows_number, outputs_columns_number}, 0.0);

    Tensor<double> image(Vector<size_t>({filters_number, outputs_rows_number, outputs_columns_number}));

    Matrix<double> convolution(outputs_rows_number, outputs_columns_number);

    #pragma omp parallel for private(image, convolution)

    for(size_t image_index = 0; image_index < images_number; image_index++)
    {
        image = inputs.get_tensor(image_index);

        if(padding_option == Same) image = insert_padding(image);

        for(size_t filter_index = 0; filter_index < filters_number; filter_index++)
        {
            convolution = calculate_image_convolution(image, synaptic_weights.get_tensor(filter_index)) + biases[filter_index];

            convolutions.set_matrix(image_index, filter_index, convolution);
        }
    }

    return convolutions;
}


/// Returns the result of applying the parameters passed as argument to a batch of images.
/// @param inputs The batch of images.
/// @param parameters The parameters.

Tensor<double> ConvolutionalLayer::calculate_combinations(const Tensor<double>& inputs, const Vector<double>& parameters) const
{
    #ifdef __OPENNN_DEBUG__

    const size_t inputs_dimensions_number = inputs.get_dimensions_number();

    if(inputs_dimensions_number != 4)
    {
       ostringstream buffer;

       buffer << "OpenNN Exception: ConvolutionalLayer class.\n"
              << "Tensor<double> calculate_convolutions(const Tensor<double>&) method.\n"
              << "Number of inputs dimensions (" << inputs_dimensions_number << ") must be 4 (batch, channels, rows, columns).\n";

       throw logic_error(buffer.str());
    }

    const size_t inputs_channels_number = inputs.get_dimension(1);
    const size_t filters_channels_number  = get_filters_channels_number();

    if(filters_channels_number != inputs_channels_number)
    {
       ostringstream buffer;

       buffer << "OpenNN Exception: ConvolutionalLayer class.\n"
              << "Tensor<double> calculate_convolutions(const Tensor<double>&) method.\n"
              << "Number of input channels (" << inputs_channels_number << ") must be equal to number of filters channels (" << filters_channels_number << ").\n";

       throw logic_error(buffer.str());
    }

    #endif

    // Weights and biases

    Tensor<double> new_synaptic_weights = extract_synaptic_weights(parameters);

    Vector<double> new_biases = extract_biases(parameters);

    // Inputs

    const size_t images_number = inputs.get_dimension(0);

    // Filters

    const size_t filters_number = get_filters_number();

    // Outputs

    const size_t outputs_rows_number = get_outputs_rows_number();
    const size_t outputs_columns_number = get_outputs_columns_number();

    Tensor<double> convolutions({images_number, filters_number, outputs_rows_number, outputs_columns_number}, 0.0);

    Tensor<double> image(Vector<size_t>({filters_number, outputs_rows_number, outputs_columns_number}));

    Matrix<double> convolution(outputs_rows_number, outputs_columns_number);

    #pragma omp parallel for private(image, convolution)

    for(size_t image_index = 0; image_index < images_number; image_index++)
    {
        image = inputs.get_tensor(image_index);

        if(padding_option == Same) image = insert_padding(image);

        for(size_t filter_index = 0; filter_index < filters_number; filter_index++)
        {
            convolution = calculate_image_convolution(image, new_synaptic_weights.get_tensor(filter_index)) + new_biases[filter_index];

            convolutions.set_matrix(image_index, filter_index, convolution);
        }
    }

    return convolutions;
}


/// Returns the result of applying the derivative of the previously set activation function to a batch of images.
/// @param convolutions The batch of images.

Tensor<double> ConvolutionalLayer::calculate_activations_derivatives(const Tensor<double>& combinations) const
{
    #ifdef __OPENNN_DEBUG__

        const size_t combinations_dimensions_number = combinations.get_dimensions_number();

        if(combinations_dimensions_number != 4)
        {
           ostringstream buffer;

           buffer << "OpenNN Exception: ConvolutionalLayer class.\n"
                  << "Tensor<double> calculate_activations_derivatives(const Tensor<double>&) method.\n"
                  << "Number of combinations dimensions (" << combinations_dimensions_number << ") must be 4 (batch, filters, rows, columns).\n";

           throw logic_error(buffer.str());
        }

    #endif

    switch(activation_function)
    {
        case Linear:
        {
            return linear_derivatives(combinations);
        }

        case Logistic:
        {
            return logistic_derivatives(combinations);
        }

        case HyperbolicTangent:
        {
            return hyperbolic_tangent_derivatives(combinations);
        }

        case Threshold:
        {
            return threshold_derivatives(combinations);
        }

        case SymmetricThreshold:
        {
            return symmetric_threshold_derivatives(combinations);
        }

        case RectifiedLinear:
        {
            return rectified_linear_derivatives(combinations);
        }

        case ScaledExponentialLinear:
        {
            return scaled_exponential_linear_derivatives(combinations);
        }

        case SoftPlus:
        {
            return soft_plus_derivatives(combinations);
        }

        case SoftSign:
        {
            return soft_sign_derivatives(combinations);
        }

        case HardSigmoid:
        {
            return hard_sigmoid_derivatives(combinations);
        }

        case ExponentialLinear:
        {
            return exponential_linear_derivatives(combinations);
        }
    }

    return Tensor<double>();
}


/// Returns the output of the convolutional layer applied to a batch of images.
/// @param inputs The batch of images.

Tensor<double> ConvolutionalLayer::calculate_outputs(const Tensor<double>& inputs)
{
    return calculate_activations(calculate_combinations(inputs));
}


/// Returns the output of the convolutional layer with given parameters applied to a batch of images.
/// @param inputs The batch of images.
/// @param parameters The parameters.

Tensor<double> ConvolutionalLayer::calculate_outputs(const Tensor<double>& inputs, const Vector<double>& parameters)
{
    return calculate_activations(calculate_combinations(inputs, parameters));
}


Layer::ForwardPropagation ConvolutionalLayer::calculate_forward_propagation(const Tensor<double>& inputs)
{
<<<<<<< HEAD
    ForwardPropagation layers;
=======
    ForwardPropagation first_order_activations;
>>>>>>> 46cef86b

    const Tensor<double> combinations = calculate_combinations(inputs);

<<<<<<< HEAD
    layers.activations = calculate_activations(combinations);

    layers.activations_derivatives = calculate_activations_derivatives(combinations);

    return layers;
=======
    first_order_activations.activations = calculate_activations(combinations);

    first_order_activations.activations_derivatives = calculate_activations_derivatives(combinations);

    return first_order_activations;
>>>>>>> 46cef86b
}


Tensor<double> ConvolutionalLayer::calculate_output_delta(const Tensor<double>& activations_derivatives, const Tensor<double>& output_gradient) const
{
    return activations_derivatives*output_gradient;
}


Tensor<double> ConvolutionalLayer::calculate_hidden_delta(Layer* next_layer_pointer,
                                                          const Tensor<double>& activations,
                                                          const Tensor<double>& activations_derivatives,
                                                          const Tensor<double>& next_layer_delta) const
{
    const Type layer_type = next_layer_pointer->get_type();

    if(layer_type == Convolutional)
    {   
        ConvolutionalLayer* convolutional_layer = dynamic_cast<ConvolutionalLayer*>(next_layer_pointer);

        return calculate_hidden_delta_convolutional(convolutional_layer, activations, activations_derivatives, next_layer_delta);
    }
    else if(layer_type == Pooling)
    {
        PoolingLayer* pooling_layer = dynamic_cast<PoolingLayer*>(next_layer_pointer);

        return calculate_hidden_delta_pooling(pooling_layer, activations, activations_derivatives, next_layer_delta);
    }
    else if(layer_type == Perceptron)
    {
        PerceptronLayer* perceptron_layer = dynamic_cast<PerceptronLayer*>(next_layer_pointer);

        return calculate_hidden_delta_perceptron(perceptron_layer, activations, activations_derivatives, next_layer_delta);
    }
    else if(layer_type == Probabilistic)
    {
        ProbabilisticLayer* probabilistic_layer = dynamic_cast<ProbabilisticLayer*>(next_layer_pointer);

        return calculate_hidden_delta_probabilistic(probabilistic_layer, activations, activations_derivatives, next_layer_delta);
    }

    return Tensor<double>();
}


Tensor<double> ConvolutionalLayer::calculate_hidden_delta_convolutional(ConvolutionalLayer* next_layer_pointer,
                                                                        const Tensor<double>&,
                                                                        const Tensor<double>& activations_derivatives,
                                                                        const Tensor<double>& next_layer_delta) const
{
    // Current layer's values

    const size_t images_number = next_layer_delta.get_dimension(0);
    const size_t filters_number = get_filters_number();
    const size_t output_rows_number = get_outputs_rows_number();
    const size_t output_columns_number = get_outputs_columns_number();

    // Next layer's values

    const size_t next_layers_filters_number = next_layer_pointer->get_filters_number();
    const size_t next_layers_filter_rows = next_layer_pointer->get_filters_rows_number();
    const size_t next_layers_filter_columns = next_layer_pointer->get_filters_columns_number();
    const size_t next_layers_output_rows = next_layer_pointer->get_outputs_rows_number();
    const size_t next_layers_output_columns = next_layer_pointer->get_outputs_columns_number();
    const size_t next_layers_row_stride = next_layer_pointer->get_row_stride();
    const size_t next_layers_column_stride = next_layer_pointer->get_column_stride();
    const Tensor<double> next_layers_weights = next_layer_pointer->get_synaptic_weights();

    Tensor<double> hidden_delta({images_number, filters_number, output_rows_number, output_columns_number}, 0.0);

    const size_t size = hidden_delta.size();

    #pragma omp parallel for

    for(size_t tensor_index = 0; tensor_index < size; tensor_index++)
    {
        const size_t image_index = tensor_index/(filters_number*output_rows_number*output_columns_number);
        const size_t channel_index = (tensor_index/(output_rows_number*output_columns_number))%filters_number;
        const size_t row_index = (tensor_index/output_columns_number)%output_rows_number;
        const size_t column_index = tensor_index%output_columns_number;

        double sum = 0.0;

        for(size_t i = 0; i < next_layers_filters_number; i++)
        {
            for(size_t j = 0; j < next_layers_output_rows; j++)
            {
                if(static_cast<int>(row_index) - static_cast<int>(j*next_layers_row_stride) >= 0
                && row_index - j*next_layers_row_stride < next_layers_filter_rows)
                {
                    for(size_t k = 0; k < next_layers_output_columns; k++)
                    {
                        const double delta_element = next_layer_delta(image_index, i, j, k);

                        if(static_cast<int>(column_index) - static_cast<int>(k*next_layers_column_stride) >= 0
                        && column_index - k*next_layers_column_stride < next_layers_filter_columns)
                        {
                            const double weight = next_layers_weights(i, channel_index, row_index - j*next_layers_row_stride, column_index - k*next_layers_column_stride);

                            sum += delta_element * weight;
                        }
                    }
                }
            }
        }

        hidden_delta(image_index, channel_index, row_index, column_index) += sum;
    }

    return hidden_delta*activations_derivatives;
}


Tensor<double> ConvolutionalLayer::calculate_hidden_delta_pooling(PoolingLayer* next_layer_pointer,
                                                                  const Tensor<double>&,
                                                                  const Tensor<double>& activations_derivatives,
                                                                  const Tensor<double>& next_layer_delta) const
{
    switch(next_layer_pointer->get_pooling_method())
    {
        case OpenNN::PoolingLayer::PoolingMethod::NoPooling:
        {
            return next_layer_delta;
        }

        case OpenNN::PoolingLayer::PoolingMethod::AveragePooling:
        {
            // Current layer's values

            const size_t images_number = next_layer_delta.get_dimension(0);
            const size_t filters_number = get_filters_number();
            const size_t output_rows_number = get_outputs_rows_number();
            const size_t output_columns_number = get_outputs_columns_number();

            // Next layer's values

            const size_t next_layers_pool_rows = next_layer_pointer->get_pool_rows_number();
            const size_t next_layers_pool_columns = next_layer_pointer->get_pool_columns_number();
            const size_t next_layers_output_rows = next_layer_pointer->get_outputs_rows_number();
            const size_t next_layers_output_columns = next_layer_pointer->get_outputs_columns_number();
            const size_t next_layers_row_stride = next_layer_pointer->get_row_stride();
            const size_t next_layers_column_stride = next_layer_pointer->get_column_stride();

            Tensor<double> hidden_delta({images_number, filters_number, output_rows_number, output_columns_number}, 0.0);

            const size_t size = hidden_delta.size();

            #pragma omp parallel for

            for(size_t tensor_index = 0; tensor_index < size; tensor_index++)
            {
                const size_t image_index = tensor_index/(filters_number*output_rows_number*output_columns_number);
                const size_t channel_index = (tensor_index/(output_rows_number*output_columns_number))%filters_number;
                const size_t row_index = (tensor_index/output_columns_number)%output_rows_number;
                const size_t column_index = tensor_index%output_columns_number;

                double sum = 0.0;

                for(size_t i = 0; i < next_layers_output_rows; i++)
                {
                    if(static_cast<int>(row_index) - static_cast<int>(i*next_layers_row_stride) >= 0
                    && row_index - i*next_layers_row_stride < next_layers_pool_rows)
                    {
                        for(size_t j = 0; j < next_layers_output_columns; j++)
                        {
                            const double delta_element = next_layer_delta(image_index, channel_index, i, j);

                            if(static_cast<int>(column_index) - static_cast<int>(j*next_layers_column_stride) >= 0
                            && column_index - j*next_layers_column_stride < next_layers_pool_columns)
                            {
                                sum += delta_element;
                            }
                        }
                    }
                }

                hidden_delta(image_index, channel_index, row_index, column_index) += sum;
            }

            return (hidden_delta*activations_derivatives)/(next_layers_pool_rows*next_layers_pool_columns);
        }

        case OpenNN::PoolingLayer::PoolingMethod::MaxPooling:
        {
            return Tensor<double>({next_layer_delta.get_dimension(0), get_filters_number(), get_outputs_rows_number(), get_outputs_columns_number()}, 0.0);
        }
    }
    return Tensor<double>();
}


Tensor<double> ConvolutionalLayer::calculate_hidden_delta_perceptron(PerceptronLayer* next_layer_pointer,
                                                                     const Tensor<double>&,
                                                                     const Tensor<double>& activations_derivatives,
                                                                     const Tensor<double>& next_layer_delta) const
{
    // Current layer's values

    const size_t images_number = next_layer_delta.get_dimension(0);
    const size_t filters_number = get_filters_number();
    const size_t output_rows_number = get_outputs_rows_number();
    const size_t output_columns_number = get_outputs_columns_number();

    // Next layer's values

    const size_t next_layers_output_columns = next_layer_delta.get_dimension(1);
    const Matrix<double> next_layers_weights = next_layer_pointer->get_synaptic_weights();

    Tensor<double> hidden_delta({images_number, filters_number, output_rows_number, output_columns_number}, 0.0);

    const size_t size = hidden_delta.size();

    #pragma omp parallel for

    for(size_t tensor_index = 0; tensor_index < size; tensor_index++)
    {
        const size_t image_index = tensor_index/(filters_number*output_rows_number*output_columns_number);
        const size_t channel_index = (tensor_index/(output_rows_number*output_columns_number))%filters_number;
        const size_t row_index = (tensor_index/output_columns_number)%output_rows_number;
        const size_t column_index = tensor_index%output_columns_number;

        double sum = 0.0;

        for(size_t sum_index = 0; sum_index < next_layers_output_columns; sum_index++)
        {
            const double delta_element = next_layer_delta(image_index, sum_index);

            const double weight = next_layers_weights(channel_index + row_index*filters_number + column_index*filters_number*output_rows_number, sum_index);

            sum += delta_element*weight;
        }

        hidden_delta(image_index, channel_index, row_index, column_index) += sum;
    }

    return hidden_delta*activations_derivatives;
}


/// @todo

Tensor<double> ConvolutionalLayer::calculate_hidden_delta_probabilistic(ProbabilisticLayer* next_layer_pointer,
                                                                     const Tensor<double>&,
                                                                     const Tensor<double>& activations_derivatives,
                                                                     const Tensor<double>& next_layer_delta) const
{
    // Current layer's values

    const size_t images_number = next_layer_delta.get_dimension(0);
    const size_t filters_number = get_filters_number();
    const size_t output_rows_number = get_outputs_rows_number();
    const size_t output_columns_number = get_outputs_columns_number();

    // Next layer's values

    const size_t next_layers_output_columns = next_layer_delta.get_dimension(1);
    const Matrix<double> next_layers_weights = next_layer_pointer->get_synaptic_weights();

    Tensor<double> hidden_delta({images_number, filters_number, output_rows_number, output_columns_number}, 0.0);

    const size_t size = hidden_delta.size();

    #pragma omp parallel for

    for(size_t tensor_index = 0; tensor_index < size; tensor_index++)
    {
        const size_t image_index = tensor_index/(filters_number*output_rows_number*output_columns_number);
        const size_t channel_index = (tensor_index/(output_rows_number*output_columns_number))%filters_number;
        const size_t row_index = (tensor_index/output_columns_number)%output_rows_number;
        const size_t column_index = tensor_index%output_columns_number;

        double sum = 0.0;

        for(size_t sum_index = 0; sum_index < next_layers_output_columns; sum_index++)
        {
            const double delta_element = next_layer_delta(image_index, sum_index);

            const double weight = next_layers_weights(channel_index + row_index*filters_number + column_index*filters_number*output_rows_number, sum_index);

            sum += delta_element*weight;
        }

        hidden_delta(image_index, channel_index, row_index, column_index) += sum;
    }

    return hidden_delta*activations_derivatives;
}


Vector<double> ConvolutionalLayer::calculate_error_gradient(const Tensor<double>& previous_layers_outputs,
                                                         const Layer::ForwardPropagation& ,
                                                         const Tensor<double>& layer_deltas)
{
    Tensor<double> layers_inputs;

    switch (get_padding_option()) {

        case OpenNN::ConvolutionalLayer::PaddingOption::NoPadding:
        {
            layers_inputs = previous_layers_outputs;
        }
        break;

        case OpenNN::ConvolutionalLayer::PaddingOption::Same:
        {
            layers_inputs.set(Vector<size_t>({previous_layers_outputs.get_dimension(0), previous_layers_outputs.get_dimension(1),
                                              previous_layers_outputs.get_dimension(2) + get_padding_height(), previous_layers_outputs.get_dimension(3) + get_padding_width()}));

            for(size_t image_number = 0; image_number < previous_layers_outputs.get_dimension(0); image_number++)
            {
                layers_inputs.set_tensor(image_number, insert_padding(previous_layers_outputs.get_tensor(image_number)));
            }
        }
        break;
    }

    const size_t parameters_number = get_parameters_number();

    const size_t synaptic_weights_number = get_synaptic_weights().size();

    Vector<double> layer_error_gradient(parameters_number, 0.0);

    // Synaptic weights

    for(size_t index = 0; index < synaptic_weights_number; index++)
    {
        size_t filter_index = index%get_filters_number();
        size_t channel_index = (index/get_filters_number())%(get_filters_channels_number());
        size_t row_index = (index/(get_filters_number() * get_filters_channels_number()))%(get_filters_rows_number());
        size_t column_index = (index/(get_filters_number() * get_filters_channels_number() * get_filters_rows_number()))%(get_filters_columns_number());

        double sum = 0.0;

        for(size_t i = 0; i < layer_deltas.get_dimension(0); i++)
        {
            for(size_t j = 0; j < get_outputs_rows_number(); j++)
            {
                for(size_t k = 0; k < get_outputs_columns_number(); k++)
                {
                    sum += layer_deltas(i, filter_index, j, k) * layers_inputs(i, channel_index, j * row_stride + row_index, k * column_stride + column_index);
                }
            }
        }

        layer_error_gradient[index] += sum;
    }

    // Biases

    for(size_t index = synaptic_weights_number; index < parameters_number; index++)
    {
        size_t bias_index = index - synaptic_weights_number;

        double sum = 0.0;

        for(size_t i = 0; i < layer_deltas.get_dimension(0); i++)
        {
            for(size_t j = 0; j < get_outputs_rows_number(); j++)
            {
                for(size_t k = 0; k < get_outputs_columns_number(); k++)
                {
                    sum += layer_deltas(i, bias_index, j, k);
                }
            }
        }

        layer_error_gradient[index] += sum;
    }

    return layer_error_gradient;
}


/// Returns the result of applying a single filter to a single image.
/// @param image The image.
/// @param filter The filter.

Matrix<double> ConvolutionalLayer::calculate_image_convolution(const Tensor<double>& image,
                                                               const Tensor<double>& filter) const
{
    #ifdef __OPENNN_DEBUG__

    if(image.get_dimensions_number() != 3)
    {
       ostringstream buffer;

       buffer << "OpenNN Exception: ConvolutionalLayer class.\n"
              << "Matrix<double> calculate_image_convolution(const Tensor<double>&, const Tensor<double>&) method.\n"
              << "Number of dimensions in image (" << image.get_dimensions_number() << ") must be 3 (channels, rows, columns).\n";

       throw logic_error(buffer.str());
    }

    if(filter.get_dimensions_number() != 3)
    {
       ostringstream buffer;

       buffer << "OpenNN Exception: ConvolutionalLayer class.\n"
              << "Matrix<double> calculate_image_convolution(const Tensor<double>&, const Tensor<double>&) method.\n"
              << "Number of dimensions in filter (" << filter.get_dimensions_number() << ") must be 3 (channels, rows, columns).\n";

       throw logic_error(buffer.str());
    }

    #endif

    const size_t image_channels_number = image.get_dimension(0);
    const size_t filter_channels_number = filter.get_dimension(0);

    #ifdef __OPENNN_DEBUG__

        if(image_channels_number != filter_channels_number)
        {
           ostringstream buffer;

           buffer << "OpenNN Exception: ConvolutionalLayer class.\n"
                  << "void set(const Vector<size_t>&) method.\n"
                  << "Number of channels in image (" << image_channels_number << ") must be equal to number of channels in filter (" << filter_channels_number << ").\n";

           throw logic_error(buffer.str());
        }

    #endif

    const size_t image_rows_number = image.get_dimension(1);
    const size_t image_columns_number = image.get_dimension(2);

    const size_t filter_rows_number = filter.get_dimension(1);
    const size_t filter_columns_number = filter.get_dimension(2);

    const size_t outputs_rows_number = (image_rows_number - filter_rows_number)/(row_stride) + 1;
    const size_t outputs_columns_number = (image_columns_number - filter_columns_number)/(column_stride) + 1;

    Matrix<double> convolutions(outputs_rows_number, outputs_columns_number, 0.0);

    for(size_t channel_index = 0; channel_index < filter_channels_number; channel_index++)
    {
        for(size_t row_index = 0; row_index < outputs_rows_number; row_index++)
        {
            for(size_t column_index = 0; column_index < outputs_columns_number; column_index++)
            {
                for(size_t window_row = 0; window_row < filter_rows_number; window_row++)
                {
                    const size_t row = row_index * row_stride + window_row;

                    for(size_t window_column = 0; window_column < filter_columns_number;  window_column++)
                    {
                        const size_t column = column_index * column_stride + window_column;

                        convolutions(row_index, column_index)
                                += image(channel_index, row, column)
                                * filter(channel_index, window_row, window_column);
                    }
                }
            }
        }
    }

    return convolutions;
}


/// Returns the convolutional layer's activation function.

ConvolutionalLayer::ActivationFunction ConvolutionalLayer::get_activation_function() const
{
    return activation_function;
}


/// Returns the number of rows the result of applying the layer's filters to an image will have.

size_t ConvolutionalLayer::get_outputs_rows_number() const
{
    const size_t filters_rows_number = get_filters_rows_number();

    const size_t padding_height = get_padding_height();

    return (input_variables_dimensions[1] - filters_rows_number + padding_height)/row_stride + 1;
}


/// Returns the number of columns the result of applying the layer's filters to an image will have.

size_t ConvolutionalLayer::get_outputs_columns_number() const
{
    const size_t filters_columns_number = get_filters_columns_number();

    const size_t padding_width = get_padding_width();

    return (input_variables_dimensions[2] - filters_columns_number + padding_width)/column_stride + 1;
}


/// Returns a vector containing the number of channels, rows and columns of the result of applying the layer's filters to an image.

Vector<size_t> ConvolutionalLayer::get_outputs_dimensions() const
{
    Vector<size_t> outputs_dimensions(3);

    outputs_dimensions[0] = get_filters_number();
    outputs_dimensions[1] = get_outputs_rows_number();
    outputs_dimensions[2] = get_outputs_columns_number();

    return outputs_dimensions;
}


/// Returns the padding option.

ConvolutionalLayer::PaddingOption ConvolutionalLayer::get_padding_option() const
{
    return padding_option;
}


/// Returns the column stride.

size_t ConvolutionalLayer::get_column_stride() const
{
    return column_stride;
}


/// Returns the row stride.

size_t ConvolutionalLayer::get_row_stride() const
{
    return row_stride;
}


///Returns the number of filters of the layer.

size_t ConvolutionalLayer::get_filters_number() const
{
    return synaptic_weights.get_dimension(0);
}


/// Returns the number of channels of the layer's filters.

size_t ConvolutionalLayer::get_filters_channels_number() const
{
    return synaptic_weights.get_dimension(1);
}


/// Returns the number of rows of the layer's filters.

size_t  ConvolutionalLayer::get_filters_rows_number() const
{
    return synaptic_weights.get_dimension(2);
}


/// Returns the number of columns of the layer's filters.

size_t ConvolutionalLayer::get_filters_columns_number() const
{
    return synaptic_weights.get_dimension(3);
}


/// Returns the total number of columns of zeroes to be added to an image before applying a filter, which depends on the padding option set.

size_t ConvolutionalLayer::get_padding_width() const
{
    switch(padding_option)
    {
        case NoPadding:
        {
            return 0;
        }

        case Same:
        {
            return column_stride*(input_variables_dimensions[2] - 1) - input_variables_dimensions[2] + get_filters_columns_number();
        }
    }

    return 0;
}


/// Returns the total number of rows of zeroes to be added to an image before applying a filter, which depends on the padding option set.

size_t ConvolutionalLayer::get_padding_height() const
{
    switch(padding_option)
    {
        case NoPadding:
        {
            return 0;
        }

        case Same:
        {
            return row_stride*(input_variables_dimensions[1] - 1) - input_variables_dimensions[1] + get_filters_rows_number();
        }
    }

    return 0;
}


size_t ConvolutionalLayer::get_inputs_number() const
{
    return get_inputs_channels_number()*get_inputs_rows_number()*get_inputs_columns_number();
}


size_t ConvolutionalLayer::get_neurons_number() const
{
    return get_filters_number()*get_outputs_rows_number()*get_outputs_columns_number();
}


/// Returns the layer's parameters in the form of a vector.

Vector<double> ConvolutionalLayer::get_parameters() const
{
    return synaptic_weights.to_vector().assemble(biases);
}


/// Returns the number of parameters of the layer.

size_t ConvolutionalLayer::get_parameters_number() const
{
    const size_t biases_number = biases.size();

    const size_t synaptic_weights_number = synaptic_weights.size();

    return synaptic_weights_number + biases_number;
}


/// Sets and initializes the layer's parameters in accordance with the dimensions taken as input.
/// The initialization values are random values from a normal distribution.
/// @param filters_dimensions A vector containing the desired filters' dimensions (number of filters, number of channels, rows and columns).

void ConvolutionalLayer::set(const Vector<size_t>& new_inputs_dimensions, const Vector<size_t>& new_filters_dimensions)
{
    #ifdef __OPENNN_DEBUG__

    const size_t inputs_dimensions_number = new_inputs_dimensions.size();

    if(inputs_dimensions_number != 3)
    {
        ostringstream buffer;

        buffer << "OpenNN Exception: ConvolutionalLayer class.\n"
               << "ConvolutionalLayer(const Vector<size_t>&) constructor.\n"
               << "Number of inputs dimensions (" << inputs_dimensions_number << ") must be 3 (channels, rows, columns).\n";

        throw logic_error(buffer.str());
    }

    #endif

    #ifdef __OPENNN_DEBUG__

    const size_t filters_dimensions_number = new_filters_dimensions.size();

    if(filters_dimensions_number != 3)
    {
        ostringstream buffer;

        buffer << "OpenNN Exception: ConvolutionalLayer class.\n"
               << "void set(const Vector<size_t>&) method.\n"
               << "Number of filters dimensions (" << filters_dimensions_number << ") must be 3 (filters, rows, columns).\n";

        throw logic_error(buffer.str());
    }

    #endif

    input_variables_dimensions.set(new_inputs_dimensions);

    const size_t filters_number = new_filters_dimensions[0];
    const size_t filters_channels_number = new_inputs_dimensions[0];
    const size_t filters_rows_number = new_filters_dimensions[1];
    const size_t filters_columns_number = new_filters_dimensions[2];

    biases.set(filters_number);
    biases.randomize_normal();

    synaptic_weights.set(Vector<size_t>({filters_number, filters_channels_number, filters_rows_number, filters_columns_number}));
    synaptic_weights.randomize_normal();
}


/// Initializes the layer's biases to a given value.
/// @param value The desired value.

void ConvolutionalLayer::initialize_biases(const double& value)
{
    biases.initialize(value);
}


/// Initializes the layer's synaptic weights to a given value.
/// @param value The desired value.

void ConvolutionalLayer::initialize_synaptic_weights(const double& value)
{
    synaptic_weights.initialize(value);
}


/// Initializes the layer's parameters to a given value.
/// @param value The desired value.

void ConvolutionalLayer::initialize_parameters(const double& value)
{
    initialize_biases(value);

    initialize_synaptic_weights(value);
}


/// Returns the input image with rows and columns of zeroes added in accordance with the padding option set.
/// @param image The image to be padded.

Tensor<double> ConvolutionalLayer::insert_padding(const Tensor<double>& image) const
{
    const size_t dimensions_number = image.get_dimensions_number(); // 3

    const size_t padding_width = get_padding_width();
    const size_t padding_height = get_padding_height();

    const size_t padding_left = padding_width/2;
    const size_t padding_right = padding_width/2 + padding_width%2;
    const size_t padding_top = padding_height/2;
    const size_t padding_bottom = padding_width/2 + padding_height%2;

    const size_t channels_number = image.get_dimension(0);

    const size_t new_rows_number = image.get_dimension(1) + padding_height;
    const size_t new_columns_number = image.get_dimension(2) + padding_width;

    Tensor<double> new_image({channels_number, new_rows_number, new_columns_number}, 0.0);

    for(size_t channel = 0; channel < channels_number; channel++)
    {
        for(size_t row = padding_top; row < new_rows_number - padding_bottom; row++)
        {
            for(size_t column = padding_left; column < new_columns_number - padding_right; column++)
            {
                new_image(channel, row, column) = image(channel, row - padding_top, column - padding_left);
            }
        }
    }

    return new_image;
}


/// Sets the layer's activation function.
/// @param new_activation_function The desired activation function.

void ConvolutionalLayer::set_activation_function(const ConvolutionalLayer::ActivationFunction& new_activation_function)
{
    activation_function = new_activation_function;
}


/// Sets the layer's biases.
/// @param new_biases The desired biases.

void ConvolutionalLayer::set_biases(const Vector<double>& new_biases)
{
    biases = new_biases;
}


/// Sets the layer's synaptic weights.
/// @param new_synaptic_weights The desired synaptic weights.

void ConvolutionalLayer::set_synaptic_weights(const Tensor<double>& new_synaptic_weights)
{
    synaptic_weights = new_synaptic_weights;
}


/// Sets the padding option.
/// @param new_padding_option The desired padding option.

void ConvolutionalLayer::set_padding_option(const ConvolutionalLayer::PaddingOption& new_padding_option)
{
    padding_option = new_padding_option;
}


/// Sets the filters' row stride.
/// @param new_stride_row The desired row stride.

void ConvolutionalLayer::set_row_stride(const size_t& new_stride_row)
{
    if(new_stride_row == 0)
    {
        throw ("EXCEPTION: new_stride_row must be a positive number");
    }

    row_stride = new_stride_row;
}


/// Sets the filters' column stride.
/// @param new_stride_row The desired column stride.

void ConvolutionalLayer::set_column_stride(const size_t& new_stride_column)
{
    if(new_stride_column == 0)
    {
        throw ("EXCEPTION: new_stride_column must be a positive number");
    }

    column_stride = new_stride_column;
}


/// Sets the synaptic weights and biases to the given values.
/// @param new_parameters A vector containing the synaptic weights and biases, in this order.

void ConvolutionalLayer::set_parameters(const Vector<double>& new_parameters)
{
    const size_t synaptic_weights_number = synaptic_weights.size();

    const size_t parameters_number = get_parameters_number();

    const size_t filters_number = get_filters_number();
    const size_t filters_channels_number = get_filters_channels_number();
    const size_t filters_rows_number = get_filters_rows_number();
    const size_t filters_columns_number = get_filters_columns_number();

    synaptic_weights = new_parameters.get_subvector(0, synaptic_weights_number-1).to_tensor({filters_number, filters_channels_number, filters_rows_number, filters_columns_number});

    biases = new_parameters.get_subvector(synaptic_weights_number, parameters_number-1);
}


/// Returns the layer's biases.

Vector<double> ConvolutionalLayer::get_biases() const
{
    return biases;
}


Vector<double> ConvolutionalLayer::extract_biases(const Vector<double>& parameters) const
{
    return parameters.get_last(get_filters_number());
}


/// Returns the layer's synaptic weights.

Tensor<double> ConvolutionalLayer::get_synaptic_weights() const
{
   return synaptic_weights;
}


Tensor<double> ConvolutionalLayer::extract_synaptic_weights(const Vector<double>& parameters) const
{
    return parameters.get_first(synaptic_weights.size()).to_tensor({get_filters_number(), get_filters_channels_number(), get_filters_rows_number(), get_filters_columns_number()});
}

/// Returns the number of channels of the input.

size_t ConvolutionalLayer::get_inputs_channels_number() const
{
    return input_variables_dimensions[0];
}


/// Returns the number of rows of the input.

size_t ConvolutionalLayer::get_inputs_rows_number() const
{
    return input_variables_dimensions[1];
}


/// Returns the number of columns of the input.

size_t ConvolutionalLayer::get_inputs_columns_number() const
{
    return input_variables_dimensions[2];
}


}

// OpenNN: Open Neural Networks Library.
// Copyright(C) 2005-2020 Artificial Intelligence Techniques, SL.
//
// This library is free software; you can redistribute it and/or
// modify it under the terms of the GNU Lesser General Public
// License as published by the Free Software Foundation; either
// version 2.1 of the License, or any later version.
//
// This library is distributed in the hope that it will be useful,
// but WITHOUT ANY WARRANTY; without even the implied warranty of
// MERCHANTABILITY or FITNESS FOR A PARTICULAR PURPOSE.  See the GNU
// Lesser General Public License for more details.

// You should have received a copy of the GNU Lesser General Public
// License along with this library; if not, write to the Free Software
// Foundation, Inc., 51 Franklin St, Fifth Floor, Boston, MA  02110-1301  USA<|MERGE_RESOLUTION|>--- conflicted
+++ resolved
@@ -380,27 +380,23 @@
 
 Layer::ForwardPropagation ConvolutionalLayer::calculate_forward_propagation(const Tensor<double>& inputs)
 {
-<<<<<<< HEAD
     ForwardPropagation layers;
-=======
+
     ForwardPropagation first_order_activations;
->>>>>>> 46cef86b
 
     const Tensor<double> combinations = calculate_combinations(inputs);
 
-<<<<<<< HEAD
     layers.activations = calculate_activations(combinations);
 
     layers.activations_derivatives = calculate_activations_derivatives(combinations);
 
     return layers;
-=======
+
     first_order_activations.activations = calculate_activations(combinations);
 
     first_order_activations.activations_derivatives = calculate_activations_derivatives(combinations);
 
     return first_order_activations;
->>>>>>> 46cef86b
 }
 
 
