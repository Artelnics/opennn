--- conflicted
+++ resolved
@@ -162,6 +162,8 @@
                                                  output_width,
                                                  1);
 
+        // cout<<"scales " + to_string(kernel_index) + ": "<<scales(kernel_index)<<endl;
+
         kernel_output.device(*thread_pool_device) 
             = kernel_output * scales(kernel_index) + offsets(kernel_index);
     }
@@ -241,10 +243,6 @@
         calculate_activations(outputs, activation_derivatives);
     else
         calculate_activations(outputs, empty);
-<<<<<<< HEAD
-
-    // cout<<"======conv======"<<endl;
-=======
     
     /*
     auto end = chrono::high_resolution_clock::now();
@@ -254,7 +252,6 @@
         << duration.count() % 1000
         << " segundos::milisegundos" << endl;
     */
->>>>>>> 84ed8fe4
 }
 
 
@@ -308,6 +305,8 @@
     Tensor<type, 4>& kernel_synaptic_weights_derivatives = convolutional_layer_back_propagation->kernel_synaptic_weights_derivatives;
 
     Tensor<type, 4>& input_derivatives = convolutional_layer_back_propagation->input_derivatives;
+
+    input_derivatives.setZero();
 
     const Index kernel_synaptic_weights_number = kernel_channels*kernel_height*kernel_width;
 
@@ -329,6 +328,22 @@
         = { make_pair(pad_top, pad_bottom), make_pair(pad_left, pad_right) };
 
     // Convolutions derivatives
+
+    // for (Index i = 0; i < activation_derivatives.size(); ++i) {
+    //     if (isnan(activation_derivatives(i))) {
+    //         cerr << "NaN detected in activation derivatives at index " << i << endl;
+    //         throw runtime_error("ya");
+    //     }
+    // }
+
+    // for (Index i = 0; i < deltas.size(); ++i) {
+    //     if (isnan(deltas(i))) {
+    //         cerr << "NaN detected in deltas at index " << i << endl;
+    //         throw runtime_error("ya");
+    //     }
+    // }
+
+    cout << "KERNEL WIDTH AND HEIGHT: " << kernel_width << ", " << kernel_height << endl;
 
     convolutions_derivatives.device(*thread_pool_device) = deltas*activation_derivatives;
 
@@ -354,9 +369,37 @@
 
         biases_derivatives(kernel_index) = biases_derivatives_sum();
 
+        for (Index i = 0; i < biases_derivatives.size(); ++i) {
+            if (isnan(biases_derivatives(i))) {
+                cerr << "NaN detected in biases derivatives at index " << i << endl;
+                throw runtime_error("ya");
+            }
+        }
+
         // Synaptic weights derivatives
 
         kernel_synaptic_weights_derivatives = inputs.convolve(kernel_convolutions_derivatives, convolutions_dimensions_3d);
+
+        cout<<"kernel synaptic weights derivatives dimensions: "<<kernel_synaptic_weights_derivatives.dimensions()<<endl;
+
+        // cout << "INPUT DIMENSIONS: " << inputs.dimensions() << endl;
+
+        cout << "KERNEL SYNAPTIC WEIGHTS NUMBER: " << kernel_synaptic_weights_number << endl;
+
+        if(kernel_synaptic_weights_derivatives.size() < kernel_synaptic_weights_number){
+            cerr << "WRONG SYNAPTIC WEIGHTS DIMENSIONS <" << endl;
+            // throw runtime_error("ya");
+        }
+
+
+        for (Index i = 0; i < kernel_synaptic_weights_derivatives.size(); ++i) {
+            if (isnan(kernel_synaptic_weights_derivatives(i)))
+            {
+                cerr << "NaN detected in kernel_synaptic_weights_derivatives at index " << i << endl;
+                throw runtime_error("ya");
+            }
+        }
+
 
         memcpy(synaptic_weights_derivatives_data + kernel_synaptic_weights_number * kernel_index,
                kernel_synaptic_weights_derivatives.data(),
@@ -385,6 +428,21 @@
             }
         }
     }
+
+    for (Index i = 0; i < input_derivatives.size(); ++i) {
+        if (isnan(input_derivatives(i))) {
+            cerr << "NAN DETECTED IN Input derivatives " << i << endl;
+            throw runtime_error("ya");
+        }
+    }
+
+    cerr << "EVERYTHING GOOD IN BACK PROPAGATION" << endl;
+
+    // cout<< "Convolutions derivatives:\n" << convolutions_derivatives << endl<<endl<<endl<<endl<<endl<<endl<<endl<<endl<<endl<<endl<<endl<<endl<<endl;
+    // cout<< "Biases derivatives:\n" << biases_derivatives << endl<<endl<<endl<<endl<<endl<<endl<<endl<<endl<<endl<<endl<<endl<<endl<<endl;
+    // cout<< "Input derivatives:\n" << input_derivatives << endl<<endl<<endl<<endl<<endl<<endl<<endl<<endl<<endl<<endl<<endl<<endl<<endl;
+
+
     /*
     auto end = chrono::high_resolution_clock::now();
     auto duration = chrono::duration_cast<chrono::milliseconds>(end - start);
@@ -413,6 +471,19 @@
     const type* synaptic_weights_derivatives_data = convolutional_layer_back_propagation->synaptic_weights_derivatives.data();
     const type* biases_derivatives_data = convolutional_layer_back_propagation->biases_derivatives.data();
 
+    cout << "SYNAPTIC WEIGHTS NUMBER: " << synaptic_weights_number << endl;
+    cerr << "BIASES NUMBER: " << biases_number << endl;
+
+    for (Index i = 0; i < synaptic_weights_number; ++i) {
+        if (isnan(convolutional_layer_back_propagation->synaptic_weights_derivatives(i))) {
+            cerr << "NAN DETECTED IN SYNAPTIC WEIGHTS derivatives " << i << endl;
+            throw runtime_error("ya");
+        }
+    }
+
+    // cout<< "Synaptic weights derivatives:\n" << convolutional_layer_back_propagation->synaptic_weights_derivatives << endl<<endl<<endl<<endl<<endl<<endl<<endl<<endl<<endl<<endl<<endl<<endl<<endl;
+    // cout<< "Biases derivatives:\n" << convolutional_layer_back_propagation->biases_derivatives << endl<<endl<<endl<<endl<<endl<<endl<<endl<<endl<<endl<<endl<<endl<<endl<<endl;
+
     #pragma omp parallel sections
     {
         #pragma omp section
@@ -603,7 +674,12 @@
     memcpy(parameters.data(), synaptic_weights.data(), synaptic_weights.size()*sizeof(type));
 
     memcpy(parameters.data() + synaptic_weights.size(), biases.data(), biases.size()*sizeof(type));
-
+    if(batch_normalization)
+    {
+        memcpy(parameters.data() + synaptic_weights.size() + biases.size(), scales.data(), scales.size()*sizeof(type));
+
+        memcpy(parameters.data() + synaptic_weights.size() + biases.size() + scales.size(), offsets.data(), offsets.size()*sizeof(type));
+    }
 // @todo add scales and offsets
 
     return parameters;
@@ -612,7 +688,10 @@
 
 Index ConvolutionalLayer::get_parameters_number() const
 {
-    return synaptic_weights.size() + biases.size();
+    if(batch_normalization)
+        return synaptic_weights.size() + biases.size() + scales.size() + offsets.size();
+    else
+        return synaptic_weights.size() + biases.size();
 }
 
 
@@ -667,7 +746,10 @@
     moving_standard_deviations.resize(kernels_number);
 
     scales.resize(kernels_number);
+    set_random(scales);
+
     offsets.resize(kernels_number);
+    set_random(offsets);
 
     set_name(new_name);
 }
