--- conflicted
+++ resolved
@@ -539,17 +539,13 @@
     }
 
 
-    // @todo optimize (input_derivatives)
+    // @todo (input_derivatives)
     input_derivatives.setZero();
 
     /*
-<<<<<<< HEAD
     input_derivatives = error_convolutions_derivatives.convolve(synaptic_weights,convolutions_dimensions);
     
-    for (int image_index = 0; image_index < batch_samples_number; image_index++)
-=======
     for(int image_index = 0; image_index < batch_samples_number; image_index++)
->>>>>>> e2cc9eea
     {
         for(int row = 0; row < deltas_pair(0).second[1]; ++row)
         {
