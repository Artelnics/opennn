--- conflicted
+++ resolved
@@ -1312,11 +1312,7 @@
 
     buffer.str("");
 
-<<<<<<< HEAD
-    for(Index i = 0; i < static_cast<Index>(inputs_dimensions.size()); i++)
-=======
     for(Index i = 0; i < Index(inputs_dimensions.size()); i++)
->>>>>>> 7321a705
     {
         buffer << inputs_dimensions[i];
         if(i != inputs_dimensions.size() - 1) buffer << " x ";
@@ -1335,11 +1331,7 @@
 
     buffer.str("");
 
-<<<<<<< HEAD
-    for(Index i = 0; i < static_cast<Index>(inputs_dimensions.size()); i++)
-=======
     for(Index i = 0; i < Index(inputs_dimensions.size()); i++)
->>>>>>> 7321a705
     {
         buffer << get_outputs_dimensions()[i];
         if(i != inputs_dimensions.size() - 1) buffer << " x ";
