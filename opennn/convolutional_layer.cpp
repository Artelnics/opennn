--- conflicted
+++ resolved
@@ -1243,13 +1243,7 @@
 
     convolutional_layer->get_input_dimensions();
 
-<<<<<<< HEAD
-    inputs_derivatives.resize(1);
-    inputs_derivatives = {{input_derivatives.data(), 
-                          {batch_samples_number, input_height, input_width, channels}}};
-=======
     return {{(type*)input_derivatives.data(), {batch_samples_number, input_height, input_width, channels}}};
->>>>>>> 2bb4f7fc
 }
 
 
