--- conflicted
+++ resolved
@@ -320,7 +320,6 @@
 
     // Biases derivatives
 
-<<<<<<< HEAD
     bias_derivatives.device(*thread_pool_device) = convolutions_derivatives.sum(convolutions_dimensions_3d);
 
     // Synaptic weigth derivatives
@@ -333,13 +332,23 @@
             batch_samples_number,
             output_height,
             output_width);
-=======
-    biases_derivatives.device(*thread_pool_device) = convolutions_derivatives.sum(convolutions_dimensions_3d);
->>>>>>> d708ae72
-
-    // Synaptic weigth derivatives
+
+        // Synaptic weights derivatives
+
+        TensorMap<Tensor<type, 4>> kernel_synaptic_weights_derivatives(
+            synaptic_weights_derivatives_data + kernel_index * kernel_synaptic_weights_number,
+            1,
+            kernel_height,
+            kernel_width,
+            kernel_channels);
+
+        kernel_synaptic_weights_derivatives = inputs.convolve(kernel_convolutions_derivatives, convolutions_dimensions_3d);
+    }
     
-    #pragma omp parallel for
+    // Input derivatives
+
+    rotated_synaptic_weights.device(*thread_pool_device) = synaptic_weights.reverse(reverse_dimensions);
+    
     for (Index kernel_index = 0; kernel_index < kernels_number; kernel_index++)
     {
         const TensorMap<Tensor<type, 3>> kernel_convolutions_derivatives(
@@ -348,39 +357,6 @@
             output_height,
             output_width);
 
-        TensorMap<Tensor<type, 4>> kernel_synaptic_weights_derivatives(
-            synaptic_weights_derivatives_data + kernel_index * kernel_synaptic_weights_number, 
-            1, 
-            kernel_height, 
-            kernel_width, 
-            kernel_channels);
-
-<<<<<<< HEAD
-        TensorMap<Tensor<type, 4>> kernel_synaptic_weights_derivatives(
-            synaptic_weights_derivatives_data + kernel_index * kernel_synaptic_weights_number, 
-            1, 
-            kernel_height, 
-            kernel_width, 
-            kernel_channels);
-
-=======
->>>>>>> d708ae72
-        kernel_synaptic_weights_derivatives = inputs.convolve(kernel_convolutions_derivatives, convolutions_dimensions_3d);
-    }
-    
-    // Input derivatives
-<<<<<<< HEAD
-
-    rotated_synaptic_weights.device(*thread_pool_device) = synaptic_weights.reverse(reverse_dimensions);
-    
-    for (Index kernel_index = 0; kernel_index < kernels_number; kernel_index++)
-    {
-        const TensorMap<Tensor<type, 3>> kernel_convolutions_derivatives(
-            convolutions_derivatives.data() + kernel_index * batch_samples_number * output_height * output_width,
-            batch_samples_number,
-            output_height,
-            output_width);
-
         const TensorMap<Tensor<type, 3>> rotated_kernel_synaptic_weights(
             rotated_synaptic_weights.data() + kernel_index * kernel_synaptic_weights_number,
             kernel_height,
@@ -391,30 +367,6 @@
         for (Index channel_index = 0; channel_index < input_channels; ++channel_index) 
             rotated_slices[channel_index] = rotated_kernel_synaptic_weights.chip(channel_index, 2);
         
-=======
-
-    rotated_synaptic_weights.device(*thread_pool_device) = synaptic_weights.reverse(reverse_dimensions);
-    
-    for (Index kernel_index = 0; kernel_index < kernels_number; kernel_index++)
-    {
-        const TensorMap<Tensor<type, 3>> kernel_convolutions_derivatives(
-            convolutions_derivatives.data() + kernel_index * batch_samples_number * output_height * output_width,
-            batch_samples_number,
-            output_height,
-            output_width);
-
-        const TensorMap<Tensor<type, 3>> rotated_kernel_synaptic_weights(
-            rotated_synaptic_weights.data() + kernel_index * kernel_synaptic_weights_number,
-            kernel_height,
-            kernel_width,
-            kernel_channels);
-
-        #pragma omp parallel for
-        for (Index channel_index = 0; channel_index < input_channels; ++channel_index) {
-            rotated_slices[channel_index] = rotated_kernel_synaptic_weights.chip(channel_index, 2);
-        }
-
->>>>>>> d708ae72
         for (Index image_index = 0; image_index < batch_samples_number; image_index++)
         {
             image_kernel_convolutions_derivatives_padded
@@ -439,10 +391,6 @@
     //    << duration.count() / 1000 << "::"
     //    << duration.count() % 1000
     //    << " segundos::milisegundos" << endl;
-<<<<<<< HEAD
-=======
-    
->>>>>>> d708ae72
 }
 
 
