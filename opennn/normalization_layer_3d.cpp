--- conflicted
+++ resolved
@@ -167,13 +167,7 @@
     standard_deviations.device(*thread_pool_device) = (inputs - means).pow(2).mean(normalization_axis).sqrt()
                                                           .reshape(range_3).broadcast(expand_normalization_axis);
 
-<<<<<<< HEAD
-    normalized_inputs.device(*thread_pool_device) = (inputs - means) / (standard_deviations + epsilon);
-
-    outputs.device(*thread_pool_device) = normalized_inputs;
-=======
     outputs.device(*thread_pool_device) = (inputs - means) / (standard_deviations + epsilon);
->>>>>>> f885f0ac
 
     multiply_matrices(thread_pool_device.get(), outputs, gammas);
     sum_matrices(thread_pool_device.get(), betas, outputs);
