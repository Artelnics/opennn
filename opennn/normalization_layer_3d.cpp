--- conflicted
+++ resolved
@@ -150,13 +150,8 @@
     means.device(*thread_pool_device) = inputs.mean(normalization_axis)
                                             .reshape(range_3).broadcast(expand_normalization_axis);
 
-<<<<<<< HEAD
-    standard_deviations.device(*thread_pool_device) = (inputs - means).pow(2).mean(normalization_axis).sqrt()
-                                                          .reshape(range_3).broadcast(expand_normalization_axis);
-=======
     standard_deviations.device(*thread_pool_device) = (inputs - means).square().mean(normalization_axis).sqrt()
                                            .reshape(range_3).broadcast(expand_normalization_axis);
->>>>>>> b823f773
 
     outputs.device(*thread_pool_device) = (inputs - means) / (standard_deviations + epsilon);
 
