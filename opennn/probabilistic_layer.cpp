--- conflicted
+++ resolved
@@ -407,16 +407,8 @@
 {
     const Index neurons_number = get_neurons_number();
 
-<<<<<<< HEAD
+
     const TensorMap<Tensor<type, 2>> inputs(inputs_pair(0).first, inputs_pair(0).second[0], inputs_pair(0).second[1]);
-=======
-    const TensorMap<Tensor<type, 2>> inputs = tensor_map_2(inputs_pair(0));
-
-    { // DEBUG
-        //cout << "first image:\n" << inputs.chip(0, 0) << endl;
-        //system("pause");
-    }
->>>>>>> c583bcbf
 
     ProbabilisticLayerForwardPropagation* probabilistic_layer_forward_propagation
             = static_cast<ProbabilisticLayerForwardPropagation*>(forward_propagation);
