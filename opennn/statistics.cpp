--- conflicted
+++ resolved
@@ -738,7 +738,7 @@
     {
         quartiles(0) = (sorted_vector[0] + sorted_vector[1]) / type(4);
         quartiles(1) = (sorted_vector[0] + sorted_vector[1]) / type(2);
-        quartiles(2) = (sorted_vector[0] + sorted_vector[1]) / type(3.0F/4);
+        quartiles(2) = (sorted_vector[0] + sorted_vector[1]) / type(3/4);
  
     }
     else if (new_size == 3)
@@ -1308,22 +1308,9 @@
     vector<Descriptives> descriptives(columns_number);
     Tensor<type, 1> column(rows_number);
 
-<<<<<<< HEAD
-    for (Index i = 0; i < columns_number; i++) {
-        // Acceder directamente a la columna sin usar TensorMap
-        column = matrix.chip(i, 1); // Chip devuelve un tensor con la columna
-
-        if (i >= 0 && i < static_cast<Index>(descriptives.size())) {
-            descriptives[i] = vector_descriptives(column);
-        }
-        else {
-            std::cerr << "�ndice fuera de rango: " << i << std::endl;
-        }
-=======
     for (Index i = 0; i < columns_number; i++)
     {
         column = matrix.chip(i, 1);
->>>>>>> e2f925d9
 
         if (i >= 0 && i < descriptives.size())
             descriptives[i] = vector_descriptives(column);   
