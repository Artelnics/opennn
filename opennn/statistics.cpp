//   OpenNN: Open Neural Networks Library
//   www.opennn.net
//
//   S T A T I S T I C S
//
//   Artificial Intelligence Techniques, SL
//   artelnics@artelnics.com

#include "statistics.h"
#include "tensors.h"

using namespace std;

namespace opennn
{

Descriptives::Descriptives(const type& new_minimum,
                           const type& new_maximum,
                           const type& new_mean,
                           const type& new_standard_deviation) :
    minimum(new_minimum),
    maximum(new_maximum),
    mean(new_mean),
    standard_deviation(new_standard_deviation)
{
}


Tensor<type, 1> Descriptives::to_tensor() const
{
    Tensor<type, 1> descriptives_tensor(4);
    descriptives_tensor.setValues({minimum, maximum, mean, standard_deviation});

    return descriptives_tensor;
}


void Descriptives::set(const type& new_minimum, const type& new_maximum,
                       const type& new_mean, const type& new_standard_deviation)
{
    minimum = new_minimum;
    maximum = new_maximum;
    mean = new_mean;
    standard_deviation = new_standard_deviation;
}


void Descriptives::print(const string& title) const
{
    cout << title << endl
         << "Minimum: " << minimum << endl
         << "Maximum: " << maximum << endl
         << "Mean: " << mean << endl
         << "Standard deviation: " << standard_deviation << endl;
}


BoxPlot::BoxPlot(const type& new_minimum,
                 const type& new_first_cuartile,
                 const type& new_median,
                 const type& new_third_quartile,
                 const type& new_maximum)
{
    minimum = new_minimum;
    first_quartile = new_first_cuartile;
    median = new_median;
    third_quartile = new_third_quartile;
    maximum = new_maximum;
}


void BoxPlot::set(const type& new_minimum,
                  const type& new_first_cuartile,
                  const type& new_median,
                  const type& new_third_quartile,
                  const type& new_maximum)
{
    minimum = new_minimum;
    first_quartile = new_first_cuartile;
    median = new_median;
    third_quartile = new_third_quartile;
    maximum = new_maximum;
}


void Descriptives::save(const filesystem::path& file_name) const
{
    ofstream file(file_name);

    if(!file.is_open())
        throw runtime_error("Cannot open descriptives data file.\n");

    file << "Minimum: " << minimum << endl
         << "Maximum: " << maximum << endl
         << "Mean: " << mean << endl
         << "Standard deviation: " << standard_deviation << endl;

    file.close();
}


Histogram::Histogram(const Index& bins_number)
{
    centers.resize(bins_number);
    frequencies.resize(bins_number);
}


Histogram::Histogram(const Tensor<type, 1>&new_centers,
                     const Tensor<Index, 1>&new_frequencies)
{
    centers = new_centers;
    frequencies = new_frequencies;
}


Histogram::Histogram(const Tensor<Index, 1>& new_frequencies,
                     const Tensor<type, 1>& new_centers,
                     const Tensor<type, 1>& new_minimums,
                     const Tensor<type, 1>& new_maximums)
{
    centers = new_centers;
    frequencies = new_frequencies;
    minimums = new_minimums;
    maximums = new_maximums;
}


Histogram::Histogram(const Tensor<type, 1>& data,
                     const Index& bins_number)
{
    const type data_maximum = maximum(data);
    const type data_minimum = minimum(data);
    const type step = (data_maximum - data_minimum) / type(bins_number);

    Tensor<type, 1> new_centers(bins_number);

    for(Index i = 0; i < bins_number; i++)
        new_centers(i) = data_minimum + (type(0.5) * step) + (step * type(i));

    Tensor<Index, 1> new_frequencies(bins_number);
    new_frequencies.setZero();

    type value;
    Index corresponding_bin;

    for(Index i = 0; i < data.dimension(0); i++)
    {
        value = data(i);
        if(isnan(value)) continue;

        corresponding_bin = int((value - data_minimum) / step);

        if(corresponding_bin >= bins_number)
            corresponding_bin = bins_number - 1;

        new_frequencies(corresponding_bin)++;
    }

    centers = new_centers;
    frequencies = new_frequencies;
}


Histogram::Histogram(const Tensor<type, 1>& probability_data)
{
    const size_t bins_number = 10;
    type data_maximum = maximum(probability_data);
    const type data_minimum = type(0);

    data_maximum = (data_maximum > type(1)) ? type(100.0) : type(1);

    const type step = (data_maximum - data_minimum) / type(bins_number);

    Tensor<type, 1> new_centers(bins_number);

    for(size_t i = 0; i < bins_number; i++)
        new_centers(i) = data_minimum + (type(0.5) * step) + (step * type(i));

    Tensor<Index, 1> new_frequencies(bins_number);
    new_frequencies.setZero();

    type value;
    Index corresponding_bin;

    for(Index i = 0; i < probability_data.dimension(0); i++)
    {
        value = probability_data(i);
        corresponding_bin = int((value - data_minimum) / step);

        new_frequencies(corresponding_bin)++;
    }

    centers = new_centers;
    frequencies = new_frequencies;
}


Index Histogram::get_bins_number() const
{
    return centers.size();
}


Index Histogram::count_empty_bins() const
{
    const auto size = frequencies.dimension(0);

    Index count = 0;

    #pragma omp parallel for reduction(+: count)

    for(Index i = 0; i < size; i++)
        if(frequencies(i) == 0) 
            count++;

    return count;
}


Index Histogram::calculate_minimum_frequency() const
{
    return minimum(frequencies);
}


Index Histogram::calculate_maximum_frequency() const
{
    return maximum(frequencies);
}


Index Histogram::calculate_most_populated_bin() const 
{
    if (frequencies.size() == 0) 
        return 0;

    auto max_it = max_element(frequencies.data(), frequencies.data() + frequencies.size());

    return distance(frequencies.data(), max_it);
}


Tensor<type, 1> Histogram::calculate_minimal_centers() const
{
    if (frequencies.size() == 0)
    {
        Tensor<type, 1> nan(1);
        nan.setValues({ type(NAN) });
        return nan;
    }

    Index minimum_frequency = frequencies(0);
    for (Index j = 1; j < frequencies.size(); j++) {
        if (frequencies(j - 1) > frequencies(j)) {
            minimum_frequency = frequencies(j);
        }
    }

    Index minimal_indices_size = 0;

    for(Index i = 0; i < frequencies.size(); i++)
        if(frequencies(i) == minimum_frequency)
            minimal_indices_size++;

    Index index = 0;

    Tensor<type, 1> minimal_centers(minimal_indices_size);

    for(Index i = 0; i < frequencies.size(); i++)
        if(frequencies(i) == minimum_frequency)
            minimal_centers(index++) = type(centers(i));

    return minimal_centers;
}


Tensor<type, 1> Histogram::calculate_maximal_centers() const
{
    const Index maximum_frequency = calculate_maximum_frequency();

    Index maximal_indices_size = 0;

    if (frequencies.size() == 0) {
        Tensor<type, 1> nan(1);
        nan.setValues({ type(NAN) });
        return nan;
    }

    for (Index i = 0; i < frequencies.size(); i++) {
        if (frequencies(i) == maximum_frequency) {
            maximal_indices_size++;
        }
    }

    Tensor<type, 1> maximal_centers(maximal_indices_size);
    Index index = 0;

    for (Index i = 0; i < frequencies.size(); i++)
        if (frequencies(i) == maximum_frequency)
            maximal_centers(index++) = type(centers(i));            

    return maximal_centers;
}


Index Histogram::calculate_bin(const type& value) const
{
    const Index bins_number = get_bins_number();

    if (bins_number == 0) return 0;

    const type min_center = centers(0);
    const type max_center = centers(bins_number - 1);
    const type bin_width = (max_center - min_center) / (bins_number - 1);

    for (Index i = 0; i < bins_number; ++i) {
        if (value < centers(i) + bin_width / 2) {
            return i;
        }
    }

    return bins_number - 1; 
}


Index Histogram::calculate_frequency(const type&value) const
{
    const Index bins_number = get_bins_number();
    
    if(bins_number == 0) return 0;

    const Index bin_number = calculate_bin(value);

    const Index frequency = frequencies[bin_number];
    
    return frequency;
}


void Histogram::save(const filesystem::path& histogram_file_name) const
{
    const Index bins_number = centers.dimension(0);
    ofstream histogram_file(histogram_file_name);

    histogram_file << "centers,frequencies" << endl;

    for(Index i = 0; i < bins_number; i++)
        histogram_file << centers(i) << ","
                       << frequencies(i) << endl;

    histogram_file.close();
}


type minimum(const Tensor<type, 1>& vector)
{
    const Index size = vector.dimension(0);

    if(size == 0) return type(NAN);

    type minimum = numeric_limits<type>::max();

    for(Index i = 0; i < size; i++)
        if(vector(i) < minimum && !isnan(vector(i)))
            minimum = vector(i);

    return minimum;
}


Index minimum(const Tensor<Index, 1>& vector)
{
    const Index size = vector.size();

    if(size == 0) return Index(NAN);

    Index minimum = numeric_limits<Index>::max();

    for(Index i = 0; i < size; i++)
        if(vector(i) < minimum)
            minimum = vector(i);

    return minimum;
}


type minimum(const Tensor<type, 1>& data, const vector<Index>& indices)
{
    const Index size = indices.size();

    if(size == 0) return type(NAN);

    type minimum = numeric_limits<type>::max();

    Index index;

    for(Index i = 0; i < size; i++)
    {
        index = indices[i];

        if(data(index) < minimum && !isnan(data(index)))
            minimum = data(index);
    }

    return minimum;
}


type maximum(const Tensor<type, 1>& vector)
{
    const Index size = vector.dimension(0);

    if(size == 0) return type(NAN);

    type maximum = -numeric_limits<type>::max();

    for(Index i = 0; i < size; i++)
        if(!isnan(vector(i)) && vector(i) > maximum)
            maximum = vector(i);

    return maximum;
}


type maximum(const Tensor<type, 1>& data, const vector<Index>& indices)
{
    const Index size = indices.size();

    if(size == 0) return type(NAN);

    type maximum = -numeric_limits<type>::max();

    Index index;

    for(Index i = 0; i < size; i++)
    {
        index = indices[i];

        if(!isnan(data(index)) && data(index) > maximum)
            maximum = data(index);
    }

    return maximum;
}


Index maximum(const Tensor<Index, 1>& vector)
{
    const Index size = vector.size();

    if(size == 0) return Index(NAN);

    Index maximum = -numeric_limits<Index>::max();

    for(Index i = 0; i < size; i++)
        if(vector(i) > maximum)
            maximum = vector(i);

    return maximum;
}


Tensor<type, 1> column_maximums(const Tensor<type, 2>& matrix,
                                const vector<Index>& row_indices,
                                const vector<Index>& column_indices)
{
    const Index rows_number = matrix.dimension(0);
    const Index columns_number = matrix.dimension(1);

    vector<Index> used_column_indices;

    if(column_indices.size() == 0)
    {
        used_column_indices.resize(columns_number);

        iota(used_column_indices.begin(), used_column_indices.end(), 0);
    }
    else
    {
        used_column_indices = column_indices;
    }

    vector<Index> used_row_indices;

    if(row_indices.size() == 0)
    {
        used_row_indices.resize(rows_number);

        iota(used_row_indices.begin(), used_row_indices.end(), 0);
    }
    else
    {
        used_row_indices = row_indices;
    }

    const Index row_indices_size = used_row_indices.size();
    const Index column_indices_size = used_column_indices.size();

    Tensor<type, 1> maximums(column_indices_size);

    Index row_index;
    Index column_index;

    Tensor<type, 1> column(row_indices_size);

    for(Index j = 0; j < column_indices_size; j++)
    {
        column_index = used_column_indices[j];

        for(Index i = 0; i < row_indices_size; i++)
        {
            row_index = used_row_indices[i];

            column(i) = matrix(row_index,column_index);
        }

        maximums(j) = maximum(column);
    }

    return maximums;
}


type mean(const Tensor<type, 1>& vector, const Index& begin, const Index& end)
{
    if(end == begin) return vector[begin];

    long double sum = 0.0;

    for(Index i = begin; i <= end; i++)
        sum += vector(i);

    return type(sum/(end-begin+1));
}


type mean(const Tensor<type, 1>& vector)
{
    const Index size = vector.dimension(0);

    if(size == 0) return type(0);

    long double sum = 0.0;

    Index count = 0;

    for(Index i = 0; i < size; i++)
    {
        if (isnan(vector(i))) continue;

        sum += vector(i);
        count++;
    }

    const type mean = type(sum/count);

    return mean;
}


type variance(const Tensor<type, 1>& vector)
{
    const Index size = vector.dimension(0);

    long double sum = 0.0;
    long double squared_sum = 0.0;

    Index count = 0;

    for(Index i = 0; i < size; i++)
    {
        if (isnan(vector(i))) continue;

        sum += vector(i);
        squared_sum += double(vector(i)) * double(vector(i));

        count++;
    }

    if(count <= 1) return type(0);

    const type variance
        = type(squared_sum/(count - 1) - (sum/count)*(sum/count)*count/(count-1));

    return variance;
}


type variance(const Tensor<type, 1>& vector, const Tensor<Index, 1>& indices)
{
    const Index size = indices.dimension(0);

    long double sum = 0.0;
    long double squared_sum = 0.0;

    Index count = 0;

    Index index = 0;

    for(Index i = 0; i < size; i++)
    {
        index = indices(i);

        if(!isnan(vector(index)))
        {
            sum += vector(index);
            squared_sum += double(vector(index)) * double(vector(index));

            count++;
        }
    }

    if(count <= 1) return type(0);

    const type variance
        = type(squared_sum/(count - 1) - (sum/count)*(sum/count)*count/(count-1));

    return variance;
}


type standard_deviation(const Tensor<type, 1>& vector)
{
    if(vector.size() == 0) return type(0);

    return sqrt(variance(vector));
}


type median(const Tensor<type, 1>& vector) {
    const Index size = vector.dimension(0);

    // Fix missing values

    Index new_size = 0;

    for (Index i = 0; i < size; i++)
        if (!isnan(vector(i)))
            new_size++;

    std::vector<Index> sorted_vector;

    for (Index i = 0; i < size; i++)
        if (!isnan(vector(i))) {
            sorted_vector.push_back(vector(i));
        }

    // Calculate median

    Index median_index;

    if (new_size % 2 == 0)
    {
        median_index = Index(new_size / 2);

        type median = (sorted_vector[median_index - 1] + sorted_vector[median_index]) / type(2.0);

        return median;
    }
    else
    {
        median_index = Index(new_size / 2);

        return sorted_vector[median_index];
    }
}

Tensor<type, 1> quartiles(const Tensor<type, 1>& vector)
{
    const Index size = vector.dimension(0);

    // Fix missing values

    Index new_size = 0;

    for (Index i = 0; i < size; i++)
        if (!isnan(vector(i)))
            new_size++;

    std::vector<type> sorted_vector;

    for (Index i = 0; i < size; i++)
        if (!isnan(vector(i))) {
            sorted_vector.push_back(vector(i));
        }
    std::sort(sorted_vector.begin(), sorted_vector.end());
    
    // Calculate quartiles

    std::vector<type> first_sorted_vector;
    std::vector<type> last_sorted_vector;

    if (new_size % 2 == 0)
    {
        for (Index i = 0; i < new_size / 2; i++)
        {
            first_sorted_vector.push_back(sorted_vector[i]);
            last_sorted_vector.push_back(sorted_vector[i+new_size/2]);
        }
    }
    else
    {
        for (Index i = 0; i < new_size / 2; i++)
        {
            first_sorted_vector.push_back(sorted_vector[i]);
            last_sorted_vector.push_back(sorted_vector[i + new_size / 2+1]);
        }
    }

    Tensor<type, 1> quartiles(3);

    if (new_size == 1)
    {
        quartiles(0) = sorted_vector[0];
        quartiles(1) = sorted_vector[0];
        quartiles(2) = sorted_vector[0];
    }
    else if (new_size == 2)
    {
        quartiles(0) = (sorted_vector[0] + sorted_vector[1]) / type(4);
        quartiles(1) = (sorted_vector[0] + sorted_vector[1]) / type(2);
        quartiles(2) = (sorted_vector[0] + sorted_vector[1]) / type(3.0/4.0);
    }
    else if (new_size == 3)
    {
        quartiles(0) = (sorted_vector[0] + sorted_vector[1]) / type(2);
        quartiles(1) = sorted_vector[1];
        quartiles(2) = (sorted_vector[2] + sorted_vector[1]) / type(2);
    }
    else
    {
        Index median_index;

        if (new_size % 2 == 0)
        {
            median_index = Index(new_size / 2);

            quartiles(1) = (sorted_vector[median_index - 1] + sorted_vector[median_index]) / type(2.0);

        }
        else
        {
            median_index = Index(new_size / 2);

            quartiles(1) = sorted_vector[median_index];
        }

        Index first_vector_size = first_sorted_vector.size();
        Index last_vector_size = first_sorted_vector.size();
        if (first_vector_size % 2 == 0 && last_vector_size % 2 == 0)
        {
            median_index = Index(first_vector_size / 2);

            quartiles(0) = (first_sorted_vector[median_index - 1] + first_sorted_vector[median_index]) / type(2.0);
            quartiles(2) = (last_sorted_vector[median_index - 1] + last_sorted_vector[median_index]) / type(2.0);

        }
        else if (first_vector_size % 2 == 0 && last_vector_size % 2 != 0)
        {
            Index median_index_first = Index(first_vector_size / 2);

            quartiles(0) = (first_sorted_vector[median_index_first - 1] + first_sorted_vector[median_index_first]) / type(2.0);

            Index median_index_last = Index(last_vector_size / 2);

            quartiles(2) = last_sorted_vector[median_index_last];
        }
        else if (first_vector_size % 2 != 0 && last_vector_size % 2 == 0)
        {
            Index median_index_first = Index(first_vector_size / 2);

            quartiles(0) = first_sorted_vector[median_index_first];

            Index median_index_last = Index(last_vector_size / 2);

            quartiles(2) = (last_sorted_vector[median_index_last - 1] + last_sorted_vector[median_index_last]) / type(2.0);

        }
        else {
            median_index = Index(first_vector_size / 2);

            quartiles(0) = first_sorted_vector[median_index];
            quartiles(2) = last_sorted_vector[median_index];
        }
    }
    return quartiles;
}

Tensor<type, 1> quartiles(const Tensor<type, 1>& data, const vector<Index>& indices)
{
    const Index indices_size = indices.size();

    // Fix missing values

    Index index;
    Index new_size = 0;

    for(Index i = 0; i < indices_size; i++)
        if(!isnan(data(indices[i]))) 
            new_size++;

    Tensor<type, 1> sorted_vector(new_size);

    Index sorted_index = 0;

    for(Index i = 0; i < indices_size; i++)
    {
        index = indices[i];

        if(!isnan(data(index)))
            sorted_vector(sorted_index++) = data(index);
    }

    sort(sorted_vector.data(), sorted_vector.data() + sorted_vector.size(), less<type>());

    // Calculate quartiles

    Tensor<type, 1> first_sorted_vector(new_size/2);
    Tensor<type, 1> last_sorted_vector(new_size/2);

    for(Index i = 0; i < new_size/2 ; i++)
        first_sorted_vector(i) = sorted_vector(i);

    for(Index i = 0; i < new_size/2; i++)
        last_sorted_vector(i) = sorted_vector(i + new_size - new_size/2);

    Tensor<type, 1> quartiles(3);

    if(new_size == 1)
    {
        quartiles(0) = sorted_vector(0);
        quartiles(1) = sorted_vector(0);
        quartiles(2) = sorted_vector(0);
    }
    else if(new_size == 2)
    {
        quartiles(0) = (sorted_vector(0)+sorted_vector(1))/ type(4);
        quartiles(1) = (sorted_vector(0)+sorted_vector(1))/ type(2);
        quartiles(2) = (sorted_vector(0)+sorted_vector(1))* type(3/4);
    }
    else if(new_size == 3)
    {
        quartiles(0) = (sorted_vector(0)+sorted_vector(1))/ type(2);
        quartiles(1) = sorted_vector(1);
        quartiles(2) = (sorted_vector(2)+sorted_vector(1))/ type(2);
    }
    else if(new_size % 2 == 0)
    {
        Index median_index = Index(first_sorted_vector.size() / 2);
        quartiles(0) = (first_sorted_vector(median_index-1) + first_sorted_vector(median_index)) / type(2.0);

        median_index = Index(new_size / 2);
        quartiles(1) = (sorted_vector(median_index-1) + sorted_vector(median_index)) / type(2.0);

        median_index = Index(last_sorted_vector.size() / 2);
        quartiles(2) = (last_sorted_vector(median_index-1) + last_sorted_vector(median_index)) / type(2.0);
    }
    else
    {
        quartiles(0) = sorted_vector(new_size/4);
        quartiles(1) = sorted_vector(new_size/2);
        quartiles(2) = sorted_vector(new_size*3/4);
    }

    return quartiles;
}


BoxPlot box_plot(const Tensor<type, 1>& vector)
{
    BoxPlot box_plot;

    if(vector.dimension(0) == 0) 
        return box_plot;
 
    const Tensor<type, 1> quartiles = opennn::quartiles(vector);

    box_plot.minimum = minimum(vector);
    box_plot.first_quartile = quartiles(0);
    box_plot.median = quartiles(1);
    box_plot.third_quartile = quartiles(2);
    box_plot.maximum = maximum(vector);

    return box_plot;
}


BoxPlot box_plot(const Tensor<type, 1>& data, const vector<Index>& indices)
{
    BoxPlot box_plot;

    if(data.dimension(0) == 0 || indices.size() == 0) 
        return box_plot;

    const Tensor<type, 1> quartiles = opennn::quartiles(data, indices);

    box_plot.minimum = minimum(data, indices);
    box_plot.first_quartile = quartiles(0);
    box_plot.median = quartiles(1);
    box_plot.third_quartile = quartiles(2);
    box_plot.maximum = maximum(data, indices);

    return box_plot;
}


Histogram histogram(const Tensor<type, 1>& new_vector, const Index& bins_number)
{
    const Index size = new_vector.dimension(0);
    Tensor<type, 1> minimums(bins_number);
    Tensor<type, 1> maximums(bins_number);

    Tensor<type, 1> centers(bins_number);
    Tensor<Index, 1> frequencies(bins_number);
    frequencies.setZero();

    std::vector<type> unique_values;

    unique_values.reserve(min<Index>(size, bins_number));
    unique_values.push_back(new_vector(0));

    for(Index i = 1; i < size; i++)
    {
        const type value = new_vector(i);

        if (!isnan(value))
            if (find(unique_values.begin(), unique_values.end(), value) == unique_values.end())
            {
                unique_values.push_back(value);

                if (static_cast<Index>(unique_values.size()) > bins_number)
                    break;
            }
    }

    const Index unique_values_number = static_cast<Index>(unique_values.size());
    if(unique_values_number <= bins_number)
    {
        sort(unique_values.data(), unique_values.data() + unique_values.size(), less<type>());

        Tensor<type, 1> tensor_unique(unique_values.size());
        for (Index i = 0; i < Index(unique_values.size()); ++i)
            tensor_unique(i) = unique_values[i];

        centers = tensor_unique;
        minimums = tensor_unique;
        maximums = tensor_unique;

        frequencies.resize(unique_values_number);
        frequencies.setZero();

        for(Index i = 0; i < size; i++)
        {
            if(isnan(new_vector(i))) continue;

            for(Index j = 0; j < unique_values_number; j++)
            {
                if(new_vector(i) - centers(j) < NUMERIC_LIMITS_MIN)
                {
                    frequencies(j)++;
                    break;
                }
            }
        }
    }
    else
    {
        const type min = minimum(new_vector);
        const type max = maximum(new_vector);

        const type length = (max - min) /type(bins_number);

        minimums(0) = min;
        maximums(0) = min + length;
        centers(0) = (maximums(0) + minimums(0)) /type(2.0);

        // Calculate bins center

        for(Index i = 1; i < bins_number; i++)
        {
            minimums(i) = minimums(i - 1) + length;
            maximums(i) = maximums(i - 1) + length;

            centers(i) = (maximums(i) + minimums(i)) /type(2.0);
        }

        // Calculate bins frequency

        const Index size = new_vector.dimension(0);

        for(Index i = 0; i < size; i++)
        {
            if(isnan(new_vector(i))) continue;

            for(Index j = 0; j < bins_number - 1; j++)
            {
                if(new_vector(i) >= minimums(j) && new_vector(i) < maximums(j))
                {
                    frequencies(j)++;
                    break;
                }
            }

            if(new_vector(i) >= minimums(bins_number - 1))
                frequencies(bins_number - 1)++;
        }
    }

    Histogram histogram(bins_number);
    histogram.centers = centers;
    histogram.minimums = minimums;
    histogram.maximums = maximums;
    histogram.frequencies = frequencies;

    return histogram;
}


Histogram histogram_centered(const Tensor<type, 1>& vector, const type& center, const Index& bins_number)
{
    const Index bin_center = (bins_number % 2 == 0) 
        ? Index(type(bins_number) / type(2.0)) 
        : Index(type(bins_number) / type(2.0) + type(0.5));

    Tensor<type, 1> minimums(bins_number);
    Tensor<type, 1> maximums(bins_number);

    Tensor<type, 1> centers(bins_number);
    Tensor<Index, 1> frequencies(bins_number);
    frequencies.setZero();

    const type min = minimum(vector);
    const type max = maximum(vector);

    const type length = (max - min)/type(bins_number);

    minimums(bin_center-1) = center - length;
    maximums(bin_center-1) = center + length;
    centers(bin_center-1) = center;

    // Calculate bins center

    for(Index i = bin_center; i < bins_number; i++) // Upper centers
    {
        minimums(i) = minimums(i - 1) + length;
        maximums(i) = maximums(i - 1) + length;

        centers(i) = (maximums(i) + minimums(i)) /type(2.0);
    }

    for(Index i = Index(bin_center)-2; i >= 0; i--) // Lower centers
    {
        minimums(i) = minimums(i+1) - length;
        maximums(i) = maximums(i+1) - length;

        centers(i) = (maximums(i) + minimums(i)) /type(2.0);
    }

    // Calculate bins frequency

    const Index size = vector.dimension(0);

    for(Index i = 0; i < size; i++)
    {
        for(Index j = 0; j < bins_number - 1; j++)
            if(vector(i) >= minimums(j) && vector(i) < maximums(j))
                frequencies(j)++;

        if(vector(i) >= minimums(bins_number - 1))
            frequencies(bins_number - 1)++;
    }

    Histogram histogram(bins_number);
    histogram.centers = centers;
    histogram.minimums = minimums;
    histogram.maximums = maximums;
    histogram.frequencies = frequencies;

    return histogram;
}

Histogram histogram(const Tensor<bool, 1>& v)
{
    Tensor<type, 1> minimums(2);
    minimums.setZero();

    Tensor<type, 1> maximums(2);
    maximums.setConstant(type(1));

    Tensor<type, 1> centers(2);
    centers.setValues({type(0), type(1)});

    Tensor<Index, 1> frequencies(2);
    frequencies.setZero();

    // Calculate bins frequency

    const Index size = v.dimension(0);

    for(Index i = 0; i < size; i++)
        for(Index j = 0; j < 2; j++)
            if(Index(v(i)) == Index(minimums(j)))
                frequencies(j)++;

    Histogram histogram(2);
    histogram.centers = centers;
    histogram.minimums = minimums;
    histogram.maximums = maximums;
    histogram.frequencies = frequencies;

    return histogram;
}


Tensor<Index, 1> total_frequencies(const Tensor<Histogram, 1>& histograms)
{
    const Index histograms_number = histograms.size();

    Tensor<Index, 1> total_frequencies(histograms_number);

    for(Index i = 0; i < histograms_number; i++)
        total_frequencies(i) = histograms(i).frequencies(i);

    return total_frequencies;
}


vector<Histogram> histograms(const Tensor<type, 2>& matrix, const Index& bins_number)
{
    const Index columns_number = matrix.dimension(1);

    vector<Histogram> histograms(columns_number);

    for(Index i = 0; i < columns_number; i++)
    {
        Tensor<type, 1> column = Tensor<type, 1>(tensor_map(matrix, i));
        histograms[i] = histogram(column, bins_number);
    }

    return histograms;
}


Descriptives vector_descriptives(const Tensor<type, 1>& x)
{
    Descriptives my_descriptives;

    const Index size = x.size();

    if (size <= 0)
        return my_descriptives;

    const Tensor<type, 0> minimum = x.minimum();
    const Tensor<type, 0> maximum = x.maximum();

    long double sum = 0.0;
    long double squared_sum = 0;
    Index count = 0;

    for (Index i = 0; i < size; i++)
    {
        if (isnan(x(i))) continue;

        if (i >= 0 && i < x.size())
            sum += x(i);
        else
            cerr << "Index out of range: " << i << endl;

        squared_sum += double(x(i)) * double(x(i));
        count++;
    }

    type mean = 0;

    if (count > 0)
        mean = type(sum / count);

    type standard_deviation = 0;

    if (count > 1)
    {
        const type numerator = type(squared_sum - sum * sum / count);
        const type denominator = type(count - 1);
        standard_deviation = sqrt(numerator / denominator);
    }

    my_descriptives.set(minimum(0), maximum(0), mean, standard_deviation);

    return my_descriptives;
}


vector<Descriptives> descriptives(const Tensor<type, 2>& matrix)
{
    const Index rows_number = matrix.dimension(0);
    const Index columns_number = matrix.dimension(1);

    vector<Descriptives> descriptives(columns_number);
    Tensor<type, 1> column(rows_number);

    for (Index i = 0; i < columns_number; i++)
    {
        column = matrix.chip(i, 1);

<<<<<<< HEAD
        if (i >= 0 && i < static_cast<Index>(descriptives.size()))
=======
        if (i >= 0 && i < Index(descriptives.size()))
>>>>>>> e30081cc
            descriptives[i] = vector_descriptives(column);   
        else
            cerr << "Index out of range: " << i << endl;
    }

    return descriptives;
}


vector<Descriptives> descriptives(const Tensor<type, 2>& matrix,
                                  const vector<Index>& row_indices,
                                  const vector<Index>& column_indices)
{
    const Index row_indices_size = row_indices.size();
    const Index column_indices_size = column_indices.size();

    vector<Descriptives> descriptives(column_indices_size);

    Tensor<type, 1> minimums(column_indices_size);
    minimums.setZero();

    Tensor<type, 1> maximums(column_indices_size);
    maximums.setZero();

    Tensor<double, 1> sums(column_indices_size);
    Tensor<double, 1> squared_sums(column_indices_size);
    Tensor<Index, 1> count(column_indices_size);

    sums.setZero();
    squared_sums.setZero();
    count.setZero();

    #pragma omp parallel for
    for (Index j = 0; j < column_indices_size; j++)
    {
        const Index column_index = column_indices[j];
        type& current_min = minimums(j);
        type& current_max = maximums(j);
        double& sum = sums(j);
        double& squared_sum = squared_sums(j);
        Index& cnt = count(j);
        bool first_iteration = true;

        for (Index i = 0; i < row_indices_size; i++)
        {
            const Index row_index = row_indices[i];
            const type value = matrix(row_index, column_index);

            if (isnan(value)) continue;

            if (first_iteration)
            {
                current_min = value;
                current_max = value;
                first_iteration = false;
            }
            else{
                current_min = min(current_min, value);
                current_max = max(current_max, value);
            }

            sum += static_cast<double>(value);
            squared_sum += static_cast<double>(value) * static_cast<double>(value);
            cnt++;
        }
    }

    const Tensor<double, 1> mean = sums / count.cast<double>();
    Tensor<double, 1> standard_deviation(column_indices_size);

    if (row_indices_size > 1)
    {
        #pragma omp parallel for
        for (Index i = 0; i < column_indices_size; i++)
        {
            const double numerator = squared_sums(i) - sums(i) * sums(i) / count(i);
            const double variance = numerator / (count(i) - 1);
            standard_deviation(i) = sqrt(variance);
        }
    }
    else
    {
        standard_deviation.setZero();
    }

    for (Index i = 0; i < column_indices_size; i++)
    {
        descriptives[i].set(minimums(i),
            maximums(i),
            type(mean(i)),
            type(standard_deviation(i)));
    }

    return descriptives;
}


Tensor<type, 1> column_minimums(const Tensor<type, 2>& matrix,
                                const vector<Index>& row_indices,
                                const vector<Index>& column_indices)
{
    const Index rows_number = matrix.dimension(0);
    const Index columns_number = matrix.dimension(1);

    vector<Index> used_column_indices;

    if(column_indices.size() == 0)
    {
        used_column_indices.resize(columns_number);

        iota(used_column_indices.begin(), used_column_indices.end(), 0);
    }
    else
    {
        used_column_indices = column_indices;
    }

    vector<Index> used_row_indices;

    if(row_indices.size() == 0)
    {
        used_row_indices.resize(rows_number);

        iota(used_row_indices.begin(), used_row_indices.end(), 0);
    }
    else
    {
        used_row_indices = row_indices;
    }

    const Index row_indices_size = used_row_indices.size();
    const Index column_indices_size = used_column_indices.size();

    Tensor<type, 1> minimums(column_indices_size);

    Index row_index;
    Index column_index;

    for(Index j = 0; j < column_indices_size; j++)
    {
        column_index = used_column_indices[j];

        Tensor<type, 1> column(row_indices_size);

        for(Index i = 0; i < row_indices_size; i++)
        {
            row_index = used_row_indices[i];

            column(i) = matrix(row_index,column_index);
        }

        minimums(j) = minimum(column);
    }

    return minimums;
}


Tensor<type, 1> column_maximums(const Tensor<type, 2>& matrix, const vector<Index>& column_indices)
{
    const Index rows_number = matrix.dimension(0);
    const Index columns_number = matrix.dimension(1);

    vector<Index> used_column_indices;

    if(column_indices.size() == 0)
        used_column_indices.resize(columns_number);
    else
        used_column_indices = column_indices;

    const Index column_indices_size = used_column_indices.size();

    Tensor<type, 1> maximums(column_indices_size);

    Index column_index;
    Tensor<type, 1> column(rows_number);

    for(Index i = 0; i < column_indices_size; i++)
    {
        column_index = used_column_indices[i];

        column = matrix.chip(column_index,1);

        maximums(i) = maximum(column);
    }

    return maximums;
}


type range(const Tensor<type, 1>& vector)
{
    const type min = minimum(vector);
    const type max = maximum(vector);

    return abs(max - min);
}


Tensor<type, 1> mean(const Tensor<type, 2>& matrix)
{
    const Index rows_number = matrix.dimension(0);
    const Index columns_number = matrix.dimension(1);

    // Mean

    Tensor<type, 1> mean(columns_number);
    mean.setZero();

    for(Index j = 0; j < columns_number; j++)
    {
        for(Index i = 0; i < rows_number; i++)
            if(!isnan(matrix(i, j)))
                mean(j) += matrix(i, j);

        mean(j) /= type(rows_number);
    }

    return mean;
}


Tensor<type, 1> mean(const Tensor<type, 2>& matrix, const Tensor<Index, 1>& column_indices)
{
    const Index rows_number = matrix.dimension(0);

    const Index column_indices_size = column_indices.size();

    Index column_index;

    // Mean

    Tensor<type, 1> mean(column_indices_size);
    mean.setZero();

    for(Index j = 0; j < column_indices_size; j++)
    {
        column_index = column_indices(j);

        for(Index i = 0; i < rows_number; i++)
            mean(j) += matrix(i, column_index);

        mean(j) /= type(rows_number);
    }

    return mean;
}


Tensor<type, 1> mean(const Tensor<type, 2>& matrix, const vector<Index>& row_indices, const vector<Index>& column_indices)
{
    const Index row_indices_size = row_indices.size();
    const Index column_indices_size = column_indices.size();

    if(row_indices_size == 0 && column_indices_size == 0) 
        return Tensor<type, 1>();

    Index row_index;
    Index column_index;

    Index count = 0;

    // Mean

    Tensor<type, 1> mean(column_indices_size); // @todo check test crash here
    mean.setZero();
    
    for(Index j = 0; j < column_indices_size; j++)
    {
        column_index = column_indices[j];

        count = 0;

        for(Index i = 0; i < row_indices_size; i++)
        {
            row_index = row_indices[i];

            if (isnan(matrix(row_index, column_index))) continue;

            mean(j) += matrix(row_index,column_index);
            count++;            
        }

        mean(j) /= type(count);
    }
    
    return mean;
}


type mean(const Tensor<type, 2>& matrix, const Index& column_index)
{
    const Index rows_number = matrix.dimension(0);
    const Index columns_number = matrix.dimension(1);

    if(rows_number == 0 && columns_number == 0) return type(NAN);

    if(rows_number == 0 && columns_number == 0) return type(NAN);

    // Mean

    type mean = type(0);

    Index count = 0;

    for(Index i = 0; i < rows_number; i++)
    {
        if(!isnan(matrix(i,column_index)))
        {
            mean += matrix(i,column_index);
            count++;
        }
    }

    mean /= type(count);

    return mean;
}


Tensor<type, 1> median(const Tensor<type, 2>& matrix)
{
    const Index columns_number = matrix.dimension(1);

    // median

    Tensor<type, 1> median(columns_number);

    for(Index j = 0; j < columns_number; j++)
    {
        Tensor<type, 1> column(matrix.chip(j,1));
        Tensor<type, 1> sorted_column;
        Index median_index;
        Index rows_number = 0;

        for(Index i = 0; i < column.size(); i++)
        {
            if(!isnan(column(i)))
            {
                push_back(sorted_column, column(i));
                rows_number++;
            }
        }

        sort(sorted_column.data(), sorted_column.data() + sorted_column.size(), less<type>());

        median_index = Index(rows_number/2);

        median(j) = (rows_number % 2 == 0)
            ? (sorted_column[median_index - 1] + sorted_column[median_index]) / type(2)
            : sorted_column[median_index - 1 / 2];
    }

    return median;
}


type median(const Tensor<type, 2>& matrix, const Index& column_index)
{
    // median

    type median = type(0);

    vector<type> sorted_column;

    Index rows_number = 0;

    for (Index i = 0; i < matrix.dimension(0); i++) {
        if (!isnan(matrix(i,column_index)))
        {
            sorted_column.push_back(matrix(i, column_index));
            rows_number++;
        }
    }

    Index median_index;

    if (rows_number % 2 == 0)
    {
        median_index = type(rows_number / 2);

        type median = (sorted_column[median_index - 1] + sorted_column[median_index]) / type(2.0);

        return median;
    }
    else
    {
        median_index = Index(rows_number / 2);

        return sorted_column[median_index];
    }

    return median;
}


Tensor<type, 1> median(const Tensor<type, 2>& matrix, const Tensor<Index, 1>& column_indices)
{
    const Index rows_number = matrix.dimension(0);

    const Index column_indices_size = column_indices.size();

    Index column_index;

    // median

    Tensor<type, 1> median(column_indices_size);

    for(Index j = 0; j < column_indices_size; j++)
    {
        column_index = column_indices(j);

        Tensor<type, 1> sorted_column(0);

        const Tensor<type, 1> column = matrix.chip(column_index, 1);

        for(Index i = 0; i < column.size(); i++)
            if(!isnan(column(i)))
                push_back(sorted_column,column(i));

        sort(sorted_column.data(), sorted_column.data() + sorted_column.size(), less<type>());

        median(j) = (rows_number % 2 == 0)
            ? (sorted_column[sorted_column.size() * 2 / 4] + sorted_column[sorted_column.size() * 2 / 4 + 1]) / type(2)
            : sorted_column[sorted_column.size() * 2 / 4];
    }

    return median;
}


Tensor<type, 1> median(const Tensor<type, 2>& matrix, 
                       const vector<Index>& row_indices,  
                       const vector<Index>& column_indices)
{
    const Index row_indices_size = row_indices.size();
    const Index column_indices_size = column_indices.size();

    Index column_index;

    // median

    Tensor<type, 1> median(column_indices_size);

    for(Index j = 0; j < column_indices_size; j++)
    {
        column_index = column_indices[j];

        Tensor<type, 1> sorted_column;

        for(Index k = 0; k < row_indices_size; k++)
        {
            const Index row_index = row_indices[k];

            if(!isnan(matrix(row_index, column_index)))
                push_back(sorted_column, matrix(row_index, column_index));
        }

        sort(sorted_column.data(), sorted_column.data() + sorted_column.size(), less<type>());

        const Index sorted_list_size = sorted_column.size();

        median(j) = (sorted_list_size % 2 == 0)
            ? (sorted_column[sorted_list_size * 2 / 4] + sorted_column[sorted_list_size * 2 / 4 + 1]) / type(2)
            : sorted_column[sorted_list_size * 2 / 4];
    }

    return median;
}


Index minimal_index(const Tensor<type, 1>& vector)
{
    const Index size = vector.dimension(0);

    if(size == 0) return Index();

    Index minimal_index = 0;
    type minimum = vector[0];

    for(Index i = 1; i < size; i++)
    {
        if(vector(i) < minimum)
        {
            minimal_index = i;
            minimum = vector(i);
        }
    }

    return minimal_index;
}


Index maximal_index(const Tensor<type, 1>& vector)
{
    const Index size = vector.dimension(0);

    if(size == 0) return Index();

    Index maximal_index = 0;
    type maximum = vector[0];

    for(Index i = 1; i < size; i++)
    {
        if(vector(i) > maximum)
        {
            maximal_index = i;
            maximum = vector(i);
        }
    }

    return maximal_index;
}

Tensor<Index, 1> minimal_indices(const Tensor<type, 1>& vector, const Index& number)
{
    std::vector<type> vector_(vector.dimension(0));
    for (Index i = 0; i < vector.dimension(0); i++) {
        vector_[i] = vector(i);
    }

    const Index size = vector_.size();
    Tensor<Index, 1> minimal_indices(number);

    Index val_max=0;
    for (Index i = 0; i < size; i++) {
        if (vector(i) > val_max) {
            val_max = vector(i);
        }
    }

    for (Index j = 0; j < number; j++)
    {
        Index minimal_index = 0;
        type minimum = vector_[0];

        for (Index i = 0; i < size; i++)
        {
            if (vector_[i] < minimum)
            {
                minimal_index = i;
                minimum = vector_[i];
            }
        }

        vector_[minimal_index] = val_max + type(1);
        minimal_indices(j) = minimal_index;
    }

    return minimal_indices;
}

Tensor<Index, 1> maximal_indices(const Tensor<type, 1>& vector, const Index& number)
{
    std::vector<type> vector_(vector.dimension(0));
    for (Index i = 0; i < vector.dimension(0); i++) {
        vector_[i] = vector(i);
    }

    const Index size = vector_.size();

    Index val_min = 0;
    for (Index i = 0; i < size; i++) {
        if (vector(i) < val_min) {
            val_min = vector(i);
        }
    }

    Tensor<Index, 1> maximal_indices(number);

    for (Index j = 0; j < number; j++)
    {
        Index maximal_index = 0;
        type maximal = vector_[0];

        for (Index i = 0; i < size; i++)
        {
            if (vector_[i] > maximal)
            {
                maximal_index = i;
                maximal = vector_[i];
            }
        }

        vector_[maximal_index] = val_min - type(1);
        maximal_indices(j) = maximal_index;
    }

    return maximal_indices;
}

Tensor<Index, 1> minimal_indices(const Tensor<type, 2>& matrix)
{
    const Index rows_number = matrix.dimension(0);
    const Index columns_number = matrix.dimension(1);

    type minimum = matrix(0,0);

    Tensor<Index, 1> minimal_indices(2);
    minimal_indices.setZero();

    for(Index i = 0; i < rows_number; i++)
    {
        for(Index j = 0; j < columns_number; j++)
        {
            if(!isnan(matrix(i, j)) && matrix(i, j) < minimum)
            {
                minimum = matrix(i, j);
                minimal_indices(0) = i;
                minimal_indices(1) = j;
            }
        }
    }

    return minimal_indices;
}


Tensor<Index, 1> maximal_indices(const Tensor<type, 2>& matrix)
{
    const Index rows_number = matrix.dimension(0);
    const Index columns_number = matrix.dimension(1);

    type maximum = matrix(0,0);

    Tensor<Index, 1> maximal_indices(2);
    maximal_indices.setZero();

    for(Index i = 0; i < rows_number; i++)
    {
        for(Index j = 0; j < columns_number; j++)
        {
            if(!isnan(matrix(i, j)) && matrix(i, j) > maximum)
            {
                maximum = matrix(i, j);
                maximal_indices(0) = i;
                maximal_indices(1) = j;
            }
        }
    }

    return maximal_indices;
}

Tensor<type, 1> percentiles(const Tensor<type, 1>& vector)
{
    const Index size = vector.dimension(0);

    Index new_size = 0;

    for (Index i = 0; i < size; i++)
        if (!isnan(vector(i)))
            new_size++;

    if (new_size == 0)
    {
        Tensor<type, 1> nan(1);
        nan.setValues({ type(NAN) });
        return nan;
    }

    Index index = 0;
    
    std::vector<type> new_vector(new_size);

    for (Index i = 0; i < size; i++)
        if (!isnan(vector(i)))
            new_vector[index++] = vector(i);

    std::vector<type> sorted_vector(new_size);
    sorted_vector = new_vector;
    sort(sorted_vector.begin(), sorted_vector.end());

    Tensor<type, 1> percentiles(10);

    for (Index i = 0; i < 9; i++)
        percentiles[i] = (new_size * (i + 1) % 10 == 0)
        ? (sorted_vector[new_size * (i + 1) / 10 - 1] + sorted_vector[new_size * (i + 1) / 10]) / type(2.0)
        : type(sorted_vector[new_size * (i + 1) / 10]);

    Index val_max = 0;
    for (Index i = 0; i < new_size; i++) {
        if (new_vector[i] > val_max) {
            val_max = new_vector[i];
        }
    }
    percentiles[9] = val_max;

    return percentiles;
}

}


// OpenNN: Open Neural Networks Library.
// Copyright(C) 2005-2025 Artificial Intelligence Techniques, SL.
//
// This library is free software; you can redistribute it and/or
// modify it under the terms of the GNU Lesser General Public
// License as published by the Free Software Foundation; either
// version 2.1 of the License, or any later version.
//
// This library is distributed in the hope that it will be useful,
// but WITHOUT ANY WARRANTY; without even the implied warranty of
// MERCHANTABILITY or FITNESS FOR A PARTICULAR PURPOSE.  See the GNU
// Lesser General Public License for more details.

// You should have received a copy of the GNU Lesser General Public
// License along with this library; if not, write to the Free Software
// Foundation, Inc., 51 Franklin St, Fifth Floor, Boston, MA  02110-1301  USA<|MERGE_RESOLUTION|>--- conflicted
+++ resolved
@@ -1203,11 +1203,7 @@
     {
         column = matrix.chip(i, 1);
 
-<<<<<<< HEAD
-        if (i >= 0 && i < static_cast<Index>(descriptives.size()))
-=======
         if (i >= 0 && i < Index(descriptives.size()))
->>>>>>> e30081cc
             descriptives[i] = vector_descriptives(column);   
         else
             cerr << "Index out of range: " << i << endl;
