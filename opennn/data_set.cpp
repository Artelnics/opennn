//   OpenNN: Open Neural Networks Library
//   www.opennn.net
//
//   D A T A   S E T   C L A S S
//
//   Artificial Intelligence Techniques SL
//   artelnics@artelnics.com

#include "data_set.h"
#include "statistics.h"
#include "correlations.h"
#include "tensors.h"
#include "strings_utilities.h"

namespace opennn
{

DataSet::DataSet(const Index& new_samples_number, 
                 const dimensions& new_input_dimensions, 
                 const dimensions& new_target_dimensions)
{
    set(new_samples_number, new_input_dimensions, new_target_dimensions);
}


DataSet::DataSet(const filesystem::path& data_path,
                 const string& separator,
                 const bool& has_header,
                 const bool& has_sample_ids,
                 const Codification& data_codification)
{
    set(data_path, separator, has_header, has_sample_ids, data_codification);
}


const bool& DataSet::get_display() const
{
    return display;
}


DataSet::RawVariable::RawVariable(const string& new_name,
                                  const VariableUse& new_raw_variable_use,
                                  const RawVariableType& new_type,
                                  const Scaler& new_scaler,
                                  const vector<string>& new_categories)
{
    name = new_name;
    use = new_raw_variable_use;
    type = new_type;
    scaler = new_scaler;
    categories = new_categories;
}


void DataSet::RawVariable::set(const string& new_name,
                               const VariableUse& new_raw_variable_use,
                               const RawVariableType& new_type,
                               const Scaler& new_scaler,
                               const vector<string>& new_categories)
{
    name = new_name;
    use = new_raw_variable_use;
    type = new_type;
    scaler = new_scaler;
    categories = new_categories;
}


void DataSet::RawVariable::set_scaler(const Scaler& new_scaler)
{
    scaler = new_scaler;
}


void DataSet::RawVariable::set_scaler(const string& new_scaler)
{
    if(new_scaler == "None")
        set_scaler(Scaler::None);
    else if(new_scaler == "MinimumMaximum")
        set_scaler(Scaler::MinimumMaximum);
    else if(new_scaler == "MeanStandardDeviation")
        set_scaler(Scaler::MeanStandardDeviation);
    else if(new_scaler == "StandardDeviation")
        set_scaler(Scaler::StandardDeviation);
    else if(new_scaler == "Logarithm")
        set_scaler(Scaler::Logarithm);
    else if (new_scaler == "ImageMinMax")
        set_scaler(Scaler::ImageMinMax);
    else
        throw runtime_error("Unknown scaler: " + new_scaler + "\n");
}


void DataSet::RawVariable::set_use(const VariableUse& new_raw_variable_use)
{
    use = new_raw_variable_use;
}


void DataSet::RawVariable::set_use(const string& new_raw_variable_use)
{   if(new_raw_variable_use == "Context")
        set_use(VariableUse::Context);
    else if(new_raw_variable_use == "Input")
        set_use(VariableUse::Input);
    else if(new_raw_variable_use == "Target")
        set_use(VariableUse::Target);
    else if(new_raw_variable_use == "Time")
        set_use(VariableUse::Time);
    else if(new_raw_variable_use == "None")
        set_use(VariableUse::None);
    else
        throw runtime_error("Unknown raw_variable use: " + new_raw_variable_use + "\n");
}


void DataSet::RawVariable::set_type(const string& new_raw_variable_type)
{
    if(new_raw_variable_type == "Numeric")
        type = RawVariableType::Numeric;
    else if(new_raw_variable_type == "Binary")
        type = RawVariableType::Binary;
    else if(new_raw_variable_type == "Categorical")
        type = RawVariableType::Categorical;
    else if(new_raw_variable_type == "DateTime")
        type = RawVariableType::DateTime;
    else if(new_raw_variable_type == "Constant")
        type = RawVariableType::Constant;
    else
        throw runtime_error("Raw variable type is not valid (" + new_raw_variable_type + ").\n");
}


void DataSet::RawVariable::set_categories(const vector<string>& new_categories)
{
    categories.resize(new_categories.size());

    categories = new_categories;
}


void DataSet::RawVariable::from_XML(const XMLDocument& document)
{
    name = read_xml_string(document.FirstChildElement(), "Name");
    set_scaler(read_xml_string(document.FirstChildElement(), "Scaler"));
    set_use(read_xml_string(document.FirstChildElement(), "Use"));
    set_type(read_xml_string(document.FirstChildElement(), "Type"));

    if (type == RawVariableType::Categorical) 
    {
        const string categories_text = read_xml_string(document.FirstChildElement(), "Categories");
        categories = get_tokens(categories_text, ";");
    }
}


void DataSet::RawVariable::to_XML(XMLPrinter& printer) const
{
    add_xml_element(printer,"Name", name);
    add_xml_element(printer,"Scaler", get_scaler_string());
    add_xml_element(printer,"Use", get_use_string());
    add_xml_element(printer,"Type", get_type_string());

    if(type == RawVariableType::Categorical || type == RawVariableType::Binary)
    {
        if(categories.size() == 0) 
            return;

        add_xml_element(printer,"Categories", string_tensor_to_string(categories));
    }
}


void DataSet::RawVariable::print() const
{
    cout << "Raw variable" << endl
         << "Name: " << name << endl
         << "Use: " << get_use_string() << endl
         << "Type: " << get_type_string() << endl
         << "Scaler: " << get_scaler_string() << endl;

    if (categories.size() != 0)
    {
        cout << "Categories: " << endl;
        print_vector(categories);
    }
}


DataSet::ModelType DataSet::get_model_type() const
{
    return model_type;
}


string DataSet::get_model_type_string() const
{
    switch(model_type)
    {
    case ModelType::Approximation:
        return "Approximation";
    case ModelType::Classification:
        return "Classification";
    case ModelType::Forecasting:
        return "Forecasting";
    case ModelType::AutoAssociation:
        return "AutoAssociation";
    case ModelType::TextClassification:
        return "TextClassification";
    case ModelType::ImageClassification:
        return "ImageClassification";
    default:
        throw runtime_error("Unknown model type");
    }
}


string DataSet::RawVariable::get_use_string() const 
{
    switch (use)
    {
    case VariableUse::Context:
        return "Context";

    case VariableUse::Input:
        return "Input";

    case VariableUse::Target:
        return "Target";

    case VariableUse::Time:
        return "Time";

    case VariableUse::None:
        return "None";

    default:
        throw runtime_error("Unknown raw variable use");
    }
}


Index DataSet::RawVariable::get_categories_number() const
{
    return categories.size();
}


bool DataSet::is_sample_used(const Index& index) const
{
    return sample_uses[index] != SampleUse::None;
}


Tensor<Index, 1> DataSet::get_sample_use_numbers() const
{
    Tensor<Index, 1> count(4);
    count.setZero();

    const Index samples_number = get_samples_number();

    #pragma omp parallel for

    for(Index i = 0; i < samples_number; i++)
        switch (sample_uses[i])
        {
        case SampleUse::Training: count[0]++; break;
        case SampleUse::Selection: count[1]++; break;
        case SampleUse::Testing: count[2]++; break;
        default: count[3]++; break;
        }

    return count;
}


Tensor<type, 1> DataSet::get_sample_use_percentages() const
{
    const Index samples_number = get_samples_number();

    return (get_sample_use_numbers().cast<type>()) * (100 / type(samples_number));
}


string DataSet::get_sample_string(const Index& sample_index) const
{
    const Tensor<type, 1> sample = data.chip(sample_index, 0);

    string sample_string;

    const Index raw_variables_number = get_raw_variables_number();

    Index variable_index = 0;

    for(Index i = 0; i < raw_variables_number; i++)
    {
        const RawVariable& raw_variable = raw_variables[i];

        switch(raw_variable.type)
        {
        case RawVariableType::Numeric:
            sample_string += isnan(data(sample_index, variable_index))
                ? missing_values_label
                : to_string(double(data(sample_index, variable_index)));

            variable_index++;
            break;

        case RawVariableType::Binary:
            sample_string += isnan(data(sample_index, variable_index))
                ? missing_values_label
                : raw_variable.categories[Index(data(sample_index, variable_index))];

            variable_index++;
            break;

        case RawVariableType::DateTime:
            sample_string += isnan(data(sample_index, variable_index))
                ? missing_values_label
                : to_string(double(data(sample_index, variable_index)));

            variable_index++;
            break;

        case RawVariableType::Categorical:
            if(isnan(data(sample_index, variable_index)))
            {
                sample_string += missing_values_label;
            }
            else
            {
                const Index categories_number = raw_variable.get_categories_number();

                for(Index j = 0; j < categories_number; j++)
                {
                    if(abs(data(sample_index, variable_index+j) - type(1)) < NUMERIC_LIMITS_MIN)
                    {
                        sample_string += raw_variable.categories[j];
                        break;
                    }
                }

                variable_index += categories_number;
            }
            break;

        case RawVariableType::Constant:
            sample_string += isnan(data(sample_index, variable_index))
                ? missing_values_label
                : to_string(double(data(sample_index, variable_index)));

            variable_index++;
            break;

        default:
            break;
        }

        if(i != raw_variables_number-1) 
            sample_string += get_separator_string() + string(" ");
    }

    return sample_string;
}


vector<Index> DataSet::get_sample_indices(const SampleUse& sample_use) const
{
    const Index samples_number = get_samples_number();

    const Index count = get_samples_number(sample_use);

    vector<Index> indices(count);

    Index index = 0;

    for (Index i = 0; i < samples_number; i++)
        if (sample_uses[i] == sample_use)
            indices[index++] = i;

    return indices;
}


vector<Index> DataSet::get_used_sample_indices() const
{
    const Index samples_number = get_samples_number();

    const Index used_samples_number = samples_number - get_samples_number(SampleUse::None);

    vector<Index> used_indices(used_samples_number);

    Index index = 0;

    for(Index i = 0; i < samples_number; i++)
        if(sample_uses[i] != SampleUse::None)
            used_indices[index++] = i;

    return used_indices;
}


DataSet::SampleUse DataSet::get_sample_use(const Index& index) const
{
    return sample_uses[index];
}


const vector<DataSet::SampleUse>& DataSet::get_sample_uses() const
{
    return sample_uses;
}


Tensor<Index, 1> DataSet::get_sample_uses_vector() const
{
    const Index samples_number = get_samples_number();

    Tensor<Index, 1> samples_uses_tensor(samples_number);

    #pragma omp parallel for

    for(Index i = 0; i < samples_number; i++)
        samples_uses_tensor(i) = Index(sample_uses[i]);

    return samples_uses_tensor;
}


vector<vector<Index>> DataSet::get_batches(const vector<Index>& sample_indices,
                                           const Index& batch_samples_number,
                                           const bool& shuffle,
                                           const Index& new_buffer_size) const
{
    if(!shuffle) return split_samples(sample_indices, batch_samples_number);

    random_device rng;
    mt19937 urng(rng());

    const Index samples_number = sample_indices.size();

    //Index buffer_size = min(new_buffer_size, samples_number);

    Index batches_number;

    const Index batch_size = min(batch_samples_number, samples_number);


    if(samples_number < batch_size)
    {
        batches_number = 1;
//        buffer_size = batch_size;
    }
    else
    {
        batches_number = samples_number / batch_size;
    }

    vector<vector<Index>> batches(batches_number);

    vector<Index> samples_copy(sample_indices);

    // Shuffle

    std::shuffle(samples_copy.data(), samples_copy.data() + samples_copy.size(), urng);

    #pragma omp parallel for

    for(Index i = 0; i < batches_number; i++)
    {
        batches[i].resize(batch_size);

        const Index offset = i * batches_number;

        for(Index j = 0; j < batch_size; j++)
            batches[i][j] = samples_copy[offset + j];
    }

    return batches;
}


Index DataSet::get_samples_number(const SampleUse& sample_use) const
{
    return count_if(sample_uses.begin(), sample_uses.end(),
                    [&sample_use](const SampleUse& new_sample_use) { return new_sample_use == sample_use; });
}


Index DataSet::get_used_samples_number() const
{
    const Index samples_number = get_samples_number();
    const Index unused_samples_number = get_samples_number(SampleUse::None);

    return samples_number - unused_samples_number;
}


void DataSet::set(const SampleUse& sample_use)
{
    fill(sample_uses.begin(), sample_uses.end(), sample_use);
}


void DataSet::set_sample_use(const Index& index, const SampleUse& new_use)
{
    const Index samples_number = get_samples_number();

    if(index >= samples_number)
        throw runtime_error("Index must be less than samples number.\n");

    sample_uses[index] = new_use;
}


void DataSet::set_sample_use(const Index& index, const string& new_use)
{
    if(new_use == "Training")
        sample_uses[index] = SampleUse::Training;
    else if(new_use == "Selection")
        sample_uses[index] = SampleUse::Selection;
    else if(new_use == "Testing")
        sample_uses[index] = SampleUse::Testing;
    else if(new_use == "None")
        sample_uses[index] = SampleUse::None;
    else
        throw runtime_error("Unknown sample use: " + new_use + "\n");
}


void DataSet::set_sample_uses(const vector<SampleUse>& new_uses)
{
    const Index samples_number = get_samples_number();

    for(Index i = 0; i < samples_number; i++)
        sample_uses[i] = new_uses[i];
}


void DataSet::set_sample_uses(const vector<string>& new_uses)
{
    const Index samples_number = get_samples_number();

    for(Index i = 0; i < samples_number; i++)
        if(new_uses[i] == "Training" || new_uses[i] == "0")
            sample_uses[i] = SampleUse::Training;
        else if(new_uses[i] == "Selection" || new_uses[i] == "1")
            sample_uses[i] = SampleUse::Selection;
        else if(new_uses[i] == "Testing" || new_uses[i] == "2")
            sample_uses[i] = SampleUse::Testing;
        else if(new_uses[i] == "None" || new_uses[i] == "3")
            sample_uses[i] = SampleUse::None;
        else
            throw runtime_error("Unknown sample use: " + new_uses[i] + ".\n");
}


void DataSet::set_sample_uses(const vector<Index>& indices, const SampleUse& sample_use)
{
    for(size_t i = 0; i < indices.size(); i++)
        set_sample_use(indices[i], sample_use);
}


void DataSet::split_samples_random(const type& training_samples_ratio,
                                   const type& selection_samples_ratio,
                                   const type& testing_samples_ratio)
{

    random_device rng;
    mt19937 urng(rng());

    const Index used_samples_number = get_used_samples_number();

    if(used_samples_number == 0) return;

    const type total_ratio = training_samples_ratio + selection_samples_ratio + testing_samples_ratio;

    const Index selection_samples_number = Index((selection_samples_ratio * used_samples_number)/total_ratio);
    const Index testing_samples_number = Index((testing_samples_ratio * used_samples_number)/ total_ratio);

    const Index training_samples_number = used_samples_number - selection_samples_number - testing_samples_number;

    const Index sum_samples_number = training_samples_number + selection_samples_number + testing_samples_number;

    if(sum_samples_number != used_samples_number)
        throw runtime_error("Sum of numbers of training, selection and testing samples is not equal to number of used samples.\n");

    const Index samples_number = get_samples_number();
    
    vector<Index> indices(samples_number);
    iota(indices.begin(), indices.end(), 0);

    std::shuffle(indices.data(), indices.data() + indices.size(), urng);

    auto assign_sample_use = [this, &indices](SampleUse use, Index count, Index& i) 
    {
        Index assigned_count = 0;

        while (assigned_count < count) 
        {
            const Index index = indices[i++];

            if (sample_uses[index] != SampleUse::None) 
            {
                sample_uses[index] = use;
                assigned_count++;
            }
        }
    };

    Index index = 0;

    assign_sample_use(SampleUse::Training, training_samples_number, index);
    assign_sample_use(SampleUse::Selection, selection_samples_number, index);
    assign_sample_use(SampleUse::Testing, testing_samples_number, index);
}


void DataSet::split_samples_sequential(const type& training_samples_ratio,
                                       const type& selection_samples_ratio,
                                       const type& testing_samples_ratio)
{
    const Index used_samples_number = get_used_samples_number();

    if(used_samples_number == 0) return;

    const type total_ratio = training_samples_ratio + selection_samples_ratio + testing_samples_ratio;

    const Index selection_samples_number = Index(selection_samples_ratio* type(used_samples_number)/ type(total_ratio));
    const Index testing_samples_number = Index(testing_samples_ratio* type(used_samples_number)/ type(total_ratio));
    const Index training_samples_number = used_samples_number - selection_samples_number - testing_samples_number;

    const Index sum_samples_number = training_samples_number + selection_samples_number + testing_samples_number;

    if(sum_samples_number != used_samples_number)
        throw runtime_error("Sum of numbers of training, selection and testing samples is not equal to number of used samples.\n");

    auto set_sample_uses = [this](SampleUse use, Index count, Index& i) 
    {
        Index current_count = 0;

        while (current_count < count) 
        {
            if (sample_uses[i] != SampleUse::None) 
            {
                sample_uses[i] = use;
                current_count++;
            }

            i++;
        }
    };

    Index index = 0;

    set_sample_uses(SampleUse::Training, training_samples_number, index);
    set_sample_uses(SampleUse::Selection, selection_samples_number, index);
    set_sample_uses(SampleUse::Testing, testing_samples_number, index);
}


void DataSet::set_raw_variables(const vector<RawVariable>& new_raw_variables)
{
    raw_variables = new_raw_variables;
}


void DataSet::set_default_raw_variables_uses()
{
    const Index raw_variables_number = raw_variables.size();

    bool target = false;

    if(raw_variables_number == 0)   
        return;
    
    if(raw_variables_number == 1)
    {
        raw_variables[0].set_use(VariableUse::None);
    }
    else
    {
        set(VariableUse::Input);

        for(Index i = raw_variables.size()-1; i >= 0; i--)
        {
            if(raw_variables[i].type == RawVariableType::Constant 
            || raw_variables[i].type == RawVariableType::DateTime)
            {
                raw_variables[i].set_use(VariableUse::None);
                continue;
            }

            if(!target)
            {
                raw_variables[i].set_use(VariableUse::Target);

                target = true;

                continue;
            }
        }

        input_dimensions.resize(1);
        target_dimensions.resize(1);
    }
}


void DataSet::set_default_raw_variables_names()
{
    const Index raw_variables_number = raw_variables.size();

    for(Index i = 0; i < raw_variables_number; i++)
        raw_variables[i].name = "variable_" + to_string(1+i);
}


vector<string> DataSet::get_variable_names() const
{    
    const Index raw_variables_number = get_raw_variables_number();

    const Index variables_number = get_variables_number();

    vector<string> variable_names(variables_number);

    Index index = 0;

    for(Index i = 0; i < raw_variables_number; i++)
        if(raw_variables[i].type == RawVariableType::Categorical)
            for(size_t j = 0; j < raw_variables[i].categories.size(); j++)
                variable_names[index++] = raw_variables[i].categories[j];
        else
            variable_names[index++] = raw_variables[i].name;

    return variable_names;
}


vector<string> DataSet::get_variable_names(const VariableUse& variable_use) const
{
    const Index variables_number = get_variables_number(VariableUse::Input);

    vector<string> variable_names(variables_number);

    const Index raw_variables_number = get_raw_variables_number();

    Index index = 0;

    for (Index i = 0; i < raw_variables_number; i++)
    {
        if (raw_variables[i].use != variable_use)
            continue;

        if (raw_variables[i].type == RawVariableType::Categorical)
            for (Index j = 0; j < raw_variables[i].get_categories_number(); j++)
                variable_names[index++] = raw_variables[i].categories[j];
        else
            variable_names[index++] = raw_variables[i].name;
    }

    return variable_names;
}


const dimensions& DataSet::get_input_dimensions() const
{
    return input_dimensions;
}


const dimensions& DataSet::get_target_dimensions() const
{
    return target_dimensions;
}


Index DataSet::get_used_variables_number() const
{
    const Index variables_number = get_variables_number();

    const Index unused_variables_number = get_variables_number(VariableUse::None);

    return variables_number - unused_variables_number;
}


vector<Index> DataSet::get_variable_indices(const VariableUse& variable_use) const
{
    const Index this_variables_number = get_variables_number(variable_use);
    vector<Index> this_variable_indices(this_variables_number);

    const Index raw_variables_number = get_raw_variables_number();

    Index variable_index = 0;
    Index this_variable_index = 0;

    for (Index i = 0; i < raw_variables_number; i++)
    {
        if (raw_variables[i].use != variable_use)
        {
            if (raw_variables[i].type == RawVariableType::Categorical)
                variable_index += raw_variables[i].get_categories_number();
            else
                variable_index++;

            continue;
        }

        if (raw_variables[i].type == RawVariableType::Categorical)
        {
            const Index categories_number = raw_variables[i].get_categories_number();

            for (Index j = 0; j < categories_number; j++)
                this_variable_indices[this_variable_index++] = variable_index++;
        }
        else
        {
            this_variable_indices[this_variable_index++] = variable_index++;
        }
    }

    return this_variable_indices;
}


vector<Index> DataSet::get_raw_variable_indices(const VariableUse& variable_use) const
{
    const Index count = get_raw_variables_number(variable_use);

    vector<Index> indices(count);

    const Index raw_variables_number = get_raw_variables_number();

    Index index = 0;

    for (Index i = 0; i < raw_variables_number; i++)
        if (raw_variables[i].use == variable_use)
            indices[index++] = i;

    return indices;
}


vector<Index> DataSet::get_used_raw_variables_indices() const
{
    const Index raw_variables_number = get_raw_variables_number();

    const Index used_raw_variables_number = get_used_raw_variables_number();

    vector<Index> used_indices(used_raw_variables_number);

    Index index = 0;

    for(Index i = 0; i < raw_variables_number; i++)
        if(raw_variables[i].use  == VariableUse::Input
        || raw_variables[i].use  == VariableUse::Target
        || raw_variables[i].use  == VariableUse::Time)
            used_indices[index++] = i;

    return used_indices;
}


vector<Scaler> DataSet::get_variable_scalers(const VariableUse& variable_use) const
{
    const Index input_raw_variables_number = get_raw_variables_number(variable_use);
    const Index input_variables_number = get_variables_number(variable_use);

    const vector<RawVariable> input_raw_variables = get_raw_variables(variable_use);

    vector<Scaler> input_variable_scalers(input_variables_number);

    Index index = 0;

    for(Index i = 0; i < input_raw_variables_number; i++)
        if(input_raw_variables[i].type == RawVariableType::Categorical)
            for(Index j = 0; j < input_raw_variables[i].get_categories_number(); j++)
                input_variable_scalers[index++] = input_raw_variables[i].scaler;
        else
            input_variable_scalers[index++] = input_raw_variables[i].scaler;

    return input_variable_scalers;
}


vector<string> DataSet::get_raw_variable_names() const
{
    const Index raw_variables_number = get_raw_variables_number();

    vector<string> raw_variable_names(raw_variables_number);

    for(Index i = 0; i < raw_variables_number; i++)
        raw_variable_names[i] = raw_variables[i].name;

    return raw_variable_names;
}


vector<string> DataSet::get_raw_variable_names(const VariableUse& variable_use) const
{
    const Index raw_variables_number = get_raw_variables_number();

    const Index count = get_raw_variables_number(variable_use);

    vector<string> names(count);

    Index index = 0;

    for (Index i = 0; i < raw_variables_number; i++)
    {
        if (raw_variables[i].use != variable_use)
            continue;

        names[index++] = raw_variables[i].name;
    }

    return names;
}


Index DataSet::get_raw_variables_number(const VariableUse& variable_use) const
{
    const Index raw_variables_number = get_raw_variables_number();

    Index count = 0;

    for (Index i = 0; i < raw_variables_number; i++)
        if (raw_variables[i].use == variable_use)
            count++;

    return count;
}


Index DataSet::get_used_raw_variables_number() const
{
    const Index raw_variables_number = get_raw_variables_number();

    Index used_raw_variables_number = 0;

    for(Index i = 0; i < raw_variables_number; i++)
        if(raw_variables[i].use != VariableUse::None)
            used_raw_variables_number++;

    return used_raw_variables_number;
}


Index DataSet::get_input_and_unused_variables_number() const
{
    Index raw_variables_number = 0;

    for(Index i = 0; i < raw_variables_number; i++)
    {
        const RawVariable& raw_variable = raw_variables[i];

        if(raw_variable.use != VariableUse::Input && raw_variable.use != VariableUse::None)
            continue;

        if(raw_variable.type == RawVariableType::Categorical)
                raw_variables_number += raw_variable.categories.size();
        else
                raw_variables_number++;
    }

    return raw_variables_number;
}


const vector<DataSet::RawVariable>& DataSet::get_raw_variables() const
{
    return raw_variables;
}


vector<DataSet::RawVariable> DataSet::get_raw_variables(const VariableUse& variable_use) const
{
    const Index raw_variables_number = get_raw_variables_number();

    const Index count = get_raw_variables_number(variable_use);

    vector<RawVariable> this_raw_variables(count);
    Index index = 0;

    for (Index i = 0; i < raw_variables_number; i++)
        if (raw_variables[i].use == variable_use)
            this_raw_variables[index++] = raw_variables[i];

    return this_raw_variables;
}


Index DataSet::get_variables_number() const
{
    const Index raw_variables_number = get_raw_variables_number();

    Index count = 0;

    for (Index i = 0; i < raw_variables_number; i++)
        count += raw_variables[i].type == RawVariableType::Categorical
                     ? raw_variables[i].get_categories_number()
                     : 1;

    return count;
}


Index DataSet::get_variables_number(const VariableUse& variable_use) const
{
    const Index raw_variables_number = get_raw_variables_number();

    Index count = 0;

    for (Index i = 0; i < raw_variables_number; i++)
    {
        if (raw_variables[i].use != variable_use)
            continue;

        count += (raw_variables[i].type == RawVariableType::Categorical)
            ? raw_variables[i].get_categories_number()
            : 1;
    }

    return count;
}


vector<Index> DataSet::get_used_variable_indices() const
{
    const Index used_variables_number = get_used_variables_number();
    vector<Index> used_variable_indices(used_variables_number);

    const Index raw_variables_number = get_raw_variables_number();

    Index variable_index = 0;
    Index used_variable_index = 0;

    for(Index i = 0; i < raw_variables_number; i++)
    {
        const Index categories_number = raw_variables[i].get_categories_number();

        if(raw_variables[i].use == VariableUse::None)
        {
            variable_index += categories_number;
            continue;
        }

        for(Index j = 0; j < categories_number; j++)
            used_variable_indices[used_variable_index++] = variable_index++;
    }

    return used_variable_indices;
}


void DataSet::set_raw_variable_uses(const vector<string>& new_raw_variables_uses)
{
    const size_t new_raw_variables_uses_size = new_raw_variables_uses.size();

    if(new_raw_variables_uses_size != raw_variables.size())
        throw runtime_error("Size of raw_variables uses (" + to_string(new_raw_variables_uses_size) + ") "
                            "must be equal to raw_variables size (" + to_string(raw_variables.size()) + "). \n");

    for(size_t i = 0; i < new_raw_variables_uses.size(); i++)
        raw_variables[i].set_use(new_raw_variables_uses[i]);

    input_dimensions = {get_variables_number(VariableUse::Input)};

    target_dimensions = {get_variables_number(VariableUse::Target)};
}


void DataSet::set_raw_variable_uses(const vector<VariableUse>& new_raw_variables_uses)
{
    const size_t new_raw_variables_uses_size = new_raw_variables_uses.size();

    if(new_raw_variables_uses_size != raw_variables.size())
        throw runtime_error("Size of raw_variables uses (" + to_string(new_raw_variables_uses_size) + ") "
                            "must be equal to raw_variables size (" + to_string(raw_variables.size()) + ").\n");

    for(size_t i = 0; i < new_raw_variables_uses.size(); i++)
        raw_variables[i].set_use(new_raw_variables_uses[i]);

    input_dimensions = {get_variables_number(VariableUse::Input)};

    target_dimensions = {get_variables_number(VariableUse::Target)};
}


void DataSet::set_raw_variables(const VariableUse& variable_use)
{
    const Index raw_variables_number = get_raw_variables_number();

    for(Index i = 0; i < raw_variables_number; i++)
        set_raw_variable_use(i, variable_use);
}


void DataSet::set_input_target_raw_variable_indices(const vector<Index>& input_raw_variables,
                                                    const vector<Index>& target_raw_variables)
{
    set_raw_variables(VariableUse::None);

    for(size_t i = 0; i < input_raw_variables.size(); i++)
        set_raw_variable_use(input_raw_variables[i], VariableUse::Input);

    for(size_t i = 0; i < target_raw_variables.size(); i++)
        set_raw_variable_use(target_raw_variables[i], VariableUse::Target);
}


// void DataSet::set_input_target_raw_variable_indices(const vector<string>& input_raw_variables,
//                                                     const vector<string>& target_raw_variables)
// {
//     set_raw_variables(VariableUse::None);

//     for(size_t i = 0; i < input_raw_variables.size(); i++)
//         set_raw_variable_use(input_raw_variables[i], VariableUse::Input);

//     for(size_t i = 0; i < target_raw_variables.size(); i++)
//         set_raw_variable_use(target_raw_variables[i], VariableUse::Target);
// }


void DataSet::set_input_raw_variables_unused()
{
    const Index raw_variables_number = get_raw_variables_number();

    for(Index i = 0; i < raw_variables_number; i++)
        if(raw_variables[i].use == DataSet::VariableUse::Input) 
            set_raw_variable_use(i, VariableUse::None);
}


void DataSet::set_raw_variable_use(const Index& index, const VariableUse& new_use)
{
    raw_variables[index].use = new_use;
}


void DataSet::set_raw_variable_use(const string& name, const VariableUse& new_use)
{
    const Index index = get_raw_variable_index(name);

    set_raw_variable_use(index, new_use);
}


void DataSet::set_raw_variable_type(const Index& index, const RawVariableType& new_type)
{
    raw_variables[index].type = new_type;
}


void DataSet::set_raw_variable_type(const string& name, const RawVariableType& new_type)
{
    const Index index = get_raw_variable_index(name);

    set_raw_variable_type(index, new_type);
}


void DataSet::set_raw_variable_types(const RawVariableType& new_type)
{
    for(size_t i = 0; i < raw_variables.size(); i ++)
        raw_variables[i].type = new_type;
}


void DataSet::set_variable_names(const vector<string>& new_variables_names)
{
    const Index raw_variables_number = get_raw_variables_number();

    Index index = 0;

    for(Index i = 0; i < raw_variables_number; i++)
        if(raw_variables[i].type == RawVariableType::Categorical)
            for(Index j = 0; j < raw_variables[i].get_categories_number(); j++)
                raw_variables[i].categories[j] = new_variables_names[index++];
        else
            raw_variables[i].name = new_variables_names[index++];
}


void DataSet::set_raw_variable_names(const vector<string>& new_names)
{
    const Index new_names_size = new_names.size();
    const Index raw_variables_number = get_raw_variables_number();

    if(new_names_size != raw_variables_number)
        throw runtime_error("Size of names (" + to_string(new_names.size()) + ") "
                            "is not equal to raw_variables number (" + to_string(raw_variables_number) + ").\n");

    for(Index i = 0; i < raw_variables_number; i++)
        raw_variables[i].name = get_trimmed(new_names[i]);
}


void DataSet::set(const VariableUse& variable_use)
{
    const Index raw_variables_number = get_raw_variables_number();

    for (Index i = 0; i < raw_variables_number; i++)
    {
        if (raw_variables[i].type == RawVariableType::Constant)
            continue;

        raw_variables[i].set_use(variable_use);
    }
}


void DataSet::set_raw_variables_number(const Index& new_raw_variables_number)
{
    raw_variables.resize(new_raw_variables_number);
}


void DataSet::set_raw_variable_scalers(const Scaler& scalers)
{
    const Index raw_variables_number = get_raw_variables_number();

    for(Index i = 0; i < raw_variables_number; i++)
        raw_variables[i].scaler = scalers;
}


void DataSet::set_raw_variable_scalers(const vector<Scaler>& new_scalers)
{
    const size_t raw_variables_number = get_raw_variables_number();

    if(new_scalers.size() != raw_variables_number)
        throw runtime_error("Size of raw_variable scalers(" + to_string(new_scalers.size()) + ") "
                            "has to be the same as raw_variables numbers(" + to_string(raw_variables_number) + ").\n");

    for(size_t i = 0; i < raw_variables_number; i++)
        raw_variables[i].scaler = new_scalers[i];
}


void DataSet::set_binary_raw_variables()
{
    Index variable_index = 0;

    const Index raw_variables_number = get_raw_variables_number();

    for(Index raw_variable_index = 0; raw_variable_index < raw_variables_number; raw_variable_index++)
    {
        RawVariable& raw_variable = raw_variables[raw_variable_index];

        if(raw_variable.type == RawVariableType::Numeric)
        {
            const TensorMap<Tensor<type, 1>> data_column = tensor_map(data, variable_index);

            if(is_binary_vector(data_column))
                raw_variable.type = RawVariableType::Binary;

            variable_index++;
        }
        else if(raw_variable.type == RawVariableType::Categorical)
        {
            variable_index += raw_variable.get_categories_number();
        }
        else if(raw_variable.type == RawVariableType::DateTime
             || raw_variable.type == RawVariableType::Constant
             || raw_variable.type == RawVariableType::Binary)
        {
            variable_index++;
        }
    }
}


void DataSet::unuse_constant_raw_variables()
{
    Index variable_index = 0;

    const Index raw_variables_number = get_raw_variables_number();

    for(Index raw_variable_index = 0; raw_variable_index < raw_variables_number; raw_variable_index++)
    {
        RawVariable& raw_variable = raw_variables[raw_variable_index];

        if(raw_variable.type == RawVariableType::Numeric)
        {
            const TensorMap<Tensor<type, 1>> data_column = tensor_map(data, variable_index);

            if(is_constant_vector(data_column))
                raw_variable.set(raw_variable.name, VariableUse::None, RawVariableType::Constant);

            variable_index++;
        }
        else if(raw_variable.type == RawVariableType::DateTime || raw_variable.type == RawVariableType::Constant)
        {
            variable_index++;
        }
        else if(raw_variable.type == RawVariableType::Binary)
        {
            if(raw_variable.get_categories_number() == 1)
                raw_variable.set(raw_variable.name, VariableUse::None, RawVariableType::Constant);

            variable_index++;
        }
        else if(raw_variable.type == RawVariableType::Categorical)
        {           
            if(raw_variable.get_categories_number() == 1)
                raw_variable.set(raw_variable.name, VariableUse::None, RawVariableType::Constant);

            variable_index += raw_variable.get_categories_number();        
        }
    }
}


void DataSet::set_input_dimensions(const dimensions& new_input_dimensions)
{
    input_dimensions = new_input_dimensions;
}


void DataSet::set_target_dimensions(const dimensions& new_targets_dimensions)
{
    target_dimensions = new_targets_dimensions;
}


const Tensor<type, 2>& DataSet::get_data() const
{
    return data;
}


Tensor<type, 2>* DataSet::get_data_p()
{
    return &data;
}


DataSet::MissingValuesMethod DataSet::get_missing_values_method() const
{
    return missing_values_method;
}


string DataSet::get_missing_values_method_string() const
{
    switch (missing_values_method)
    {
        case MissingValuesMethod::Mean:
            return "Mean";
        case MissingValuesMethod::Median:
            return "Median";
        case MissingValuesMethod::Unuse:
            return "Unuse";
        case MissingValuesMethod::Interpolation:
            return "Interpolation";
        default:
            throw runtime_error("Unknown missing values method");
    }
}


const filesystem::path& DataSet::get_data_path() const
{
    return data_path;
}


const bool& DataSet::get_header_line() const
{
    return has_header;
}


const bool& DataSet::get_has_sample_ids() const
{
    return has_sample_ids;
}


vector<string> DataSet::get_sample_ids() const
{
    return sample_ids;
}


const DataSet::Separator& DataSet::get_separator() const
{
    return separator;
}


string DataSet::get_separator_string() const
{
    switch(separator)
    {
    case Separator::Space:
        return " ";
    case Separator::Tab:
        return "\t";
    case Separator::Comma:
        return ",";
    case Separator::Semicolon:
        return ";";
    default:
        return string();
    }
}


string DataSet::get_separator_name() const
{
    switch(separator)
    {
    case Separator::Space:
        return "Space";
    case Separator::Tab:
        return "Tab";
    case Separator::Comma:
        return "Comma";
    case Separator::Semicolon:
        return "Semicolon";
    default:
        return string();
    }
}


const DataSet::Codification& DataSet::get_codification() const
{
    return codification;
}


const string DataSet::get_codification_string() const
{
    switch(codification)
    {
    case Codification::UTF8:
        return "UTF-8";
    case Codification::SHIFT_JIS:
        return "SHIFT_JIS";
    default:
        return "UTF-8";
    }
}


const string& DataSet::get_missing_values_label() const
{
    return missing_values_label;
}


Tensor<type, 2> DataSet::get_data(const SampleUse& sample_use) const
{
    const vector<Index> variable_indices = get_used_variable_indices();

    const vector<Index> sample_indices = get_sample_indices(sample_use);

    Tensor<type, 2> this_data(sample_indices.size(), variable_indices.size());

    fill_tensor_data(data, sample_indices, variable_indices, this_data.data());

    return this_data;
}


Tensor<type, 2> DataSet::get_data(const VariableUse& variable_use) const
{
    const Index samples_number = get_samples_number();

    vector<Index> indices(samples_number);
    iota(indices.begin(), indices.end(), 0);

    const vector<Index> variable_indices = get_variable_indices(variable_use);

    Tensor<type, 2> this_data(indices.size(), variable_indices.size());

    fill_tensor_data(data, indices, variable_indices, this_data.data());

    return this_data;
}


Tensor<type, 2> DataSet::get_data(const SampleUse& sample_use, const VariableUse& variable_use) const
{
    const vector<Index> sample_indices = get_sample_indices(sample_use);

    const vector<Index> variable_indices = get_variable_indices(variable_use);

    Tensor<type, 2> this_data(sample_indices.size(), variable_indices.size());

    fill_tensor_data(data, sample_indices, variable_indices, this_data.data());

    return this_data;
}


Tensor<type, 1> DataSet::get_sample_data(const Index& index) const
{
    return data.chip(index,0);
}


Tensor<type, 1> DataSet::get_sample_data(const Index& sample_index, const vector<Index>& variable_indices) const
{
    const Index variables_number = variable_indices.size();

    Tensor<type, 1 > row(variables_number);

    #pragma omp parallel for
    for(Index i = 0; i < variables_number; i++)
        row(i) = data(sample_index, variable_indices[i]);

    return row;
}


Tensor<type, 2> DataSet::get_sample_input_data(const Index&  sample_index) const
{
    const Index input_variables_number = get_variables_number(VariableUse::Input);

    const vector<Index> input_variable_indices = get_variable_indices(DataSet::VariableUse::Input);

    Tensor<type, 2> inputs(1, input_variables_number);

    for(Index i = 0; i < input_variables_number; i++)
        inputs(0, i) = data(sample_index, input_variable_indices[i]);

    return inputs;
}


Tensor<type, 2> DataSet::get_sample_target_data(const Index&  sample_index) const
{
    const vector<Index> target_variable_indices = get_variable_indices(DataSet::VariableUse::Target);

    Tensor<type, 2> sample_target_data(1, target_variable_indices.size());

    fill_tensor_data(data, vector<Index>(sample_index), target_variable_indices, sample_target_data.data());

    return sample_target_data;
}


Index DataSet::get_raw_variable_index(const string& column_name) const
{
    const Index raw_variables_number = get_raw_variables_number();

    for(Index i = 0; i < raw_variables_number; i++)
        if(raw_variables[i].name == column_name) 
            return i;

    throw runtime_error("Cannot find " + column_name + "\n");
}


Index DataSet::get_raw_variable_index(const Index& variable_index) const
{
    const Index raw_variables_number = get_raw_variables_number();

    Index total_variables_number = 0;

    for(Index i = 0; i < raw_variables_number; i++)
    {
        total_variables_number += (raw_variables[i].type == RawVariableType::Categorical)
            ? raw_variables[i].get_categories_number()
            : 1;

        if(variable_index+1 <= total_variables_number) 
            return i;
    }

    throw runtime_error("Cannot find variable index: " + to_string(variable_index) + ".\n");
}


vector<vector<Index>> DataSet::get_variable_indices() const
{
    const Index raw_variables_number = get_raw_variables_number();

    vector<vector<Index>> indices(raw_variables_number);

    for(Index i = 0; i < raw_variables_number; i++)
        indices[i] = get_variable_indices(i);

    return indices;
}


vector<Index> DataSet::get_variable_indices(const Index& raw_variable_index) const
{
    Index index = 0;

    for(Index i = 0; i < raw_variable_index; i++)
        index += (raw_variables[i].type == RawVariableType::Categorical)
            ? raw_variables[i].categories.size()
            : 1;

    const RawVariable& raw_variable = raw_variables[raw_variable_index];

    if(raw_variable.type == RawVariableType::Categorical)
    {
        vector<Index> indices(raw_variable.categories.size());

        for(size_t j = 0; j < raw_variable.categories.size(); j++)
            indices[j] = index + j;

        return indices;
    }

    return vector<Index>(1, index);
}


Tensor<type, 2> DataSet::get_raw_variable_data(const Index& raw_variable_index) const
{
    Index raw_variables_number = 1;
    const Index rows_number = data.dimension(0);

    if(raw_variables[raw_variable_index].type == RawVariableType::Categorical)
        raw_variables_number = raw_variables[raw_variable_index].get_categories_number();

    const Eigen::array<Index, 2> extents = {rows_number, raw_variables_number};
    const Eigen::array<Index, 2> offsets = {0, get_variable_indices(raw_variable_index)[0]};

    return data.slice(offsets, extents);
}


Tensor<type, 1> DataSet::get_sample(const Index& sample_index) const
{
    if(sample_index >= data.dimension(0))
        throw runtime_error("Sample index out of bounds.");

    return data.chip(sample_index, 0);
}


void DataSet::add_sample(const Tensor<type, 1>& sample)
{
    const Index current_samples = data.dimension(0);

    if(current_samples == 0)
    {
        Tensor<type, 2> new_data(1, sample.dimension(0));
        new_data.chip(0, 0) = sample;
        data = new_data;
        return;
    }

    if(sample.dimension(0) != data.dimension(1))
        throw runtime_error("Sample size doesn't match data raw_variable size.");

    Tensor<type, 2> new_data(current_samples + 1, data.dimension(1));

    for(Index i = 0; i < current_samples; i++)
        new_data.chip(i, 0) = data.chip(i, 0);

    new_data.chip(current_samples, 0) = sample;

    data = new_data;
}


string DataSet::get_sample_category(const Index& sample_index, const Index& column_index_start) const
{
    if(raw_variables[column_index_start].type != RawVariableType::Categorical)
        throw runtime_error("The specified raw_variable is not of categorical type.");

    for(size_t raw_variable_index = column_index_start; raw_variable_index < raw_variables.size(); raw_variable_index++)
        if(data(sample_index, raw_variable_index) == 1)
            return raw_variables[column_index_start].categories[raw_variable_index - column_index_start];

    throw runtime_error("Sample does not have a valid one-hot encoded category.");
}


Tensor<type, 2> DataSet::get_raw_variable_data(const Index& raw_variable_index, const vector<Index>& rows_indices) const
{
    Tensor<type, 2> raw_variable_data(rows_indices.size(), get_variable_indices(raw_variable_index).size());

    fill_tensor_data(data, rows_indices, get_variable_indices(raw_variable_index), raw_variable_data.data());

    return raw_variable_data;
}


Tensor<type, 2> DataSet::get_raw_variable_data(const string& column_name) const
{
    const Index raw_variable_index = get_raw_variable_index(column_name);

    return get_raw_variable_data(raw_variable_index);
}


vector<vector<string>> DataSet::get_data_file_preview() const
{
    return data_file_preview;
}


void DataSet::set(const filesystem::path& new_data_path,
                  const string& new_separator,
                  const bool& new_has_header,
                  const bool& new_has_ids,
                  const DataSet::Codification& new_codification)
{
    set_default();

    set_data_path(new_data_path);

    set_separator_string(new_separator);

    set_has_header(new_has_header);

    set_has_ids(new_has_ids);

    set_codification(new_codification);

    read_csv();

    set_default_raw_variables_scalers();

    set_default_raw_variables_uses();

    const Index input_variables_number = get_variables_number(VariableUse::Input);
    const Index target_variables_number = get_variables_number(VariableUse::Target);

    input_dimensions = {input_variables_number};

    target_dimensions = {target_variables_number};

}


void DataSet::set(const Index& new_samples_number,
                  const dimensions& new_input_dimensions,
                  const dimensions& new_target_dimensions)
{
    input_dimensions = new_input_dimensions;

    target_dimensions = new_target_dimensions;

    if (new_samples_number == 0 
    || new_input_dimensions.empty() 
    || new_target_dimensions.empty())
        return;

    const Index new_inputs_number = accumulate(new_input_dimensions.begin(), 
                                               new_input_dimensions.end(), 
                                               1, 
                                               multiplies<Index>());

    const Index new_targets_number = accumulate(new_target_dimensions.begin(),
                                                new_target_dimensions.end(),
                                                1,
                                                multiplies<Index>());
    
    const Index new_variables_number = new_inputs_number + new_targets_number;

    data.resize(new_samples_number, new_variables_number);

    raw_variables.resize(new_variables_number);

    set_default();
    
    if (model_type == ModelType::ImageClassification)
    {        
        const Index raw_variables_number = new_inputs_number + 1;

        raw_variables.resize(raw_variables_number);

        for (Index i = 0; i < new_inputs_number; i++)
            raw_variables[i].set("p_" + to_string(i + 1),
                VariableUse::Input,
                RawVariableType::Numeric,
                Scaler::ImageMinMax);
        
        if (new_targets_number == 1)
            raw_variables[raw_variables_number - 1].set("target",
                VariableUse::Target,
                RawVariableType::Binary,
                Scaler::None); 
        else
            raw_variables[raw_variables_number - 1].set("target",
                VariableUse::Target,
                RawVariableType::Categorical,
                Scaler::None);     
    }
    else
    {
        for (Index i = 0; i < new_variables_number; i++)
        {
            RawVariable& raw_variable = raw_variables[i];

            raw_variable.type = RawVariableType::Numeric;
            raw_variable.name = "variable_" + to_string(i + 1);

            raw_variable.use = (i < new_inputs_number)
                ? VariableUse::Input
                : VariableUse::Target;
        }
    }

    sample_uses.resize(new_samples_number);
    
    split_samples_random();
}


void DataSet::set(const filesystem::path& file_name)
{
    load(file_name);
}


void DataSet::set_display(const bool& new_display)
{
    display = new_display;
}


void DataSet::set_default()
{
    const unsigned int threads_number = thread::hardware_concurrency();
    thread_pool = make_unique<ThreadPool>(threads_number);
    thread_pool_device = make_unique<ThreadPoolDevice>(thread_pool.get(), threads_number);

    has_header = false;

    separator = Separator::Comma;

    missing_values_label = "NA";

    //set_default_raw_variables_uses();

    set_default_raw_variables_names();
}


void DataSet::set_model_type_string(const string& new_model_type)
{
    if(new_model_type == "Approximation")
        set_model_type(ModelType::Approximation);
    else if(new_model_type == "Classification")
        set_model_type(ModelType::Classification);
    else if(new_model_type == "Forecasting")
        set_model_type(ModelType::Forecasting);
    else if(new_model_type == "ImageClassification")
        set_model_type(ModelType::ImageClassification);
    else if(new_model_type == "TextClassification")
        set_model_type(ModelType::TextClassification);
    else if(new_model_type == "AutoAssociation")
        set_model_type(ModelType::AutoAssociation);
    else
        throw runtime_error("Unknown model type: " + new_model_type + "\n");
}


void DataSet::set_model_type(const DataSet::ModelType& new_model_type)
{
    model_type = new_model_type;
}


void DataSet::set_data(const Tensor<type, 2>& new_data)
{
    if (new_data.dimension(0) != get_samples_number())
        throw runtime_error("Rows number is not equal to samples number");

    if (new_data.dimension(1) != get_variables_number())
        throw runtime_error("Columns number is not equal to variables number");

    data = new_data;
}


void DataSet::set_data_path(const filesystem::path& new_data_path)
{
    data_path = new_data_path;
}


void DataSet::set_has_header(const bool& new_has_header)
{
    has_header = new_has_header;
}


void DataSet::set_has_ids(const bool& new_has_ids)
{
    has_sample_ids = new_has_ids;
}


void DataSet::set_separator(const Separator& new_separator)
{
    separator = new_separator;
}


void DataSet::set_separator_string(const string& new_separator_string)
{
    if(new_separator_string == " ")
        separator = Separator::Space;
    else if(new_separator_string == "\t")
        separator = Separator::Tab;
    else if(new_separator_string == ",")
        separator = Separator::Comma;
    else if(new_separator_string == ";")
        separator = Separator::Semicolon;
    else
        throw runtime_error("Unknown separator: " + new_separator_string);
}


void DataSet::set_separator_name(const string& new_separator_name)
{
    if(new_separator_name == "Space")
        separator = Separator::Space;
    else if(new_separator_name == "Tab")
        separator = Separator::Tab;
    else if(new_separator_name == "Comma")
        separator = Separator::Comma;
    else if(new_separator_name == "Semicolon")
        separator = Separator::Semicolon;
    else
        throw runtime_error("Unknown separator: " + new_separator_name + ".\n");
}


void DataSet::set_codification(const DataSet::Codification& new_codification)
{
    codification = new_codification;
}


void DataSet::set_codification(const string& new_codification_string)
{
    if(new_codification_string == "UTF-8")
        codification = Codification::UTF8;
    else if(new_codification_string == "SHIFT_JIS")
        codification = Codification::SHIFT_JIS;
    else
        throw runtime_error("Unknown codification: " + new_codification_string + ".\n");
}


void DataSet::set_missing_values_label(const string& new_missing_values_label)
{
    missing_values_label = new_missing_values_label;
}


void DataSet::set_missing_values_method(const DataSet::MissingValuesMethod& new_missing_values_method)
{
    missing_values_method = new_missing_values_method;
}


void DataSet::set_missing_values_method(const string & new_missing_values_method)
{
    if(new_missing_values_method == "Unuse")
        missing_values_method = MissingValuesMethod::Unuse;
    else if(new_missing_values_method == "Mean")
        missing_values_method = MissingValuesMethod::Mean;
    else if(new_missing_values_method == "Median")
        missing_values_method = MissingValuesMethod::Median;
    else if(new_missing_values_method == "Interpolation")
        missing_values_method = MissingValuesMethod::Interpolation;
    else
        throw runtime_error("Unknown method type.\n");
}


void DataSet::set_threads_number(const int& new_threads_number)
{
    thread_pool = make_unique<ThreadPool>(new_threads_number);
    thread_pool_device = make_unique<ThreadPoolDevice>(thread_pool.get(), new_threads_number);
}


Tensor<Index, 1> DataSet::unuse_repeated_samples()
{
    const Index samples_number = get_samples_number();

    Tensor<Index, 1> repeated_samples;

    Tensor<type, 1> sample_i;
    Tensor<type, 1> sample_j;

    for(Index i = 0; i < samples_number; i++)
    {
        sample_i = get_sample_data(i);

        for(Index j = Index(i+1); j < samples_number; j++)
        {
            sample_j = get_sample_data(j);

            if(get_sample_use(j) != SampleUse::None
            && equal(sample_i.data(), sample_i.data()+sample_i.size(), sample_j.data()))
            {
                set_sample_use(j, SampleUse::None);

                push_back(repeated_samples, j);
            }
        }
    }

    return repeated_samples;
}


vector<string> DataSet::unuse_uncorrelated_raw_variables(const type& minimum_correlation)
{
    vector<string> unused_raw_variables;

    const Tensor<Correlation, 2> correlations = calculate_input_target_raw_variable_pearson_correlations();

    const Index input_raw_variables_number = get_raw_variables_number(VariableUse::Input);
    const Index target_raw_variables_number = get_raw_variables_number(VariableUse::Target);

    const vector<Index> input_raw_variable_indices = get_raw_variable_indices(VariableUse::Input);

    for(Index i = 0; i < input_raw_variables_number; i++)
    {
        const Index input_raw_variable_index = input_raw_variable_indices[i];

        for(Index j = 0; j < target_raw_variables_number; j++)
        {
            if(!isnan(correlations(i, j).r)
            && abs(correlations(i, j).r) < minimum_correlation
            && raw_variables[input_raw_variable_index].use != VariableUse::None)
            {
                raw_variables[input_raw_variable_index].set_use(VariableUse::None);

                unused_raw_variables.push_back(raw_variables[input_raw_variable_index].name);
            }
        }
    }

    return unused_raw_variables;
}


vector<string> DataSet::unuse_multicollinear_raw_variables(Tensor<Index, 1>& original_variable_indices, Tensor<Index, 1>& override_variable_indices)
{
    vector<string> unused_raw_variables;

    for(Index i = 0; i < original_variable_indices.size(); i++)
    {
        const Index original_raw_variable_index = original_variable_indices(i);

        bool found = false;

        for(Index j = 0; j < override_variable_indices.size(); j++)
        {
            if(original_raw_variable_index == override_variable_indices(j))
            {
                found = true;
                break;
            }
        }

        const Index raw_variable_index = get_raw_variable_index(original_raw_variable_index);

        if(!found && raw_variables[raw_variable_index].use != VariableUse::None)
        {
            raw_variables[raw_variable_index].set_use(VariableUse::None);

            unused_raw_variables.push_back(raw_variables[raw_variable_index].name);
        }
    }

    return unused_raw_variables;
}


vector<Histogram> DataSet::calculate_raw_variable_distributions(const Index& bins_number) const
{
    const Index raw_variables_number = raw_variables.size();
    const Index used_raw_variables_number = get_used_raw_variables_number();
    const vector<Index> used_sample_indices = get_used_sample_indices();
    const Index used_samples_number = used_sample_indices.size();

    vector<Histogram> histograms(used_raw_variables_number);
/*
    Index variable_index = 0;
    Index used_raw_variable_index = 0;

    for (Index i = 0; i < raw_variables_number; i++)
    {
        const RawVariable& raw_variable = raw_variables[i];

        if (raw_variable.use == VariableUse::None)
        {
            variable_index += (raw_variable.type == RawVariableType::Categorical)
                ? raw_variable.get_categories_number()
                : 1;
            continue;
        }

        switch (raw_variable.type)
        {

        case RawVariableType::Numeric:
        {
            Tensor<type, 1> raw_variable_data(used_samples_number);

            for (Index j = 0; j < used_samples_number; j++)
                raw_variable_data(j) = data(used_sample_indices[j], variable_index);

            histograms[used_raw_variable_index++] = histogram(raw_variable_data, bins_number);

            variable_index++;
        }
            break;

        case RawVariableType::Categorical:
        {
            const Index categories_number = raw_variable.get_categories_number();

            Tensor<Index, 1> categories_frequencies(categories_number);
            categories_frequencies.setZero();
            Tensor<type, 1> centers(categories_number);

            for (Index j = 0; j < categories_number; j++)
            {
                for (Index k = 0; k < used_samples_number; k++)
                    if (abs(data(used_sample_indices[k], variable_index) - type(1)) < NUMERIC_LIMITS_MIN)
                        categories_frequencies(j)++;

                centers(j) = type(j);

                variable_index++;
            }

            histograms[used_raw_variable_index].frequencies = categories_frequencies;
            histograms[used_raw_variable_index].centers = centers;

            used_raw_variable_index++;
        }
            break;

        case RawVariableType::Binary:
        {
            Tensor<Index, 1> binary_frequencies(2);
            binary_frequencies.setZero();

            for (Index j = 0; j < used_samples_number; j++)
                binary_frequencies(abs(data(used_sample_indices[j], variable_index) - type(1)) < NUMERIC_LIMITS_MIN
                    ? 0
                    : 1)++;

            histograms[used_raw_variable_index].frequencies = binary_frequencies;
            variable_index++;
            used_raw_variable_index++;
        }
            break;
        
        case RawVariableType::DateTime:

            variable_index++;

            break;

        default:

            throw runtime_error("Unknown raw variable type.");
        }
    }
*/
    return histograms;
}


vector<BoxPlot> DataSet::calculate_raw_variables_box_plots() const
{
    const Index raw_variables_number = get_raw_variables_number();

    const vector<Index> used_sample_indices = get_used_sample_indices();

    vector<BoxPlot> box_plots(raw_variables_number);

//    Index used_raw_variable_index = 0;
    Index variable_index = 0;

    for(Index i = 0; i < raw_variables_number; i++)
    {
        const RawVariable& raw_variable = raw_variables[i];

        if(raw_variable.type == RawVariableType::Numeric
        || raw_variable.type == RawVariableType::Binary)
        {
            if(raw_variable.use != VariableUse::None)
            {
                box_plots[i] = box_plot(data.chip(variable_index, 1), used_sample_indices);

//                used_raw_variable_index++;
            }

            variable_index++;
        }
        else if(raw_variable.type == RawVariableType::Categorical)
        {
            variable_index += raw_variable.get_categories_number();
        }
        else
        {
            variable_index++;
        }
    }

    return box_plots;
}


Index DataSet::calculate_used_negatives(const Index& target_index)
{
    Index negatives = 0;

    const vector<Index> used_indices = get_used_sample_indices();

    const Index used_samples_number = used_indices.size();

    for(Index i = 0; i < used_samples_number; i++)
    {
        const Index training_index = used_indices[i];

        if (isnan(data(training_index, target_index))) 
            continue;
        
        if(abs(data(training_index, target_index)) < NUMERIC_LIMITS_MIN)
            negatives++;
        else if(abs(data(training_index, target_index) - type(1)) > NUMERIC_LIMITS_MIN
             || data(training_index, target_index) < type(0))
            throw runtime_error("Training sample is neither a positive nor a negative: "
                                + to_string(training_index) + "-" + to_string(target_index) + "-" + to_string(data(training_index, target_index)));        
    }

    return negatives;
}


vector<Descriptives> DataSet::calculate_variable_descriptives() const
{
    return descriptives(data);
}


vector<Descriptives> DataSet::calculate_used_variable_descriptives() const
{
    const vector<Index> used_sample_indices = get_used_sample_indices();
    const vector<Index> used_variable_indices = get_used_variable_indices();

    return descriptives(data, used_sample_indices, used_variable_indices);
}


vector<Descriptives> DataSet::calculate_raw_variable_descriptives_positive_samples() const
{
    const Index target_index = get_variable_indices(DataSet::VariableUse::Target)[0];

    const vector<Index> used_sample_indices = get_used_sample_indices();
    const vector<Index> input_variable_indices = get_variable_indices(DataSet::VariableUse::Input);

    const Index samples_number = used_sample_indices.size();

    Index positive_samples_number = 0;

    for(Index i = 0; i < samples_number; i++)
        if(abs(data(used_sample_indices[i], target_index) - type(1)) < NUMERIC_LIMITS_MIN)
            positive_samples_number++;

    vector<Index> positive_used_sample_indices(positive_samples_number);
    Index positive_sample_index = 0;

    for(Index i = 0; i < samples_number; i++)
    {
        const Index sample_index = used_sample_indices[i];

        if(abs(data(sample_index, target_index) - type(1)) < NUMERIC_LIMITS_MIN)
            positive_used_sample_indices[positive_sample_index++] = sample_index;
    }

    return descriptives(data, positive_used_sample_indices, input_variable_indices);
}


vector<Descriptives> DataSet::calculate_raw_variable_descriptives_negative_samples() const
{
    const Index target_index = get_variable_indices(DataSet::VariableUse::Target)[0];

    const vector<Index> used_sample_indices = get_used_sample_indices();
    const vector<Index> input_variable_indices = get_variable_indices(DataSet::VariableUse::Input);

    const Index samples_number = used_sample_indices.size();

    Index negative_samples_number = 0;

    for(Index i = 0; i < samples_number; i++)
        if(data(used_sample_indices[i], target_index) < NUMERIC_LIMITS_MIN)
            negative_samples_number++;

    vector<Index> negative_used_sample_indices(negative_samples_number);
    Index negative_sample_index = 0;

    for(Index i = 0; i < samples_number; i++)
    {
        const Index sample_index = used_sample_indices[i];

        if(data(sample_index, target_index) < NUMERIC_LIMITS_MIN)
            negative_used_sample_indices[negative_sample_index++] = sample_index;
    }

    return descriptives(data, negative_used_sample_indices, input_variable_indices);
}


vector<Descriptives> DataSet::calculate_raw_variable_descriptives_categories(const Index& class_index) const
{
    const vector<Index> used_sample_indices = get_used_sample_indices();
    const vector<Index> input_variable_indices = get_variable_indices(DataSet::VariableUse::Input);

    const Index samples_number = used_sample_indices.size();

    // Count used class samples

    Index class_samples_number = 0;

    for(Index i = 0; i < samples_number; i++)
        if(abs(data(used_sample_indices[i], class_index) - type(1)) < NUMERIC_LIMITS_MIN)
            class_samples_number++;

    vector<Index> class_used_sample_indices(class_samples_number, 0);

    Index class_sample_index = 0;

    for(Index i = 0; i < samples_number; i++)
    {
        const Index sample_index = used_sample_indices[i];

        if(abs(data(sample_index, class_index) - type(1)) < NUMERIC_LIMITS_MIN)
            class_used_sample_indices[class_sample_index++] = sample_index;
    }

    return descriptives(data, class_used_sample_indices, input_variable_indices);
}


vector<Descriptives> DataSet::calculate_variable_descriptives(const VariableUse& variable_use) const
{
    const vector<Index> used_sample_indices = get_used_sample_indices();

    const vector<Index> input_variable_indices = get_variable_indices(variable_use);

    return descriptives(data, used_sample_indices, input_variable_indices);
}


vector<Descriptives> DataSet::calculate_testing_target_variable_descriptives() const
{
    const vector<Index> testing_indices = get_sample_indices(SampleUse::Testing);

    const vector<Index> target_variable_indices = get_variable_indices(DataSet::VariableUse::Target);

    return descriptives(data, testing_indices, target_variable_indices);
}


Tensor<type, 1> DataSet::calculate_used_variables_minimums() const
{
    return column_minimums(data, get_used_sample_indices(), get_used_variable_indices());
}


Tensor<type, 1> DataSet::calculate_means(const DataSet::SampleUse& sample_use, 
                                         const DataSet::VariableUse& variable_use) const
{
    const vector<Index> sample_indices = get_sample_indices(sample_use);

    const vector<Index> variable_indices = get_variable_indices(variable_use);

    return mean(data, sample_indices, variable_indices);
}


Index DataSet::get_gmt() const
{
    return gmt;
}


void DataSet::set_gmt(const Index& new_gmt)
{
    gmt = new_gmt;
}


Tensor<Correlation, 2> DataSet::calculate_input_target_raw_variable_pearson_correlations() const
{
    const Index input_raw_variables_number = get_raw_variables_number(VariableUse::Input);
    const Index target_raw_variables_number = get_raw_variables_number(VariableUse::Target);

    const vector<Index> input_raw_variable_indices = get_raw_variable_indices(VariableUse::Input);
    const vector<Index> target_raw_variable_indices = get_raw_variable_indices(VariableUse::Target);

    const vector<Index> used_sample_indices = get_used_sample_indices();

    Tensor<Correlation, 2> correlations(input_raw_variables_number, target_raw_variables_number);

//#pragma omp parallel for

    for(Index i = 0; i < input_raw_variables_number; i++)
    {
        const Index input_raw_variable_index = input_raw_variable_indices[i];

        const Tensor<type, 2> input_raw_variable_data
            = get_raw_variable_data(input_raw_variable_index, used_sample_indices);

        for(Index j = 0; j < target_raw_variables_number; j++)
        {
            const Index target_raw_variable_index = target_raw_variable_indices[j];

            const Tensor<type, 2> target_raw_variable_data 
                = get_raw_variable_data(target_raw_variable_index, used_sample_indices);

            correlations(i, j) = correlation(thread_pool_device.get(), input_raw_variable_data, target_raw_variable_data);
        }
    }

    return correlations;
}


Tensor<Correlation, 2> DataSet::calculate_input_target_raw_variable_spearman_correlations() const
{
    const Index input_raw_variables_number = get_raw_variables_number(VariableUse::Input);
    const Index target_raw_variables_number = get_raw_variables_number(VariableUse::Target);

    const vector<Index> input_raw_variable_indices = get_raw_variable_indices(VariableUse::Input);
    const vector<Index> target_raw_variable_indices = get_raw_variable_indices(VariableUse::Target);

    const vector<Index> used_sample_indices = get_used_sample_indices();

    Tensor<Correlation, 2> correlations(input_raw_variables_number, target_raw_variables_number);

    for(Index i = 0; i < input_raw_variables_number; i++)
    {
        const Index input_index = input_raw_variable_indices[i];

        const Tensor<type, 2> input_raw_variable_data = get_raw_variable_data(input_index, used_sample_indices);

        for(Index j = 0; j < target_raw_variables_number; j++)
        {
            const Index target_index = target_raw_variable_indices[j];

            const Tensor<type, 2> target_raw_variable_data = get_raw_variable_data(target_index, used_sample_indices);

            correlations(i, j) = correlation_spearman(thread_pool_device.get(), input_raw_variable_data, target_raw_variable_data);
        }
    }

    return correlations;
}


bool DataSet::has_nan() const
{
    const Index rows_number = data.dimension(0);

    for(Index i = 0; i < rows_number; i++)
        if(sample_uses[i] != SampleUse::None)
            if(has_nan_row(i)) 
                return true;

    return false;
}


bool DataSet::has_nan_row(const Index& row_index) const
{
    const Index variables_number = get_variables_number();

    for(Index j = 0; j < variables_number; j++)
        if(isnan(data(row_index, j)))
            return true;

    return false;
}


void DataSet::print_missing_values_information() const
{
    //const Index missing_values_number = count_nan();

    const Tensor<Index, 0> raw_variables_with_missing_values = count_raw_variables_with_nan().sum();

    const Index samples_with_missing_values = count_rows_with_nan();

    cout << "Missing values number: " << missing_values_number << " (" << missing_values_number*100/data.size() << "%)" << endl
         << "Raw variables with missing values: " << raw_variables_with_missing_values(0)
         << " (" << raw_variables_with_missing_values(0)*100/data.dimension(1) << "%)" << endl
         << "Samples with missing values: "
         << samples_with_missing_values << " (" << samples_with_missing_values*100/data.dimension(0) << "%)" << endl;
}


void DataSet::print_input_target_raw_variables_correlations() const
{
    const Index inputs_number = get_variables_number(VariableUse::Input);
    const Index targets_number = get_raw_variables_number(VariableUse::Target);

    const vector<string> input_names = get_raw_variable_names(VariableUse::Input);
    const vector<string> targets_name = get_raw_variable_names(VariableUse::Target);

    const Tensor<Correlation, 2> correlations = calculate_input_target_raw_variable_pearson_correlations();

    for(Index j = 0; j < targets_number; j++)
        for(Index i = 0; i < inputs_number; i++)
            cout << targets_name[j] << " - " << input_names[i] << ": " << correlations(i, j).r << endl;
}


void DataSet::print_top_input_target_raw_variables_correlations() const
{
    const Index inputs_number = get_raw_variables_number(VariableUse::Input);
    const Index targets_number = get_raw_variables_number(VariableUse::Target);

    const vector<string> input_names = get_variable_names(DataSet::VariableUse::Input);
    const vector<string> targets_name = get_variable_names(DataSet::VariableUse::Target);

    const Tensor<type, 2> correlations = get_correlation_values(calculate_input_target_raw_variable_pearson_correlations());

    Tensor<type, 1> target_correlations(inputs_number);

    Tensor<string, 2> top_correlations(inputs_number, 2);

    map<type,string> top_correlation;

    for(Index i = 0 ; i < inputs_number; i++)
        for(Index j = 0 ; j < targets_number ; j++)
            top_correlation.insert(pair<type,string>(correlations(i, j), input_names[i] + " - " + targets_name[j]));

    map<type,string>::iterator it;

    for(it = top_correlation.begin(); it != top_correlation.end(); it++)
        cout << "Correlation: " << (*it).first << "  between  " << (*it).second << endl;
}


Tensor<Correlation, 2> DataSet::calculate_input_raw_variable_pearson_correlations() const
{
    // list to return

    const vector<Index> input_raw_variable_indices = get_raw_variable_indices(VariableUse::Input);

    const Index input_raw_variables_number = get_raw_variables_number(VariableUse::Input);

    Tensor<Correlation, 2> correlations_pearson(input_raw_variables_number, input_raw_variables_number);

    for (Index i = 0; i < input_raw_variables_number; i++)
    {
        const Index current_input_index_i = input_raw_variable_indices[i];

        const Tensor<type, 2> input_i = get_raw_variable_data(current_input_index_i);

        //if(display) cout << "Calculating " << raw_variables(current_input_index_i).name << " correlations. " << endl;

        if (is_constant_matrix(input_i)) continue;

        correlations_pearson(i, i).set_perfect();
        correlations_pearson(i, i).method = Correlation::Method::Pearson;

        for (Index j = i+1; j < input_raw_variables_number; j++)
        {
            const Index current_input_index_j = input_raw_variable_indices[j];

            const Tensor<type, 2> input_j = get_raw_variable_data(current_input_index_j);
                correlations_pearson(i, j) = correlation(thread_pool_device.get(), input_i, input_j);

            if (correlations_pearson(i, j).r > type(1) - NUMERIC_LIMITS_MIN)
                correlations_pearson(i, j).r = type(1);

            correlations_pearson(j, i) = correlations_pearson(i, j);
        }
    }

    return correlations_pearson;
}


Tensor<Correlation, 2> DataSet::calculate_input_raw_variable_spearman_correlations() const
{
    const vector<Index> input_raw_variable_indices = get_raw_variable_indices(VariableUse::Input);

    const Index input_raw_variables_number = get_raw_variables_number(VariableUse::Input);

    Tensor<Correlation, 2> correlations_spearman(input_raw_variables_number, input_raw_variables_number);

    for(Index i = 0; i < input_raw_variables_number; i++)
    {
        const Index input_raw_variable_index_i = input_raw_variable_indices[i];

        const Tensor<type, 2> input_i = get_raw_variable_data(input_raw_variable_index_i);

        //if(display) cout << "Calculating " << raw_variables(current_input_index_i).name << " correlations. " << endl;

        if (is_constant_matrix(input_i)) continue;

        correlations_spearman(i, i).set_perfect();
        correlations_spearman(i, i).method = Correlation::Method::Spearman;

        for(Index j = i + 1; j < input_raw_variables_number; j++)
        {
            const Index input_raw_variable_index_j = input_raw_variable_indices[j];

            const Tensor<type, 2> input_j = get_raw_variable_data(input_raw_variable_index_j);

            correlations_spearman(i, j) = correlation_spearman(thread_pool_device.get(), input_i, input_j);

            if(correlations_spearman(i, j).r > type(1) - NUMERIC_LIMITS_MIN)
                correlations_spearman(i, j).r = type(1);

            correlations_spearman(j, i) = correlations_spearman(i, j);
        }
    }

    return correlations_spearman;
}


void DataSet::print_inputs_correlations() const
{
    const Tensor<type, 2> inputs_correlations 
        = get_correlation_values(calculate_input_raw_variable_pearson_correlations());

    cout << inputs_correlations << endl;
}


void DataSet::print_data_file_preview() const
{
    const Index size = data_file_preview.size();

    for(Index i = 0;  i < size; i++)
    {
        for(size_t j = 0; j < data_file_preview[i].size(); j++)
            cout << data_file_preview[i][j] << " ";

        cout << endl;
    }
}


void DataSet::print_top_inputs_correlations() const
{
    const Index variables_number = get_variables_number(VariableUse::Input);

    const vector<string> variables_name = get_variable_names(DataSet::VariableUse::Input);

    const Tensor<type, 2> variables_correlations = get_correlation_values(calculate_input_raw_variable_pearson_correlations());

    const Index correlations_number = variables_number*(variables_number-1)/2;

    Tensor<string, 2> top_correlations(correlations_number, 3);

    map<type, string> top_correlation;

    for(Index i = 0; i < variables_number; i++)
    {
        for(Index j = i; j < variables_number; j++)
        {
            if(i == j) continue;

            top_correlation.insert(pair<type,string>(variables_correlations(i, j), variables_name[i] + " - " + variables_name[j]));
        }
    }

    map<type,string> ::iterator it;

    for(it = top_correlation.begin(); it != top_correlation.end(); it++)
        cout << "Correlation: " << (*it).first << "  between  " << (*it).second << endl;
}


void DataSet::set_default_raw_variables_scalers()
{
    const Index raw_variables_number = raw_variables.size();

    if(model_type == ModelType::ImageClassification)
        set_raw_variable_scalers(Scaler::ImageMinMax);
    else
        for(Index i = 0; i < raw_variables_number; i++)
            raw_variables[i].scaler = (raw_variables[i].type == RawVariableType::Numeric)
                ? Scaler::MeanStandardDeviation
                : Scaler::MinimumMaximum;
}


vector<Descriptives> DataSet::scale_data()
{
    const Index variables_number = get_variables_number();

    const vector<Descriptives> variable_descriptives = calculate_variable_descriptives();

    Index raw_variable_index;

    for(Index i = 0; i < variables_number; i++)
    {
        raw_variable_index = get_raw_variable_index(i);

        switch(raw_variables[raw_variable_index].scaler)
        {
        case Scaler::None:
            break;

        case Scaler::MinimumMaximum:
            scale_minimum_maximum(data, i, variable_descriptives[i]);
            break;

        case Scaler::MeanStandardDeviation:
            scale_mean_standard_deviation(data, i, variable_descriptives[i]);
            break;

        case Scaler::StandardDeviation:
            scale_standard_deviation(data, i, variable_descriptives[i]);
            break;

        case Scaler::Logarithm:
            scale_logarithmic(data, i);
            break;

        default:
            throw runtime_error("Unknown scaler: " + to_string(int(raw_variables[i].scaler)) + "\n");
        }
    }

    return variable_descriptives;
}


vector<Descriptives> DataSet::scale_variables(const VariableUse& variable_use)
{
    const Index input_variables_number = get_variables_number(variable_use);

    const vector<Index> input_variable_indices = get_variable_indices(variable_use);
    const vector<Scaler> input_variable_scalers = get_variable_scalers(DataSet::VariableUse::Input);

    const vector<Descriptives> input_variable_descriptives = calculate_variable_descriptives(variable_use);

    for(Index i = 0; i < input_variables_number; i++)
    {
        switch(input_variable_scalers[i])
        {
        case Scaler::None:
            break;

        case Scaler::MinimumMaximum:
            scale_minimum_maximum(data, input_variable_indices[i], input_variable_descriptives[i]);
            break;

        case Scaler::MeanStandardDeviation:
            scale_mean_standard_deviation(data, input_variable_indices[i], input_variable_descriptives[i]);
            break;

        case Scaler::StandardDeviation:
            scale_standard_deviation(data, input_variable_indices[i], input_variable_descriptives[i]);
            break;

        case Scaler::Logarithm:
            scale_logarithmic(data, input_variable_indices[i]);
            break;

        default:
            throw runtime_error("Unknown scaling inputs method: " + to_string(int(input_variable_scalers[i])) + "\n");
        }
    }

    return input_variable_descriptives;
}


void DataSet::unscale_variables(const VariableUse& variable_use, 
                                const vector<Descriptives>& input_variable_descriptives)
{
    const Index input_variables_number = get_variables_number(variable_use);

    const vector<Index> input_variable_indices = get_variable_indices(variable_use);

    const vector<Scaler> input_variable_scalers = get_variable_scalers(DataSet::VariableUse::Input);

    for(Index i = 0; i < input_variables_number; i++)
    {
        switch(input_variable_scalers[i])
        {
        case Scaler::None:
            break;

        case Scaler::MinimumMaximum:
            unscale_minimum_maximum(data, input_variable_indices[i], input_variable_descriptives[i]);
            break;

        case Scaler::MeanStandardDeviation:
            unscale_mean_standard_deviation(data, input_variable_indices[i], input_variable_descriptives[i]);
            break;

        case Scaler::StandardDeviation:
            unscale_standard_deviation(data, input_variable_indices[i], input_variable_descriptives[i]);
            break;

        case Scaler::Logarithm:
            unscale_logarithmic(data, input_variable_indices[i]);
            break;

        case Scaler::ImageMinMax:
            unscale_image_minimum_maximum(data, input_variable_indices[i]);
            break;

        default:
            throw runtime_error("Unknown unscaling and unscaling method: " + to_string(int(input_variable_scalers[i])) + "\n");
        }
    }
}


void DataSet::set_data_constant(const type& new_value)
{
    data.setConstant(new_value);
    data.dimensions();
}


void DataSet::set_data_random()
{
    set_random(data);
}


void DataSet::to_XML(XMLPrinter& printer) const
{
    if (model_type == ModelType::Forecasting)
        throw runtime_error("Forecasting");

    if (model_type == ModelType::ImageClassification)
        throw runtime_error("Image classification");

    printer.OpenElement("DataSet");

    printer.OpenElement("DataSource");
    add_xml_element(printer, "FileType", "csv");

    add_xml_element(printer, "Path", data_path.string());

    add_xml_element(printer, "Separator", get_separator_name());
    add_xml_element(printer, "HasHeader", to_string(has_header));
    add_xml_element(printer, "HasSamplesId", to_string(has_sample_ids));
    add_xml_element(printer, "MissingValuesLabel", missing_values_label);
    add_xml_element(printer, "Codification", get_codification_string());
    printer.CloseElement();  

    printer.OpenElement("RawVariables");
    add_xml_element(printer, "RawVariablesNumber", to_string(get_raw_variables_number()));

    for (Index i = 0; i < get_raw_variables_number(); i++) 
    {
        printer.OpenElement("RawVariable");
        printer.PushAttribute("Item", to_string(i + 1).c_str());
        raw_variables[i].to_XML(printer);
        printer.CloseElement();  
    }

    printer.CloseElement();  

    printer.OpenElement("Samples");
    
    add_xml_element(printer, "SamplesNumber", to_string(get_samples_number()));
    
    if (has_sample_ids) 
        add_xml_element(printer, "SamplesId", string_tensor_to_string(sample_ids));
    
    add_xml_element(printer, "SamplesUses", tensor_to_string(get_sample_uses_vector()));
    printer.CloseElement();  

    printer.OpenElement("MissingValues");
    add_xml_element(printer, "MissingValuesMethod", get_missing_values_method_string());
    add_xml_element(printer, "MissingValuesNumber", to_string(missing_values_number));

    if (missing_values_number > 0) 
    {
        add_xml_element(printer, "RawVariablesMissingValuesNumber", tensor_to_string(raw_variables_missing_values_number));
        add_xml_element(printer, "RowsMissingValuesNumber", to_string(rows_missing_values_number));
    }

    printer.CloseElement();  

    printer.CloseElement();
}


void DataSet::from_XML(const XMLDocument& data_set_document) 
{
    const XMLElement* data_set_element = data_set_document.FirstChildElement("DataSet");
    if (!data_set_element) 
        throw runtime_error("Data set element is nullptr.\n");
    
    const XMLElement* data_source_element = data_set_element->FirstChildElement("DataSource");
    if (!data_source_element) 
        throw runtime_error("Data source element is nullptr.\n");
    
    set_data_path(read_xml_string(data_source_element, "Path"));
    set_separator_name(read_xml_string(data_source_element, "Separator"));
    set_has_header(read_xml_bool(data_source_element, "HasHeader"));
    set_has_ids(read_xml_bool(data_source_element, "HasSamplesId"));
    set_missing_values_label(read_xml_string(data_source_element, "MissingValuesLabel"));
    set_codification(read_xml_string(data_source_element, "Codification"));

    const XMLElement* raw_variables_element = data_set_element->FirstChildElement("RawVariables");

    if (!raw_variables_element)
        throw runtime_error("RawVariables element is nullptr.\n");

    set_raw_variables_number(read_xml_index(raw_variables_element, "RawVariablesNumber"));

    const XMLElement* start_element = raw_variables_element->FirstChildElement("RawVariablesNumber");

    for (size_t i = 0; i < raw_variables.size(); i++)
    {
        RawVariable& raw_variable = raw_variables[i];
        const XMLElement* raw_variable_element = start_element->NextSiblingElement("RawVariable");
        start_element = raw_variable_element;

        if (raw_variable_element->Attribute("Item") != std::to_string(i + 1))
            throw runtime_error("Raw variable item number (" + std::to_string(i + 1) + ") does not match (" + raw_variable_element->Attribute("Item") + ").\n");

        raw_variable.name = read_xml_string(raw_variable_element, "Name");
        raw_variable.set_scaler(read_xml_string(raw_variable_element, "Scaler"));
        raw_variable.set_use(read_xml_string(raw_variable_element, "Use"));
        raw_variable.set_type(read_xml_string(raw_variable_element, "Type"));

        if (raw_variable.type == RawVariableType::Categorical || raw_variable.type == RawVariableType::Binary) 
            raw_variable.categories = get_tokens(read_xml_string(raw_variable_element, "Categories"), ";");
    }

    if (has_sample_ids)
        sample_ids = get_tokens(read_xml_string(data_set_element, "SamplesId"), " ");

    const XMLElement* samples_element = data_set_element->FirstChildElement("Samples");

    if (!samples_element)
        throw runtime_error("Samples element is nullptr.\n");

    sample_uses.resize(read_xml_index(samples_element, "SamplesNumber"));
    set_sample_uses(get_tokens(read_xml_string(samples_element, "SamplesUses"), " "));

    // Missing values
    const XMLElement* missing_values_element = data_set_element->FirstChildElement("MissingValues");

    if (!missing_values_element)
        throw runtime_error("Missing values element is nullptr.\n");

    set_missing_values_method(read_xml_string(missing_values_element, "MissingValuesMethod"));
    missing_values_number = read_xml_index(missing_values_element, "MissingValuesNumber");

    if (missing_values_number > 0)
    {
        raw_variables_missing_values_number.resize(get_tokens(read_xml_string(missing_values_element, "RawVariablesMissingValuesNumber"), " ").size());

        for (Index i = 0; i < raw_variables_missing_values_number.size(); i++)
            raw_variables_missing_values_number(i) = stoi(get_tokens(read_xml_string(missing_values_element, "RawVariablesMissingValuesNumber"), " ")[i]);

        rows_missing_values_number = read_xml_index(missing_values_element, "RowsMissingValuesNumber");
    }

    set_display(read_xml_bool(data_set_element, "Display"));
}


void DataSet::print() const
{
    if(!display) return;
    
    const Index variables_number = get_variables_number();
    const Index input_variables_number = get_variables_number(VariableUse::Input);
    const Index samples_number = get_samples_number();
    const Index target_variables_bumber = get_variables_number(VariableUse::Target);
    const Index training_samples_number = get_samples_number(SampleUse::Training);
    const Index selection_samples_number = get_samples_number(SampleUse::Selection);
    const Index testing_samples_number = get_samples_number(SampleUse::Testing);
    const Index unused_samples_number = get_samples_number(SampleUse::None);

    cout << "Data set object summary:\n"
         << "Number of samples: " << samples_number << "\n"
         << "Number of variables: " << variables_number << "\n"
         << "Number of input variables: " << input_variables_number << "\n"
         << "Number of target variables: " << target_variables_bumber << "\n"
         << "Input variables dimensions: ";
   
    print_vector(get_input_dimensions());
         
    cout << "Target variables dimensions: ";
    
    print_vector(get_target_dimensions());
    
    cout << "Number of training samples: " << training_samples_number << endl
         << "Number of selection samples: " << selection_samples_number << endl
         << "Number of testing samples: " << testing_samples_number << endl
         << "Number of unused samples: " << unused_samples_number << endl;
   
    const Index raw_variables_number = get_raw_variables_number();

    for(Index i = 0; i < raw_variables_number; i++)
        raw_variables[i].print();
}


void DataSet::save(const filesystem::path& file_name) const
{
    ofstream file(file_name);

    if (!file.is_open())
        return;

    XMLPrinter document;

    to_XML(document);

    file << document.CStr();
}


void DataSet::load(const filesystem::path& file_name)
{
    XMLDocument document;

    if (document.LoadFile(file_name.string().c_str()))
        throw runtime_error("Cannot load XML file " + file_name.string() + ".\n");

    from_XML(document);
}


void DataSet::print_raw_variables() const
{
    const Index raw_variables_number = get_raw_variables_number();

    for(Index i = 0; i < raw_variables_number; i++)
        raw_variables[i].print();

    cout << endl;
}


void DataSet::print_data() const
{
    if(display) cout << data << endl;
}


void DataSet::print_data_preview() const
{
    if(!display) return;

    const Index samples_number = get_samples_number();

    if(samples_number > 0)
    {
        const Tensor<type, 1> first_sample = data.chip(0, 0);

        cout << "First sample: \n";

        for(int i = 0; i< first_sample.dimension(0); i++)
            cout  << first_sample(i) << "  ";
    }

    if(samples_number > 1)
    {
        const Tensor<type, 1> second_sample = data.chip(1, 0);

        cout << "Second sample: \n";

        for(int i = 0; i< second_sample.dimension(0); i++)
            cout  << second_sample(i) << "  ";
    }

    if(samples_number > 2)
    {
        const Tensor<type, 1> last_sample = data.chip(samples_number-1, 0);

        cout << "Last sample: \n";

        for(int i = 0; i< last_sample.dimension(0); i++)
            cout  << last_sample(i) << "  ";
    }

    cout << endl;
}


void DataSet::save_data() const
{
    ofstream file(data_path.c_str());

    if(!file.is_open())
        throw runtime_error("Cannot open matrix data file: " + data_path.string() + "\n");

    file.precision(20);

    const Index samples_number = get_samples_number();
    const Index variables_number = get_variables_number();

    const vector<string> variable_names = get_variable_names();

    const string separator_string = get_separator_string();

    if(has_sample_ids)
        file << "id" << separator_string;

    for(Index j = 0; j < variables_number; j++)
    {
        file << variable_names[j];

        if(j != variables_number-1)
            file << separator_string;
    }

    file << endl;

    for(Index i = 0; i < samples_number; i++)
    {
        if(has_sample_ids)
            file << sample_ids[i] << separator_string;

        for(Index j = 0; j < variables_number; j++)
        {
            file << data(i, j);

            if(j != variables_number-1)
                file << separator_string;
        }

        file << endl;
    }

    file.close();
}


void DataSet::save_data_binary(const filesystem::path& binary_data_file_name) const
{
    ofstream file(binary_data_file_name);

    if(!file.is_open())
        throw runtime_error("Cannot open data binary file.");

    // Write data

    streamsize size = sizeof(Index);

    Index columns_number = data.dimension(1);
    Index rows_number = data.dimension(0);

    cout << "Saving binary data file..." << endl;

    file.write(reinterpret_cast<char*>(&columns_number), size);
    file.write(reinterpret_cast<char*>(&rows_number), size);

    size = sizeof(type);

    const Index total_elements = columns_number * rows_number;

    file.write(reinterpret_cast<const char*>(data.data()), total_elements * size);

    file.close();

    cout << "Binary data file saved." << endl;
}


void DataSet::load_data_binary()
{
    ifstream file(data_path);

    if (!file.is_open())
        throw runtime_error("Failed to open file: " + data_path.string());

    streamsize size = sizeof(Index);

    Index columns_number = 0;
    Index rows_number = 0;

    file.read(reinterpret_cast<char*>(&columns_number), size);
    file.read(reinterpret_cast<char*>(&rows_number), size);

    size = sizeof(type);

    data.resize(rows_number, columns_number);

    const Index total_elements = rows_number * columns_number;

    file.read(reinterpret_cast<char*>(data.data()), total_elements * size);

    file.close();
}


Tensor<Index, 1> DataSet::calculate_target_distribution() const
{
    const Index samples_number = get_samples_number();
    const Index targets_number = get_variables_number(VariableUse::Target);
    const vector<Index> target_variable_indices = get_variable_indices(DataSet::VariableUse::Target);

    Tensor<Index, 1> class_distribution;

    if(targets_number == 1) 
    {
        class_distribution.resize(2);

        const Index target_index = target_variable_indices[0];

        Index positives = 0;
        Index negatives = 0;

        for(Index sample_index = 0; sample_index < samples_number; sample_index++)
            if(!isnan(data(sample_index,target_index)))
                (data(sample_index, target_index) < type(0.5)) 
                    ? negatives++ 
                    : positives++;

        class_distribution(0) = negatives;
        class_distribution(1) = positives;
    }
    else // More than two classes
    {
        class_distribution.resize(targets_number);

        class_distribution.setZero();

        for(Index i = 0; i < samples_number; i++)
        {
            if (get_sample_use(i) == SampleUse::None) 
                continue;

            for(Index j = 0; j < targets_number; j++)
            {
                if(isnan(data(i,target_variable_indices[j])))
                    continue;

                if(data(i,target_variable_indices[j]) > type(0.5))
                    class_distribution(j)++;
            }
        }
    }

    return class_distribution;
}


vector<vector<Index>> DataSet::calculate_Tukey_outliers(const type& cleaning_parameter) const
{
    const Index samples_number = get_used_samples_number();
    const vector<Index> sample_indices = get_used_sample_indices();

    const Index raw_variables_number = get_raw_variables_number();
    const Index used_raw_variables_number = get_used_raw_variables_number();
    const vector<Index> used_raw_variables_indices = get_used_raw_variables_indices();

    vector<vector<Index>> return_values(2);

    return_values[0].resize(samples_number, 0);
    return_values[1].resize(used_raw_variables_number, 0);

    const vector<BoxPlot> box_plots = calculate_raw_variables_box_plots();

    Index variable_index = 0;
    Index used_variable_index = 0;

    #pragma omp parallel for

    for(Index i = 0; i < raw_variables_number; i++)
    {
        const RawVariable& raw_variable = raw_variables[i];

        if(raw_variable.use == VariableUse::None
        && raw_variable.type == RawVariableType::Categorical)
        {
            variable_index += raw_variable.get_categories_number();
            continue;
        }
        else if(raw_variable.use == VariableUse::None) // Numeric, Binary or DateTime
        {
            variable_index++;
            continue;
        }

        if(raw_variable.type == RawVariableType::Categorical)
        {
            variable_index += raw_variable.get_categories_number();
            used_variable_index++;
            continue;
        }
        else if(raw_variable.type == RawVariableType::Binary
             || raw_variable.type == RawVariableType::DateTime)
        {
            variable_index++;
            used_variable_index++;
            continue;
        }
        else // Numeric
        {
            const type interquartile_range = box_plots[i].third_quartile - box_plots[i].first_quartile;

            if(interquartile_range < numeric_limits<type>::epsilon())
            {
                variable_index++;
                used_variable_index++;
                continue;
            }

            Index raw_variables_outliers = 0;

            for(Index j = 0; j < samples_number; j++)
            {
                const Tensor<type, 1> sample = get_sample_data(sample_indices[Index(j)]);

                if(sample(variable_index) < box_plots[i].first_quartile - cleaning_parameter*interquartile_range
                || sample(variable_index) > box_plots[i].third_quartile + cleaning_parameter*interquartile_range)
                {
                    return_values[0][j] = 1;

                    raw_variables_outliers++;
                }
            }

            return_values[1][used_variable_index] = raw_variables_outliers;

            variable_index++;
            used_variable_index++;
        }
    }

    return return_values;
}


vector<vector<Index>> DataSet::replace_Tukey_outliers_with_NaN(const type& cleaning_parameter)
{
    const Index samples_number = get_used_samples_number();
    const vector<Index> sample_indices = get_used_sample_indices();

    const Index raw_variables_number = get_raw_variables_number();
    const Index used_raw_variables_number = get_used_raw_variables_number();
    const vector<Index> used_raw_variables_indices = get_used_raw_variables_indices();

    vector<vector<Index>> return_values(2);

    return_values[0].resize(samples_number, 0);
    return_values[1].resize(used_raw_variables_number, 0);

    const vector<BoxPlot> box_plots = calculate_raw_variables_box_plots();

    Index variable_index = 0;
    Index used_variable_index = 0;

    #pragma omp parallel for

    for(Index i = 0; i < raw_variables_number; i++)
    {
        const RawVariable& raw_variable = raw_variables[i];

        if(raw_variable.use == VariableUse::None
        && raw_variable.type == RawVariableType::Categorical)
        {
            variable_index += raw_variable.get_categories_number();
            continue;
        }
        else if(raw_variable.use == VariableUse::None) // Numeric, Binary or DateTime
        {
            variable_index++;
            continue;
        }

        if(raw_variable.type == RawVariableType::Categorical)
        {
            variable_index += raw_variable.get_categories_number();
            used_variable_index++;
            continue;
        }
        else if(raw_variable.type == RawVariableType::Binary
             || raw_variable.type == RawVariableType::DateTime)
        {
            variable_index++;
            used_variable_index++;
            continue;
        }
        else // Numeric
        {
            const type interquartile_range = box_plots[i].third_quartile - box_plots[i].first_quartile;

            if(interquartile_range < numeric_limits<type>::epsilon())
            {
                variable_index++;
                used_variable_index++;
                continue;
            }

            Index raw_variables_outliers = 0;

            for(Index j = 0; j < samples_number; j++)
            {
                const Tensor<type, 1> sample = get_sample_data(sample_indices[Index(j)]);

                if(sample[variable_index] < (box_plots[i].first_quartile - cleaning_parameter * interquartile_range)
                || sample[variable_index] > (box_plots[i].third_quartile + cleaning_parameter * interquartile_range))
                {
                    return_values[0][Index(j)] = 1;

                    raw_variables_outliers++;

                    data(sample_indices[Index(j)], variable_index) = numeric_limits<type>::quiet_NaN();
                }
            }

            return_values[1][used_variable_index] = raw_variables_outliers;

            variable_index++;
            used_variable_index++;
        }
    }

    return return_values;
}


void DataSet::unuse_Tukey_outliers(const type& cleaning_parameter)
{
    const vector<vector<Index>> outliers_indices = calculate_Tukey_outliers(cleaning_parameter);

    const vector<Index> outliers_samples = get_elements_greater_than(outliers_indices, 0);

    set_sample_uses(outliers_samples, DataSet::SampleUse::None);
}


void DataSet::set_data_rosenbrock()
{
    const Index samples_number = get_samples_number();
    const Index variables_number = get_variables_number();

    set_data_random();
    
    #pragma omp parallel for

    for(Index i = 0; i < samples_number; i++)
    {
        type rosenbrock(0);

        for(Index j = 0; j < variables_number-1; j++)
        {
            const type value = data(i, j);
            const type next_value = data(i, j+1);

            rosenbrock += (type(1) - value)*(type(1) - value) + type(100)*(next_value-value*value)*(next_value-value*value);
        }

        data(i, variables_number-1) = rosenbrock;
    }
}


/*
void DataSet::set_data_classification()
{
    const Index samples_number = get_samples_number();
    const Index input_variables_number = get_variables_number(VariableUse::Input);
    const Index target_variables_number = get_variables_number(VariableUse::Target);

    data.setConstant(0.0);

    std::random_device rd;
    std::mt19937 gen(rd());
    std::uniform_int_distribution<int> dist(0, 1);

    #pragma omp parallel for
    for(Index i = 0; i < samples_number; i++)
    {
        for(Index j = 0; j < input_variables_number; j++)
            data(i, j) = get_random_type(-1, 1);

<<<<<<< HEAD
        target_variables_number == 1
            ? data(i, input_variables_number) = dist(gen)
            : data(i, input_variables_number + get_random_index(0, target_variables_number-1)) = 1;
=======
        if(target_variables_number == 1)
        {
            random_device rd;
            mt19937 gen(rd());
            uniform_int_distribution<int> dist(0, 1);
            data(i, input_variables_number) = dist(gen);
        }
        else
        {
            data(i, input_variables_number + get_random_index(0, target_variables_number-1)) = 1;
        }
>>>>>>> d06a0e03
    }

}
*/


void DataSet::set_data_sum()
{
    set_random(data);
/*
    for(Index i = 0; i < samples_number; i++)
    {
        data(i,variables_number-1) = type(0);

        for(Index j = 0; j < variables_number-1; j++)
            data(i,variables_number-1) += data(i, j);
    }
*/
}


Tensor<Index, 1> DataSet::filter_data(const Tensor<type, 1>& minimums, 
                                      const Tensor<type, 1>& maximums)
{
    const vector<Index> used_variable_indices = get_used_variable_indices();

    const Index used_variables_number = used_variable_indices.size();

    const Index samples_number = get_samples_number();

    Tensor<type, 1> filtered_indices(samples_number);
    filtered_indices.setZero();

    const vector<Index> used_sample_indices = get_used_sample_indices();
    const Index used_samples_number = used_sample_indices.size();

    Index sample_index = 0;

    for(Index i = 0; i < used_variables_number; i++)
    {
        const Index variable_index = used_variable_indices[i];

        for(Index j = 0; j < used_samples_number; j++)
        {
            sample_index = used_sample_indices[j];

            if(get_sample_use(sample_index) == SampleUse::None 
            || isnan(data(sample_index, variable_index)))
                continue;

            const type value = data(sample_index, variable_index);

            if(abs(value - minimums(i)) <= NUMERIC_LIMITS_MIN
            || abs(value - maximums(i)) <= NUMERIC_LIMITS_MIN)
                continue;

            if(minimums(i) == maximums(i))
            {
                if(value != minimums(i))
                {
                    filtered_indices(sample_index) = type(1);
                    set_sample_use(sample_index, SampleUse::None);
                }
            }
            else if(value < minimums(i) 
                 || value > maximums(i))
            {
                filtered_indices(sample_index) = type(1);
                set_sample_use(sample_index, SampleUse::None);
            }
        }
    }

    const Index filtered_samples_number =
            Index(count_if(filtered_indices.data(),
                           filtered_indices.data()+filtered_indices.size(),
                           [](type value)
                           {
                               return value > type(0.5);
                           }));

    Tensor<Index, 1> filtered_samples_indices(filtered_samples_number);

    Index index = 0;

    for(Index i = 0; i < samples_number; i++)
        if(filtered_indices(i) > type(0.5))
            filtered_samples_indices(index++) = i;

    return filtered_samples_indices;
}


void DataSet::impute_missing_values_unuse()
{
    const Index samples_number = get_samples_number();

    #pragma omp parallel for

    for(Index i = 0; i <samples_number; i++)
        if(has_nan_row(i)) set_sample_use(i, "None");
}


void DataSet::impute_missing_values_mean()
{
    const vector<Index> used_sample_indices = get_used_sample_indices();
    const vector<Index> used_variable_indices = get_used_variable_indices();
    const vector<Index> input_variable_indices = get_variable_indices(DataSet::VariableUse::Input);
    const vector<Index> target_variable_indices = get_variable_indices(DataSet::VariableUse::Target);

    const Tensor<type, 1> means = mean(data, used_sample_indices, used_variable_indices);

    const Index samples_number = used_sample_indices.size();
    const Index variables_number = used_variable_indices.size();
    const Index target_variables_number = target_variable_indices.size();

    Index current_variable;
    Index current_sample;

    #pragma omp parallel for schedule(dynamic)

    for(Index j = 0; j < variables_number - target_variables_number; j++)
    {
        current_variable = input_variable_indices[j];

        for(Index i = 0; i < samples_number; i++)
        {
            current_sample = used_sample_indices[i];

            if(isnan(data(current_sample, current_variable)))
                data(current_sample,current_variable) = means(j);
        }
    }

    #pragma omp parallel for schedule(dynamic)

    for(Index j = 0; j < target_variables_number; j++)
    {
        current_variable = target_variable_indices[j];

        for(Index i = 0; i < samples_number; i++)
        {
            current_sample = used_sample_indices[i];

            if(isnan(data(current_sample, current_variable)))
                set_sample_use(i, "None");
        }
    }
}


void DataSet::impute_missing_values_median()
{
    const vector<Index> used_sample_indices = get_used_sample_indices();
    const vector<Index> used_variable_indices = get_used_variable_indices();
    const vector<Index> input_variable_indices = get_variable_indices(DataSet::VariableUse::Input);
    const vector<Index> target_variable_indices = get_variable_indices(DataSet::VariableUse::Target);

    const Tensor<type, 1> medians = median(data, used_sample_indices, used_variable_indices);

    const Index samples_number = used_sample_indices.size();
    const Index variables_number = used_variable_indices.size();
    const Index target_variables_number = target_variable_indices.size();

    #pragma omp parallel for schedule(dynamic)

    for(Index j = 0; j < variables_number - target_variables_number; j++)
    {
        const Index current_variable = input_variable_indices[j];

        for(Index i = 0; i < samples_number; i++)
        {
            const Index current_sample = used_sample_indices[i];

            if(isnan(data(current_sample, current_variable)))
                data(current_sample,current_variable) = medians(j);
        }
    }

    #pragma omp parallel for schedule(dynamic)

    for(Index j = 0; j < target_variables_number; j++)
    {
        const Index current_variable = target_variable_indices[j];

        for(Index i = 0; i < samples_number; i++)
        {
            const Index current_sample = used_sample_indices[i];

            if(isnan(data(current_sample, current_variable)))
                set_sample_use(i, "None");
        }
    }
}


void DataSet::impute_missing_values_interpolate()
{
    const vector<Index> used_sample_indices = get_used_sample_indices();
    const vector<Index> used_variable_indices = get_used_variable_indices();
    const vector<Index> input_variable_indices = get_variable_indices(DataSet::VariableUse::Input);
    const vector<Index> target_variable_indices = get_variable_indices(DataSet::VariableUse::Target);

    const Index samples_number = used_sample_indices.size();
    const Index variables_number = used_variable_indices.size();
    const Index target_variables_number = target_variable_indices.size();

    Index current_variable;
    Index current_sample;

    #pragma omp parallel for schedule(dynamic)
    for(Index j = 0; j < variables_number - target_variables_number; j++)
    {
        current_variable = input_variable_indices[j];

        for(Index i = 0; i < samples_number; i++)
        {
            current_sample = used_sample_indices[i];

            if(isnan(data(current_sample, current_variable)))
            {
                type x1 = type(0);
                type x2 = type(0);
                type y1 = type(0);
                type y2 = type(0);
                type x = type(0);
                type y = type(0);

                for(Index k = i - 1; k >= 0; k--)
                {
                    if (isnan(data(used_sample_indices[k], current_variable))) continue;

                    x1 = type(used_sample_indices[k]);
                    y1 = data(x1, current_variable);
                    break;
                }

                for(Index k = i + 1; k < samples_number; k++)
                {
                    if (isnan(data(used_sample_indices[k], current_variable))) continue;
                    
                    x2 = type(used_sample_indices[k]);
                    y2 = data(x2, current_variable);
                    break;                    
                }

                if(x2 != x1)
                {
                    x = type(current_sample);
                    y = y1 + (x - x1) * (y2 - y1) / (x2 - x1);
                }
                else
                {
                    y = y1;
                }

                data(current_sample,current_variable) = y;
            }
        }
    }

    #pragma omp parallel for schedule(dynamic)
    for(Index j = 0; j < target_variables_number; j++)
    {
        current_variable = target_variable_indices[j];

        for(Index i = 0; i < samples_number; i++)
        {
            current_sample = used_sample_indices[i];

            if(isnan(data(current_sample, current_variable)))
                set_sample_use(i, "None");
        }
    }
}


void DataSet::scrub_missing_values()
{
    switch(missing_values_method)
    {
    case MissingValuesMethod::Unuse:
        impute_missing_values_unuse();
        break;

    case MissingValuesMethod::Mean:
        impute_missing_values_mean();
        break;

    case MissingValuesMethod::Median:
        impute_missing_values_median();
        break;

    case MissingValuesMethod::Interpolation:
        impute_missing_values_interpolate();
        break;
    }
}


void DataSet::prepare_line(string& line) const
{
    decode(line);
    trim(line);
    erase(line, '"');
}


void DataSet::process_tokens(vector<string>& tokens)
{
    const Index raw_variables_number = tokens.size();

    //#pragma omp parallel for reduction(+:missing_values_number)

    for(Index i = 0; i < raw_variables_number; i++)
    {
        RawVariable& raw_variable = raw_variables[i];

        const string token = has_sample_ids ? tokens[i+1] : tokens[i];

        if(token.empty() || token == missing_values_label)
        {
            missing_values_number++;
            continue;
        }
        else if(is_numeric_string(token))
        {
            if(raw_variable.type != RawVariableType::Numeric)
                raw_variable.type = RawVariableType::Numeric;

            if(raw_variable.type == RawVariableType::Categorical)
                throw runtime_error("Error: Found number in categorical variable: " + raw_variable.name);
        }
        else if(is_date_time_string(token))
        {
            if(raw_variable.type != RawVariableType::DateTime)
                raw_variable.type = RawVariableType::DateTime;
        }
        else // is string
        {
            if(raw_variable.type != RawVariableType::Categorical)
                raw_variable.type = RawVariableType::Categorical;

            if(!contains(raw_variable.categories, token))
                raw_variable.categories.push_back(token);
        }
    }
}


void DataSet::read_csv()
{    
    if(data_path.empty())
        throw runtime_error("Data path is empty.\n");

    ifstream file(data_path);

    if(!file.is_open())
        throw runtime_error("Error: Cannot open file " + data_path.string() + "\n");

    const string separator_string = get_separator_string();
    
    const vector<string> positive_words = {"yes", "positive", "+", "true"};

    const vector<string> negative_words = {"no", "negative", "-", "false"};

    string line;

    vector<string> tokens;

    size_t columns_number = 0;

    // Read first line

    while(getline(file, line))
    {
        prepare_line(line);

        if(line.empty()) continue;

//        check_separators(line);

        tokens = get_tokens(line, separator_string);

        columns_number = tokens.size();

        if(columns_number != 0) break;
    }

    const Index raw_variables_number = has_sample_ids
            ? columns_number - 1
            : columns_number;

    raw_variables.resize(raw_variables_number);

    Index samples_number = 0;

    if(has_header)
    {
        if(has_numbers(tokens))
            throw runtime_error("Error: Some header names are numeric: " + line + "\n");

        if(has_sample_ids)
            for(Index i = 0; i < raw_variables_number; i++)
                raw_variables[i].name = tokens[i+1];
        else
            set_raw_variable_names(tokens);
    }
    else
    {
        samples_number++;
        set_default_raw_variables_names();
    }

    // Rest of lines

    while(getline(file, line))
    {
        prepare_line(line);

        if(line.empty()) continue;

        //check_separators(line);

        tokens = get_tokens(line, separator_string);

        if(tokens.size() != columns_number)
            throw runtime_error("Sample " + to_string(samples_number+1) + ": "
                                "Tokens number is not equal to columns number.");

        process_tokens(tokens);

        samples_number++;
    }

    for(Index i = 0; i < raw_variables_number; i++)
        if(raw_variables[i].type == RawVariableType::Categorical
        && raw_variables[i].get_categories_number() == 2)
            raw_variables[i].type = RawVariableType::Binary;

    sample_uses.resize(samples_number);

    sample_ids.resize(samples_number);

    // const Index variables_number = get_variables_number();
    const Index variables_number = columns_number;

    const vector<vector<Index>> all_variable_indices = get_variable_indices();

    data.resize(samples_number, variables_number);
    data.setZero();

    rows_missing_values_number = 0;

    missing_values_number = 0;

    raw_variables_missing_values_number.resize(raw_variables_number);
    raw_variables_missing_values_number.setZero();

    // Fill data

    file.clear();
    file.seekg(0);

    if(has_header)
    {
        while(getline(file, line))
        {
            prepare_line(line);

            if(line.empty()) continue;
            break;
        }
    }

    Index sample_index = 0;

    while(getline(file, line))
    {
        prepare_line(line);

        if(line.empty()) continue;

        check_separators(line);

        tokens = get_tokens(line, separator_string);

        if(has_missing_values(tokens))
        {
            rows_missing_values_number ++;

            for(size_t i = 0; i < tokens.size(); i++)
            {
                if(tokens[i].empty() || tokens[i] == missing_values_label)
                {
                    missing_values_number++;

                    raw_variables_missing_values_number(i)++;
                }
            }
        }

        if(has_sample_ids)
            sample_ids[sample_index] = tokens[0];

        // #pragma omp parallel for
        for(Index raw_variable_index = 0; raw_variable_index < raw_variables_number; raw_variable_index++)
        {
            const RawVariableType raw_variable_type = raw_variables[raw_variable_index].type;

            const string token = has_sample_ids
                ? tokens[raw_variable_index+1]
                : tokens[raw_variable_index];

            const vector<Index>& variable_indices = all_variable_indices[raw_variable_index];

            if(raw_variable_type == RawVariableType::Numeric)
            {


                (token.empty() || token == missing_values_label)
                    ? data(sample_index, variable_indices[0]) = NAN
                    : data(sample_index, variable_indices[0]) = stof(token);

            }
            else if(raw_variable_type == RawVariableType::DateTime)
            {              
                data(sample_index, raw_variable_index) = time_t(date_to_timestamp(tokens[raw_variable_index]));
            }
            else if(raw_variable_type == RawVariableType::Categorical)
            {
                const Index categories_number = raw_variables[raw_variable_index].get_categories_number();

                if(token.empty() || token == missing_values_label)
                {
                    for(Index category_index = 0; category_index < categories_number; category_index++)
                        data(sample_index, variable_indices[category_index]) = NAN;
                }
                else
                {
                    const vector<string> categories = raw_variables[raw_variable_index].categories;

                    for(Index category_index = 0; category_index < categories_number; category_index++)
                        if(token == categories[category_index])
                            data(sample_index, variable_indices[category_index]) = 1;
                }
            }
            else if(raw_variable_type == RawVariableType::Binary)
            {
                if(contains(positive_words, token) || contains(negative_words, token))
                {
                    data(sample_index, variable_indices[0]) = contains(positive_words, token)
                        ? 1
                        : 0;
                }
                else
                {
                    const vector<string> categories = raw_variables[raw_variable_index].categories;

                    if(token.empty() || token == missing_values_label)
                        data(sample_index, variable_indices[0]) = type(NAN);
                    else if(token == categories[0])
                        data(sample_index, variable_indices[0]) = 1;
                    else if(token == categories[1])
                        data(sample_index, variable_indices[0]) = 0;
                    else
                        throw runtime_error("Unknown token " + token);
                }
            }
        }

        sample_index++;

    }

    file.close();

    unuse_constant_raw_variables();
    set_binary_raw_variables();
    split_samples_random();

}


vector<string> DataSet::get_default_raw_variables_names(const Index& raw_variables_number)
{
    vector<string> raw_variable_names(raw_variables_number);

    for(Index i = 0; i < raw_variables_number; i++)
        raw_variable_names[i] = "variable_" + to_string(i+1);

    return raw_variable_names;
}


string DataSet::RawVariable::get_type_string() const
{
    switch(type)
    {
    case RawVariableType::None:
        return "None";
    case RawVariableType::Numeric:
        return "Numeric";
    case RawVariableType::Constant:
        return "Constant";
    case RawVariableType::Binary:
        return "Binary";
    case RawVariableType::Categorical:
        return "Categorical";
    case RawVariableType::DateTime:
        return "DateTime";
    default:
        throw runtime_error("Unknown raw variable type");
    }
}


string DataSet::RawVariable::get_scaler_string() const
{
    switch(scaler)
    {
    case Scaler::None:
        return "None";
    case Scaler::MinimumMaximum:
        return "MinimumMaximum";
    case Scaler::MeanStandardDeviation:
        return "MeanStandardDeviation";
    case Scaler::StandardDeviation:
        return "StandardDeviation";
    case Scaler::Logarithm:
        return "Logarithm";
    case Scaler::ImageMinMax:
        return "ImageMinMax";
    default:
        return "";
    }
}


void DataSet::read_data_file_preview(ifstream& file)
{
    if(display) cout << "Reading data file preview..." << endl;

    // @todo Not implemented

    const string separator_string = get_separator_string();

    Index lines_number = has_header ? 4 : 3;

    data_file_preview.resize(lines_number);

    string line;

    Index lines_count = 0;

    while(getline(file, line))
    {
        prepare_line(line);

        if(line.empty()) continue;

        check_separators(line);

        data_file_preview[lines_count] = get_tokens(line, separator_string);

        lines_count++;

        if(lines_count == lines_number) break;
    }

    file.close();

    // Check empty file

    if(data_file_preview[0].size() == 0)
        throw runtime_error("File " + data_path.string() + " is empty.\n");

    // Resize data file preview to original

    if(data_file_preview.size() > 4)
    {
        lines_number = has_header ? 4 : 3;

        vector<vector<string>> data_file_preview_copy(data_file_preview);

        data_file_preview.resize(lines_number);

        data_file_preview[0] = data_file_preview_copy[1];
        data_file_preview[1] = data_file_preview_copy[1];
        data_file_preview[2] = data_file_preview_copy[2];
        data_file_preview[lines_number - 2] = data_file_preview_copy[data_file_preview_copy.size()-2];
        data_file_preview[lines_number - 1] = data_file_preview_copy[data_file_preview_copy.size()-1];
    }
}


void DataSet::check_separators(const string& line) const
{
    if(line.find(',') == string::npos
    && line.find(';') == string::npos
    && line.find(' ') == string::npos
    && line.find('\t') == string::npos) return;

    const string separator_string = get_separator_string();

    if(line.find(separator_string) == string::npos)
        throw runtime_error("Error: Separator '" + separator_string + "' not found in line " + line + ".\n");

    if(separator == Separator::Space)
    {
        if(line.find(',') != string::npos)
            throw runtime_error("Error: Found comma (',') in data file " + data_path.string() + ", but separator is space (' ').");
        else if(line.find(';') != string::npos)
            throw runtime_error("Error: Found semicolon (';') in data file " + data_path.string() + ", but separator is space (' ').");
    }
    else if(separator == Separator::Tab)
    {
        if(line.find(',') != string::npos)
            throw runtime_error("Error: Found comma (',') in data file " + data_path.string() + ", but separator is tab ('   ').");
        else if(line.find(';') != string::npos)
            throw runtime_error("Error: Found semicolon (';') in data file " + data_path.string() + ", but separator is tab ('   ').");
    }
    else if(separator == Separator::Comma)
    {
        if(line.find(";") != string::npos)
            throw runtime_error("Error: Found semicolon (';') in data file " + data_path.string() + ", but separator is comma (',').");
    }
    else if(separator == Separator::Semicolon)
    {
        if(line.find(",") != string::npos)
            throw runtime_error("Error: Found comma (',') in data file " + data_path.string() + ", but separator is semicolon (';').");
    }
}


bool DataSet::has_binary_raw_variables() const
{
    return any_of(raw_variables.begin(), raw_variables.end(),
                  [](const RawVariable& raw_variable) { return raw_variable.type == RawVariableType::Binary; });
}


bool DataSet::has_categorical_raw_variables() const
{
    return any_of(raw_variables.begin(), raw_variables.end(),
                  [](const RawVariable& raw_variable) { return raw_variable.type == RawVariableType::Categorical; });
}


bool DataSet::has_binary_or_categorical_raw_variables() const
{
    for (const auto& raw_variable : raw_variables)
        if (raw_variable.type == RawVariableType::Binary || raw_variable.type == RawVariableType::Categorical)
            return true;

    return false;
}


bool DataSet::has_selection() const
{
    return get_samples_number(SampleUse::Selection) != 0;
}


bool DataSet::has_missing_values(const vector<string>& row) const
{
    for(size_t i = 0; i < row.size(); i++)
        if(row[i].empty() || row[i] == missing_values_label)
            return true;

    return false;
}


Tensor<Index, 1> DataSet::count_raw_variables_with_nan() const
{
    const Index raw_variables_number = get_raw_variables_number();
    const Index rows_number = get_samples_number();

    Tensor<Index, 1> raw_variables_with_nan(raw_variables_number);
    raw_variables_with_nan.setZero();

    #pragma omp parallel for

    for(Index raw_variable_index = 0; raw_variable_index < raw_variables_number; raw_variable_index++)
    {
        const Index current_variable_index = get_variable_indices(raw_variable_index)[0];

        Index counter = 0;

        for(Index row_index = 0; row_index < rows_number; row_index++)
            if(isnan(data(row_index, current_variable_index)))
                counter++;

        raw_variables_with_nan(raw_variable_index) = counter;
    }

    return raw_variables_with_nan;
}


Index DataSet::count_rows_with_nan() const
{
    Index rows_with_nan = 0;

    const Index rows_number = data.dimension(0);
    const Index raw_variables_number = data.dimension(1);

    bool has_nan = true;

    for(Index row_index = 0; row_index < rows_number; row_index++)
    {
        has_nan = false;

        for(Index raw_variable_index = 0; raw_variable_index < raw_variables_number; raw_variable_index++)
        {
            if(isnan(data(row_index, raw_variable_index)))
            {
                has_nan = true;
                break;
            }
        }

        if(has_nan) 
            rows_with_nan++;
    }

    return rows_with_nan;
}


Index DataSet::count_nan() const
{
    return count_NAN(data);
}


// void DataSet::set_missing_values_number()
// {
//     missing_values_number = count_nan();
// }


// void DataSet::set_raw_variables_missing_values_number()
// {
//     raw_variables_missing_values_number = count_raw_variables_with_nan();
// }


// void DataSet::set_samples_missing_values_number()
// {
//     rows_missing_values_number = count_rows_with_nan();
// }


void DataSet::fix_repeated_names()
{
    // Fix raw_variables names

    const Index raw_variables_number = raw_variables.size();

    map<string, Index> raw_variables_count_map;

    for(Index i = 0; i < raw_variables_number; i++)
    {
        auto result = raw_variables_count_map.insert(pair<string, Index>(raw_variables[i].name, 1));

        if(!result.second) 
            result.first->second++;
    }

    for(const auto & element : raw_variables_count_map)
    {
        if(element.second > 1)
        {
            const string repeated_name = element.first;

            Index repeated_index = 1;

            for(Index i = 0; i < raw_variables_number; i++)
                if(raw_variables[i].name == repeated_name)
                    raw_variables[i].name = raw_variables[i].name + "_" + to_string(repeated_index++);
        }
    }

    // Fix variables names

    if(has_categorical_raw_variables() || has_binary_raw_variables())
    {
        vector<string> variable_names = get_variable_names();

        const Index variables_number = variable_names.size();

        map<string, Index> variables_count_map;

        for(Index i = 0; i < variables_number; i++)
        {
            auto result = variables_count_map.insert(pair<string, Index>(variable_names[i], 1));

            if(!result.second) result.first->second++;
        }

        for(const auto & element : variables_count_map)
        {
            if(element.second > 1)
            {
                const string repeated_name = element.first;

                for(Index i = 0; i < variables_number; i++)
                {
                    if(variable_names[i] == repeated_name)
                    {
                        const Index raw_variable_index = get_raw_variable_index(i);

                        if(raw_variables[raw_variable_index].type != RawVariableType::Categorical)
                            continue;

                        variable_names[i] += "_" + raw_variables[raw_variable_index].name;
                    }
                }
            }
        }

        set_variable_names(variable_names);
    }
}


vector<vector<Index>> DataSet::split_samples(const vector<Index>& sample_indices, const Index& new_batch_size) const
{
    const Index samples_number = sample_indices.size();

    Index batch_size = new_batch_size;

    Index batches_number;

    if(samples_number < batch_size)
    {
        batches_number = 1;
        batch_size = samples_number;
    }
    else
    {
        batches_number = samples_number / batch_size;
    }

//    const Index batches_number = (samples_number + new_batch_size - 1) / new_batch_size; // Round up division

    vector<vector<Index>> batches(batches_number);

    Index count = 0;

    for (Index i = 0; i < batches_number; i++)
    {   
        batches[i].resize(batch_size);

        for (Index j = 0; j < batch_size; ++j)
            batches[i][j] = sample_indices[count++];
    }

    return batches;
}


bool DataSet::get_has_rows_labels() const
{
    return has_sample_ids;
}


void DataSet::decode(string&) const
{
    switch(codification)
    {
    case DataSet::Codification::SHIFT_JIS:
//        input_string = sj2utf8(input_string);
        break;
    default:
        break;
    }
}


Tensor<type, 2> DataSet::read_input_csv(const filesystem::path& input_data_file_name,
                                        const string& separator_string,
                                        const string& new_missing_values_label,
                                        const bool& has_raw_variables_name,
                                        const bool& new_has_sample_ids) const
{
    const Index raw_variables_number = get_raw_variables_number();

    ifstream file(input_data_file_name);

    // Count samples number

    Index input_samples_count = 0;

    string line;
    Index line_number = 0;

    Index tokens_count;

    Index input_raw_variables_number = get_raw_variables_number(VariableUse::Input);

    if(model_type == ModelType::AutoAssociation)
        input_raw_variables_number = get_raw_variables_number() 
                                   - get_raw_variables_number(VariableUse::Target) 
                                   - get_raw_variables_number(VariableUse::None)/2;

    while(getline(file, line))
    {
        prepare_line(line);

        line_number++;

        if(line.empty()) continue;

        tokens_count = count_tokens(line, separator_string);

        if(tokens_count != input_raw_variables_number)
            throw runtime_error("Line " + to_string(line_number) + ": Size of tokens(" + to_string(tokens_count) + ") "
                                "is not equal to number of raw_variables(" + to_string(input_raw_variables_number) + ").\n");

        input_samples_count++;
    }

    file.close();

    const Index input_variables_number = get_variables_number(VariableUse::Input);

    if(has_raw_variables_name) input_samples_count--;

    Tensor<type, 2> input_data(input_samples_count, input_variables_number);
    input_data.setZero();

    file.open(input_data_file_name);

    //skip_header(file);

    // Read rest of the lines

    vector<string> tokens;

    line_number = 0;
    Index variable_index = 0;
    Index token_index = 0;

    const bool is_float = is_same<type, float>::value;
    bool has_missing_values = false;

    while(getline(file, line))
    {
        prepare_line(line);

        if(line.empty()) continue;

        tokens = get_tokens(line, separator_string);

        variable_index = 0;
        token_index = 0;

        for(Index i = 0; i < raw_variables_number; i++)
        {
            const RawVariable& raw_variable = raw_variables[i];

            if(has_sample_ids)
                continue;

            if(raw_variable.use == VariableUse::None)
            {
                token_index++;
                continue;
            }
            else if(raw_variable.use != VariableUse::Input)
            {
                continue;
            }

            const string& token = tokens[token_index];

            if(raw_variable.type == RawVariableType::Numeric)
            {
                if(token == missing_values_label || token.empty())
                    input_data(line_number, variable_index) = type(NAN);
                else if(is_float)
                    input_data(line_number, variable_index) = type(strtof(token.data(), nullptr));
                else
                    input_data(line_number, variable_index) = type(stof(token));

                variable_index++;
            }
            else if(raw_variable.type == RawVariableType::Binary)
            {
                if(token == missing_values_label)
                    input_data(line_number, variable_index) = type(NAN);
                else if(token == raw_variable.name
                     || (raw_variable.categories.size() > 0 && token == raw_variable.categories[0]))
                    input_data(line_number, variable_index) = type(1);

                variable_index++;
            }
            else if(raw_variable.type == RawVariableType::Categorical)
            {
                for(Index k = 0; k < raw_variable.get_categories_number(); k++)
                {
                    if(token == missing_values_label)
                        input_data(line_number, variable_index) = type(NAN);
                    else if(token == raw_variable.categories[k])
                        input_data(line_number, variable_index) = type(1);

                    variable_index++;
                }
            }
            else if(raw_variable.type == RawVariableType::DateTime)
            {
                if(token == missing_values_label || token.empty())
                    input_data(line_number, variable_index) = type(NAN);
                else
                    input_data(line_number, variable_index) = type(date_to_timestamp(token, gmt));

                variable_index++;
            }
            else if(raw_variable.type == RawVariableType::Constant)
            {
                if(token == missing_values_label || token.empty())
                    input_data(line_number, variable_index) = type(NAN);
                else if(is_float)
                    input_data(line_number, variable_index) = type(strtof(token.data(), nullptr));
                else
                    input_data(line_number, variable_index) = type(stof(token));

                variable_index++;
            }

            token_index++;
        }

        line_number++;
    }

    file.close();

    if(!has_missing_values)
        return input_data;

    // Scrub missing values

    //const MissingValuesMethod missing_values_method = get_missing_values_method();

    const Index samples_number = input_data.dimension(0);
    const Index variables_number = input_data.dimension(1);

    if(missing_values_method == MissingValuesMethod::Unuse 
    || missing_values_method == MissingValuesMethod::Mean)
    {
        const Tensor<type, 1> means = mean(input_data);

        #pragma omp parallel for schedule(dynamic)

        for(Index j = 0; j < variables_number; j++)
            for(Index i = 0; i < samples_number; i++)
                if(isnan(input_data(i, j)))
                    input_data(i, j) = means(j);
    }
    else
    {
        const Tensor<type, 1> medians = median(input_data);

        #pragma omp parallel for schedule(dynamic)

        for(Index j = 0; j < variables_number; j++)
            for(Index i = 0; i < samples_number; i++)
                if(isnan(input_data(i, j)))
                    input_data(i, j) = medians(j);
    }

    return input_data;
}


// Virtual functions

// Image Models
void DataSet::fill_image_data(const int&, const int&, const int&, const Tensor<type, 2>&) {}

// Language Models
void DataSet::read_txt(){}

// AutoAssociation Models
void DataSet::transform_associative_dataset(){}
void DataSet::save_auto_associative_data_binary(const string&) const {};

} // namespace opennn


// OpenNN: Open Neural Networks Library.
// Copyright(C) 2005-2024 Artificial Intelligence Techniques, SL.
//
// This library is free software; you can redistribute it and/or
// modify it under the terms of the GNU Lesser General Public
// License as published by the Free Software Foundation; either
// version 2.1 of the License, or any later version.
//
// This library is distributed in the hope that it will be useful,
// but WITHOUT ANY WARRANTY; without even the implied warranty of
// MERCHANTABILITY or FITNESS FOR A PARTICULAR PURPOSE.  See the GNU
// Lesser General Public License for more details.

// You should have received a copy of the GNU Lesser General Public
// License along with this library; if not, write to the Free Software
// Foundation, Inc., 51 Franklin St, Fifth Floor, Boston, MA  02110-1301  USA<|MERGE_RESOLUTION|>--- conflicted
+++ resolved
@@ -1743,8 +1743,6 @@
 {
     input_dimensions = new_input_dimensions;
 
-    target_dimensions = new_target_dimensions;
-
     if (new_samples_number == 0 
     || new_input_dimensions.empty() 
     || new_target_dimensions.empty())
@@ -1759,8 +1757,12 @@
                                                 new_target_dimensions.end(),
                                                 1,
                                                 multiplies<Index>());
-    
-    const Index new_variables_number = new_inputs_number + new_targets_number;
+
+    const Index targets_number = (new_targets_number == 2) ? 1 : new_targets_number;
+
+    target_dimensions = { targets_number };
+
+    const Index new_variables_number = new_inputs_number + targets_number;
 
     data.resize(new_samples_number, new_variables_number);
 
@@ -1780,7 +1782,7 @@
                 RawVariableType::Numeric,
                 Scaler::ImageMinMax);
         
-        if (new_targets_number == 1)
+        if (targets_number == 1)
             raw_variables[raw_variables_number - 1].set("target",
                 VariableUse::Target,
                 RawVariableType::Binary,
@@ -3491,23 +3493,9 @@
         for(Index j = 0; j < input_variables_number; j++)
             data(i, j) = get_random_type(-1, 1);
 
-<<<<<<< HEAD
         target_variables_number == 1
             ? data(i, input_variables_number) = dist(gen)
             : data(i, input_variables_number + get_random_index(0, target_variables_number-1)) = 1;
-=======
-        if(target_variables_number == 1)
-        {
-            random_device rd;
-            mt19937 gen(rd());
-            uniform_int_distribution<int> dist(0, 1);
-            data(i, input_variables_number) = dist(gen);
-        }
-        else
-        {
-            data(i, input_variables_number + get_random_index(0, target_variables_number-1)) = 1;
-        }
->>>>>>> d06a0e03
     }
 
 }
