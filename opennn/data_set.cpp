//   OpenNN: Open Neural Networks Library
//   www.opennn.net
//
//   D A T A   S E T   C L A S S
//
//   Artificial Intelligence Techniques SL
//   artelnics@artelnics.com

#include "data_set.h"
#include "statistics.h"
#include "correlations.h"
#include "tensors.h"
#include "strings_utilities.h"

namespace opennn
{

DataSet::DataSet(const Index& new_samples_number, 
                 const dimensions& new_input_dimensions, 
                 const dimensions& new_target_dimensions)
{
    set(new_samples_number, new_input_dimensions, new_target_dimensions);
}


DataSet::DataSet(const filesystem::path& data_path,
                 const string& separator,
                 const bool& has_header,
                 const bool& has_sample_ids,
                 const Codification& data_codification)
{
    set(data_path, separator, has_header, has_sample_ids, data_codification);
}


const bool& DataSet::get_display() const
{
    return display;
}


DataSet::RawVariable::RawVariable(const string& new_name,
                                  const VariableUse& new_raw_variable_use,
                                  const RawVariableType& new_type,
                                  const Scaler& new_scaler,
                                  const vector<string>& new_categories)
{
    name = new_name;
    use = new_raw_variable_use;
    type = new_type;
    scaler = new_scaler;
    categories = new_categories;
}


void DataSet::RawVariable::set(const string& new_name,
                               const VariableUse& new_raw_variable_use,
                               const RawVariableType& new_type,
                               const Scaler& new_scaler,
                               const vector<string>& new_categories)
{
    name = new_name;
    use = new_raw_variable_use;
    type = new_type;
    scaler = new_scaler;
    categories = new_categories;
}


void DataSet::RawVariable::set_scaler(const Scaler& new_scaler)
{
    scaler = new_scaler;
}


void DataSet::RawVariable::set_scaler(const string& new_scaler)
{
    if(new_scaler == "None")
        set_scaler(Scaler::None);
    else if(new_scaler == "MinimumMaximum")
        set_scaler(Scaler::MinimumMaximum);
    else if(new_scaler == "MeanStandardDeviation")
        set_scaler(Scaler::MeanStandardDeviation);
    else if(new_scaler == "StandardDeviation")
        set_scaler(Scaler::StandardDeviation);
    else if(new_scaler == "Logarithm")
        set_scaler(Scaler::Logarithm);
    else if (new_scaler == "ImageMinMax")
        set_scaler(Scaler::ImageMinMax);
    else
        throw runtime_error("Unknown scaler: " + new_scaler + "\n");
}


void DataSet::RawVariable::set_use(const VariableUse& new_raw_variable_use)
{
    use = new_raw_variable_use;
}


void DataSet::RawVariable::set_use(const string& new_raw_variable_use)
{
    if(new_raw_variable_use == "Input")
        set_use(VariableUse::Input);
    else if(new_raw_variable_use == "Target")
        set_use(VariableUse::Target);
    else if(new_raw_variable_use == "Time")
        set_use(VariableUse::Time);
    else if(new_raw_variable_use == "None")
        set_use(VariableUse::None);
    else
        throw runtime_error("Unknown raw_variable use: " + new_raw_variable_use + "\n");
}


void DataSet::RawVariable::set_type(const string& new_raw_variable_type)
{
    if(new_raw_variable_type == "Numeric")
        type = RawVariableType::Numeric;
    else if(new_raw_variable_type == "Binary")
        type = RawVariableType::Binary;
    else if(new_raw_variable_type == "Categorical")
        type = RawVariableType::Categorical;
    else if(new_raw_variable_type == "DateTime")
        type = RawVariableType::DateTime;
    else if(new_raw_variable_type == "Constant")
        type = RawVariableType::Constant;
    else
        throw runtime_error("Raw variable type is not valid (" + new_raw_variable_type + ").\n");
}


void DataSet::RawVariable::set_categories(const vector<string>& new_categories)
{
    categories.resize(new_categories.size());

    categories = new_categories;
}


void DataSet::RawVariable::from_XML(const XMLDocument& document)
{
    name = read_xml_string(document.FirstChildElement(), "Name");
    set_scaler(read_xml_string(document.FirstChildElement(), "Scaler"));
    set_use(read_xml_string(document.FirstChildElement(), "Use"));
    set_type(read_xml_string(document.FirstChildElement(), "Type"));

    if (type == RawVariableType::Categorical) 
    {
        const std::string categories_text = read_xml_string(document.FirstChildElement(), "Categories");
        categories = get_tokens(categories_text, ";");
    }
}


void DataSet::RawVariable::to_XML(XMLPrinter& file_stream) const
{
    // Name

    file_stream.OpenElement("Name");
    file_stream.PushText(name.c_str());
    file_stream.CloseElement();

    // Scaler

    file_stream.OpenElement("Scaler");
    file_stream.PushText(get_scaler_string().c_str());
    file_stream.CloseElement();

    // raw_variable use

    file_stream.OpenElement("Use");
    file_stream.PushText(get_use_string().c_str());
    file_stream.CloseElement();

    // Type

    file_stream.OpenElement("Type");
    file_stream.PushText(get_type_string().c_str());
    file_stream.CloseElement();

    if(type == RawVariableType::Categorical || type == RawVariableType::Binary)
    {
        if(categories.size() == 0) 
            return;
        file_stream.OpenElement("Categories");
        file_stream.PushText(string_tensor_to_string(categories).c_str());
        file_stream.CloseElement();
    }
}


void DataSet::RawVariable::print() const
{
    cout << "Raw variable" << endl
         << "Name: " << name << endl
         << "Use: " << get_use_string() << endl
         << "Type: " << get_type_string() << endl
         << "Scaler: " << get_scaler_string() << endl;

    if (categories.size() != 0)
    {
        cout << "Categories: " << endl;
        print_vector(categories);
    }

}


DataSet::ModelType DataSet::get_model_type() const
{
    return model_type;
}


string DataSet::get_model_type_string() const
{
    switch(model_type)
    {
    case ModelType::Approximation:
        return "Approximation";
    case ModelType::Classification:
        return "Classification";
    case ModelType::Forecasting:
        return "Forecasting";
    case ModelType::AutoAssociation:
        return "AutoAssociation";
    case ModelType::TextClassification:
        return "TextClassification";
    case ModelType::ImageClassification:
        return "ImageClassification";
    default:
        throw runtime_error("Unknown model type");
    }
}


string DataSet::RawVariable::get_use_string() const 
{
    switch (use)
    {
    case VariableUse::Input:
        return "Input";

    case VariableUse::Target:
        return "Target";

    case VariableUse::Time:
        return "Time";

    case VariableUse::None:
        return "None";

    default:
        throw runtime_error("Unknow raw variable use");
    }
}


Index DataSet::RawVariable::get_categories_number() const
{
    return categories.size();
}


bool DataSet::is_sample_used(const Index& index) const
{
    return sample_uses[index] != SampleUse::None;
}


Tensor<Index, 1> DataSet::get_sample_use_numbers() const
{
    Tensor<Index, 1> count(4);
    count.setZero();

    const Index samples_number = get_samples_number();

    #pragma omp parallel for

    for(Index i = 0; i < samples_number; i++)
        switch (sample_uses[i])
        {
        case SampleUse::Training: count[0]++; break;
        case SampleUse::Selection: count[1]++; break;
        case SampleUse::Testing: count[2]++; break;
        default: count[3]++; break;
        }

    return count;
}


Tensor<type, 1> DataSet::get_sample_use_percentages() const
{
    const Index samples_number = get_samples_number();

    return (get_sample_use_numbers().cast<type>()) * (100 / type(samples_number));
}


string DataSet::get_sample_string(const Index& sample_index, const string& separator) const
{
    const Tensor<type, 1> sample = data.chip(sample_index, 0);

    string sample_string;

    const Index raw_variables_number = get_raw_variables_number();

    Index variable_index = 0;

    for(Index i = 0; i < raw_variables_number; i++)
    {
        const RawVariable& raw_variable = raw_variables[i];

        switch(raw_variable.type)
        {
        case RawVariableType::Numeric:
            sample_string += isnan(data(sample_index, variable_index))
                ? missing_values_label
                : to_string(double(data(sample_index, variable_index)));

            variable_index++;
            break;

        case RawVariableType::Binary:
            sample_string += isnan(data(sample_index, variable_index))
                ? missing_values_label
                : raw_variable.categories[Index(data(sample_index, variable_index))];

            variable_index++;
            break;

        case RawVariableType::DateTime:
            sample_string += isnan(data(sample_index, variable_index))
                ? missing_values_label
                : to_string(double(data(sample_index, variable_index)));

            variable_index++;
            break;

        case RawVariableType::Categorical:
            if(isnan(data(sample_index, variable_index)))
            {
                sample_string += missing_values_label;
            }
            else
            {
                const Index categories_number = raw_variable.get_categories_number();

                for(Index j = 0; j < categories_number; j++)
                {
                    if(abs(data(sample_index, variable_index+j) - type(1)) < type(NUMERIC_LIMITS_MIN))
                    {
                        sample_string += raw_variable.categories[j];
                        break;
                    }
                }

                variable_index += categories_number;
            }
            break;

        case RawVariableType::Constant:
            sample_string += isnan(data(sample_index, variable_index))
                ? missing_values_label
                : to_string(double(data(sample_index, variable_index)));

            variable_index++;
            break;

        default:
            break;
        }

        if(i != raw_variables_number-1) 
            sample_string += separator + " ";
    }

    return sample_string;
}


vector<Index> DataSet::get_sample_indices(const SampleUse& sample_use) const
{
    const Index samples_number = get_samples_number();

    const Index count = get_samples_number(sample_use);

    vector<Index> indices(count);

    Index index = 0;

    for (Index i = 0; i < samples_number; i++)
        if (sample_uses[i] == sample_use)
            indices[index++] = i;

    return indices;
}


vector<Index> DataSet::get_used_sample_indices() const
{
    const Index samples_number = get_samples_number();

    const Index used_samples_number = samples_number - get_samples_number(SampleUse::None);

    vector<Index> used_indices(used_samples_number);

    Index index = 0;

    for(Index i = 0; i < samples_number; i++)
        if(sample_uses[i] != SampleUse::None)
            used_indices[index++] = i;

    return used_indices;
}


DataSet::SampleUse DataSet::get_sample_use(const Index& index) const
{
    return sample_uses[index];
}


const vector<DataSet::SampleUse>& DataSet::get_sample_uses() const
{
    return sample_uses;
}


Tensor<Index, 1> DataSet::get_sample_uses_vector() const
{
    const Index samples_number = get_samples_number();

    Tensor<Index, 1> samples_uses_tensor(samples_number);

    #pragma omp parallel for

    for(Index i = 0; i < samples_number; i++)
        samples_uses_tensor(i) = Index(sample_uses[i]);

    return samples_uses_tensor;
}


vector<vector<Index>> DataSet::get_batches(const vector<Index>& sample_indices,
                                           const Index& batch_samples_number,
                                           const bool& shuffle,
                                           const Index& new_buffer_size) const
{
    if(!shuffle) return split_samples(sample_indices, batch_samples_number);

    random_device rng;
    mt19937 urng(rng());

    const Index samples_number = sample_indices.size();

    Index buffer_size = new_buffer_size;
    Index batches_number;

    const Index batch_size = min(batch_samples_number, samples_number);

    if(buffer_size > samples_number)
        buffer_size = samples_number;

    if(samples_number < batch_size)
    {
        batches_number = 1;
        buffer_size = batch_size;
    }
    else
    {
        batches_number = samples_number / batch_size;
    }

    vector<vector<Index>> batches(batches_number);

    vector<Index> samples_copy(sample_indices);

    // Shuffle

    std::shuffle(samples_copy.data(), samples_copy.data() + samples_copy.size(), urng);

    #pragma omp parallel for

    for(Index i = 0; i < batches_number; i++)
    {
        batches[i].resize(batch_size);

        const Index offset = i * batches_number;

        for(Index j = 0; j < batch_size; j++)
            batches[i][j] = samples_copy[offset + j];
    }

    return batches;
}


Index DataSet::get_samples_number(const SampleUse& sample_use) const
{
    const Index samples_number = get_samples_number();

    Index count = 0;

    #pragma omp parallel for reduction(+:count)

    for (Index i = 0; i < samples_number; i++)
        if (sample_uses[i] == sample_use)
            count++;

    return count;
}


Index DataSet::get_used_samples_number() const
{
    const Index samples_number = get_samples_number();
    const Index unused_samples_number = get_samples_number(SampleUse::None);

    return samples_number - unused_samples_number;
}


void DataSet::set(const SampleUse& sample_use)
{
    fill(sample_uses.begin(), sample_uses.end(), sample_use);
}


void DataSet::set_sample_use(const Index& index, const SampleUse& new_use)
{
    const Index samples_number = get_samples_number();

    if(index >= samples_number)
        throw runtime_error("Index must be less than samples number.\n");

    sample_uses[index] = new_use;
}


void DataSet::set_sample_use(const Index& index, const string& new_use)
{
    if(new_use == "Training")
        sample_uses[index] = SampleUse::Training;
    else if(new_use == "Selection")
        sample_uses[index] = SampleUse::Selection;
    else if(new_use == "Testing")
        sample_uses[index] = SampleUse::Testing;
    else if(new_use == "None")
        sample_uses[index] = SampleUse::None;
    else
        throw runtime_error("Unknown sample use: " + new_use + "\n");
}


void DataSet::set_sample_uses(const vector<SampleUse>& new_uses)
{
    const Index samples_number = get_samples_number();

    for(Index i = 0; i < samples_number; i++)
        sample_uses[i] = new_uses[i];
}


void DataSet::set_sample_uses(const vector<string>& new_uses)
{
    const Index samples_number = get_samples_number();

    for(Index i = 0; i < samples_number; i++)
        if(new_uses[i] == "Training" || new_uses[i] == "0")
            sample_uses[i] = SampleUse::Training;
        else if(new_uses[i] == "Selection" || new_uses[i] == "1")
            sample_uses[i] = SampleUse::Selection;
        else if(new_uses[i] == "Testing" || new_uses[i] == "2")
            sample_uses[i] = SampleUse::Testing;
        else if(new_uses[i] == "None" || new_uses[i] == "3")
            sample_uses[i] = SampleUse::None;
        else
            throw runtime_error("Unknown sample use: " + new_uses[i] + ".\n");
}


void DataSet::set_sample_uses(const vector<Index>& indices, const SampleUse& sample_use)
{
    for(size_t i = 0; i < indices.size(); i++)
        set_sample_use(indices[i], sample_use);
}


void DataSet::split_samples_random(const type& training_samples_ratio,
                                   const type& selection_samples_ratio,
                                   const type& testing_samples_ratio)
{

    random_device rng;
    mt19937 urng(rng());

    const Index used_samples_number = get_used_samples_number();

    if(used_samples_number == 0) return;

    const type total_ratio = training_samples_ratio + selection_samples_ratio + testing_samples_ratio;

    const Index selection_samples_number = Index((selection_samples_ratio * used_samples_number)/total_ratio);
    const Index testing_samples_number = Index((testing_samples_ratio * used_samples_number)/ total_ratio);

    const Index training_samples_number = used_samples_number - selection_samples_number - testing_samples_number;

    const Index sum_samples_number = training_samples_number + selection_samples_number + testing_samples_number;

    if(sum_samples_number != used_samples_number)
        throw runtime_error("Sum of numbers of training, selection and testing samples is not equal to number of used samples.\n");

    const Index samples_number = get_samples_number();
    
    vector<Index> indices(samples_number);
    iota(indices.begin(), indices.end(), 0);

    std::shuffle(indices.data(), indices.data() + indices.size(), urng);

    auto assign_sample_use = [this, &indices](SampleUse use, Index count, Index& i) 
    {
        Index assigned_count = 0;

        while (assigned_count < count) 
        {
            const Index index = indices[i++];

            if (sample_uses[index] != SampleUse::None) 
            {
                sample_uses[index] = use;
                assigned_count++;
            }
        }
    };

    Index index = 0;

    assign_sample_use(SampleUse::Training, training_samples_number, index);
    assign_sample_use(SampleUse::Selection, selection_samples_number, index);
    assign_sample_use(SampleUse::Testing, testing_samples_number, index);
}


void DataSet::split_samples_sequential(const type& training_samples_ratio,
                                       const type& selection_samples_ratio,
                                       const type& testing_samples_ratio)
{
    const Index used_samples_number = get_used_samples_number();

    if(used_samples_number == 0) return;

    const type total_ratio = training_samples_ratio + selection_samples_ratio + testing_samples_ratio;

    const Index selection_samples_number = Index(selection_samples_ratio* type(used_samples_number)/ type(total_ratio));
    const Index testing_samples_number = Index(testing_samples_ratio* type(used_samples_number)/ type(total_ratio));
    const Index training_samples_number = used_samples_number - selection_samples_number - testing_samples_number;

    const Index sum_samples_number = training_samples_number + selection_samples_number + testing_samples_number;

    if(sum_samples_number != used_samples_number)
        throw runtime_error("Sum of numbers of training, selection and testing samples is not equal to number of used samples.\n");

    auto set_sample_uses = [this](SampleUse use, Index count, Index& i) 
    {
        Index current_count = 0;

        while (current_count < count) 
        {
            if (sample_uses[i] != SampleUse::None) 
            {
                sample_uses[i] = use;
                current_count++;
            }

            i++;
        }
    };

    Index index = 0;
    set_sample_uses(SampleUse::Training, training_samples_number, index);
    set_sample_uses(SampleUse::Selection, selection_samples_number, index);
    set_sample_uses(SampleUse::Testing, testing_samples_number, index);
}


void DataSet::set_raw_variables(const vector<RawVariable>& new_raw_variables)
{
    raw_variables = new_raw_variables;
}


void DataSet::set_default_raw_variables_uses()
{
    const Index raw_variables_number = raw_variables.size();

    bool target = false;

    if(raw_variables_number == 0)   
        return;
    
    if(raw_variables_number == 1)
    {
        raw_variables[0].set_use(VariableUse::None);
    }
    else
    {
        set(VariableUse::Input);

        for(Index i = raw_variables.size()-1; i >= 0; i--)
        {
            if(raw_variables[i].type == RawVariableType::Constant 
            || raw_variables[i].type == RawVariableType::DateTime)
            {
                raw_variables[i].set_use(VariableUse::None);
                continue;
            }

            if(!target)
            {
                raw_variables[i].set_use(VariableUse::Target);

                target = true;

                continue;
            }
        }

        input_dimensions.resize(1);
        target_dimensions.resize(1);
    }
}


void DataSet::set_default_raw_variables_names()
{
    const Index raw_variables_number = raw_variables.size();

    for(Index i = 0; i < raw_variables_number; i++)
        raw_variables[i].name = "variable_" + to_string(1+i);
}


vector<string> DataSet::get_variable_names() const
{    
    const Index raw_variables_number = get_raw_variables_number();

    const Index variables_number = get_variables_number();

    vector<string> variable_names(variables_number);

    Index index = 0;

    for(Index i = 0; i < raw_variables_number; i++)
        if(raw_variables[i].type == RawVariableType::Categorical)
            for(size_t j = 0; j < raw_variables[i].categories.size(); j++)
                variable_names[index++] = raw_variables[i].categories[j];
        else
            variable_names[index++] = raw_variables[i].name;

    return variable_names;
}


vector<string> DataSet::get_variable_names(const VariableUse& variable_use) const
{
    const Index variables_number = get_variables_number(VariableUse::Input);

    vector<string> variable_names(variables_number);

    const Index raw_variables_number = get_raw_variables_number();

    Index index = 0;

    for (Index i = 0; i < raw_variables_number; i++)
    {
        if (raw_variables[i].use != variable_use)
            continue;

        if (raw_variables[i].type == RawVariableType::Categorical)
            for (Index j = 0; j < raw_variables[i].get_categories_number(); j++)
                variable_names[index++] = raw_variables[i].categories[j];
        else
            variable_names[index++] = raw_variables[i].name;
    }

    return variable_names;
}


const dimensions& DataSet::get_input_dimensions() const
{
    return input_dimensions;
}


const dimensions& DataSet::get_target_dimensions() const
{
    return target_dimensions;
}


Index DataSet::get_used_variables_number() const
{
    const Index variables_number = get_variables_number();

    const Index unused_variables_number = get_variables_number(VariableUse::None);

    return variables_number - unused_variables_number;
}


vector<Index> DataSet::get_variable_indices(const VariableUse& variable_use) const
{
    const Index this_variables_number = get_variables_number(variable_use);
    vector<Index> this_variable_indices(this_variables_number);

    const Index raw_variables_number = get_raw_variables_number();

    Index variable_index = 0;
    Index this_variable_index = 0;

    for (Index i = 0; i < raw_variables_number; i++)
    {
        if (raw_variables[i].use != variable_use)
        {
            if (raw_variables[i].type == RawVariableType::Categorical)
                variable_index += raw_variables[i].get_categories_number();
            else
                variable_index++;

            continue;
        }

        if (raw_variables[i].type == RawVariableType::Categorical)
        {
            const Index categories_number = raw_variables[i].get_categories_number();

            for (Index j = 0; j < categories_number; j++)
                this_variable_indices[this_variable_index++] = variable_index++;
        }
        else
        {
            this_variable_indices[this_variable_index++] = variable_index++;
        }
    }

    return this_variable_indices;
}


vector<Index> DataSet::get_raw_variable_indices(const VariableUse& variable_use) const
{
    const Index count = get_raw_variables_number(variable_use);

    vector<Index> indices(count);

    const Index raw_variables_number = get_raw_variables_number();

    Index index = 0;

    for (Index i = 0; i < raw_variables_number; i++)
        if (raw_variables[i].use == variable_use)
            indices[index++] = i;

    return indices;
}


vector<Index> DataSet::get_used_raw_variables_indices() const
{
    const Index raw_variables_number = get_raw_variables_number();

    const Index used_raw_variables_number = get_used_raw_variables_number();

    vector<Index> used_indices(used_raw_variables_number);

    Index index = 0;

    for(Index i = 0; i < raw_variables_number; i++)
        if(raw_variables[i].use  == VariableUse::Input
        || raw_variables[i].use  == VariableUse::Target
        || raw_variables[i].use  == VariableUse::Time)
            used_indices[index++] = i;

    return used_indices;
}


vector<Scaler> DataSet::get_variable_scalers(const VariableUse& variable_use) const
{
    const Index input_raw_variables_number = get_raw_variables_number(variable_use);
    const Index input_variables_number = get_variables_number(variable_use);

    const vector<RawVariable> input_raw_variables = get_raw_variables(variable_use);

    vector<Scaler> input_variable_scalers(input_variables_number);

    Index index = 0;

    for(Index i = 0; i < input_raw_variables_number; i++)
        if(input_raw_variables[i].type == RawVariableType::Categorical)
            for(Index j = 0; j < input_raw_variables[i].get_categories_number(); j++)
                input_variable_scalers[index++] = input_raw_variables[i].scaler;
        else
            input_variable_scalers[index++] = input_raw_variables[i].scaler;

    return input_variable_scalers;
}


vector<string> DataSet::get_raw_variable_names() const
{
    const Index raw_variables_number = get_raw_variables_number();

    vector<string> raw_variable_names(raw_variables_number);

    for(Index i = 0; i < raw_variables_number; i++)
        raw_variable_names[i] = raw_variables[i].name;

    return raw_variable_names;
}


vector<string> DataSet::get_raw_variable_names(const VariableUse& variable_use) const
{
    const Index raw_variables_number = get_raw_variables_number();

    const Index count = get_raw_variables_number(variable_use);

    vector<string> names(count);

    Index index = 0;

    for (Index i = 0; i < raw_variables_number; i++)
    {
        if (raw_variables[i].use != variable_use)
            continue;

        names[index++] = raw_variables[i].name;
    }

    return names;
}


Index DataSet::get_raw_variables_number(const VariableUse& variable_use) const
{
    const Index raw_variables_number = get_raw_variables_number();

    Index count = 0;

    for (Index i = 0; i < raw_variables_number; i++)
        if (raw_variables[i].use == variable_use)
            count++;

    return count;
}


Index DataSet::get_used_raw_variables_number() const
{
    const Index raw_variables_number = get_raw_variables_number();

    Index used_raw_variables_number = 0;

    for(Index i = 0; i < raw_variables_number; i++)
        if(raw_variables[i].use != VariableUse::None)
            used_raw_variables_number++;

    return used_raw_variables_number;
}


Index DataSet::get_input_and_unused_variables_number() const
{
    Index raw_variables_number = 0;

    for(Index i = 0; i < raw_variables_number; i++)
    {
        const RawVariable& raw_variable = raw_variables[i];

        if(raw_variable.use != VariableUse::Input && raw_variable.use != VariableUse::None)
            continue;

        if(raw_variable.type == RawVariableType::Categorical)
                raw_variables_number += raw_variable.categories.size();
        else
                raw_variables_number++;
    }

    return raw_variables_number;
}


const vector<DataSet::RawVariable>& DataSet::get_raw_variables() const
{
    return raw_variables;
}


vector<DataSet::RawVariable> DataSet::get_raw_variables(const VariableUse& variable_use) const
{
    const Index raw_variables_number = get_raw_variables_number();

    const Index count = get_raw_variables_number(variable_use);

    vector<RawVariable> this_raw_variables(count);
    Index index = 0;

    for (Index i = 0; i < raw_variables_number; i++)
        if (raw_variables[i].use == variable_use)
            this_raw_variables[index++] = raw_variables[i];

    return this_raw_variables;
}


Index DataSet::get_variables_number() const
{
    const Index raw_variables_number = get_raw_variables_number();

    Index count = 0;

    for (Index i = 0; i < raw_variables_number; i++)
        count += (raw_variables[i].type == RawVariableType::Categorical)
                     ? raw_variables[i].get_categories_number()
                     : 1;

    return count;
}


Index DataSet::get_variables_number(const VariableUse& variable_use) const
{
    const Index raw_variables_number = get_raw_variables_number();

    Index count = 0;

    for (Index i = 0; i < raw_variables_number; i++)
    {
        if (raw_variables[i].use != variable_use)
            continue;

        count += (raw_variables[i].type == RawVariableType::Categorical)
            ? raw_variables[i].get_categories_number()
            : 1;
    }

    return count;
}


vector<Index> DataSet::get_used_variable_indices() const
{
    const Index used_variables_number = get_used_variables_number();
    vector<Index> used_variable_indices(used_variables_number);

    const Index raw_variables_number = get_raw_variables_number();

    Index variable_index = 0;
    Index used_variable_index = 0;

    for(Index i = 0; i < raw_variables_number; i++)
    {
        const Index categories_number = raw_variables[i].get_categories_number();

        if(raw_variables[i].use == VariableUse::None)
        {
            variable_index += categories_number;
            continue;
        }

        for(Index j = 0; j < categories_number; j++)
            used_variable_indices[used_variable_index++] = variable_index++;
    }

    return used_variable_indices;
}


void DataSet::set_raw_variable_uses(const vector<string>& new_raw_variables_uses)
{
    const Index new_raw_variables_uses_size = new_raw_variables_uses.size();

    if(new_raw_variables_uses_size != raw_variables.size())
        throw runtime_error("Size of raw_variables uses (" + to_string(new_raw_variables_uses_size) + ") "
                            "must be equal to raw_variables size (" + to_string(raw_variables.size()) + "). \n");

    for(size_t i = 0; i < new_raw_variables_uses.size(); i++)
        raw_variables[i].set_use(new_raw_variables_uses[i]);

    input_dimensions = {get_variables_number(VariableUse::Input)};

    target_dimensions = {get_variables_number(VariableUse::Target)};
}


void DataSet::set_raw_variable_uses(const vector<VariableUse>& new_raw_variables_uses)
{
    const Index new_raw_variables_uses_size = new_raw_variables_uses.size();

    if(new_raw_variables_uses_size != raw_variables.size())
        throw runtime_error("Size of raw_variables uses (" + to_string(new_raw_variables_uses_size) + ") "
                            "must be equal to raw_variables size (" + to_string(raw_variables.size()) + ").\n");

    for(size_t i = 0; i < new_raw_variables_uses.size(); i++)
        raw_variables[i].set_use(new_raw_variables_uses[i]);

    input_dimensions = {get_variables_number(VariableUse::Input)};

    target_dimensions = {get_variables_number(VariableUse::Target)};
}


void DataSet::set_raw_variables(const VariableUse& variable_use)
{
    const Index raw_variables_number = get_raw_variables_number();

    for(Index i = 0; i < raw_variables_number; i++)
        set_raw_variable_use(i, variable_use);
}


void DataSet::set_input_target_raw_variable_indices(const vector<Index>& input_raw_variables,
                                                    const vector<Index>& target_raw_variables)
{
    set_raw_variables(VariableUse::None);

    for(size_t i = 0; i < input_raw_variables.size(); i++)
        set_raw_variable_use(input_raw_variables[i], VariableUse::Input);

    for(size_t i = 0; i < target_raw_variables.size(); i++)
        set_raw_variable_use(target_raw_variables[i], VariableUse::Target);
}


void DataSet::set_input_target_raw_variable_indices(const vector<string>& input_raw_variables,
                                                    const vector<string>& target_raw_variables)
{
    set_raw_variables(VariableUse::None);

    for(size_t i = 0; i < input_raw_variables.size(); i++)
        set_raw_variable_use(input_raw_variables[i], VariableUse::Input);

    for(size_t i = 0; i < target_raw_variables.size(); i++)
        set_raw_variable_use(target_raw_variables[i], VariableUse::Target);
}


void DataSet::set_input_raw_variables_unused()
{
    const Index raw_variables_number = get_raw_variables_number();

    for(Index i = 0; i < raw_variables_number; i++)
        if(raw_variables[i].use == DataSet::VariableUse::Input) 
            set_raw_variable_use(i, VariableUse::None);
}


void DataSet::set_raw_variable_use(const Index& index, const VariableUse& new_use)
{
    raw_variables[index].use = new_use;
}


void DataSet::set_raw_variable_use(const string& name, const VariableUse& new_use)
{
    const Index index = get_raw_variable_index(name);

    set_raw_variable_use(index, new_use);
}


void DataSet::set_raw_variable_type(const Index& index, const RawVariableType& new_type)
{
    raw_variables[index].type = new_type;
}


void DataSet::set_raw_variable_type(const string& name, const RawVariableType& new_type)
{
    const Index index = get_raw_variable_index(name);

    set_raw_variable_type(index, new_type);
}


void DataSet::set_raw_variable_types(const RawVariableType& new_type)
{
    for(size_t i = 0; i < raw_variables.size(); i ++)
        raw_variables[i].type = new_type;
}


void DataSet::set_variable_names(const vector<string>& new_variables_names)
{
    const Index raw_variables_number = get_raw_variables_number();

    Index index = 0;

    for(Index i = 0; i < raw_variables_number; i++)
        if(raw_variables[i].type == RawVariableType::Categorical)
            for(Index j = 0; j < raw_variables[i].get_categories_number(); j++)
                raw_variables[i].categories[j] = new_variables_names[index++];
        else
            raw_variables[i].name = new_variables_names[index++];
}


void DataSet::set_raw_variable_names(const vector<string>& new_names)
{
    const Index new_names_size = new_names.size();
    const Index raw_variables_number = get_raw_variables_number();

    if(new_names_size != raw_variables_number)
        throw runtime_error("Size of names (" + to_string(new_names.size()) + ") "
                            "is not equal to raw_variables number (" + to_string(raw_variables_number) + ").\n");

    for(Index i = 0; i < raw_variables_number; i++)
        raw_variables[i].name = get_trimmed(new_names[i]);
}


void DataSet::set(const VariableUse& variable_use)
{
    const Index raw_variables_number = get_raw_variables_number();

    for (Index i = 0; i < raw_variables_number; i++)
    {
        if (raw_variables[i].type == RawVariableType::Constant)
            continue;

        raw_variables[i].set_use(variable_use);
    }
}


void DataSet::set_raw_variables_number(const Index& new_raw_variables_number)
{
    raw_variables.resize(new_raw_variables_number);
}


void DataSet::set_raw_variable_scalers(const Scaler& scalers)
{
    const Index raw_variables_number = get_raw_variables_number();

    for(Index i = 0; i < raw_variables_number; i++)
        raw_variables[i].scaler = scalers;
}


void DataSet::set_raw_variable_scalers(const vector<Scaler>& new_scalers)
{
    const Index raw_variables_number = get_raw_variables_number();

    if(new_scalers.size() != raw_variables_number)
        throw runtime_error("Size of raw_variable scalers(" + to_string(new_scalers.size()) + ") "
                            "has to be the same as raw_variables numbers(" + to_string(raw_variables_number) + ").\n");

    for(Index i = 0; i < raw_variables_number; i++)
        raw_variables[i].scaler = new_scalers[i];
}


void DataSet::set_binary_raw_variables()
{
    Index variable_index = 0;

    const Index raw_variables_number = get_raw_variables_number();

    for(Index raw_variable_index = 0; raw_variable_index < raw_variables_number; raw_variable_index++)
    {
        RawVariable& raw_variable = raw_variables[raw_variable_index];

        if(raw_variable.type == RawVariableType::Numeric)
        {
            const TensorMap<Tensor<type, 1>> data_column = tensor_map(data, variable_index);

            if(is_binary_vector(data_column))
                raw_variable.type = RawVariableType::Binary;

            variable_index++;
        }
        else if(raw_variable.type == RawVariableType::Categorical)
        {
            variable_index += raw_variable.get_categories_number();
        }
        else if(raw_variable.type == RawVariableType::DateTime
             || raw_variable.type == RawVariableType::Constant
             || raw_variable.type == RawVariableType::Binary)
        {
            variable_index++;
        }
    }
}


void DataSet::unuse_constant_raw_variables()
{
    Index variable_index = 0;

    const Index raw_variables_number = get_raw_variables_number();

    for(Index raw_variable_index = 0; raw_variable_index < raw_variables_number; raw_variable_index++)
    {
        RawVariable& raw_variable = raw_variables[raw_variable_index];

        if(raw_variable.type == RawVariableType::Numeric)
        {
            const TensorMap<Tensor<type, 1>> data_column = tensor_map(data, variable_index);

            if(is_constant_vector(data_column))
                raw_variable.set(raw_variable.name, VariableUse::None, RawVariableType::Constant);

            variable_index++;
        }
        else if(raw_variable.type == RawVariableType::DateTime || raw_variable.type == RawVariableType::Constant)
        {
            variable_index++;
        }
        else if(raw_variable.type == RawVariableType::Binary)
        {
            if(raw_variable.get_categories_number() == 1)
                raw_variable.set(raw_variable.name, VariableUse::None, RawVariableType::Constant);

            variable_index++;
        }
        else if(raw_variable.type == RawVariableType::Categorical)
        {           
            if(raw_variable.get_categories_number() == 1)
                raw_variable.set(raw_variable.name, VariableUse::None, RawVariableType::Constant);

            variable_index += raw_variable.get_categories_number();        
        }
    }
}


void DataSet::set_input_dimensions(const dimensions& new_input_dimensions)
{
    input_dimensions = new_input_dimensions;
}


void DataSet::set_target_dimensions(const dimensions& new_targets_dimensions)
{
    target_dimensions = new_targets_dimensions;
}


const Tensor<type, 2>& DataSet::get_data() const
{
    return data;
}


Tensor<type, 2>* DataSet::get_data_p()
{
    return &data;
}


DataSet::MissingValuesMethod DataSet::get_missing_values_method() const
{
    return missing_values_method;
}


string DataSet::get_missing_values_method_string() const
{
    switch (missing_values_method)
    {
        case MissingValuesMethod::Mean:
            return "Mean";
        case MissingValuesMethod::Median:
            return "Median";
        case MissingValuesMethod::Unuse:
            return "Unuse";
        case MissingValuesMethod::Interpolation:
            return "Interpolation";
        default:
            throw runtime_error("Unknown missing values method");
    }
}


const filesystem::path& DataSet::get_data_path() const
{
    return data_path;
}


const bool& DataSet::get_header_line() const
{
    return has_header;
}


const bool& DataSet::get_has_sample_ids() const
{
    return has_sample_ids;
}


vector<string> DataSet::get_sample_ids() const
{
    return sample_ids;
}


const DataSet::Separator& DataSet::get_separator() const
{
    return separator;
}


string DataSet::get_separator_string() const
{
    switch(separator)
    {
    case Separator::Space:
        return " ";
    case Separator::Tab:
        return "\t";
    case Separator::Comma:
        return ",";
    case Separator::Semicolon:
        return ";";
    default:
        return string();
    }
}


string DataSet::get_separator_name() const
{
    switch(separator)
    {
    case Separator::Space:
        return "Space";
    case Separator::Tab:
        return "Tab";
    case Separator::Comma:
        return "Comma";
    case Separator::Semicolon:
        return "Semicolon";
    default:
        return string();
    }
}


const DataSet::Codification DataSet::get_codification() const
{
    return codification;
}


const string DataSet::get_codification_string() const
{
    switch(codification)
    {
    case Codification::UTF8:
        return "UTF-8";
    case Codification::SHIFT_JIS:
        return "SHIFT_JIS";
    default:
        return "UTF-8";
    }
}


const string& DataSet::get_missing_values_label() const
{
    return missing_values_label;
}


Tensor<type, 2> DataSet::get_data(const SampleUse& sample_use) const
{
    const vector<Index> variable_indices = get_used_variable_indices();

    const vector<Index> sample_indices = get_sample_indices(SampleUse::Training);

    Tensor<type, 2> this_data(sample_indices.size(), variable_indices.size());

    fill_tensor_data(data, sample_indices, variable_indices, this_data.data());

    return this_data;
}


Tensor<type, 2> DataSet::get_data(const VariableUse& variable_use) const
{
    const Index samples_number = get_samples_number();

    vector<Index> indices(samples_number);
    iota(indices.begin(), indices.end(), 0);

    const vector<Index> variable_indices = get_variable_indices(variable_use);

    Tensor<type, 2> this_data(indices.size(), variable_indices.size());

    fill_tensor_data(data, indices, variable_indices, this_data.data());

    return this_data;
}


Tensor<type, 2> DataSet::get_data(const SampleUse& sample_use, const VariableUse& variable_use) const
{
    const vector<Index> sample_indices = get_sample_indices(sample_use);

    const vector<Index> variable_indices = get_variable_indices(variable_use);

    Tensor<type, 2> this_data(sample_indices.size(), variable_indices.size());

    fill_tensor_data(data, sample_indices, variable_indices, this_data.data());

    return this_data;
}


Tensor<type, 1> DataSet::get_sample_data(const Index& index) const
{
    return data.chip(index,0);
}


Tensor<type, 1> DataSet::get_sample_data(const Index& sample_index, const vector<Index>& variable_indices) const
{
    const Index variables_number = variable_indices.size();

    Tensor<type, 1 > row(variables_number);

    #pragma omp parallel for
    for(Index i = 0; i < variables_number; i++)
        row(i) = data(sample_index, variable_indices[i]);

    return row;
}


Tensor<type, 2> DataSet::get_sample_input_data(const Index&  sample_index) const
{
    const Index input_variables_number = get_variables_number(VariableUse::Input);

    const vector<Index> input_variable_indices = get_variable_indices(DataSet::VariableUse::Input);

    Tensor<type, 2> inputs(1, input_variables_number);

    for(Index i = 0; i < input_variables_number; i++)
        inputs(0, i) = data(sample_index, input_variable_indices[i]);

    return inputs;
}


Tensor<type, 2> DataSet::get_sample_target_data(const Index&  sample_index) const
{
    const vector<Index> target_variable_indices = get_variable_indices(DataSet::VariableUse::Target);

    Tensor<type, 2> sample_target_data(1, target_variable_indices.size());

    fill_tensor_data(data, vector<Index>(sample_index), target_variable_indices, sample_target_data.data());

    return sample_target_data;
}


Index DataSet::get_raw_variable_index(const string& column_name) const
{
    const Index raw_variables_number = get_raw_variables_number();

    for(Index i = 0; i < raw_variables_number; i++)
        if(raw_variables[i].name == column_name) 
            return i;

    throw runtime_error("Cannot find " + column_name + "\n");
}


Index DataSet::get_raw_variable_index(const Index& variable_index) const
{
    const Index raw_variables_number = get_raw_variables_number();

    Index total_variables_number = 0;

    for(Index i = 0; i < raw_variables_number; i++)
    {
        total_variables_number += (raw_variables[i].type == RawVariableType::Categorical)
            ? raw_variables[i].get_categories_number()
            : 1;

        if(variable_index+1 <= total_variables_number) 
            return i;
    }

    throw runtime_error("Cannot find variable index: " + to_string(variable_index) + ".\n");
}


vector<vector<Index>> DataSet::get_variable_indices() const
{
    const Index raw_variables_number = get_raw_variables_number();

    vector<vector<Index>> indices(raw_variables_number);

    for(Index i = 0; i < raw_variables_number; i++)
        indices[i] = get_variable_indices(i);

    return indices;
}


vector<Index> DataSet::get_variable_indices(const Index& raw_variable_index) const
{
    Index index = 0;

    for(Index i = 0; i < raw_variable_index; i++)
        index += (raw_variables[i].type == RawVariableType::Categorical)
            ? raw_variables[i].categories.size()
            : 1;

    const RawVariable& raw_variable = raw_variables[raw_variable_index];

    if(raw_variable.type == RawVariableType::Categorical)
    {
        vector<Index> indices(raw_variable.categories.size());

        for(size_t j = 0; j < raw_variable.categories.size(); j++)
            indices[j] = index + j;

        return indices;
    }

    return vector<Index>(1, index);
}


Tensor<type, 2> DataSet::get_raw_variable_data(const Index& raw_variable_index) const
{
    Index raw_variables_number = 1;
    const Index rows_number = data.dimension(0);

    if(raw_variables[raw_variable_index].type == RawVariableType::Categorical)
        raw_variables_number = raw_variables[raw_variable_index].get_categories_number();

    const Eigen::array<Index, 2> extents = {rows_number, raw_variables_number};
    const Eigen::array<Index, 2> offsets = {0, get_variable_indices(raw_variable_index)[0]};

    return data.slice(offsets, extents);
}


Tensor<type, 1> DataSet::get_sample(const Index& sample_index) const
{
    if(sample_index >= data.dimension(0))
        throw runtime_error("Sample index out of bounds.");

    return data.chip(sample_index, 0);
}


void DataSet::add_sample(const Tensor<type, 1>& sample)
{
    const Index current_samples = data.dimension(0);

    if(current_samples == 0)
    {
        Tensor<type, 2> new_data(1, sample.dimension(0));
        new_data.chip(0, 0) = sample;
        data = new_data;
        return;
    }

    if(sample.dimension(0) != data.dimension(1))
        throw runtime_error("Sample size doesn't match data raw_variable size.");

    Tensor<type, 2> new_data(current_samples + 1, data.dimension(1));

    for(Index i = 0; i < current_samples; i++)
        new_data.chip(i, 0) = data.chip(i, 0);

    new_data.chip(current_samples, 0) = sample;

    data = new_data;
}


string DataSet::get_sample_category(const Index& sample_index, const Index& column_index_start) const
{
    if(raw_variables[column_index_start].type != RawVariableType::Categorical)
        throw runtime_error("The specified raw_variable is not of categorical type.");

    for(size_t raw_variable_index = column_index_start; raw_variable_index < raw_variables.size(); raw_variable_index++)
        if(data(sample_index, raw_variable_index) == 1)
            return raw_variables[column_index_start].categories[raw_variable_index - column_index_start];

    throw runtime_error("Sample does not have a valid one-hot encoded category.");
}


Tensor<type, 2> DataSet::get_raw_variable_data(const Index& raw_variable_index, const vector<Index>& rows_indices) const
{
    Tensor<type, 2> raw_variable_data(rows_indices.size(), get_variable_indices(raw_variable_index).size());

    fill_tensor_data(data, rows_indices, get_variable_indices(raw_variable_index), raw_variable_data.data());

    return raw_variable_data;
}


Tensor<type, 2> DataSet::get_raw_variable_data(const string& column_name) const
{
    const Index raw_variable_index = get_raw_variable_index(column_name);

    return get_raw_variable_data(raw_variable_index);
}


vector<vector<string>> DataSet::get_data_file_preview() const
{
    return data_file_preview;
}


void DataSet::set(const filesystem::path& data_path,
                  const string& separator,
                  const bool& new_has_header,
                  const bool& new_has_ids,
                  const DataSet::Codification& new_codification)
{
    set_default();

    set_data_path(data_path);

    set_separator_string(separator);

    set_has_header(new_has_header);

    set_has_ids(new_has_ids);

    set_codification(new_codification);

    read_csv();

    set_default_raw_variables_scalers();

    set_default_raw_variables_uses();

    const Index input_variables_number = get_variables_number(VariableUse::Input);
    const Index target_variables_number = get_variables_number(VariableUse::Target);

    input_dimensions = {input_variables_number};

    target_dimensions = {target_variables_number};

}


void DataSet::set(const Index& new_samples_number,
                  const dimensions& new_input_dimensions,
                  const dimensions& new_target_dimensions)
{

    input_dimensions = new_input_dimensions;

    target_dimensions = new_target_dimensions;

    if (new_samples_number == 0 
    || new_input_dimensions.empty() 
    || new_target_dimensions.empty())
        return;

    const Index new_inputs_number = accumulate(new_input_dimensions.begin(), 
                                               new_input_dimensions.end(), 
                                               1, 
                                               multiplies<Index>());

    const Index new_targets_number = accumulate(new_target_dimensions.begin(),
                                                new_target_dimensions.end(),
                                                1,
                                                multiplies<Index>());

    const Index targets_number = (new_targets_number == 2) ? 1 : new_targets_number;

    target_dimensions = { targets_number };

    const Index new_variables_number = new_inputs_number + targets_number;

    data.resize(new_samples_number, new_variables_number);

    raw_variables.resize(new_variables_number);

    set_default();

    if (model_type == ModelType::ImageClassification)
    {        
        const Index raw_variables_number = new_inputs_number + 1;

        raw_variables.resize(raw_variables_number);

        for (Index i = 0; i < new_inputs_number; i++)
            raw_variables[i].set("p_" + to_string(i + 1),
                VariableUse::Input,
                RawVariableType::Numeric,
                Scaler::ImageMinMax);
        
        if (targets_number == 1)
            raw_variables[raw_variables_number - 1].set("target",
                VariableUse::Target,
                RawVariableType::Binary,
                Scaler::None); 
        else
            raw_variables[raw_variables_number - 1].set("target",
                VariableUse::Target,
                RawVariableType::Categorical,
                Scaler::None);     
    }
    else
    {
        for (Index i = 0; i < new_variables_number; i++)
        {
            RawVariable& raw_variable = raw_variables[i];

            raw_variable.type = RawVariableType::Numeric;
            raw_variable.name = "variable_" + to_string(i + 1);

            raw_variable.use = (i < new_inputs_number)
                ? VariableUse::Input
                : VariableUse::Target;
        }
    }

    sample_uses.resize(new_samples_number);

    split_samples_random();

}


void DataSet::set(const string& file_name)
{
    load(file_name);
}


void DataSet::set_display(const bool& new_display)
{
    display = new_display;
}


void DataSet::set_default()
{
    const unsigned int threads_number = thread::hardware_concurrency();
    thread_pool = make_unique<ThreadPool>(threads_number);
    thread_pool_device = make_unique<ThreadPoolDevice>(thread_pool.get(), threads_number);

    has_header = false;

    separator = Separator::Comma;

    missing_values_label = "NA";

    //set_default_raw_variables_uses();

    set_default_raw_variables_names();
}


void DataSet::set_model_type_string(const string& new_model_type)
{
    if(new_model_type == "Approximation")
        set_model_type(ModelType::Approximation);
    else if(new_model_type == "Classification")
        set_model_type(ModelType::Classification);
    else if(new_model_type == "Forecasting")
        set_model_type(ModelType::Forecasting);
    else if(new_model_type == "ImageClassification")
        set_model_type(ModelType::ImageClassification);
    else if(new_model_type == "TextClassification")
        set_model_type(ModelType::TextClassification);
    else if(new_model_type == "AutoAssociation")
        set_model_type(ModelType::AutoAssociation);
    else
        throw runtime_error("Unknown model type: " + new_model_type + "\n");
}


void DataSet::set_model_type(const DataSet::ModelType& new_model_type)
{
    model_type = new_model_type;
}


void DataSet::set_data(const Tensor<type, 2>& new_data)
{
    data = new_data;
}


void DataSet::set_data_path(const filesystem::path& new_data_path)
{
    data_path = new_data_path;
}


void DataSet::set_has_header(const bool& new_has_header)
{
    has_header = new_has_header;
}


void DataSet::set_has_ids(const bool& new_has_ids)
{
    has_sample_ids = new_has_ids;
}


void DataSet::set_separator(const Separator& new_separator)
{
    separator = new_separator;
}


void DataSet::set_separator_string(const string& new_separator_string)
{
    if(new_separator_string == " ")
        separator = Separator::Space;
    else if(new_separator_string == "\t")
        separator = Separator::Tab;
    else if(new_separator_string == ",")
        separator = Separator::Comma;
    else if(new_separator_string == ";")
        separator = Separator::Semicolon;
    else
        throw runtime_error("Unknown separator: " + new_separator_string);
}


void DataSet::set_separator_name(const string& new_separator_name)
{
    if(new_separator_name == "Space")
        separator = Separator::Space;
    else if(new_separator_name == "Tab")
        separator = Separator::Tab;
    else if(new_separator_name == "Comma")
        separator = Separator::Comma;
    else if(new_separator_name == "Semicolon")
        separator = Separator::Semicolon;
    else
        throw runtime_error("Unknown separator: " + new_separator_name + ".\n");
}


void DataSet::set_codification(const DataSet::Codification& new_codification)
{
    codification = new_codification;
}


void DataSet::set_codification(const string& new_codification_string)
{
    if(new_codification_string == "UTF-8")
        codification = Codification::UTF8;
    else if(new_codification_string == "SHIFT_JIS")
        codification = Codification::SHIFT_JIS;
    else
        throw runtime_error("Unknown codification: " + new_codification_string + ".\n");
}


void DataSet::set_missing_values_label(const string& new_missing_values_label)
{
    missing_values_label = new_missing_values_label;
}


void DataSet::set_missing_values_method(const DataSet::MissingValuesMethod& new_missing_values_method)
{
    missing_values_method = new_missing_values_method;
}


void DataSet::set_missing_values_method(const string & new_missing_values_method)
{
    if(new_missing_values_method == "Unuse")
        missing_values_method = MissingValuesMethod::Unuse;
    else if(new_missing_values_method == "Mean")
        missing_values_method = MissingValuesMethod::Mean;
    else if(new_missing_values_method == "Median")
        missing_values_method = MissingValuesMethod::Median;
    else if(new_missing_values_method == "Interpolation")
        missing_values_method = MissingValuesMethod::Interpolation;
    else
        throw runtime_error("Unknown method type.\n");
}


void DataSet::set_threads_number(const int& new_threads_number)
{
    thread_pool = make_unique<ThreadPool>(new_threads_number);
    thread_pool_device = make_unique<ThreadPoolDevice>(thread_pool.get(), new_threads_number);
}


Tensor<Index, 1> DataSet::unuse_repeated_samples()
{
    const Index samples_number = get_samples_number();

    Tensor<Index, 1> repeated_samples;

    Tensor<type, 1> sample_i;
    Tensor<type, 1> sample_j;

    for(Index i = 0; i < samples_number; i++)
    {
        sample_i = get_sample_data(i);

        for(Index j = Index(i+1); j < samples_number; j++)
        {
            sample_j = get_sample_data(j);

            if(get_sample_use(j) != SampleUse::None
            && equal(sample_i.data(), sample_i.data()+sample_i.size(), sample_j.data()))
            {
                set_sample_use(j, SampleUse::None);

                push_back(repeated_samples, j);
            }
        }
    }

    return repeated_samples;
}


vector<string> DataSet::unuse_uncorrelated_raw_variables(const type& minimum_correlation)
{
    vector<string> unused_raw_variables;

    const Tensor<Correlation, 2> correlations = calculate_input_target_raw_variable_pearson_correlations();

    const Index input_raw_variables_number = get_raw_variables_number(VariableUse::Input);
    const Index target_raw_variables_number = get_raw_variables_number(VariableUse::Target);

    const vector<Index> input_raw_variable_indices = get_raw_variable_indices(VariableUse::Input);

    for(Index i = 0; i < input_raw_variables_number; i++)
    {
        const Index input_raw_variable_index = input_raw_variable_indices[i];

        for(Index j = 0; j < target_raw_variables_number; j++)
        {
            if(!isnan(correlations(i, j).r)
            && abs(correlations(i, j).r) < minimum_correlation
            && raw_variables[input_raw_variable_index].use != VariableUse::None)
            {
                raw_variables[input_raw_variable_index].set_use(VariableUse::None);

                unused_raw_variables.push_back(raw_variables[input_raw_variable_index].name);
            }
        }
    }

    return unused_raw_variables;
}


vector<string> DataSet::unuse_multicollinear_raw_variables(Tensor<Index, 1>& original_variable_indices, Tensor<Index, 1>& final_variable_indices)
{
    vector<string> unused_raw_variables;

    for(Index i = 0; i < original_variable_indices.size(); i++)
    {
        const Index original_raw_variable_index = original_variable_indices(i);

        bool found = false;

        for(Index j = 0; j < final_variable_indices.size(); j++)
        {
            if(original_raw_variable_index == final_variable_indices(j))
            {
                found = true;
                break;
            }
        }

        const Index raw_variable_index = get_raw_variable_index(original_raw_variable_index);

        if(!found && raw_variables[raw_variable_index].use != VariableUse::None)
        {
            raw_variables[raw_variable_index].set_use(VariableUse::None);

            unused_raw_variables.push_back(raw_variables[raw_variable_index].name);
        }
    }

    return unused_raw_variables;
}


Tensor<Histogram, 1> DataSet::calculate_raw_variables_distribution(const Index& bins_number) const
{
    const Index raw_variables_number = raw_variables.size();
    const Index used_raw_variables_number = get_used_raw_variables_number();
    const vector<Index> used_sample_indices = get_used_sample_indices();
    const Index used_samples_number = used_sample_indices.size();

    Tensor<Histogram, 1> histograms(used_raw_variables_number);

    Index variable_index = 0;
    Index used_raw_variable_index = 0;

    for (Index i = 0; i < raw_variables_number; i++)
    {
        const RawVariable& raw_variable = raw_variables[i];

        if (raw_variable.use == VariableUse::None)
        {
            variable_index += (raw_variable.type == RawVariableType::Categorical)
                ? raw_variable.get_categories_number()
                : 1;
            continue;
        }

       
        switch (raw_variable.type)
        {

        case RawVariableType::Numeric:
        {
            Tensor<type, 1> raw_variable_data(used_samples_number);

            for (Index j = 0; j < used_samples_number; j++)
                raw_variable_data(j) = data(used_sample_indices[j], variable_index);

            histograms(used_raw_variable_index++) = histogram(raw_variable_data, bins_number);

            variable_index++;
        }
            break;

        case RawVariableType::Categorical:
        {
            const Index categories_number = raw_variable.get_categories_number();

            Tensor<Index, 1> categories_frequencies(categories_number);
            categories_frequencies.setZero();
            Tensor<type, 1> centers(categories_number);

            for (Index j = 0; j < categories_number; j++)
            {
                for (Index k = 0; k < used_samples_number; k++)
                    if (abs(data(used_sample_indices[k], variable_index) - type(1)) < type(NUMERIC_LIMITS_MIN))
                        categories_frequencies(j)++;

                centers(j) = type(j);

                variable_index++;
            }

            histograms(used_raw_variable_index).frequencies = categories_frequencies;
            histograms(used_raw_variable_index).centers = centers;

            used_raw_variable_index++;
        }
            break;

        case RawVariableType::Binary:
        {
            Tensor<Index, 1> binary_frequencies(2);
            binary_frequencies.setZero();

            for (Index j = 0; j < used_samples_number; j++)
                binary_frequencies(abs(data(used_sample_indices[j], variable_index) - type(1)) < type(NUMERIC_LIMITS_MIN)
                    ? 0
                    : 1)++;

            histograms(used_raw_variable_index).frequencies = binary_frequencies;
            variable_index++;
            used_raw_variable_index++;
        }
            break;
        
        case RawVariableType::DateTime:

            variable_index++;

            break;

        default:

            throw runtime_error("Unknown raw variable type.");
        }
    }

    return histograms;
}


Tensor<BoxPlot, 1> DataSet::calculate_raw_variables_box_plots() const
{
    const Index raw_variables_number = get_raw_variables_number();

    const vector<Index> used_sample_indices = get_used_sample_indices();

    Tensor<BoxPlot, 1> box_plots(raw_variables_number);

//    Index used_raw_variable_index = 0;
    Index variable_index = 0;

    for(Index i = 0; i < raw_variables_number; i++)
    {
        const RawVariable& raw_variable = raw_variables[i];

        if(raw_variable.type == RawVariableType::Numeric
        || raw_variable.type == RawVariableType::Binary)
        {
            if(raw_variable.use != VariableUse::None)
            {
                box_plots(i) = box_plot(data.chip(variable_index, 1), used_sample_indices);

//                used_raw_variable_index++;
            }

            variable_index++;
        }
        else if(raw_variable.type == RawVariableType::Categorical)
        {
            variable_index += raw_variable.get_categories_number();
        }
        else
        {
            variable_index++;
        }
    }

    return box_plots;
}


Index DataSet::calculate_used_negatives(const Index& target_index)
{
    Index negatives = 0;

    const vector<Index> used_indices = get_used_sample_indices();

    const Index used_samples_number = used_indices.size();

    for(Index i = 0; i < used_samples_number; i++)
    {
        const Index training_index = used_indices[i];

        if (isnan(data(training_index, target_index))) 
            continue;
        
        if(abs(data(training_index, target_index)) < type(NUMERIC_LIMITS_MIN))
            negatives++;
        else if(abs(data(training_index, target_index) - type(1)) > type(NUMERIC_LIMITS_MIN)
             || data(training_index, target_index) < type(0))
            throw runtime_error("Training sample is neither a positive nor a negative: "
                                + to_string(training_index) + "-" + to_string(target_index) + "-" + to_string(data(training_index, target_index)));        
    }

    return negatives;
}


vector<Descriptives> DataSet::calculate_variable_descriptives() const
{
    return descriptives(data);
}


vector<Descriptives> DataSet::calculate_used_variable_descriptives() const
{
    const vector<Index> used_sample_indices = get_used_sample_indices();
    const vector<Index> used_variable_indices = get_used_variable_indices();

    return descriptives(data, used_sample_indices, used_variable_indices);
}


vector<Descriptives> DataSet::calculate_raw_variable_descriptives_positive_samples() const
{
    const Index target_index = get_variable_indices(DataSet::VariableUse::Target)[0];

    const vector<Index> used_sample_indices = get_used_sample_indices();
    const vector<Index> input_variable_indices = get_variable_indices(DataSet::VariableUse::Input);

    const Index samples_number = used_sample_indices.size();

    Index positive_samples_number = 0;

    for(Index i = 0; i < samples_number; i++)
        if(abs(data(used_sample_indices[i], target_index) - type(1)) < type(NUMERIC_LIMITS_MIN))
            positive_samples_number++;

    vector<Index> positive_used_sample_indices(positive_samples_number);
    Index positive_sample_index = 0;

    for(Index i = 0; i < samples_number; i++)
    {
        const Index sample_index = used_sample_indices[i];

        if(abs(data(sample_index, target_index) - type(1)) < type(NUMERIC_LIMITS_MIN))
            positive_used_sample_indices[positive_sample_index++] = sample_index;
    }

    return descriptives(data, positive_used_sample_indices, input_variable_indices);
}


vector<Descriptives> DataSet::calculate_raw_variable_descriptives_negative_samples() const
{
    const Index target_index = get_variable_indices(DataSet::VariableUse::Target)[0];

    const vector<Index> used_sample_indices = get_used_sample_indices();
    const vector<Index> input_variable_indices = get_variable_indices(DataSet::VariableUse::Input);

    const Index samples_number = used_sample_indices.size();

    // Count used negative samples

    Index negative_samples_number = 0;

    for(Index i = 0; i < samples_number; i++)
        if(data(used_sample_indices[i], target_index) < type(NUMERIC_LIMITS_MIN))
            negative_samples_number++;

    // Get used negative samples indices

    vector<Index> negative_used_sample_indices(negative_samples_number);
    Index negative_sample_index = 0;

    for(Index i = 0; i < samples_number; i++)
    {
        const Index sample_index = used_sample_indices[i];

        if(data(sample_index, target_index) < type(NUMERIC_LIMITS_MIN))
            negative_used_sample_indices[negative_sample_index++] = sample_index;
    }

    return descriptives(data, negative_used_sample_indices, input_variable_indices);
}


vector<Descriptives> DataSet::calculate_raw_variable_descriptives_categories(const Index& class_index) const
{
    const vector<Index> used_sample_indices = get_used_sample_indices();
    const vector<Index> input_variable_indices = get_variable_indices(DataSet::VariableUse::Input);

    const Index samples_number = used_sample_indices.size();

    // Count used class samples

    Index class_samples_number = 0;

    for(Index i = 0; i < samples_number; i++)
        if(abs(data(used_sample_indices[i], class_index) - type(1)) < type(NUMERIC_LIMITS_MIN))
            class_samples_number++;

    // Get used class samples indices

    vector<Index> class_used_sample_indices(class_samples_number, 0);

    Index class_sample_index = 0;

    for(Index i = 0; i < samples_number; i++)
    {
        const Index sample_index = used_sample_indices[i];

        if(abs(data(sample_index, class_index) - type(1)) < type(NUMERIC_LIMITS_MIN))
            class_used_sample_indices[class_sample_index++] = sample_index;
    }

    return descriptives(data, class_used_sample_indices, input_variable_indices);
}


vector<Descriptives> DataSet::calculate_variable_descriptives(const VariableUse& variable_use) const
{
    const vector<Index> used_sample_indices = get_used_sample_indices();

    const vector<Index> input_variable_indices = get_variable_indices(variable_use);

    return descriptives(data, used_sample_indices, input_variable_indices);
}


vector<Descriptives> DataSet::calculate_testing_target_variable_descriptives() const
{
    const vector<Index> testing_indices = get_sample_indices(SampleUse::Testing);

    const vector<Index> target_variable_indices = get_variable_indices(DataSet::VariableUse::Target);

    return descriptives(data, testing_indices, target_variable_indices);
}


Tensor<type, 1> DataSet::calculate_used_variables_minimums() const
{
    return column_minimums(data, get_used_sample_indices(), get_used_variable_indices());
}


Tensor<type, 1> DataSet::calculate_used_targets_mean() const
{
    const vector<Index> used_indices = get_used_sample_indices();

    const vector<Index> target_variable_indices = get_variable_indices(DataSet::VariableUse::Target);

    return mean(data, used_indices, target_variable_indices);
}


Tensor<type, 1> DataSet::calculate_selection_targets_mean() const
{
    const vector<Index> selection_indices = get_sample_indices(SampleUse::Selection);

    const vector<Index> target_variable_indices = get_variable_indices(DataSet::VariableUse::Target);

    return mean(data, selection_indices, target_variable_indices);
}


Index DataSet::get_gmt() const
{
    return gmt;
}


void DataSet::set_gmt(Index& new_gmt)
{
    gmt = new_gmt;
}


Tensor<Correlation, 2> DataSet::calculate_input_target_raw_variable_pearson_correlations() const
{
    const Index input_raw_variables_number = get_raw_variables_number(VariableUse::Input);
    const Index target_raw_variables_number = get_raw_variables_number(VariableUse::Target);

    const vector<Index> input_raw_variable_indices = get_raw_variable_indices(VariableUse::Input);
    const vector<Index> target_raw_variable_indices = get_raw_variable_indices(VariableUse::Target);

    const vector<Index> used_sample_indices = get_used_sample_indices();

    Tensor<Correlation, 2> correlations(input_raw_variables_number, target_raw_variables_number);

//#pragma omp parallel for

    for(Index i = 0; i < input_raw_variables_number; i++)
    {
        const Index input_raw_variable_index = input_raw_variable_indices[i];

        const Tensor<type, 2> input_raw_variable_data
            = get_raw_variable_data(input_raw_variable_index, used_sample_indices);

        for(Index j = 0; j < target_raw_variables_number; j++)
        {
            const Index target_raw_variable_index = target_raw_variable_indices[j];

            const Tensor<type, 2> target_raw_variable_data 
                = get_raw_variable_data(target_raw_variable_index, used_sample_indices);

            correlations(i, j) = correlation(thread_pool_device.get(), input_raw_variable_data, target_raw_variable_data);
        }
    }

    return correlations;
}


Tensor<Correlation, 2> DataSet::calculate_input_target_raw_variable_spearman_correlations() const
{
    const Index input_raw_variables_number = get_raw_variables_number(VariableUse::Input);
    const Index target_raw_variables_number = get_raw_variables_number(VariableUse::Target);

    const vector<Index> input_raw_variable_indices = get_raw_variable_indices(VariableUse::Input);
    const vector<Index> target_raw_variable_indices = get_raw_variable_indices(VariableUse::Target);

    const vector<Index> used_sample_indices = get_used_sample_indices();

    Tensor<Correlation, 2> correlations(input_raw_variables_number, target_raw_variables_number);

    for(Index i = 0; i < input_raw_variables_number; i++)
    {
        const Index input_index = input_raw_variable_indices[i];

        const Tensor<type, 2> input_raw_variable_data = get_raw_variable_data(input_index, used_sample_indices);

        for(Index j = 0; j < target_raw_variables_number; j++)
        {
            const Index target_index = target_raw_variable_indices[j];

            const Tensor<type, 2> target_raw_variable_data = get_raw_variable_data(target_index, used_sample_indices);

            correlations(i, j) = correlation_spearman(thread_pool_device.get(), input_raw_variable_data, target_raw_variable_data);
        }
    }

    return correlations;
}


bool DataSet::has_nan() const
{
    const Index rows_number = data.dimension(0);

    for(Index i = 0; i < rows_number; i++)
        if(sample_uses[i] != SampleUse::None)
            if(has_nan_row(i)) 
                return true;

    return false;
}


bool DataSet::has_nan_row(const Index& row_index) const
{
    const Index variables_number = get_variables_number();

    for(Index j = 0; j < variables_number; j++)
        if(isnan(data(row_index,j)))
            return true;

    return false;
}


void DataSet::print_missing_values_information() const
{
    const Index missing_values_number = count_nan();

    const Tensor<Index, 0> raw_variables_with_missing_values = count_raw_variables_with_nan().sum();

    const Index samples_with_missing_values = count_rows_with_nan();

    cout << "Missing values number: " << missing_values_number << " (" << missing_values_number*100/data.size() << "%)" << endl
         << "Raw variables with missing values: " << raw_variables_with_missing_values(0)
         << " (" << raw_variables_with_missing_values(0)*100/data.dimension(1) << "%)" << endl
         << "Samples with missing values: "
         << samples_with_missing_values << " (" << samples_with_missing_values*100/data.dimension(0) << "%)" << endl;
}


void DataSet::print_input_target_raw_variables_correlations() const
{
    const Index inputs_number = get_variables_number(VariableUse::Input);
    const Index targets_number = get_raw_variables_number(VariableUse::Target);

    const vector<string> input_names = get_raw_variable_names(VariableUse::Input);
    const vector<string> targets_name = get_raw_variable_names(VariableUse::Target);

    const Tensor<Correlation, 2> correlations = calculate_input_target_raw_variable_pearson_correlations();

    for(Index j = 0; j < targets_number; j++)
        for(Index i = 0; i < inputs_number; i++)
            cout << targets_name[j] << " - " << input_names[i] << ": " << correlations(i, j).r << endl;
}


void DataSet::print_top_input_target_raw_variables_correlations() const
{
    const Index inputs_number = get_raw_variables_number(VariableUse::Input);
    const Index targets_number = get_raw_variables_number(VariableUse::Target);

    const vector<string> input_names = get_variable_names(DataSet::VariableUse::Input);
    const vector<string> targets_name = get_variable_names(DataSet::VariableUse::Target);

    const Tensor<type, 2> correlations = get_correlation_values(calculate_input_target_raw_variable_pearson_correlations());

    Tensor<type, 1> target_correlations(inputs_number);

    Tensor<string, 2> top_correlations(inputs_number, 2);

    map<type,string> top_correlation;

    for(Index i = 0 ; i < inputs_number; i++)
        for(Index j = 0 ; j < targets_number ; j++)
            top_correlation.insert(pair<type,string>(correlations(i, j), input_names[i] + " - " + targets_name[j]));

    map<type,string>::iterator it;

    for(it = top_correlation.begin(); it != top_correlation.end(); it++)
        cout << "Correlation: " << (*it).first << "  between  " << (*it).second << endl;
}


Tensor<Correlation, 2> DataSet::calculate_input_raw_variable_pearson_correlations() const
{
    // list to return

    const vector<Index> input_raw_variable_indices = get_raw_variable_indices(VariableUse::Input);

    const Index input_raw_variables_number = get_raw_variables_number(VariableUse::Input);

    Tensor<Correlation, 2> correlations_pearson(input_raw_variables_number, input_raw_variables_number);

    for (Index i = 0; i < input_raw_variables_number; i++)
    {
        const Index current_input_index_i = input_raw_variable_indices[i];

        const Tensor<type, 2> input_i = get_raw_variable_data(current_input_index_i);

        //if(display) cout << "Calculating " << raw_variables(current_input_index_i).name << " correlations. " << endl;

        if (is_constant_matrix(input_i)) continue;

        correlations_pearson(i, i).set_perfect();
        correlations_pearson(i, i).method = Correlation::Method::Pearson;

        for (Index j = i+1; j < input_raw_variables_number; j++)
        {
            const Index current_input_index_j = input_raw_variable_indices[j];

            const Tensor<type, 2> input_j = get_raw_variable_data(current_input_index_j);
                correlations_pearson(i, j) = correlation(thread_pool_device.get(), input_i, input_j);

            if (correlations_pearson(i, j).r > type(1) - NUMERIC_LIMITS_MIN)
                correlations_pearson(i, j).r = type(1);

            correlations_pearson(j, i) = correlations_pearson(i, j);
        }
    }

    return correlations_pearson;
}


Tensor<Correlation, 2> DataSet::calculate_input_raw_variable_spearman_correlations() const
{
    const vector<Index> input_raw_variable_indices = get_raw_variable_indices(VariableUse::Input);

    const Index input_raw_variables_number = get_raw_variables_number(VariableUse::Input);

    Tensor<Correlation, 2> correlations_spearman(input_raw_variables_number, input_raw_variables_number);

    for(Index i = 0; i < input_raw_variables_number; i++)
    {
        const Index input_raw_variable_index_i = input_raw_variable_indices[i];

        const Tensor<type, 2> input_i = get_raw_variable_data(input_raw_variable_index_i);

        //if(display) cout << "Calculating " << raw_variables(current_input_index_i).name << " correlations. " << endl;

        if (is_constant_matrix(input_i)) continue;

        correlations_spearman(i, i).set_perfect();
        correlations_spearman(i, i).method = Correlation::Method::Spearman;

        for(Index j = i + 1; j < input_raw_variables_number; j++)
        {
            const Index input_raw_variable_index_j = input_raw_variable_indices[j];

            const Tensor<type, 2> input_j = get_raw_variable_data(input_raw_variable_index_j);

            correlations_spearman(i, j) = correlation_spearman(thread_pool_device.get(), input_i, input_j);

            if(correlations_spearman(i, j).r > type(1) - NUMERIC_LIMITS_MIN)
                correlations_spearman(i, j).r = type(1);

            correlations_spearman(j, i) = correlations_spearman(i, j);
        }
    }

    return correlations_spearman;
}


void DataSet::print_inputs_correlations() const
{
    const Tensor<type, 2> inputs_correlations 
        = get_correlation_values(calculate_input_raw_variable_pearson_correlations());

    cout << inputs_correlations << endl;
}


void DataSet::print_data_file_preview() const
{
    const Index size = data_file_preview.size();

    for(Index i = 0;  i < size; i++)
    {
        for(size_t j = 0; j < data_file_preview[i].size(); j++)
            cout << data_file_preview[i][j] << " ";

        cout << endl;
    }
}


void DataSet::print_top_inputs_correlations() const
{
    const Index variables_number = get_variables_number(VariableUse::Input);

    const vector<string> variables_name = get_variable_names(DataSet::VariableUse::Input);

    const Tensor<type, 2> variables_correlations = get_correlation_values(calculate_input_raw_variable_pearson_correlations());

    const Index correlations_number = variables_number*(variables_number-1)/2;

    Tensor<string, 2> top_correlations(correlations_number, 3);

    map<type, string> top_correlation;

    for(Index i = 0; i < variables_number; i++)
    {
        for(Index j = i; j < variables_number; j++)
        {
            if(i == j) continue;

            top_correlation.insert(pair<type,string>(variables_correlations(i, j), variables_name[i] + " - " + variables_name[j]));
        }
    }

    map<type,string> ::iterator it;

    for(it = top_correlation.begin(); it != top_correlation.end(); it++)
        cout << "Correlation: " << (*it).first << "  between  " << (*it).second << endl;
}


void DataSet::set_default_raw_variables_scalers()
{
    const Index raw_variables_number = raw_variables.size();

    if(model_type == ModelType::ImageClassification)
        set_raw_variable_scalers(Scaler::ImageMinMax);
    else
        for(Index i = 0; i < raw_variables_number; i++)
            raw_variables[i].scaler = (raw_variables[i].type == RawVariableType::Numeric)
                ? Scaler::MeanStandardDeviation
                : Scaler::MinimumMaximum;
}


vector<Descriptives> DataSet::scale_data()
{
    const Index variables_number = get_variables_number();

    const vector<Descriptives> variable_descriptives = calculate_variable_descriptives();

    Index raw_variable_index;

    for(Index i = 0; i < variables_number; i++)
    {
        raw_variable_index = get_raw_variable_index(i);

        switch(raw_variables[raw_variable_index].scaler)
        {
        case Scaler::None:
            break;

        case Scaler::MinimumMaximum:
            scale_minimum_maximum(data, i, variable_descriptives[i]);
            break;

        case Scaler::MeanStandardDeviation:
            scale_mean_standard_deviation(data, i, variable_descriptives[i]);
            break;

        case Scaler::StandardDeviation:
            scale_standard_deviation(data, i, variable_descriptives[i]);
            break;

        case Scaler::Logarithm:
            scale_logarithmic(data, i);
            break;

        default:
            throw runtime_error("Unknown scaler: " + to_string(int(raw_variables[i].scaler)) + "\n");
        }
    }

    return variable_descriptives;
}


vector<Descriptives> DataSet::scale_variables(const VariableUse& variable_use)
{
    const Index input_variables_number = get_variables_number(variable_use);

    const vector<Index> input_variable_indices = get_variable_indices(variable_use);
    const vector<Scaler> input_variable_scalers = get_variable_scalers(DataSet::VariableUse::Input);

    const vector<Descriptives> input_variable_descriptives = calculate_variable_descriptives(variable_use);

    for(Index i = 0; i < input_variables_number; i++)
    {
        switch(input_variable_scalers[i])
        {
        case Scaler::None:
            break;

        case Scaler::MinimumMaximum:
            scale_minimum_maximum(data, input_variable_indices[i], input_variable_descriptives[i]);
            break;

        case Scaler::MeanStandardDeviation:
            scale_mean_standard_deviation(data, input_variable_indices[i], input_variable_descriptives[i]);
            break;

        case Scaler::StandardDeviation:
            scale_standard_deviation(data, input_variable_indices[i], input_variable_descriptives[i]);
            break;

        case Scaler::Logarithm:
            scale_logarithmic(data, input_variable_indices[i]);
            break;

        default:
            throw runtime_error("Unknown scaling inputs method: " + to_string(int(input_variable_scalers[i])) + "\n");
        }
    }

    return input_variable_descriptives;
}


void DataSet::unscale_variables(const VariableUse& variable_use, 
                                const vector<Descriptives>& input_variable_descriptives)
{
    const Index input_variables_number = get_variables_number(variable_use);

    const vector<Index> input_variable_indices = get_variable_indices(variable_use);

    const vector<Scaler> input_variable_scalers = get_variable_scalers(DataSet::VariableUse::Input);

    for(Index i = 0; i < input_variables_number; i++)
    {
        switch(input_variable_scalers[i])
        {
        case Scaler::None:
            break;

        case Scaler::MinimumMaximum:
            unscale_minimum_maximum(data, input_variable_indices[i], input_variable_descriptives[i]);
            break;

        case Scaler::MeanStandardDeviation:
            unscale_mean_standard_deviation(data, input_variable_indices[i], input_variable_descriptives[i]);
            break;

        case Scaler::StandardDeviation:
            unscale_standard_deviation(data, input_variable_indices[i], input_variable_descriptives[i]);
            break;

        case Scaler::Logarithm:
            unscale_logarithmic(data, input_variable_indices[i]);
            break;

        case Scaler::ImageMinMax:
            unscale_image_minimum_maximum(data, input_variable_indices[i]);
            break;

        default:
            throw runtime_error("Unknown unscaling and unscaling method: " + to_string(int(input_variable_scalers[i])) + "\n");
        }
    }
}


void DataSet::set_data_constant(const type& new_value)
{
    data.setConstant(new_value);
    data.dimensions();
}


void DataSet::set_data_random()
{
    set_random(data);
}


void DataSet::to_XML(XMLPrinter& printer) const
{
    if (model_type == ModelType::Forecasting)
        throw runtime_error("Forecasting");
    if (model_type == ModelType::ImageClassification)
        throw runtime_error("Image classification");

    printer.OpenElement("DataSet");

    printer.OpenElement("DataSource");
    add_xml_element(printer, "FileType", "csv");

    add_xml_element(printer, "Path", data_path.string());

    add_xml_element(printer, "Separator", get_separator_name());
    add_xml_element(printer, "HasHeader", to_string(has_header));
    add_xml_element(printer, "HasSamplesId", to_string(has_sample_ids));
    add_xml_element(printer, "MissingValuesLabel", missing_values_label);
    add_xml_element(printer, "Codification", get_codification_string());
    printer.CloseElement();  

    printer.OpenElement("RawVariables");
    add_xml_element(printer, "RawVariablesNumber", to_string(get_raw_variables_number()));

    for (Index i = 0; i < get_raw_variables_number(); i++) 
    {
        printer.OpenElement("RawVariable");
        printer.PushAttribute("Item", to_string(i + 1).c_str());
        raw_variables[i].to_XML(printer);
        printer.CloseElement();  
    }

    printer.CloseElement();  

    printer.OpenElement("Samples");
    
    add_xml_element(printer, "SamplesNumber", to_string(get_samples_number()));
    
    if (has_sample_ids) 
        add_xml_element(printer, "SamplesId", string_tensor_to_string(sample_ids));
    
    add_xml_element(printer, "SamplesUses", tensor_to_string(get_sample_uses_vector()));
    printer.CloseElement();  

    printer.OpenElement("MissingValues");
    add_xml_element(printer, "MissingValuesMethod", get_missing_values_method_string());
    add_xml_element(printer, "MissingValuesNumber", to_string(missing_values_number));

    if (missing_values_number > 0) 
    {
        add_xml_element(printer, "RawVariablesMissingValuesNumber", tensor_to_string(raw_variables_missing_values_number));
        add_xml_element(printer, "RowsMissingValuesNumber", to_string(rows_missing_values_number));
    }
    printer.CloseElement();  

    printer.CloseElement();
}


void DataSet::from_XML(const XMLDocument& data_set_document) 
{
    const XMLElement* data_set_element = data_set_document.FirstChildElement("DataSet");
    if (!data_set_element) 
        throw runtime_error("Data set element is nullptr.\n");
    
    const XMLElement* data_source_element = data_set_element->FirstChildElement("DataSource");
    if (!data_source_element) 
        throw runtime_error("Data source element is nullptr.\n");
    
    set_data_path(read_xml_string(data_source_element, "Path"));
    set_separator_name(read_xml_string(data_source_element, "Separator"));
    set_has_header(read_xml_bool(data_source_element, "HasHeader"));
    set_has_ids(read_xml_bool(data_source_element, "HasSamplesId"));
    set_missing_values_label(read_xml_string(data_source_element, "MissingValuesLabel"));
    set_codification(read_xml_string(data_source_element, "Codification"));

    const XMLElement* raw_variables_element = data_set_element->FirstChildElement("RawVariables");

    if (!raw_variables_element)
        throw runtime_error("RawVariables element is nullptr.\n");

    set_raw_variables_number(read_xml_index(raw_variables_element, "RawVariablesNumber"));

    const XMLElement* start_element = raw_variables_element->FirstChildElement("RawVariablesNumber");

    for (size_t i = 0; i < raw_variables.size(); i++)
    {
        RawVariable& raw_variable = raw_variables[i];
        const XMLElement* raw_variable_element = start_element->NextSiblingElement("RawVariable");
        start_element = raw_variable_element;

        if (raw_variable_element->Attribute("Item") != std::to_string(i + 1))
            throw runtime_error("Raw variable item number (" + std::to_string(i + 1) + ") does not match (" + raw_variable_element->Attribute("Item") + ").\n");

        raw_variable.name = read_xml_string(raw_variable_element, "Name");
        raw_variable.set_scaler(read_xml_string(raw_variable_element, "Scaler"));
        raw_variable.set_use(read_xml_string(raw_variable_element, "Use"));
        raw_variable.set_type(read_xml_string(raw_variable_element, "Type"));

        if (raw_variable.type == RawVariableType::Categorical || raw_variable.type == RawVariableType::Binary) 
            raw_variable.categories = get_tokens(read_xml_string(raw_variable_element, "Categories"), ";");
    }

    if (has_sample_ids)
        sample_ids = get_tokens(read_xml_string(data_set_element, "SamplesId"), " ");

    const XMLElement* samples_element = data_set_element->FirstChildElement("Samples");

    if (!samples_element)
        throw runtime_error("Samples element is nullptr.\n");

    sample_uses.resize(read_xml_index(samples_element, "SamplesNumber"));
    set_sample_uses(get_tokens(read_xml_string(samples_element, "SamplesUses"), " "));

    // Missing values
    const XMLElement* missing_values_element = data_set_element->FirstChildElement("MissingValues");

    if (!missing_values_element)
        throw runtime_error("Missing values element is nullptr.\n");

    set_missing_values_method(read_xml_string(missing_values_element, "MissingValuesMethod"));
    missing_values_number = read_xml_index(missing_values_element, "MissingValuesNumber");

    if (missing_values_number > 0)
    {
        raw_variables_missing_values_number.resize(get_tokens(read_xml_string(missing_values_element, "RawVariablesMissingValuesNumber"), " ").size());
        for (Index i = 0; i < raw_variables_missing_values_number.size(); i++) {
            raw_variables_missing_values_number(i) = std::stoi(get_tokens(read_xml_string(missing_values_element, "RawVariablesMissingValuesNumber"), " ")[i]);
        }
        rows_missing_values_number = read_xml_index(missing_values_element, "RowsMissingValuesNumber");
    }

    set_display(read_xml_bool(data_set_element, "Display"));
}


void DataSet::print() const
{
    if(!display) return;
    
    const Index variables_number = get_variables_number();
    const Index input_variables_number = get_variables_number(VariableUse::Input);
    const Index samples_number = get_samples_number();
    const Index target_variables_bumber = get_variables_number(VariableUse::Target);
    const Index training_samples_number = get_samples_number(SampleUse::Training);
    const Index selection_samples_number = get_samples_number(SampleUse::Selection);
    const Index testing_samples_number = get_samples_number(SampleUse::Testing);
    const Index unused_samples_number = get_samples_number(SampleUse::None);

    cout << "Data set object summary:\n"
         << "Number of samples: " << samples_number << "\n"
         << "Number of variables: " << variables_number << "\n"
         << "Number of input variables: " << input_variables_number << "\n"
         << "Number of target variables: " << target_variables_bumber << "\n"
         << "Input variables dimensions: ";
   
    print_vector(get_input_dimensions());
         
    cout << "Target variables dimensions: ";
    
    print_vector(get_target_dimensions());
    
    cout << "Number of training samples: " << training_samples_number << endl
         << "Number of selection samples: " << selection_samples_number << endl
         << "Number of testing samples: " << testing_samples_number << endl
         << "Number of unused samples: " << unused_samples_number << endl;
   
    const Index raw_variables_number = get_raw_variables_number();

    for(Index i = 0; i < raw_variables_number; i++)
        raw_variables[i].print();
}


void DataSet::save(const string& file_name) const
{
    ofstream file(file_name);

    if (!file.is_open())
        return;

    XMLPrinter document;

    to_XML(document);

    file << document.CStr();
}


void DataSet::load(const string& file_name)
{
    XMLDocument document;

    if(document.LoadFile(file_name.c_str()))
        throw runtime_error("Cannot load XML file " + file_name + ".\n");

    from_XML(document);
}


void DataSet::print_raw_variables() const
{
    const Index raw_variables_number = get_raw_variables_number();

    for(Index i = 0; i < raw_variables_number; i++)
        raw_variables[i].print();

    cout << endl;
}


void DataSet::print_data() const
{
    if(display) cout << data << endl;
}


void DataSet::print_data_preview() const
{
    if(!display) return;

    const Index samples_number = get_samples_number();

    if(samples_number > 0)
    {
        const Tensor<type, 1> first_sample = data.chip(0, 0);

        cout << "First sample: \n";

        for(int i = 0; i< first_sample.dimension(0); i++)
            cout  << first_sample(i) << "  ";
    }

    if(samples_number > 1)
    {
        const Tensor<type, 1> second_sample = data.chip(1, 0);

        cout << "Second sample: \n";

        for(int i = 0; i< second_sample.dimension(0); i++)
            cout  << second_sample(i) << "  ";
    }

    if(samples_number > 2)
    {
        const Tensor<type, 1> last_sample = data.chip(samples_number-1, 0);

        cout << "Last sample: \n";

        for(int i = 0; i< last_sample.dimension(0); i++)
            cout  << last_sample(i) << "  ";
    }

    cout << endl;
}


void DataSet::save_data() const
{
    ofstream file(data_path.c_str());

    if(!file.is_open())
        throw runtime_error("Cannot open matrix data file: " + data_path.string() + "\n");

    file.precision(20);

    const Index samples_number = get_samples_number();
    const Index variables_number = get_variables_number();

    const vector<string> variable_names = get_variable_names();

    const string separator_string = get_separator_string();

    if(has_sample_ids)
        file << "id" << separator_string;

    for(Index j = 0; j < variables_number; j++)
    {
        file << variable_names[j];

        if(j != variables_number-1)
            file << separator_string;
    }

    file << endl;

    for(Index i = 0; i < samples_number; i++)
    {
        if(has_sample_ids)
            file << sample_ids[i] << separator_string;

        for(Index j = 0; j < variables_number; j++)
        {
            file << data(i, j);

            if(j != variables_number-1)
                file << separator_string;
        }

        file << endl;
    }

    file.close();
}


void DataSet::save_data_binary(const string& binary_data_file_name) const
{
    ofstream file(binary_data_file_name);

    if(!file.is_open())
        throw runtime_error("Cannot open data binary file.");

    // Write data

    streamsize size = sizeof(Index);

    Index columns_number = data.dimension(1);
    Index rows_number = data.dimension(0);

    cout << "Saving binary data file..." << endl;

    file.write(reinterpret_cast<char*>(&columns_number), size);
    file.write(reinterpret_cast<char*>(&rows_number), size);

    size = sizeof(type);

    const Index total_elements = columns_number * rows_number;

    file.write(reinterpret_cast<const char*>(data.data()), total_elements * size);

    file.close();

    cout << "Binary data file saved." << endl;
}


void DataSet::load_data_binary()
{
    ifstream file(data_path);

    if (!file.is_open())
        throw runtime_error("Failed to open file: " + data_path.string());

    streamsize size = sizeof(Index);

    Index columns_number = 0;
    Index rows_number = 0;

    file.read(reinterpret_cast<char*>(&columns_number), size);
    file.read(reinterpret_cast<char*>(&rows_number), size);

    size = sizeof(type);

    data.resize(rows_number, columns_number);

    const Index total_elements = rows_number * columns_number;

    file.read(reinterpret_cast<char*>(data.data()), total_elements * size);

    file.close();
}


Tensor<Index, 1> DataSet::calculate_target_distribution() const
{
    const Index samples_number = get_samples_number();
    const Index targets_number = get_variables_number(VariableUse::Target);
    const vector<Index> target_variable_indices = get_variable_indices(DataSet::VariableUse::Target);

    Tensor<Index, 1> class_distribution;

    if(targets_number == 1) 
    {
        class_distribution.resize(2);

        const Index target_index = target_variable_indices[0];

        Index positives = 0;
        Index negatives = 0;

        for(Index sample_index = 0; sample_index < samples_number; sample_index++)
            if(!isnan(data(sample_index,target_index)))
                (data(sample_index, target_index) < type(0.5)) 
                    ? negatives++ 
                    : positives++;

        class_distribution(0) = negatives;
        class_distribution(1) = positives;
    }
    else // More than two classes
    {
        class_distribution.resize(targets_number);

        class_distribution.setZero();

        for(Index i = 0; i < samples_number; i++)
        {
            if (get_sample_use(i) == SampleUse::None) 
                continue;

            for(Index j = 0; j < targets_number; j++)
            {
                if(isnan(data(i,target_variable_indices[j])))
                    continue;

                if(data(i,target_variable_indices[j]) > type(0.5))
                    class_distribution(j)++;
            }
        }
    }

    return class_distribution;
}


vector<vector<Index>> DataSet::calculate_Tukey_outliers(const type& cleaning_parameter) const
{
    const Index samples_number = get_used_samples_number();
    const vector<Index> sample_indices = get_used_sample_indices();

    const Index raw_variables_number = get_raw_variables_number();
    const Index used_raw_variables_number = get_used_raw_variables_number();
    const vector<Index> used_raw_variables_indices = get_used_raw_variables_indices();

    vector<vector<Index>> return_values(2);

    return_values[0].resize(samples_number, 0);
    return_values[1].resize(used_raw_variables_number, 0);

    const Tensor<BoxPlot, 1> box_plots = calculate_raw_variables_box_plots();

    Index variable_index = 0;
    Index used_variable_index = 0;

    #pragma omp parallel for

    for(Index i = 0; i < raw_variables_number; i++)
    {
        const RawVariable& raw_variable = raw_variables[i];

        if(raw_variable.use == VariableUse::None
        && raw_variable.type == RawVariableType::Categorical)
        {
            variable_index += raw_variable.get_categories_number();
            continue;
        }
        else if(raw_variable.use == VariableUse::None) // Numeric, Binary or DateTime
        {
            variable_index++;
            continue;
        }

        if(raw_variable.type == RawVariableType::Categorical)
        {
            variable_index += raw_variable.get_categories_number();
            used_variable_index++;
            continue;
        }
        else if(raw_variable.type == RawVariableType::Binary
             || raw_variable.type == RawVariableType::DateTime)
        {
            variable_index++;
            used_variable_index++;
            continue;
        }
        else // Numeric
        {
            const type interquartile_range = box_plots(i).third_quartile - box_plots(i).first_quartile;

            if(interquartile_range < numeric_limits<type>::epsilon())
            {
                variable_index++;
                used_variable_index++;
                continue;
            }

            Index raw_variables_outliers = 0;

            for(Index j = 0; j < samples_number; j++)
            {
                const Tensor<type, 1> sample = get_sample_data(sample_indices[Index(j)]);

                if(sample(variable_index) < box_plots(i).first_quartile - cleaning_parameter*interquartile_range
                || sample(variable_index) > box_plots(i).third_quartile + cleaning_parameter*interquartile_range)
                {
                    return_values[0][j] = 1;

                    raw_variables_outliers++;
                }
            }

            return_values[1][used_variable_index] = raw_variables_outliers;

            variable_index++;
            used_variable_index++;
        }
    }

    return return_values;
}


vector<vector<Index>> DataSet::replace_Tukey_outliers_with_NaN(const type& cleaning_parameter)
{
    const Index samples_number = get_used_samples_number();
    const vector<Index> sample_indices = get_used_sample_indices();

    const Index raw_variables_number = get_raw_variables_number();
    const Index used_raw_variables_number = get_used_raw_variables_number();
    const vector<Index> used_raw_variables_indices = get_used_raw_variables_indices();

    vector<vector<Index>> return_values(2);

    return_values[0].resize(samples_number, 0);
    return_values[1].resize(used_raw_variables_number, 0);

    const Tensor<BoxPlot, 1> box_plots = calculate_raw_variables_box_plots();

    Index variable_index = 0;
    Index used_variable_index = 0;

    #pragma omp parallel for

    for(Index i = 0; i < raw_variables_number; i++)
    {
        const RawVariable& raw_variable = raw_variables[i];

        if(raw_variable.use == VariableUse::None
        && raw_variable.type == RawVariableType::Categorical)
        {
            variable_index += raw_variable.get_categories_number();
            continue;
        }
        else if(raw_variable.use == VariableUse::None) // Numeric, Binary or DateTime
        {
            variable_index++;
            continue;
        }

        if(raw_variable.type == RawVariableType::Categorical)
        {
            variable_index += raw_variable.get_categories_number();
            used_variable_index++;
            continue;
        }
        else if(raw_variable.type == RawVariableType::Binary
             || raw_variable.type == RawVariableType::DateTime)
        {
            variable_index++;
            used_variable_index++;
            continue;
        }
        else // Numeric
        {
            const type interquartile_range = box_plots(i).third_quartile - box_plots(i).first_quartile;

            if(interquartile_range < numeric_limits<type>::epsilon())
            {
                variable_index++;
                used_variable_index++;
                continue;
            }

            Index raw_variables_outliers = 0;

            for(Index j = 0; j < samples_number; j++)
            {
                const Tensor<type, 1> sample = get_sample_data(sample_indices[Index(j)]);

                if(sample[variable_index] < (box_plots(i).first_quartile - cleaning_parameter * interquartile_range)
                || sample[variable_index] > (box_plots(i).third_quartile + cleaning_parameter * interquartile_range))
                {
                    return_values[0][Index(j)] = 1;

                    raw_variables_outliers++;

                    data(sample_indices[Index(j)], variable_index) = numeric_limits<type>::quiet_NaN();
                }
            }

            return_values[1][used_variable_index] = raw_variables_outliers;

            variable_index++;
            used_variable_index++;
        }
    }

    return return_values;
}


void DataSet::unuse_Tukey_outliers(const type& cleaning_parameter)
{
    const vector<vector<Index>> outliers_indices = calculate_Tukey_outliers(cleaning_parameter);

    const vector<Index> outliers_samples = get_elements_greater_than(outliers_indices, 0);

    set_sample_uses(outliers_samples, DataSet::SampleUse::None);
}


void DataSet::set_data_rosenbrock()
{
    const Index samples_number = get_samples_number();
    const Index variables_number = get_variables_number();

    set_data_random();
    
    #pragma omp parallel for

    for(Index i = 0; i < samples_number; i++)
    {
        type rosenbrock(0);

        for(Index j = 0; j < variables_number-1; j++)
        {
            const type value = data(i, j);
            const type next_value = data(i, j+1);

            rosenbrock += (type(1) - value)*(type(1) - value) + type(100)*(next_value-value*value)*(next_value-value*value);
        }

        data(i, variables_number-1) = rosenbrock;
    }
}


void DataSet::set_data_classification()
{
    set_random(data);

    data.setConstant(0.0);
/*
#pragma omp parallel for

    for(Index i = 0; i < samples_number; i++)
    {
        for(Index j = 0; j < variables_number; j++)
            data(i, j) = rand();

        const Index random_class = rand() % classes_number;

        data(i, variables_number + random_class) = 1;
    }
*/
}


void DataSet::set_data_sum()
{
    set_random(data);
/*
    for(Index i = 0; i < samples_number; i++)
    {
        data(i,variables_number-1) = type(0);

        for(Index j = 0; j < variables_number-1; j++)
            data(i,variables_number-1) += data(i, j);
    }
*/
}


Tensor<Index, 1> DataSet::filter_data(const Tensor<type, 1>& minimums, 
                                      const Tensor<type, 1>& maximums)
{
    const vector<Index> used_variable_indices = get_used_variable_indices();

    const Index used_variables_number = used_variable_indices.size();

    const Index samples_number = get_samples_number();

    Tensor<type, 1> filtered_indices(samples_number);
    filtered_indices.setZero();

    const vector<Index> used_sample_indices = get_used_sample_indices();
    const Index used_samples_number = used_sample_indices.size();

    Index sample_index = 0;

    for(Index i = 0; i < used_variables_number; i++)
    {
        const Index variable_index = used_variable_indices[i];

        for(Index j = 0; j < used_samples_number; j++)
        {
            sample_index = used_sample_indices[j];

            if(get_sample_use(sample_index) == SampleUse::None 
            || isnan(data(sample_index, variable_index)))
                continue;

            const type value = data(sample_index, variable_index);

            if(abs(value - minimums(i)) <= type(NUMERIC_LIMITS_MIN)
            || abs(value - maximums(i)) <= type(NUMERIC_LIMITS_MIN))
                continue;

            if(minimums(i) == maximums(i))
            {
                if(value != minimums(i))
                {
                    filtered_indices(sample_index) = type(1);
                    set_sample_use(sample_index, SampleUse::None);
                }
            }
            else if(value < minimums(i) 
                 || value > maximums(i))
            {
                filtered_indices(sample_index) = type(1);
                set_sample_use(sample_index, SampleUse::None);
            }
        }
    }

    const Index filtered_samples_number =
            Index(count_if(filtered_indices.data(),
                           filtered_indices.data()+filtered_indices.size(),
                           [](type value)
                           {
                               return value > type(0.5);
                           }));

    Tensor<Index, 1> filtered_samples_indices(filtered_samples_number);

    Index index = 0;

    for(Index i = 0; i < samples_number; i++)
        if(filtered_indices(i) > type(0.5))
            filtered_samples_indices(index++) = i;

    return filtered_samples_indices;
}


void DataSet::impute_missing_values_unuse()
{
    const Index samples_number = get_samples_number();

    #pragma omp parallel for

    for(Index i = 0; i <samples_number; i++)
        if(has_nan_row(i)) set_sample_use(i, "None");
}


void DataSet::impute_missing_values_mean()
{
    const vector<Index> used_sample_indices = get_used_sample_indices();
    const vector<Index> used_variable_indices = get_used_variable_indices();
    const vector<Index> input_variable_indices = get_variable_indices(DataSet::VariableUse::Input);
    const vector<Index> target_variable_indices = get_variable_indices(DataSet::VariableUse::Target);

    const Tensor<type, 1> means = mean(data, used_sample_indices, used_variable_indices);

    const Index samples_number = used_sample_indices.size();
    const Index variables_number = used_variable_indices.size();
    const Index target_variables_number = target_variable_indices.size();

    Index current_variable;
    Index current_sample;

    #pragma omp parallel for schedule(dynamic)

    for(Index j = 0; j < variables_number - target_variables_number; j++)
    {
        current_variable = input_variable_indices[j];

        for(Index i = 0; i < samples_number; i++)
        {
            current_sample = used_sample_indices[i];

            if(isnan(data(current_sample, current_variable)))
                data(current_sample,current_variable) = means(j);
        }
    }

    #pragma omp parallel for schedule(dynamic)

    for(Index j = 0; j < target_variables_number; j++)
    {
        current_variable = target_variable_indices[j];

        for(Index i = 0; i < samples_number; i++)
        {
            current_sample = used_sample_indices[i];

            if(isnan(data(current_sample, current_variable)))
                set_sample_use(i, "None");
        }
    }
}


void DataSet::impute_missing_values_median()
{
    const vector<Index> used_sample_indices = get_used_sample_indices();
    const vector<Index> used_variable_indices = get_used_variable_indices();
    const vector<Index> input_variable_indices = get_variable_indices(DataSet::VariableUse::Input);
    const vector<Index> target_variable_indices = get_variable_indices(DataSet::VariableUse::Target);

    const Tensor<type, 1> medians = median(data, used_sample_indices, used_variable_indices);

    const Index samples_number = used_sample_indices.size();
    const Index variables_number = used_variable_indices.size();
    const Index target_variables_number = target_variable_indices.size();

    #pragma omp parallel for schedule(dynamic)

    for(Index j = 0; j < variables_number - target_variables_number; j++)
    {
        const Index current_variable = input_variable_indices[j];

        for(Index i = 0; i < samples_number; i++)
        {
            const Index current_sample = used_sample_indices[i];

            if(isnan(data(current_sample, current_variable)))
                data(current_sample,current_variable) = medians(j);
        }
    }

    #pragma omp parallel for schedule(dynamic)

    for(Index j = 0; j < target_variables_number; j++)
    {
        const Index current_variable = target_variable_indices[j];

        for(Index i = 0; i < samples_number; i++)
        {
            const Index current_sample = used_sample_indices[i];

            if(isnan(data(current_sample, current_variable)))
                set_sample_use(i, "None");
        }
    }
}


void DataSet::impute_missing_values_interpolate()
{
    const vector<Index> used_sample_indices = get_used_sample_indices();
    const vector<Index> used_variable_indices = get_used_variable_indices();
    const vector<Index> input_variable_indices = get_variable_indices(DataSet::VariableUse::Input);
    const vector<Index> target_variable_indices = get_variable_indices(DataSet::VariableUse::Target);

    const Index samples_number = used_sample_indices.size();
    const Index variables_number = used_variable_indices.size();
    const Index target_variables_number = target_variable_indices.size();

    Index current_variable;
    Index current_sample;

    #pragma omp parallel for schedule(dynamic)
    for(Index j = 0; j < variables_number - target_variables_number; j++)
    {
        current_variable = input_variable_indices[j];

        for(Index i = 0; i < samples_number; i++)
        {
            current_sample = used_sample_indices[i];

            if(isnan(data(current_sample, current_variable)))
            {
                type x1 = type(0);
                type x2 = type(0);
                type y1 = type(0);
                type y2 = type(0);
                type x = type(0);
                type y = type(0);

                for(Index k = i - 1; k >= 0; k--)
                {
                    if (isnan(data(used_sample_indices[k], current_variable))) continue;

                    x1 = type(used_sample_indices[k]);
                    y1 = data(x1, current_variable);
                    break;
                }

                for(Index k = i + 1; k < samples_number; k++)
                {
                    if (isnan(data(used_sample_indices[k], current_variable))) continue;
                    
                    x2 = type(used_sample_indices[k]);
                    y2 = data(x2, current_variable);
                    break;                    
                }

                if(x2 != x1)
                {
                    x = type(current_sample);
                    y = y1 + (x - x1) * (y2 - y1) / (x2 - x1);
                }
                else
                {
                    y = y1;
                }

                data(current_sample,current_variable) = y;
            }
        }
    }

    #pragma omp parallel for schedule(dynamic)
    for(Index j = 0; j < target_variables_number; j++)
    {
        current_variable = target_variable_indices[j];

        for(Index i = 0; i < samples_number; i++)
        {
            current_sample = used_sample_indices[i];

            if(isnan(data(current_sample, current_variable)))
                set_sample_use(i, "None");
        }
    }
}


void DataSet::scrub_missing_values()
{
    switch(missing_values_method)
    {
    case MissingValuesMethod::Unuse:
        impute_missing_values_unuse();
        break;

    case MissingValuesMethod::Mean:
        impute_missing_values_mean();
        break;

    case MissingValuesMethod::Median:
        impute_missing_values_median();
        break;

    case MissingValuesMethod::Interpolation:
        impute_missing_values_interpolate();
        break;
    }
}


void DataSet::prepare_line(string& line) const
{
    decode(line);
    trim(line);
    erase(line, '"');
}


void DataSet::process_tokens(vector<string>& tokens)
{
    const Index raw_variables_number = tokens.size();

    //#pragma omp parallel for reduction(+:missing_values_number)

    for(Index i = 0; i < raw_variables_number; i++)
    {
        RawVariable& raw_variable = raw_variables[i];

        const string token = has_sample_ids ? tokens[i+1] : tokens[i];

        if(token.empty() || token == missing_values_label)
        {
            missing_values_number++;
            continue;
        }
        else if(is_numeric_string(token))
        {
            if(raw_variable.type != RawVariableType::Numeric)
                raw_variable.type = RawVariableType::Numeric;

            if(raw_variable.type == RawVariableType::Categorical)
                throw runtime_error("Error: Found number in categorical variable: " + raw_variable.name);
        }
        else if(is_date_time_string(token))
        {
            if(raw_variable.type != RawVariableType::DateTime)
                raw_variable.type = RawVariableType::DateTime;
        }
        else // is string
        {
            if(raw_variable.type != RawVariableType::Categorical)
                raw_variable.type = RawVariableType::Categorical;

            if(!contains(raw_variable.categories, token))
                raw_variable.categories.push_back(token);
        }
    }
}


void DataSet::read_csv()
{
    if(data_path.empty())
        throw runtime_error("Data path is empty.\n");

    ifstream file(data_path);

    if(!file.is_open())
        throw runtime_error("Error: Cannot open file " + data_path.string() + "\n");

    const string separator_string = get_separator_string();
    
    const vector<string> positive_words = {"yes", "positive", "+", "true"};

    const vector<string> negative_words = {"no", "negative", "-", "false"};

    string line;

    vector<string> tokens;

    Index columns_number = 0;

    // Read first line

    while(getline(file, line))
    {
        prepare_line(line);

        if(line.empty()) continue;

//        check_separators(line);

        tokens = get_tokens(line, separator_string);

        columns_number = tokens.size();

        if(columns_number != 0) break;
    }

    const Index raw_variables_number = has_sample_ids
            ? columns_number - 1
            : columns_number;

    raw_variables.resize(raw_variables_number);

    Index samples_number = 0;

    if(has_header)
    {
        if(has_numbers(tokens))
            throw runtime_error("Error: Some header names are numeric: " + line + "\n");

        if(has_sample_ids)
            for(Index i = 0; i < raw_variables_number; i++)
                raw_variables[i].name = tokens[i+1];
        else
            set_raw_variable_names(tokens);
    }
    else
    {
        samples_number++;
        set_default_raw_variables_names();
    }

    // Rest of lines

    while(getline(file, line))
    {
        prepare_line(line);

        if(line.empty()) continue;

        //check_separators(line);

        tokens = get_tokens(line, separator_string);

        if(tokens.size() != columns_number)
            throw runtime_error("Sample " + to_string(samples_number+1) + ": "
                                "Tokens number is not equal to columns number.");

        process_tokens(tokens);

        samples_number++;
    }

    for(Index i = 0; i < raw_variables_number; i++)
        if(raw_variables[i].type == RawVariableType::Categorical
        && raw_variables[i].get_categories_number() == 2)
            raw_variables[i].type = RawVariableType::Binary;

    sample_uses.resize(samples_number);

    sample_ids.resize(samples_number);

    const Index variables_number = get_variables_number();

    const vector<vector<Index>> all_variable_indices = get_variable_indices();

    data.resize(samples_number, variables_number);
    data.setZero();

    rows_missing_values_number = 0;

    missing_values_number = 0;

    raw_variables_missing_values_number.resize(raw_variables_number);
    raw_variables_missing_values_number.setZero();

    // Fill data

    file.clear();
    file.seekg(0);

    if(has_header)
    {
        while(getline(file, line))
        {
            prepare_line(line);

            if(line.empty()) continue;
            break;
        }
    }

    Index sample_index = 0;

    while(getline(file, line))
    {
        prepare_line(line);

        if(line.empty()) continue;

        check_separators(line);

        tokens = get_tokens(line, separator_string);

        if(has_missing_values(tokens))
        {
            rows_missing_values_number ++;

            for(size_t i = 0; i < tokens.size(); i++)
            {
                if(tokens[i].empty() || tokens[i] == missing_values_label)
                {
                    missing_values_number++;

                    raw_variables_missing_values_number(i)++;
                }
            }
        }

        if(has_sample_ids)
            sample_ids[sample_index] = tokens[0];

        #pragma omp parallel for

        for(Index raw_variable_index = 0; raw_variable_index < raw_variables_number; raw_variable_index++)
        {
            const RawVariableType raw_variable_type = raw_variables[raw_variable_index].type;

            const string token = has_sample_ids
                ? tokens[raw_variable_index+1]
                : tokens[raw_variable_index];

            const vector<Index>& variable_indices = all_variable_indices[raw_variable_index];

            if(raw_variable_type == RawVariableType::Numeric)
            {
                (token.empty() || token == missing_values_label)
                    ? data(sample_index, variable_indices[0]) = NAN
                    : data(sample_index, variable_indices[0]) = stof(token);

            }
            else if(raw_variable_type == RawVariableType::DateTime)
            {              
                data(sample_index, raw_variable_index) = time_t(date_to_timestamp(tokens[raw_variable_index]));
            }
            else if(raw_variable_type == RawVariableType::Categorical)
            {
                const Index categories_number = raw_variables[raw_variable_index].get_categories_number();

                if(token.empty() || token == missing_values_label)
                {
                    for(Index category_index = 0; category_index < categories_number; category_index++)
                        data(sample_index, variable_indices[category_index]) = NAN;
                }
                else
                {
                    const vector<string> categories = raw_variables[raw_variable_index].categories;

                    for(Index category_index = 0; category_index < categories_number; category_index++)
                        if(token == categories[category_index])
                            data(sample_index, variable_indices[category_index]) = 1;
                }
            }
            else if(raw_variable_type == RawVariableType::Binary)
            {
                if(contains(positive_words, token) || contains(negative_words, token))
                {
                    data(sample_index, variable_indices[0]) = contains(positive_words, token)
                        ? 1
                        : 0;
                }
                else
                {
                    const vector<string> categories = raw_variables[raw_variable_index].categories;

                    if(token.empty() || token == missing_values_label)
                        data(sample_index, variable_indices[0]) = type(NAN);
                    else if(token == categories[0])
                        data(sample_index, variable_indices[0]) = 1;
                    else if(token == categories[1])
                        data(sample_index, variable_indices[0]) = 0;
                    else
                        throw runtime_error("Unknown token " + token);
                }
            }
        }

        sample_index++;

    }

    file.close();

    unuse_constant_raw_variables();
    set_binary_raw_variables();
    split_samples_random();

}


vector<string> DataSet::get_default_raw_variables_names(const Index& raw_variables_number)
{
    vector<string> raw_variable_names(raw_variables_number);

    for(Index i = 0; i < raw_variables_number; i++)
        raw_variable_names[i] = "variable_" + to_string(i+1);

    return raw_variable_names;
}


string DataSet::RawVariable::get_type_string() const
{
    switch(type)
    {
    case RawVariableType::None:
        return "None";
    case RawVariableType::Numeric:
        return "Numeric";
    case RawVariableType::Constant:
        return "Constant";
    case RawVariableType::Binary:
        return "Binary";
    case RawVariableType::Categorical:
        return "Categorical";
    case RawVariableType::DateTime:
        return "DateTime";
    default:
        throw runtime_error("Unknown raw variable type");
    }
}


string DataSet::RawVariable::get_scaler_string() const
{
    switch(scaler)
    {
    case Scaler::None:
        return "None";
    case Scaler::MinimumMaximum:
        return "MinimumMaximum";
    case Scaler::MeanStandardDeviation:
        return "MeanStandardDeviation";
    case Scaler::StandardDeviation:
        return "StandardDeviation";
    case Scaler::Logarithm:
        return "Logarithm";
    case Scaler::ImageMinMax:
        return "ImageMinMax";
    default:
        return "";
    }
}


<<<<<<< HEAD
void DataSet::open_file(const string& data_file_name, ifstream& file) const
{
    #ifdef _WIN32

    const regex accent_regex("[\\xC0-\\xFF]");

    if(regex_search(data_file_name, accent_regex))
    {
        file.open(string_to_wide_string(data_file_name), ios::binary);
    }
    else
    {
        file.open(data_file_name.c_str(), ios::binary);
    }
    #else
        file.open(data_file_name.c_str(), ios::binary);
    #endif

    if(!file.is_open())
        throw runtime_error("Error: Cannot open file " + data_file_name + "\n");
}


void DataSet::open_file(const string& file_name, ofstream& file) const
{
    #ifdef _WIN32

    const regex accent_regex("[\\xC0-\\xFF]");

    if(regex_search(file_name, accent_regex))
    {
        file.open(string_to_wide_string(file_name), ios::binary);
    }
    else
    {
        file.open(file_name.c_str(), ios::binary);
    }

    #else
        file.open(file_name.c_str(), ios::binary);
    #endif
}


=======
>>>>>>> a46b5b78
void DataSet::read_data_file_preview(ifstream& file)
{
    if(display) cout << "Reading data file preview..." << endl;

    // @todo Not implemented

    const string separator_string = get_separator_string();

    Index lines_number = has_header ? 4 : 3;

    data_file_preview.resize(lines_number);

    string line;

    Index lines_count = 0;

    while(getline(file, line))
    {
        prepare_line(line);

        if(line.empty()) continue;

        check_separators(line);

        data_file_preview[lines_count] = get_tokens(line, separator_string);

        lines_count++;

        if(lines_count == lines_number) break;
    }

    file.close();

    // Check empty file

    if(data_file_preview[0].size() == 0)
        throw runtime_error("File " + data_path.string() + " is empty.\n");

    // Resize data file preview to original

    if(data_file_preview.size() > 4)
    {
        lines_number = has_header ? 4 : 3;

        vector<vector<string>> data_file_preview_copy(data_file_preview);

        data_file_preview.resize(lines_number);

        data_file_preview[0] = data_file_preview_copy[1];
        data_file_preview[1] = data_file_preview_copy[1];
        data_file_preview[2] = data_file_preview_copy[2];
        data_file_preview[lines_number - 2] = data_file_preview_copy[data_file_preview_copy.size()-2];
        data_file_preview[lines_number - 1] = data_file_preview_copy[data_file_preview_copy.size()-1];
    }
}


void DataSet::check_separators(const string& line) const
{
    if(line.find(',') == string::npos
    && line.find(';') == string::npos
    && line.find(' ') == string::npos
    && line.find('\t') == string::npos) return;

    const string separator_string = get_separator_string();

    if(line.find(separator_string) == string::npos)
        throw runtime_error("Error: Separator '" + separator_string + "' not found in line " + line + ".\n");

    if(separator == Separator::Space)
    {
        if(line.find(',') != string::npos)
            throw runtime_error("Error: Found comma (',') in data file " + data_path.string() + ", but separator is space (' ').");
        else if(line.find(';') != string::npos)
            throw runtime_error("Error: Found semicolon (';') in data file " + data_path.string() + ", but separator is space (' ').");
    }
    else if(separator == Separator::Tab)
    {
        if(line.find(',') != string::npos)
            throw runtime_error("Error: Found comma (',') in data file " + data_path.string() + ", but separator is tab ('   ').");
        else if(line.find(';') != string::npos)
            throw runtime_error("Error: Found semicolon (';') in data file " + data_path.string() + ", but separator is tab ('   ').");
    }
    else if(separator == Separator::Comma)
    {
        if(line.find(";") != string::npos)
            throw runtime_error("Error: Found semicolon (';') in data file " + data_path.string() + ", but separator is comma (',').");
    }
    else if(separator == Separator::Semicolon)
    {
        if(line.find(",") != string::npos)
            throw runtime_error("Error: Found comma (',') in data file " + data_path.string() + ", but separator is semicolon (';').");
    }
}


bool DataSet::has_binary_raw_variables() const
{
    const Index variables_number = raw_variables.size();

    for(Index i = 0; i < variables_number; i++)
        if(raw_variables[i].type == RawVariableType::Binary) 
            return true;

    return false;
}


bool DataSet::has_categorical_raw_variables() const
{
    const Index variables_number = raw_variables.size();

    for(Index i = 0; i < variables_number; i++)
        if(raw_variables[i].type == RawVariableType::Categorical) 
            return true;

    return false;
}


bool DataSet::has_binary_or_categorical_raw_variables() const
{
    return has_binary_raw_variables() || has_categorical_raw_variables();
}


bool DataSet::has_selection() const
{
    return get_samples_number(SampleUse::Selection) != 0;
}


bool DataSet::has_missing_values(const vector<string>& row) const
{
    for(size_t i = 0; i < row.size(); i++)
        if(row[i].empty() || row[i] == missing_values_label)
            return true;

    return false;
}


Tensor<Index, 1> DataSet::count_raw_variables_with_nan() const
{
    const Index raw_variables_number = get_raw_variables_number();
    const Index rows_number = get_samples_number();

    Tensor<Index, 1> raw_variables_with_nan(raw_variables_number);
    raw_variables_with_nan.setZero();

    for(Index raw_variable_index = 0; raw_variable_index < raw_variables_number; raw_variable_index++)
    {
        const Index current_variable_index = get_variable_indices(raw_variable_index)[0];

        for(Index row_index = 0; row_index < rows_number; row_index++)
            if(isnan(data(row_index, current_variable_index)))
                raw_variables_with_nan(raw_variable_index)++;
    }

    return raw_variables_with_nan;
}


Index DataSet::count_rows_with_nan() const
{
    Index rows_with_nan = 0;

    const Index rows_number = data.dimension(0);
    const Index raw_variables_number = data.dimension(1);

    bool has_nan = true;

    for(Index row_index = 0; row_index < rows_number; row_index++)
    {
        has_nan = false;

        for(Index raw_variable_index = 0; raw_variable_index < raw_variables_number; raw_variable_index++)
        {
            if(isnan(data(row_index, raw_variable_index)))
            {
                has_nan = true;
                break;
            }
        }

        if(has_nan) 
            rows_with_nan++;
    }

    return rows_with_nan;
}


Index DataSet::count_nan() const
{
    return count_NAN(data);
}


void DataSet::set_missing_values_number()
{
    missing_values_number = count_nan();
}


void DataSet::set_raw_variables_missing_values_number()
{
    raw_variables_missing_values_number = count_raw_variables_with_nan();
}


void DataSet::set_samples_missing_values_number()
{
    rows_missing_values_number = count_rows_with_nan();
}


void DataSet::fix_repeated_names()
{
    // Fix raw_variables names

    const Index raw_variables_number = raw_variables.size();

    map<string, Index> raw_variables_count_map;

    for(Index i = 0; i < raw_variables_number; i++)
    {
        auto result = raw_variables_count_map.insert(pair<string, Index>(raw_variables[i].name, 1));

        if(!result.second) 
            result.first->second++;
    }

    for(const auto & element : raw_variables_count_map)
    {
        if(element.second > 1)
        {
            const string repeated_name = element.first;

            Index repeated_index = 1;

            for(Index i = 0; i < raw_variables_number; i++)
                if(raw_variables[i].name == repeated_name)
                    raw_variables[i].name = raw_variables[i].name + "_" + to_string(repeated_index++);
        }
    }

    // Fix variables names

    if(has_categorical_raw_variables() || has_binary_raw_variables())
    {
        vector<string> variable_names = get_variable_names();

        const Index variables_number = variable_names.size();

        map<string, Index> variables_count_map;

        for(Index i = 0; i < variables_number; i++)
        {
            auto result = variables_count_map.insert(pair<string, Index>(variable_names[i], 1));

            if(!result.second) result.first->second++;
        }

        for(const auto & element : variables_count_map)
        {
            if(element.second > 1)
            {
                const string repeated_name = element.first;

                for(Index i = 0; i < variables_number; i++)
                {
                    if(variable_names[i] == repeated_name)
                    {
                        const Index raw_variable_index = get_raw_variable_index(i);

                        if(raw_variables[raw_variable_index].type != RawVariableType::Categorical)
                            continue;

                        variable_names[i] += "_" + raw_variables[raw_variable_index].name;
                    }
                }
            }
        }

        set_variable_names(variable_names);
    }
}


vector<vector<Index>> DataSet::split_samples(const vector<Index>& sample_indices, const Index& new_batch_size) const
{
    const Index samples_number = sample_indices.size();

    Index batches_number;
    Index batch_size = new_batch_size;

    if(samples_number < batch_size)
    {
        batches_number = 1;
        batch_size = samples_number;
    }
    else
    {
        batches_number = samples_number / batch_size;
    }

    vector<vector<Index>> batches(batches_number);

    Index count = 0;

    for (Index i = 0; i < batches_number; i++)
    {   
        batches[i].resize(batch_size);

        for (Index j = 0; j < batch_size; ++j)
            batches[i][j] = sample_indices[count++];
    }

    return batches;
}


bool DataSet::get_has_rows_labels() const
{
    return has_sample_ids;
}


void DataSet::decode(string& input_string) const
{
    switch(codification)
    {
    case DataSet::Codification::SHIFT_JIS:
//        input_string = sj2utf8(input_string);
        break;
    default:
        break;
    }
}


Tensor<type, 2> DataSet::read_input_csv(const filesystem::path& input_data_file_name,
                                        const string& separator_string,
                                        const string& missing_values_label,
                                        const bool& has_raw_variables_name,
                                        const bool& has_sample_ids) const
{
    const Index raw_variables_number = get_raw_variables_number();

    ifstream file(input_data_file_name);

    // Count samples number

    Index input_samples_count = 0;

    string line;
    Index line_number = 0;

    Index tokens_count;

    Index input_raw_variables_number = get_raw_variables_number(VariableUse::Input);

    if(model_type == ModelType::AutoAssociation)
        input_raw_variables_number = get_raw_variables_number() 
                                   - get_raw_variables_number(VariableUse::Target) 
                                   - get_raw_variables_number(VariableUse::None)/2;

    while(getline(file, line))
    {
        prepare_line(line);

        line_number++;

        if(line.empty()) continue;

        tokens_count = count_tokens(line, separator_string);

        if(tokens_count != input_raw_variables_number)
            throw runtime_error("Line " + to_string(line_number) + ": Size of tokens(" + to_string(tokens_count) + ") "
                                "is not equal to number of raw_variables(" + to_string(input_raw_variables_number) + ").\n");

        input_samples_count++;
    }

    file.close();

    const Index input_variables_number = get_variables_number(VariableUse::Input);

    if(has_raw_variables_name) input_samples_count--;

    Tensor<type, 2> input_data(input_samples_count, input_variables_number);
    input_data.setZero();

    file.open(input_data_file_name);

    //skip_header(file);

    // Read rest of the lines

    vector<string> tokens;

    line_number = 0;
    Index variable_index = 0;
    Index token_index = 0;
    bool is_ID = has_sample_ids;

    const bool is_float = is_same<type, float>::value;
    bool has_missing_values = false;

    while(getline(file, line))
    {
        prepare_line(line);

        if(line.empty()) continue;

        tokens = get_tokens(line, separator_string);

        variable_index = 0;
        token_index = 0;
        is_ID = has_sample_ids;

        for(Index i = 0; i < raw_variables_number; i++)
        {
            const RawVariable& raw_variable = raw_variables[i];

            if(is_ID)
            {
                is_ID = false;
                continue;
            }

            if(raw_variable.use == VariableUse::None)
            {
                token_index++;
                continue;
            }
            else if(raw_variable.use != VariableUse::Input)
            {
                continue;
            }

            if(raw_variable.type == RawVariableType::Numeric)
            {
                if(tokens[token_index] == missing_values_label || tokens[token_index].empty())
                {
                    has_missing_values = true;
                    input_data(line_number, variable_index) = type(NAN);
                }
                else if(is_float)
                {
                    input_data(line_number, variable_index) = type(strtof(tokens[token_index].data(), nullptr));
                }
                else
                {
                    input_data(line_number, variable_index) = type(stof(tokens[token_index]));
                }

                variable_index++;
            }
            else if(raw_variable.type == RawVariableType::Binary)
            {
                if(tokens[token_index] == missing_values_label)
                {
                    has_missing_values = true;
                    input_data(line_number, variable_index) = type(NAN);
                }
                else if(raw_variable.categories.size() > 0 && tokens[token_index] == raw_variable.categories[0])
                {
                    input_data(line_number, variable_index) = type(1);
                }
                else if(tokens[token_index] == raw_variable.name)
                {
                    input_data(line_number, variable_index) = type(1);
                }

                variable_index++;
            }
            else if(raw_variable.type == RawVariableType::Categorical)
            {
                for(Index k = 0; k < raw_variable.get_categories_number(); k++)
                {
                    if(tokens[token_index] == missing_values_label)
                    {
                        has_missing_values = true;
                        input_data(line_number, variable_index) = type(NAN);
                    }
                    else if(tokens[token_index] == raw_variable.categories[k])
                    {
                        input_data(line_number, variable_index) = type(1);
                    }

                    variable_index++;
                }
            }
            else if(raw_variable.type == RawVariableType::DateTime)
            {
                if(tokens[token_index] == missing_values_label || tokens[token_index].empty())
                {
                    has_missing_values = true;
                    input_data(line_number, variable_index) = type(NAN);
                }
                else
                {
                    input_data(line_number, variable_index) = type(date_to_timestamp(tokens[token_index], gmt));
                }

                variable_index++;
            }
            else if(raw_variable.type == RawVariableType::Constant)
            {
                if(tokens[token_index] == missing_values_label || tokens[token_index].empty())
                {
                    has_missing_values = true;
                    input_data(line_number, variable_index) = type(NAN);
                }
                else if(is_float)
                {
                    input_data(line_number, variable_index) = type(strtof(tokens[token_index].data(), nullptr));
                }
                else
                {
                    input_data(line_number, variable_index) = type(stof(tokens[token_index]));
                }

                variable_index++;
            }

            token_index++;
        }

        line_number++;
    }

    file.close();

    if(!has_missing_values)
        return input_data;

    // Scrub missing values

    const MissingValuesMethod missing_values_method = get_missing_values_method();

    const Index samples_number = input_data.dimension(0);
    const Index variables_number = input_data.dimension(1);

    if(missing_values_method == MissingValuesMethod::Unuse 
    || missing_values_method == MissingValuesMethod::Mean)
    {
        const Tensor<type, 1> means = mean(input_data);

        #pragma omp parallel for schedule(dynamic)

        for(Index j = 0; j < variables_number; j++)
            for(Index i = 0; i < samples_number; i++)
                if(isnan(input_data(i, j)))
                    input_data(i, j) = means(j);
    }
    else
    {
        const Tensor<type, 1> medians = median(input_data);

        #pragma omp parallel for schedule(dynamic)

        for(Index j = 0; j < variables_number; j++)
            for(Index i = 0; i < samples_number; i++)
                if(isnan(input_data(i, j)))
                    input_data(i, j) = medians(j);
    }

    return input_data;
}


// Virtual functions

// Image Models
void DataSet::fill_image_data(const int& width, const int& height, const int& channels, const Tensor<type, 2>& data) {}

// Languaje Models
void DataSet::read_txt_language_model(){}

// AutoAssociation Models
void DataSet::transform_associative_dataset(){}
void DataSet::save_auto_associative_data_binary(const string&) const {};

} // namespace opennn


// OpenNN: Open Neural Networks Library.
// Copyright(C) 2005-2024 Artificial Intelligence Techniques, SL.
//
// This library is free software; you can redistribute it and/or
// modify it under the terms of the GNU Lesser General Public
// License as published by the Free Software Foundation; either
// version 2.1 of the License, or any later version.
//
// This library is distributed in the hope that it will be useful,
// but WITHOUT ANY WARRANTY; without even the implied warranty of
// MERCHANTABILITY or FITNESS FOR A PARTICULAR PURPOSE.  See the GNU
// Lesser General Public License for more details.

// You should have received a copy of the GNU Lesser General Public
// License along with this library; if not, write to the Free Software
// Foundation, Inc., 51 Franklin St, Fifth Floor, Boston, MA  02110-1301  USA<|MERGE_RESOLUTION|>--- conflicted
+++ resolved
@@ -4164,53 +4164,6 @@
 }
 
 
-<<<<<<< HEAD
-void DataSet::open_file(const string& data_file_name, ifstream& file) const
-{
-    #ifdef _WIN32
-
-    const regex accent_regex("[\\xC0-\\xFF]");
-
-    if(regex_search(data_file_name, accent_regex))
-    {
-        file.open(string_to_wide_string(data_file_name), ios::binary);
-    }
-    else
-    {
-        file.open(data_file_name.c_str(), ios::binary);
-    }
-    #else
-        file.open(data_file_name.c_str(), ios::binary);
-    #endif
-
-    if(!file.is_open())
-        throw runtime_error("Error: Cannot open file " + data_file_name + "\n");
-}
-
-
-void DataSet::open_file(const string& file_name, ofstream& file) const
-{
-    #ifdef _WIN32
-
-    const regex accent_regex("[\\xC0-\\xFF]");
-
-    if(regex_search(file_name, accent_regex))
-    {
-        file.open(string_to_wide_string(file_name), ios::binary);
-    }
-    else
-    {
-        file.open(file_name.c_str(), ios::binary);
-    }
-
-    #else
-        file.open(file_name.c_str(), ios::binary);
-    #endif
-}
-
-
-=======
->>>>>>> a46b5b78
 void DataSet::read_data_file_preview(ifstream& file)
 {
     if(display) cout << "Reading data file preview..." << endl;
