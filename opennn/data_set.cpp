--- conflicted
+++ resolved
@@ -1027,7 +1027,6 @@
     for(Index j = 0; j < old_variables_number; j++)
     {
 
-<<<<<<< HEAD
        if(columns(get_column_index(j)).type == ColumnType::DateTime)
        {
             Tensor<type, 1> timestamp_raw(time_series_data.chip(j, 1));
@@ -1043,13 +1042,6 @@
             index++;           
             continue;
        }
-=======
-        if(columns(get_column_index(j)).type == ColumnType::DateTime)
-        {
-            index++;
-            continue;
-        }
->>>>>>> e61bc126
 
         for(Index i = 0; i < lags_number+steps_ahead; i++)
         {
