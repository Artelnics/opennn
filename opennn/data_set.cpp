//   OpenNN: Open Neural Networks Library
//   www.opennn.net
//
//   D A T A   S E T   C L A S S
//
//   Artificial Intelligence Techniques SL
//   artelnics@artelnics.com

#include "data_set.h"
#include "opennn_images.h"

using namespace opennn;
using namespace std;
// using namespace fs;


namespace opennn
{

/// Default constructor.
/// It creates a data set object with zero samples and zero inputs and target variables.
/// It also initializes the rest of class members to their default values.

DataSet::DataSet()
{
//    set_threads();

    set();

    set_default();
}


/// Default constructor. It creates a data set object from data Eigen Matrix.
/// It also initializes the rest of class members to their default values.
/// @param data Data Tensor<type, 2>.

DataSet::DataSet(const Tensor<type, 2>& data)
{
    set(data);

    cout << "set data..." << endl;

    set_default();
}


/// Samples and variables number constructor.
/// It creates a data set object with given samples and variables numbers.
/// All the variables are set as inputs.
/// It also initializes the rest of class members to their default values.
/// @param new_samples_number Number of samples in the data set.
/// @param new_variables_number Number of variables.

DataSet::DataSet(const Index& new_samples_number, const Index& new_variables_number)
{
    set(new_samples_number, new_variables_number);

    set_default();
}


/// Samples number, input variables number and target variables number constructor.
/// It creates a data set object with given samples and inputs and target variables numbers.
/// It also initializes the rest of class members to their default values.
/// @param new_samples_number Number of samples in the data set.
/// @param new_inputs_number Number of input variables.
/// @param new_targets_number Number of target variables.

DataSet::DataSet(const Index& new_samples_number, const Index& new_inputs_number, const Index& new_targets_number)
{
//    set_threads();

    set(new_samples_number, new_inputs_number, new_targets_number);

    set_default();
}


DataSet::DataSet(const Index& new_images_number,
                 const Index& new_height,
                 const Index& new_width,
                 const Index& new_channels_number,
                 const Index& new_targets_number)
{
    set(new_images_number, new_height, new_width, new_channels_number, new_targets_number);
}



DataSet::DataSet(const Tensor<type, 1>& inputs_variables_dimensions, const Index& channels_number)
{
    set(inputs_variables_dimensions, channels_number);

    set_default();
}

/// File and separator constructor. It creates a data set object by loading the object members from a data file.
/// It also sets a separator.
/// Please mind about the file format. This is specified in the User's Guide.
/// @param data_file_name Data file name.
/// @param separator Data file separator between columns.
/// @param has_columns_names True if data file contains a row with columns names, False otherwise.
/// @param data_codification String codification of the input file

DataSet::DataSet(const string& data_file_name, const char& separator, const bool& has_columns_names, const Codification& data_codification)
{
//    set_threads();

    set(data_file_name, separator, has_columns_names, data_codification);
}


/// Destructor.

DataSet::~DataSet()
{
    delete thread_pool;
    delete thread_pool_device;
}


/// Returns true if messages from this class can be displayed on the screen,
/// or false if messages from this class can't be displayed on the screen.

const bool& DataSet::get_display() const
{
    return display;
}


/// Column default constructor

DataSet::Column::Column()
{
    name = "";
    column_use = VariableUse::Input;
    type = ColumnType::Numeric;
    categories.resize(0);
    categories_uses.resize(0);

    scaler = Scaler::MeanStandardDeviation;
}


/// Column default constructor

DataSet::Column::Column(const string& new_name,
                        const VariableUse& new_column_use,
                        const ColumnType& new_type,
                        const Scaler& new_scaler,
                        const Tensor<string, 1>& new_categories,
                        const Tensor<VariableUse, 1>& new_categories_uses)
{
    name = new_name;
    scaler = new_scaler;
    column_use = new_column_use;
    type = new_type;
    categories = new_categories;
    categories_uses = new_categories_uses;
}


void DataSet::Column::set_scaler(const Scaler& new_scaler)
{
    scaler = new_scaler;
}


void DataSet::Column::set_scaler(const string& new_scaler)
{
    if(new_scaler == "NoScaling")
    {
        set_scaler(Scaler::NoScaling);
    }
    else if(new_scaler == "MinimumMaximum")
    {
        set_scaler(Scaler::MinimumMaximum);
    }
    else if(new_scaler == "MeanStandardDeviation")
    {
        set_scaler(Scaler::MeanStandardDeviation);
    }
    else if(new_scaler == "StandardDeviation")
    {
        set_scaler(Scaler::StandardDeviation);
    }
    else if(new_scaler == "Logarithm")
    {
        set_scaler(Scaler::Logarithm);
    }
    else
    {
        ostringstream buffer;

        buffer << "OpenNN Exception: DataSet class.\n"
               << "void set_scaler(const string&) method.\n"
               << "Unknown scaler: " << new_scaler << "\n";

        throw invalid_argument(buffer.str());
    }
}


/// Sets the use of the column and of the categories.
/// @param new_column_use New use of the column.

void DataSet::Column::set_use(const VariableUse& new_column_use)
{
    column_use = new_column_use;

    for(Index i = 0; i < categories_uses.size(); i++)
    {
        categories_uses(i) = new_column_use;
    }
}


/// Sets the use of the column and of the categories.
/// @param new_column_use New use of the column in string format.

void DataSet::Column::set_use(const string& new_column_use)
{
    if(new_column_use == "Input")
    {
        set_use(VariableUse::Input);
    }
    else if(new_column_use == "Target")
    {
        set_use(VariableUse::Target);
    }
    else if(new_column_use == "Time")
    {
        set_use(VariableUse::Time);
    }
    else if(new_column_use == "Unused")
    {
        set_use(VariableUse::Unused);
    }
    else
    {
        ostringstream buffer;

        buffer << "OpenNN Exception: DataSet class.\n"
               << "void set_use(const string&) method.\n"
               << "Unknown column use: " << new_column_use << "\n";

        throw invalid_argument(buffer.str());
    }
}


/// Sets the column type.
/// @param new_column_type Column type in string format.

void DataSet::Column::set_type(const string& new_column_type)
{
    if(new_column_type == "Numeric")
    {
        type = ColumnType::Numeric;
    }
    else if(new_column_type == "Binary")
    {
        type = ColumnType::Binary;
    }
    else if(new_column_type == "Categorical")
    {
        type = ColumnType::Categorical;
    }
    else if(new_column_type == "DateTime")
    {
        type = ColumnType::DateTime;
    }
    else if(new_column_type == "Constant")
    {
        type = ColumnType::Constant;
    }
    else
    {
        ostringstream buffer;

        buffer << "OpenNN Exception: DataSet class.\n"
               << "void Column::set_type(const string&) method.\n"
               << "Column type not valid (" << new_column_type << ").\n";

        throw invalid_argument(buffer.str());

    }
}


/// Adds a category to the categories vector of this column.
/// It also adds a default use for the category
/// @param new_category String that contains the name of the new category

void DataSet::Column::add_category(const string & new_category)
{
    const Index old_categories_number = categories.size();

    Tensor<string, 1> old_categories = categories;
    Tensor<VariableUse, 1> old_categories_uses = categories_uses;

    categories.resize(old_categories_number+1);
    categories_uses.resize(old_categories_number+1);

    for(Index category_index = 0; category_index < old_categories_number; category_index++)
    {
        categories(category_index) = old_categories(category_index);
        categories_uses(category_index) = column_use;
    }

    categories(old_categories_number) = new_category;

    categories_uses(old_categories_number) = column_use;
}


void DataSet::Column::set_categories(const Tensor<string, 1>& new_categories)
{
    categories.resize(new_categories.size());

    categories = new_categories;
}


/// Sets the categories uses in the data set.
/// @param new_categories_uses String vector that contains the new categories of the data set.

void DataSet::Column::set_categories_uses(const Tensor<string, 1>& new_categories_uses)
{
    const Index new_categories_uses_number = new_categories_uses.size();

    categories_uses.resize(new_categories_uses_number);

    for(Index i = 0; i < new_categories_uses.size(); i++)
    {
        if(new_categories_uses(i) == "Input")
        {
            categories_uses(i) = VariableUse::Input;
        }
        else if(new_categories_uses(i) == "Target")
        {
            categories_uses(i) = VariableUse::Target;
        }
        else if(new_categories_uses(i) == "Time")
        {
            categories_uses(i) = VariableUse::Time;
        }
        else if(new_categories_uses(i) == "Unused"
                || new_categories_uses(i) == "Unused")
        {
            categories_uses(i) = VariableUse::Unused;
        }
        else
        {
            ostringstream buffer;

            buffer << "OpenNN Exception: DataSet class.\n"
                   << "void Column::set_categories_uses(const Tensor<string, 1>&) method.\n"
                   << "Category use not valid (" << new_categories_uses(i) << ").\n";

            throw invalid_argument(buffer.str());
        }
    }
}


/// Sets the categories uses in the data set.
/// @param new_categories_use New categories use

void DataSet::Column::set_categories_uses(const VariableUse& new_categories_use)
{
    categories_uses.setConstant(new_categories_use);
}


void DataSet::Column::from_XML(const tinyxml2::XMLDocument& column_document)
{
    ostringstream buffer;

    // Name

    const tinyxml2::XMLElement* name_element = column_document.FirstChildElement("Name");

    if(!name_element)
    {
        buffer << "OpenNN Exception: DataSet class.\n"
               << "void Column::from_XML(const tinyxml2::XMLDocument&) method.\n"
               << "Name element is nullptr.\n";

        throw invalid_argument(buffer.str());
    }

    if(name_element->GetText())
    {
        const string new_name = name_element->GetText();

        name = new_name;
    }

    // Scaler

    const tinyxml2::XMLElement* scaler_element = column_document.FirstChildElement("Scaler");

    if(!scaler_element)
    {
        buffer << "OpenNN Exception: DataSet class.\n"
               << "void Column::from_XML(const tinyxml2::XMLDocument&) method.\n"
               << "Scaler element is nullptr.\n";

        throw invalid_argument(buffer.str());
    }

    if(scaler_element->GetText())
    {
        const string new_scaler = scaler_element->GetText();

        set_scaler(new_scaler);
    }

    // Column use

    const tinyxml2::XMLElement* column_use_element = column_document.FirstChildElement("ColumnUse");

    if(!column_use_element)
    {
        buffer << "OpenNN Exception: DataSet class.\n"
               << "void Column::from_XML(const tinyxml2::XMLDocument&) method.\n"
               << "Column use element is nullptr.\n";

        throw invalid_argument(buffer.str());
    }

    if(column_use_element->GetText())
    {
        const string new_column_use = column_use_element->GetText();

        set_use(new_column_use);
    }

    // Type

    const tinyxml2::XMLElement* type_element = column_document.FirstChildElement("Type");

    if(!type_element)
    {
        buffer << "OpenNN Exception: DataSet class.\n"
               << "void Column::from_XML(const tinyxml2::XMLDocument&) method.\n"
               << "Type element is nullptr.\n";

        throw invalid_argument(buffer.str());
    }

    if(type_element->GetText())
    {
        const string new_type = type_element->GetText();
        set_type(new_type);
    }

    if(type == ColumnType::Categorical)
    {
        // Categories

        const tinyxml2::XMLElement* categories_element = column_document.FirstChildElement("Categories");

        if(!categories_element)
        {
            buffer << "OpenNN Exception: DataSet class.\n"
                   << "void Column::from_XML(const tinyxml2::XMLDocument&) method.\n"
                   << "Categories element is nullptr.\n";

            throw invalid_argument(buffer.str());
        }

        if(categories_element->GetText())
        {
            const string new_categories = categories_element->GetText();

            categories = get_tokens(new_categories, ';');
        }

        // Categories uses

        const tinyxml2::XMLElement* categories_uses_element = column_document.FirstChildElement("CategoriesUses");

        if(!categories_uses_element)
        {
            buffer << "OpenNN Exception: DataSet class.\n"
                   << "void Column::from_XML(const tinyxml2::XMLDocument&) method.\n"
                   << "Categories uses element is nullptr.\n";

            throw invalid_argument(buffer.str());
        }

        if(categories_uses_element->GetText())
        {
            const string new_categories_uses = categories_uses_element->GetText();

            set_categories_uses(get_tokens(new_categories_uses, ';'));
        }
    }
}


void DataSet::Column::write_XML(tinyxml2::XMLPrinter& file_stream) const
{
    // Name

    file_stream.OpenElement("Name");

    file_stream.PushText(name.c_str());

    file_stream.CloseElement();

    // Scaler

    file_stream.OpenElement("Scaler");

    switch(scaler)
    {
    case Scaler::NoScaling: file_stream.PushText("NoScaling"); break;

    case Scaler::MinimumMaximum: file_stream.PushText("MinimumMaximum"); break;

    case Scaler::MeanStandardDeviation: file_stream.PushText("MeanStandardDeviation"); break;

    case Scaler::StandardDeviation: file_stream.PushText("StandardDeviation"); break;

    case Scaler::Logarithm: file_stream.PushText("Logarithm"); break;

    default: break;
    }

    file_stream.CloseElement();

    // Column use

    file_stream.OpenElement("ColumnUse");

    switch(column_use)
    {
    case VariableUse::Input: file_stream.PushText("Input"); break;

    case VariableUse::Target: file_stream.PushText("Target"); break;

    case VariableUse::Unused: file_stream.PushText("Unused"); break;

    case VariableUse::Time: file_stream.PushText("Time"); break;

    case VariableUse::Id: file_stream.PushText("Id"); break;

    default: break;
    }

    file_stream.CloseElement();

    // Type

    file_stream.OpenElement("Type");

    switch(type)
    {
    case ColumnType::Numeric: file_stream.PushText("Numeric"); break;

    case ColumnType::Binary: file_stream.PushText("Binary"); break;

    case ColumnType::Categorical: file_stream.PushText("Categorical"); break;

    case ColumnType::Constant: file_stream.PushText("Constant"); break;

    case ColumnType::DateTime: file_stream.PushText("DateTime"); break;

    default: break;
    }

    file_stream.CloseElement();

    if(type == ColumnType::Categorical || type == ColumnType::Binary)
    {
        if(categories.size() == 0) return;

        // Categories

        file_stream.OpenElement("Categories");

        for(Index i = 0; i < categories.size(); i++)
        {
            file_stream.PushText(categories(i).c_str());

            if(i != categories.size()-1)
            {
                file_stream.PushText(";");
            }
        }

        file_stream.CloseElement();

        // Categories uses

        file_stream.OpenElement("CategoriesUses");

        for(Index i = 0; i < categories_uses.size(); i++)
        {
            switch(categories_uses(i))
            {
            case VariableUse::Input: file_stream.PushText("Input"); break;

            case VariableUse::Target: file_stream.PushText("Target"); break;

            case VariableUse::Time: file_stream.PushText("Time"); break;

            case VariableUse::Unused: file_stream.PushText("Unused"); break;

            case VariableUse::Id: file_stream.PushText("Id"); break;

            default: break;
            }

            if(i != categories_uses.size()-1)
            {
                file_stream.PushText(";");
            }
        }

        file_stream.CloseElement();
    }
}


void DataSet::Column::print() const
{
    cout << "Name: " << name << endl;

    cout << "Column use: ";

    switch (column_use)
    {
    case VariableUse::Input:
        cout << "Input" << endl;
        break;

    case VariableUse::Target:
        cout << "Target" << endl;
        break;

    case VariableUse::Unused:
        cout << "Unused" << endl;
        break;

    case VariableUse::Time:
        cout << "Time" << endl;
        break;

    case VariableUse::Id:
        cout << "Id" << endl;
        break;

    default:
        break;
    }

    cout << "Column type: ";

    switch (type)
    {
    case ColumnType::Numeric:
        cout << "Numeric" << endl;
        break;

    case ColumnType::Binary:
        cout << "Binary" << endl;
        cout << "Categories: " << categories << endl;
        break;

    case ColumnType::Categorical:
        cout << "Categorical" << endl;
        cout << "Categories: " << categories << endl;
        break;

    case ColumnType::DateTime:
        cout << "DateTime" << endl;
        break;

    case ColumnType::Constant:
        cout << "Constant" << endl;
        break;

    default:
        break;
    }

    cout << "Scaler: ";

    switch (scaler)
    {
    case Scaler::NoScaling:
        cout << "NoScaling" << endl;
        break;

    case Scaler::MinimumMaximum:
        cout << "MinimumMaximum" << endl;
        break;

    case Scaler::MeanStandardDeviation:
        cout << "MeanStandardDeviation" << endl;
        break;

    case Scaler::StandardDeviation:
        cout << "StandardDeviation" << endl;
        break;

    case Scaler::Logarithm:
        cout << "Logarithm" << endl;
        break;

    default:
        break;
    }
}


// BoundingBox constructor

DataSet::BoundingBox::BoundingBox(const Index& new_channels_number, const Index& new_width, const Index& new_height)
{
    channels_number = new_channels_number;
    width = new_width;
    height = new_height;

    data.resize(channels_number*width*height);
}


// BoundingBox constructor

DataSet::BoundingBox::BoundingBox(const Index& new_channels_number,
                                  const Tensor<Index, 1>& new_center,
                                  const Index& new_width,
                                  const Index& new_height)
{
   channels_number = new_channels_number;

   x_center = new_center(0);
   y_center = new_center(1);
   width = new_width;
   height = new_height;

   data.resize(channels_number*width*height);
}


// BoundingBox constructor

DataSet::BoundingBox::BoundingBox(const Index& new_channels_number,
                                  const Index& new_x_top_left,
                                  const Index& new_y_top_left,
                                  const Index& new_x_bottom_right,
                                  const Index& new_y_bottom_right)
{
    channels_number = new_channels_number;

    x_top_left = new_x_top_left;
    y_top_left = new_y_top_left;
    x_bottom_right = new_x_bottom_right;
    y_bottom_right = new_y_bottom_right;

    width = abs(new_x_top_left - new_x_bottom_right);
    height = abs(new_y_top_left - new_y_bottom_right);

    data.resize(channels_number*width*height);
}


Index DataSet::BoundingBox::get_size() const
{
    return data.size();
}


DataSet::BoundingBox DataSet::BoundingBox::resize(const Index& new_channels_number, const Index& new_width, const Index& new_height) const
{
    BoundingBox new_bounding_box(new_channels_number, new_width, new_height);

    const type scaleWidth =  (type)new_width / (type)width;
    const type scaleHeight = (type)new_height / (type)height;

    for(Index i = 0; i < new_height; i++)
    {
        for(Index j = 0; j < new_width; j++)
        {
            const int pixel = i * new_width * channels_number + j * channels_number;
            const int nearest_match =  ((int)(i / scaleHeight) * (width * channels_number)) + ((int)(j / scaleWidth) * channels_number);

            if(channels_number == 3)
            {
                new_bounding_box.data[pixel] =  data[nearest_match];
                new_bounding_box.data[pixel + 1] =  data[nearest_match + 1];
                new_bounding_box.data[pixel + 2] =  data[nearest_match + 2];
            }
            else
            {
                new_bounding_box.data[pixel] =  data[nearest_match];
            }
        }
    }

    return new_bounding_box;
}


void DataSet::BoundingBox::print() const
{
    cout << "Showing the values from the bounding box of size " << width << " x " << height << " x " << channels_number << ": " << endl;

    cout << data << endl;

    cout << "Total size of the bounding box data: " << data.size() << endl;
}


DataSet::ProjectType DataSet::get_project_type() const
{
    return project_type;
}


string DataSet::get_project_type_string(const DataSet::ProjectType& new_project_type) const
{
    if(new_project_type == ProjectType::Approximation)
    {
        return "Approximation";
    }
    else if(new_project_type == ProjectType::Classification)
    {
        return "Classification";
    }
    else if(new_project_type == ProjectType::Forecasting)
    {
        return "Forecasting";
    }
    else if(new_project_type == ProjectType::ImageClassification)
    {
        return "ImageClassification";
    }
    else if(new_project_type == ProjectType::AutoAssociation)
    {
        return "AutoAssociation";
    }
}


Index DataSet::Column::get_variables_number() const
{
    if(type == ColumnType::Categorical)
    {
        return categories.size();
    }
    else
    {
        return 1;
    }
}


/// Returns the number of categories.

Index DataSet::Column::get_categories_number() const
{
    return categories.size();
}


/// Returns the number of used categories.

Index DataSet::Column::get_used_categories_number() const
{
    Index used_categories_number = 0;

    for(Index i = 0; i < categories.size(); i++)
    {
        if(categories_uses(i) != VariableUse::Unused) used_categories_number++;
    }

    return used_categories_number;
}


/// Returns a string vector that contains the names of the used variables in the data set.

Tensor<string, 1> DataSet::Column::get_used_variables_names() const
{
    Tensor<string, 1> used_variables_names;

    if(type != ColumnType::Categorical && column_use != VariableUse::Unused)
    {
        used_variables_names.resize(1);
        used_variables_names.setConstant(name);
    }
    else if(type == ColumnType::Categorical)
    {
        used_variables_names.resize(get_used_categories_number());

        Index category_index = 0;

        for(Index i = 0; i < categories.size(); i++)
        {
            if(categories_uses(i) != VariableUse::Unused)
            {
                used_variables_names(category_index) = categories(i);

                category_index++;
            }
        }
    }

    return used_variables_names;
}


/// This method transforms the columns into time series for forecasting problems.

void DataSet::transform_time_series_columns()
{
    cout << "Transforming time series columns..." << endl;

    // Categorical columns?

    time_series_columns = columns;

    const Index columns_number = get_columns_number();

    Tensor<Column, 1> new_columns;

    if(has_time_columns())
    {
        // @todo check if there are more than one time column
        new_columns.resize((columns_number-1)*(lags_number+steps_ahead));
    }
    else
    {
        new_columns.resize(columns_number*(lags_number+steps_ahead));
    }

    Index lag_index = lags_number - 1;
    Index ahead_index = 0;
    Index column_index = 0;
    Index new_column_index = 0;

    for(Index i = 0; i < columns_number*(lags_number+steps_ahead); i++)
    {
        column_index = i%columns_number;

        if(time_series_columns(column_index).type == ColumnType::DateTime) continue;

        if(i < lags_number*columns_number)
        {
            new_columns(new_column_index).name = columns(column_index).name + "_lag_" + to_string(lag_index);

            new_columns(new_column_index).categories_uses.resize(columns(column_index).get_categories_number());
            new_columns(new_column_index).set_use(VariableUse::Input);

            new_columns(new_column_index).type = columns(column_index).type;
            new_columns(new_column_index).categories = columns(column_index).categories;

            new_column_index++;
        }
        else if(i == columns_number*(lags_number+steps_ahead) - 1)
        {
            new_columns(new_column_index).name = columns(column_index).name + "_ahead_" + to_string(ahead_index);

            new_columns(new_column_index).type = columns(column_index).type;
            new_columns(new_column_index).categories = columns(column_index).categories;

            new_columns(new_column_index).categories_uses.resize(columns(column_index).get_categories_number());
            new_columns(new_column_index).set_use(VariableUse::Target);

            new_column_index++;
        }
        else
        {
            new_columns(new_column_index).name = columns(column_index).name + "_ahead_" + to_string(ahead_index);

            new_columns(new_column_index).type = columns(column_index).type;
            new_columns(new_column_index).categories = columns(column_index).categories;

            new_columns(new_column_index).categories_uses.resize(columns(column_index).get_categories_number());
            new_columns(new_column_index).set_use(VariableUse::Unused);

            new_column_index++;
        }

        if(lag_index > 0 && column_index == columns_number - 1)
        {
            lag_index--;
        }
        else if(column_index == columns_number - 1)
        {
            ahead_index++;
        }
    }

    columns = new_columns;
}

/*
void DataSet::transform_time_series_data()
{
    cout << "Transforming time series data..." << endl;

    // Categorical / Time columns?

    const Index old_samples_number = data.dimension(0);
    const Index old_variables_number = data.dimension(1);

    const Index new_samples_number = old_samples_number - (lags_number + steps_ahead - 1);
    const Index new_variables_number = has_time_columns() ? (old_variables_number-1) * (lags_number + steps_ahead) : old_variables_number * (lags_number + steps_ahead);

    time_series_data = data;

    Tensor<type, 2> no_time_data(new_samples_number, new_variables_number);
    data.resize(new_samples_number, new_variables_number + 1);

    Tensor<type, 2> timestamp_index_column(new_samples_number, 1);

    Index index = 0;

    for(Index j = 0; j < old_variables_number; j++)
    {
       if(columns(get_column_index(j)).type == ColumnType::DateTime)
       {
            time_variable_index = j;
            Tensor<type, 1> timestamp_raw(time_series_data.chip(j, 1));

            Index time_index = 0;

            for (Index i = lags_number; i < lags_number + new_samples_number; i++) 
            {
                timestamp_index_column(time_index, 0) = timestamp_raw(i);
                time_index++;
            }

            index++;           
            continue;
       }

        for(Index i = 0; i < lags_number+steps_ahead; i++)
        {
            memcpy(no_time_data.data() + i * (old_variables_number - index) * new_samples_number + (j - index) * new_samples_number,
                   time_series_data.data() + i + j * old_samples_number,
                   static_cast<size_t>(old_samples_number - lags_number - steps_ahead + 1) * sizeof(type));
        }
    }

    data = timestamp_index_column.concatenate(no_time_data, 1);

    samples_uses.resize(new_samples_number);
    split_samples_random();
}
*/

void DataSet::transform_time_series_data()
{
    cout << "Transforming time series data..." << endl;

    // Categorical / Time columns?

    const Index old_samples_number = data.dimension(0);
    const Index old_variables_number = data.dimension(1);

    const Index new_samples_number = old_samples_number - (lags_number + steps_ahead - 1);
    const Index new_variables_number = has_time_columns() ? (old_variables_number-1) * (lags_number + steps_ahead) : old_variables_number * (lags_number + steps_ahead);

    time_series_data = data;

    data.resize(new_samples_number, new_variables_number);

    Index index = 0;

    for(Index j = 0; j < old_variables_number; j++)
    {
        if(columns(get_column_index(j)).type == ColumnType::DateTime)
        {
            index++;
            continue;
        }

        for(Index i = 0; i < lags_number+steps_ahead; i++)
        {
            memcpy(data.data() + i*(old_variables_number-index)*new_samples_number + (j-index)*new_samples_number,
                   time_series_data.data() + i + j*old_samples_number,
                   static_cast<size_t>(old_samples_number-lags_number-steps_ahead+1)*sizeof(type));
        }
    }

    samples_uses.resize(new_samples_number);
    split_samples_random();
}

/*
void DataSet::transform_time_series_data()
{
    cout << "Transforming time series data..." << endl;

    // Categorical / Time columns?

    const Index old_samples_number = data.dimension(0);
    const Index old_variables_number = data.dimension(1);

    const Index new_samples_number = old_samples_number - (lags_number + steps_ahead - 1);
    const Index new_variables_number = has_time_columns() ? (old_variables_number-1) * (lags_number + steps_ahead) : old_variables_number * (lags_number + steps_ahead);

    time_series_data = data;

    data.resize(new_samples_number, new_variables_number);

    Index index = 0;

    for(Index j = 0; j < old_variables_number; j++)
    {
        if(columns(get_column_index(j)).type == ColumnType::DateTime)
        {
            index++;
            continue;
        }

        for(Index i = 0; i < lags_number+steps_ahead; i++)
        {
            memcpy(data.data() + i*(old_variables_number-index)*new_samples_number + (j-index)*new_samples_number,
                   time_series_data.data() + i + j*old_samples_number,
                   static_cast<size_t>(old_samples_number-lags_number-steps_ahead+1)*sizeof(type));
        }
    }

    samples_uses.resize(new_samples_number);
    split_samples_random();
}
*/

/*
void DataSet::transform_time_series_data()
{
    cout << "Transforming time series data..." << endl;// Categorical / Time columns?

    const Index old_samples_number = data.dimension(0);
    const Index old_variables_number = data.dimension(1);

    const Index new_samples_number = old_samples_number - (lags_number + steps_ahead - 1);
    const Index new_variables_number = has_time_columns() ? (old_variables_number-1) * (lags_number + steps_ahead) : old_variables_number * (lags_number + steps_ahead);

    Index categorical_index = get_column_index(get_group_by_column());;

    Tensor<Index, 1> categorical_indices = get_categorical_to_indices(categorical_index);
    Index categories_number = get_variable_indices(categorical_index).size();

    time_series_data = data;

    data.resize(new_samples_number, new_variables_number);

    Index dataIndex = 0;
    for (Index k = 0; k < categories_number; ++k)
    {
        Index index = 0;
        for (Index j = 0; j < old_variables_number; j++)
        {
            if (columns(get_column_index(j)).type == ColumnType::DateTime)
            {
                index++;
                continue;
            }

            for (Index i = 0; i < lags_number + steps_ahead; i++)
            {
                for (Index k = 0; k < old_samples_number - (lags_number + steps_ahead - 1); k++)
                {
                    if (categorical_indices[k] != k)
                    {
                        continue;
                    }
                           memcpy(data.data() + dataIndex++ * new_variables_number,
                           time_series_data.data() + i + j * old_samples_number + k,
                           sizeof(type));
                }
            }
        }
    }

    samples_uses.resize(new_samples_number);
    split_samples_random();
}
*/

void DataSet::fill_time_series_gaps()
{
    const Index rows_number = data.dimension(0);
    const Index columns_number = data.dimension(1);

    quicksort_by_column(0);

    Tensor<type, 1> time_data = data.chip(0, 1);

    Tensor<type, 1> time_difference_data = compute_elementwise_difference(time_data);

    // cout << "time_variable_index: " << time_variable_index << endl;
    // cout << "time_data: " << endl;
    
    // for(Index i = 0; i < time_data.size(); i++)
    // {
    //     cout << time_data(i) << " ";
    // }
    
    // cout << "elementwise_difference time_data: " << endl;

    // for(Index i = 0; i < time_difference_data.size(); i++)
    // {
    //     cout << time_difference_data(i) << " ";
    // }

    Tensor<type, 1> time_step_mode = compute_mode(time_difference_data);

    Tensor<type, 1> time_series_filled = fill_gaps_by_value(time_data, time_difference_data, time_step_mode(0));

    Tensor<type, 2> NaN_data(time_series_filled.size(), columns_number);
    NaN_data.setConstant(type(NAN));

    NaN_data.chip(0, 1) = time_series_filled;

    Tensor<type, 2> final_data(data);

    data.resize(time_data.size() + time_series_filled.size(), columns_number);

    data = final_data.concatenate(NaN_data, 0);
}


/// This method duplicates the columns for association problems.

void DataSet::transform_associative_columns()
{
    cout << "Transforming associative columns..." << endl;

    associative_columns = columns;

    const Index columns_number = get_columns_number();

    Tensor<Column, 1> new_columns;

    new_columns.resize(2*columns_number);

    Index column_index = 0;
    Index index = 0;

    for(Index i = 0; i < 2*columns_number; i++)
    {
        column_index = i%columns_number;

        if(i < columns_number)
        {
            new_columns(index).name = columns(column_index).name;

            new_columns(index).categories_uses.resize(columns(column_index).get_categories_number());
            new_columns(index).set_use(DataSet::VariableUse::Input);
            new_columns(index).type = columns(column_index).type;
            new_columns(index).categories = columns(column_index).categories;
            index++;
        }
        else
        {
            new_columns(index).name = columns(column_index).name + "_output";

            new_columns(index).categories_uses.resize(columns(column_index).get_categories_number());
            new_columns(index).set_use(DataSet::VariableUse::Target);
            new_columns(index).type = columns(column_index).type;
            new_columns(index).categories = columns(column_index).categories;
            index++;
        }
    }

    columns = new_columns;
}


void DataSet::transform_associative_data()
{
    cout << "Transforming associative data..." << endl;

    const Index samples_number = data.dimension(0);

    const Index old_variables_number = data.dimension(1);
    const Index new_variables_number = 2 * old_variables_number;

    associative_data = data;

    data.resize(samples_number, new_variables_number);

    // Duplicate data

    Index index = 0;

    for(Index i = 0; i < old_variables_number; i++)
    {
        copy(associative_data.data() + (i - index) * samples_number,
             associative_data.data() + (i + 1 - index) *  samples_number,
             data.data() + (i - index) * samples_number);

        copy(associative_data.data() + (i - index) * samples_number,
             associative_data.data() + (i + 1 - index) *  samples_number,
             data.data() + samples_number * old_variables_number + (i - index) * samples_number);
    }
}


/// Returns true if a given sample is to be used for training, selection or testing,
/// and false if it is to be unused.
/// @param index Sample index.

bool DataSet::is_sample_used(const Index& index) const
{
    if(samples_uses(index) == SampleUse::Unused)
    {
        return false;
    }
    else
    {
        return true;
    }
}


/// Returns true if a given sample is to be unused and false in other case.
/// @param index Sample index.

bool DataSet::is_sample_unused(const Index& index) const
{
    if(samples_uses(index) == SampleUse::Unused)
    {
        return true;
    }
    else
    {
        return false;
    }
}


/// Returns a vector with the number of training, selection, testing
/// and unused samples.
/// The size of that vector is therefore four.

Tensor<Index, 1> DataSet::get_samples_uses_numbers() const
{
    Tensor<Index, 1> count(4);

    const Index samples_number = get_samples_number();

    for(Index i = 0; i < samples_number; i++)
    {
        if(samples_uses(i) == SampleUse::Training)
        {
            count(0)++;
        }
        else if(samples_uses(i) == SampleUse::Selection)
        {
            count(1)++;
        }
        else if(samples_uses(i) == SampleUse::Testing)
        {
            count(2)++;
        }
        else
        {
            count(3)++;
        }
    }

    return count;
}


/// Returns a vector with the uses of the samples in percentages of the data set.
/// Uses: training, selection, testing and unused samples.
/// Note that the vector size is four.

Tensor<type, 1> DataSet::get_samples_uses_percentages() const
{
    const Index samples_number = get_samples_number();
    const Index training_samples_number = get_training_samples_number();
    const Index selection_samples_number = get_selection_samples_number();
    const Index testing_samples_number = get_testing_samples_number();
    const Index unused_samples_number = get_unused_samples_number();

    const type training_samples_percentage = type(training_samples_number*100)/static_cast<type>(samples_number);
    const type selection_samples_percentage = type(selection_samples_number*100)/static_cast<type>(samples_number);
    const type testing_samples_percentage = type(testing_samples_number*100)/static_cast<type>(samples_number);
    const type unused_samples_percentage = type(unused_samples_number*100)/static_cast<type>(samples_number);

    Tensor<type, 1> samples_uses_percentage(4);

    samples_uses_percentage.setValues({training_samples_percentage,
                                       selection_samples_percentage,
                                       testing_samples_percentage,
                                       unused_samples_percentage});

    return samples_uses_percentage;
}


/// Returns a string with the values of the sample corresponding to the given index.
/// The values will be separated by the given separator char.
/// @param sample_index Index of the sample.
/// @param separator Separator.

string DataSet::get_sample_string(const Index& sample_index, const string& separator) const
{
    const Tensor<type, 1> sample = data.chip(sample_index, 0);

    string sample_string = "";

    const Index columns_number = get_columns_number();

    Index variable_index = 0;

    for(Index i = 0; i < columns_number; i++)
    {
        switch(columns(i).type)
        {
        case ColumnType::Numeric:
            if(isnan(data(sample_index, variable_index))) sample_string += missing_values_label;
            else sample_string += to_string(double(data(sample_index, variable_index)));
            variable_index++;
            break;

        case ColumnType::Binary:
            if(isnan(data(sample_index, variable_index))) sample_string += missing_values_label;
            else sample_string += columns(i).categories(static_cast<Index>(data(sample_index, variable_index)));
            variable_index++;
            break;

        case ColumnType::DateTime:
            // @todo do something
            if(isnan(data(sample_index, variable_index))) sample_string += missing_values_label;
            else sample_string += to_string(double(data(sample_index, variable_index)));
            variable_index++;
            break;

        case ColumnType::Categorical:
            if(isnan(data(sample_index, variable_index)))
            {
                sample_string += missing_values_label;
            }
            else
            {
                const Index categories_number = columns(i).get_categories_number();

                for(Index j = 0; j < categories_number; j++)
                {
                    if(abs(data(sample_index, variable_index+j) - static_cast<type>(1)) < type(NUMERIC_LIMITS_MIN))
                    {
                        sample_string += columns(i).categories(j);
                        break;
                    }
                }
                variable_index += categories_number;
            }
            break;

        case ColumnType::Constant:
            if(isnan(data(sample_index, variable_index))) sample_string += missing_values_label;
            else sample_string += to_string(double(data(sample_index, variable_index)));
            variable_index++;
            break;

        default:
            break;
        }

        if(i != columns_number-1) sample_string += separator + " ";
    }

    return sample_string;
}


/// Returns the indices of the samples which will be used for training.

Tensor<Index, 1> DataSet::get_training_samples_indices() const
{
    const Index samples_number = get_samples_number();

    const Index training_samples_number = get_training_samples_number();

    Tensor<Index, 1> training_indices(training_samples_number);

    Index count = 0;

    for(Index i = 0; i < samples_number; i++)
    {
        if(samples_uses(i) == SampleUse::Training)
        {
            training_indices(count) = i;
            count++;
        }
    }

    return training_indices;
}


/// Returns the indices of the samples which will be used for selection.

Tensor<Index, 1> DataSet::get_selection_samples_indices() const
{
    const Index samples_number = get_samples_number();

    const Index selection_samples_number = get_selection_samples_number();

    Tensor<Index, 1> selection_indices(selection_samples_number);

    Index count = 0;

    for(Index i = 0; i < samples_number; i++)
    {
        if(samples_uses(i) == SampleUse::Selection)
        {
            selection_indices(count) = i;
            count++;
        }
    }

    return selection_indices;
}


/// Returns the indices of the samples which will be used for testing.

Tensor<Index, 1> DataSet::get_testing_samples_indices() const
{
    const Index samples_number = get_samples_number();

    const Index testing_samples_number = get_testing_samples_number();

    Tensor<Index, 1> testing_indices(testing_samples_number);

    Index count = 0;

    for(Index i = 0; i < samples_number; i++)
    {
        if(samples_uses(i) == SampleUse::Testing)
        {
            testing_indices(count) = i;
            count++;
        }
    }

    return testing_indices;
}


/// Returns the indices of the used samples(those which are not set unused).

Tensor<Index, 1> DataSet::get_used_samples_indices() const
{
    const Index samples_number = get_samples_number();

    const Index used_samples_number = samples_number - get_unused_samples_number();

    Tensor<Index, 1> used_indices(used_samples_number);

    Index index = 0;

    for(Index i = 0; i < samples_number; i++)
    {

        if(samples_uses(i) != SampleUse::Unused)
        {
            used_indices(index) = i;
            index++;
        }
    }

    return used_indices;
}


/// Returns the indices of the samples set unused.

Tensor<Index, 1> DataSet::get_unused_samples_indices() const
{
    const Index samples_number = get_samples_number();

    const Index unused_samples_number = get_unused_samples_number();

    Tensor<Index, 1> unused_indices(unused_samples_number);

    Index count = 0;

    for(Index i = 0; i < samples_number; i++)
    {
        if(samples_uses(i) == SampleUse::Unused)
        {
            unused_indices(count) = i;
            count++;
        }
    }

    return unused_indices;
}


/// Returns the use of a single sample.
/// @param index Sample index.

DataSet::SampleUse DataSet::get_sample_use(const Index& index) const
{
    return samples_uses(index);
}


/// Returns the use of every sample (training, selection, testing or unused) in a vector.

const Tensor<DataSet::SampleUse,1 >& DataSet::get_samples_uses() const
{
    return samples_uses;
}


/// Returns a vector, where each element is a vector that contains the indices of the different batches of the training samples.
/// @param shuffle Is a boleean.
/// If shuffle is true, then the indices are shuffled into batches, and false otherwise

Tensor<Index, 2> DataSet::get_batches(const Tensor<Index,1>& samples_indices,
                                      const Index& batch_samples_number,
                                      const bool& shuffle,
                                      const Index& new_buffer_size) const
{
    if(!shuffle) return split_samples(samples_indices, batch_samples_number);

    random_device rng;
    mt19937 urng(rng());

    const Index samples_number = samples_indices.size();

    Index buffer_size = new_buffer_size;
    Index batches_number;
    Index batch_size = batch_samples_number;

    // When samples_number is less than 100 (small sample)

    if(buffer_size > samples_number)
    {
        buffer_size = samples_number;
    }

    // Check batch size and samples number

    if(samples_number < batch_size)
    {
        batches_number = 1;
        batch_size = samples_number;
        buffer_size = batch_size;

        Tensor<Index,1> samples_copy(samples_indices);

        Tensor<Index, 2> batches(batches_number, batch_size);

        // Shuffle

        std::shuffle(samples_copy.data(), samples_copy.data() + samples_copy.size(), urng);

        for(Index i = 0; i > batch_size; i++)
        {
            batches(0,i) = samples_copy(i);

        }

        return batches;
    }
    else
    {
        batches_number = samples_number / batch_size;
    }

    Tensor<Index, 2> batches(batches_number, batch_size);

    Tensor<Index, 1> buffer(buffer_size);

    for(Index i = 0; i < buffer_size; i++) buffer(i) = i;

    Index next_index = buffer_size;
    Index random_index = 0;

    // Heuristic cases for batch shuffling

    if(batch_size < buffer_size)
    {
        Index diff = buffer_size/ batch_size;

        // Main Loop

        for(Index i = 0; i < batches_number; i++)
        {
            // Last batch

            if(i == batches_number-diff)
            {
                Index buffer_index = 0;

                for(Index k = batches_number-diff; k < batches_number; k++)
                {
                    for(Index j = 0; j < batch_size; j++)
                    {
                        batches(k,j) = buffer(buffer_index);

                        buffer_index++;
                    }
                }

                break;
            }

            // Shuffle batches

            for(Index j = 0; j < batch_size; j++)
            {
                random_index = static_cast<Index>(rand()%buffer_size);

                batches(i, j) = buffer(random_index);

                buffer(random_index) = samples_indices(next_index);

                next_index++;
            }
        }

        return batches;
    }
    else // buffer_size <= batch_size
    {
        // Main Loop

        for(Index i = 0; i < batches_number; i++)
        {
            // Last batch

            if(i == batches_number-1)
            {
                std::shuffle(buffer.data(), buffer.data() +  buffer.size(), urng);

                if(batch_size <= buffer_size)
                {
                    for(Index j = 0; j < batch_size;j++)
                    {
                        batches(i,j) = buffer(j);
                    }
                }
                else //buffer_size < batch_size
                {
                    for(Index j = 0; j < buffer_size; j++)
                    {
                        batches(i,j) = buffer(j);
                    }

                    for(Index j = buffer_size; j < batch_size; j++)
                    {
                        batches(i,j) = samples_indices(next_index);

                        next_index++;
                    }
                }

                break;
            }

            // Shuffle batches

            for(Index j = 0; j < batch_size; j++)
            {
                random_index = static_cast<Index>(rand()%buffer_size);

                batches(i, j) = buffer(random_index);

                buffer(random_index) = samples_indices(next_index);

                next_index++;
            }
        }

        return batches;
    }
}


/// Returns the number of samples in the data set which will be used for training.

Index DataSet::get_training_samples_number() const
{
    const Index samples_number = get_samples_number();

    Index training_samples_number = 0;

    for(Index i = 0; i < samples_number; i++)
    {
        if(samples_uses(i) == SampleUse::Training)
        {
            training_samples_number++;
        }
    }

    return training_samples_number;
}


/// Returns the number of samples in the data set which will be used for selection.

Index DataSet::get_selection_samples_number() const
{
    const Index samples_number = get_samples_number();

    Index selection_samples_number = 0;

    for(Index i = 0; i < samples_number; i++)
    {
        if(samples_uses(i) == SampleUse::Selection)
        {
            selection_samples_number++;
        }
    }

    return selection_samples_number;
}


/// Returns the number of samples in the data set which will be used for testing.

Index DataSet::get_testing_samples_number() const
{
    const Index samples_number = get_samples_number();

    Index testing_samples_number = 0;

    for(Index i = 0; i < samples_number; i++)
    {
        if(samples_uses(i) == SampleUse::Testing)
        {
            testing_samples_number++;
        }
    }

    return testing_samples_number;
}


/// Returns the total number of training, selection and testing samples,
/// i.e. those which are not "Unused".

Index DataSet::get_used_samples_number() const
{
    const Index samples_number = get_samples_number();
    const Index unused_samples_number = get_unused_samples_number();

    return (samples_number - unused_samples_number);
}


/// Returns the number of samples in the data set which will neither be used
/// for training, selection or testing.

Index DataSet::get_unused_samples_number() const
{
    const Index samples_number = get_samples_number();

    Index unused_samples_number = 0;

    for(Index i = 0; i < samples_number; i++)
    {
        if(samples_uses(i) == SampleUse::Unused)
        {
            unused_samples_number++;
        }
    }

    return unused_samples_number;
}


/// Sets all the samples in the data set for training.

void DataSet::set_training()
{
    const Index samples_number = get_samples_number();

    for(Index i = 0; i < samples_number; i++)
    {
        samples_uses(i) = SampleUse::Training;
    }
}


/// Sets the samples' uses in the auto associative data set.

void DataSet::set_auto_associative_samples_uses()
{
    random_device rng;
    mt19937 urng(rng());

    const Index used_samples_number = get_used_samples_number();

    if(used_samples_number == 0) return;

    const type training_samples_ratio = type(0.8);
    const type testing_samples_ratio = type(0.2);

    const type total_ratio = training_samples_ratio + testing_samples_ratio;

    // Get number of samples for training and testing

    const Index testing_samples_number = static_cast<Index>(testing_samples_ratio* type(used_samples_number)/ type(total_ratio));
    const Index training_samples_number = used_samples_number - testing_samples_number;

    const Index sum_samples_number = training_samples_number + testing_samples_number;

    if(sum_samples_number != used_samples_number)
    {
        ostringstream buffer;

        buffer << "OpenNN Warning: DataSet class.\n"
               << "void split_samples_random(const type&, const type&, const type&) method.\n"
               << "Sum of numbers of training, selection and testing samples is not equal to number of used samples.\n";

        throw invalid_argument(buffer.str());
    }

    const Index samples_number = get_samples_number();

    Tensor<Index, 1> indices;

    initialize_sequential(indices, 0, 1, samples_number-1);

    std::shuffle(indices.data(), indices.data() + indices.size(), urng);

    Index count = 0;

    for(Index i = 0; i < samples_uses.size(); i++)
    {
        if(samples_uses(i) == SampleUse::Unused) count++;
    }

    Index i = 0;
    Index index;

    // Training

    Index count_training = 0;

    while(count_training != training_samples_number)
    {
        index = indices(i);

        if(samples_uses(index) != SampleUse::Unused)
        {
            samples_uses(index)= SampleUse::Training;
            count_training++;
        }

        i++;
    }

    // Testing

    Index count_testing = 0;

    while(count_testing != testing_samples_number)
    {
        index = indices(i);

        if(samples_uses(index) != SampleUse::Unused)
        {
            samples_uses(index) = SampleUse::Testing;
            count_testing++;
        }

        i++;
    }
}


/// Sets all the samples in the data set for selection.

void DataSet::set_selection()
{
    const Index samples_number = get_samples_number();

    for(Index i = 0; i < samples_number; i++)
    {
        samples_uses(i) = SampleUse::Selection;
    }
}


/// Sets all the samples in the data set for testing.

void DataSet::set_testing()
{
    const Index samples_number = get_samples_number();

    for(Index i = 0; i < samples_number; i++)
    {
        samples_uses(i) = SampleUse::Testing;
    }
}


/// Sets samples with given indices in the data set for training.
/// @param indices Indices vector with the index of samples in the data set for training.

void DataSet::set_training(const Tensor<Index, 1>& indices)
{
    Index index = 0;

    for(Index i = 0; i < indices.size(); i++)
    {
        index = indices(i);

        samples_uses(index) = SampleUse::Training;
    }
}


/// Sets samples with given indices in the data set for selection.
/// @param indices Indices vector with the index of samples in the data set for selection.

void DataSet::set_selection(const Tensor<Index, 1>& indices)
{
    Index index = 0;

    for(Index i = 0; i < indices.size(); i++)
    {
        index = indices(i);

        samples_uses(index) = SampleUse::Selection;
    }
}


/// Sets samples with given indices in the data set for testing.
/// @param indices Indices vector with the index of samples in the data set for testing.

void DataSet::set_testing(const Tensor<Index, 1>& indices)
{
    Index index = 0;

    for(Index i = 0; i < indices.size(); i++)
    {
        index = indices(i);

        samples_uses(index) = SampleUse::Testing;
    }
}


/// Sets all the samples in the data set for unused.

void DataSet::set_samples_unused()
{
    const Index samples_number = get_samples_number();

    for(Index i = 0; i < samples_number; i++)
    {
        samples_uses(i) = SampleUse::Unused;
    }
}


/// Sets samples with given indices in the data set for unused.
/// @param indices Indices vector with the index of samples in the data set for unused.

void DataSet::set_samples_unused(const Tensor<Index, 1>& indices)
{
    for(Index i = 0; i < static_cast<Index>(indices.size()); i++)
    {
        const Index index = indices(i);

        samples_uses(index) = SampleUse::Unused;
    }
}


/// Sets the use of a single sample.
/// @param index Index of sample.
/// @param new_use Use for that sample.

void DataSet::set_sample_use(const Index& index, const SampleUse& new_use)
{
    const Index samples_number = get_samples_number();

    if(index >= samples_number)
    {
        ostringstream buffer;

        buffer << "OpenNN Exception: DataSet class.\n"
               << "void set_sample_use(const Index&, const SampleUse&) method.\n"
               << "Index must be less than samples number.\n";

        throw invalid_argument(buffer.str());
    }

    samples_uses(index) = new_use;
}


/// Sets the use of a single sample from a string.
/// @param index Index of sample.
/// @param new_use String with the use name("Training", "Selection", "Testing" or "Unused")

void DataSet::set_sample_use(const Index& index, const string& new_use)
{
    if(new_use == "Training")
    {
        samples_uses(index) = SampleUse::Training;
    }
    else if(new_use == "Selection")
    {
        samples_uses(index) = SampleUse::Selection;
    }
    else if(new_use == "Testing")
    {
        samples_uses(index) = SampleUse::Testing;
    }
    else if(new_use == "Unused")
    {
        samples_uses(index) = SampleUse::Unused;
    }
    else
    {
        ostringstream buffer;

        buffer << "OpenNN Exception: DataSet class.\n"
               << "void set_sample_use(const string&) method.\n"
               << "Unknown sample use: " << new_use << "\n";

        throw invalid_argument(buffer.str());
    }
}


/// Sets new uses to all the samples from a single vector.
/// @param new_uses vector of use structures.
/// The size of given vector must be equal to the number of samples.

void DataSet::set_samples_uses(const Tensor<SampleUse, 1>& new_uses)
{
    const Index samples_number = get_samples_number();

#ifdef OPENNN_DEBUG

    const Index new_uses_size = new_uses.size();

    if(new_uses_size != samples_number)
    {
        ostringstream buffer;

        buffer << "OpenNN Exception: DataSet class.\n"
               << "void set_samples_uses(const Tensor<SampleUse, 1>&) method.\n"
               << "Size of uses(" << new_uses_size << ") must be equal to number of samples(" << samples_number << ").\n";

        throw invalid_argument(buffer.str());
    }

#endif

    for(Index i = 0; i < samples_number; i++)
    {
        samples_uses(i) = new_uses(i);
    }
}


/// Sets new uses to all the samples from a single vector of strings.
/// @param new_uses vector of use strings.
/// Possible values for the elements are "Training", "Selection", "Testing" and "Unused".
/// The size of given vector must be equal to the number of samples.

void DataSet::set_samples_uses(const Tensor<string, 1>& new_uses)
{
    const Index samples_number = get_samples_number();

    ostringstream buffer;

#ifdef OPENNN_DEBUG

    const Index new_uses_size = new_uses.size();

    if(new_uses_size != samples_number)
    {
        buffer << "OpenNN Exception: DataSet class.\n"
               << "void set_samples_uses(const Tensor<string, 1>&) method.\n"
               << "Size of uses(" << new_uses_size << ") must be equal to number of samples(" << samples_number << ").\n";

        throw invalid_argument(buffer.str());
    }

#endif

    for(Index i = 0; i < samples_number; i++)
    {
        if(new_uses(i).compare("Training") == 0 || new_uses(i).compare("0") == 0)
        {
            samples_uses(i) = SampleUse::Training;
        }
        else if(new_uses(i).compare("Selection") == 0 || new_uses(i).compare("1") == 0)
        {
            samples_uses(i) = SampleUse::Selection;
        }
        else if(new_uses(i).compare("Testing") == 0 || new_uses(i).compare("2") == 0)
        {
            samples_uses(i) = SampleUse::Testing;
        }
        else if(new_uses(i).compare("Unused") == 0 || new_uses(i).compare("3") == 0)
        {
            samples_uses(i) = SampleUse::Unused;
        }
        else
        {
            buffer << "OpenNN Exception: DataSet class.\n"
                   << "void set_samples_uses(const Tensor<string, 1>&) method.\n"
                   << "Unknown sample use: " << new_uses(i) << ".\n";

            throw invalid_argument(buffer.str());
        }
    }
}


void DataSet::set_samples_uses(const Tensor<Index, 1>& indices, const SampleUse sample_use)
{
    for(Index i = 0; i < indices.size(); i++)
    {
        set_sample_use(indices(i), sample_use);
    }
}


/// Creates new training, selection and testing indices at random.
/// @param training_samples_ratio Ratio of training samples in the data set.
/// @param selection_samples_ratio Ratio of selection samples in the data set.
/// @param testing_samples_ratio Ratio of testing samples in the data set.

void DataSet::split_samples_random(const type& training_samples_ratio,
                                   const type& selection_samples_ratio,
                                   const type& testing_samples_ratio)
{
    random_device rng;
    mt19937 urng(rng());

    const Index used_samples_number = get_used_samples_number();

    if(used_samples_number == 0) return;

    const type total_ratio = training_samples_ratio + selection_samples_ratio + testing_samples_ratio;

    // Get number of samples for training, selection and testing

    const Index selection_samples_number = static_cast<Index>(selection_samples_ratio*type(used_samples_number)/type(total_ratio));
    const Index testing_samples_number = static_cast<Index>(testing_samples_ratio* type(used_samples_number)/ type(total_ratio));
    const Index training_samples_number = used_samples_number - selection_samples_number - testing_samples_number;

    const Index sum_samples_number = training_samples_number + selection_samples_number + testing_samples_number;

    if(sum_samples_number != used_samples_number)
    {
        ostringstream buffer;

        buffer << "OpenNN Warning: DataSet class.\n"
               << "void split_samples_random(const type&, const type&, const type&) method.\n"
               << "Sum of numbers of training, selection and testing samples is not equal to number of used samples.\n";

        throw invalid_argument(buffer.str());
    }

    const Index samples_number = get_samples_number();

    Tensor<Index, 1> indices;

    initialize_sequential(indices, 0, 1, samples_number-1);

    std::shuffle(indices.data(), indices.data() + indices.size(), urng);

    Index count = 0;

    for(Index i = 0; i < samples_uses.size(); i++)
    {
        if(samples_uses(i) == SampleUse::Unused) count++;
    }

    Index i = 0;
    Index index;

    // Training

    Index count_training = 0;

    while(count_training != training_samples_number)
    {
        index = indices(i);

        if(samples_uses(index) != SampleUse::Unused)
        {
            samples_uses(index)= SampleUse::Training;
            count_training++;
        }

        i++;
    }

    // Selection

    Index count_selection = 0;

    while(count_selection != selection_samples_number)
    {
        index = indices(i);

        if(samples_uses(index) != SampleUse::Unused)
        {
            samples_uses(index) = SampleUse::Selection;
            count_selection++;
        }

        i++;
    }

    // Testing

    Index count_testing = 0;

    while(count_testing != testing_samples_number)
    {
        index = indices(i);

        if(samples_uses(index) != SampleUse::Unused)
        {
            samples_uses(index) = SampleUse::Testing;
            count_testing++;
        }

        i++;
    }
}


/// Creates new training, selection and testing indices with sequential indices.
/// @param training_samples_ratio Ratio of training samples in the data set.
/// @param selection_samples_ratio Ratio of selection samples in the data set.
/// @param testing_samples_ratio Ratio of testing samples in the data set.

void DataSet::split_samples_sequential(const type& training_samples_ratio,
                                       const type& selection_samples_ratio,
                                       const type& testing_samples_ratio)
{
    const Index used_samples_number = get_used_samples_number();

    if(used_samples_number == 0) return;

    const type total_ratio = training_samples_ratio + selection_samples_ratio + testing_samples_ratio;

    // Get number of samples for training, selection and testing

    const Index selection_samples_number = static_cast<Index>(selection_samples_ratio* type(used_samples_number)/ type(total_ratio));
    const Index testing_samples_number = static_cast<Index>(testing_samples_ratio* type(used_samples_number)/ type(total_ratio));
    const Index training_samples_number = used_samples_number - selection_samples_number - testing_samples_number;

    const Index sum_samples_number = training_samples_number + selection_samples_number + testing_samples_number;

    if(sum_samples_number != used_samples_number)
    {
        ostringstream buffer;

        buffer << "OpenNN Warning: Samples class.\n"
               << "void split_samples_sequential(const type&, const type&, const type&) method.\n"
               << "Sum of numbers of training, selection and testing samples is not equal to number of used samples.\n";

        throw invalid_argument(buffer.str());
    }

    Index i = 0;

    // Training

    Index count_training = 0;

    while(count_training != training_samples_number)
    {
        if(samples_uses(i) != SampleUse::Unused)
        {
            samples_uses(i) = SampleUse::Training;
            count_training++;
        }

        i++;
    }

    // Selection

    Index count_selection = 0;

    while(count_selection != selection_samples_number)
    {
        if(samples_uses(i) != SampleUse::Unused)
        {
            samples_uses(i) = SampleUse::Selection;
            count_selection++;
        }

        i++;
    }

    // Testing

    Index count_testing = 0;

    while(count_testing != testing_samples_number)
    {
        if(samples_uses(i) != SampleUse::Unused)
        {
            samples_uses(i) = SampleUse::Testing;
            count_testing++;
        }

        i++;
    }
}


void DataSet::set_columns(const Tensor<Column, 1>& new_columns)
{
    columns = new_columns;
}


/// This method sets the n columns of the data_set by default,
/// i.e. until column n-1 are Input and column n is Target.

void DataSet::set_default_columns_uses()
{
    const Index columns_number = columns.size();

    bool target = false;

    if(columns_number == 0)
    {
        return;
    }

    else if(columns_number == 1)
    {
        columns(0).set_use(VariableUse::Unused);
    }

    else
    {
        set_input();

        for(Index i = columns.size()-1; i >= 0; i--)
        {
            if(columns(i).type == ColumnType::Constant || columns(i).type == ColumnType::DateTime)
            {
                columns(i).set_use(VariableUse::Unused);
                continue;
            }

            if(!target)
            {
                columns(i).set_use(VariableUse::Target);

                target = true;

                continue;
            }
        }

        input_variables_dimensions.resize(1);
    }
}


/// This method puts the names of the columns in the data_set.
/// This is used when the data_set does not have a header,
/// the default names are: column_0, column_1, ..., column_n.

void DataSet::set_default_columns_names()
{
    const Index columns_number = columns.size();

    for(Index i = 0; i < columns_number; i++)
    {
        columns(i).name = "column_" + to_string(1+i);
    }
}


/// Sets the name of a single column.
/// @param index Index of column.
/// @param new_use Use for that column.

void DataSet::set_column_name(const Index& column_index, const string& new_name)
{
    columns(column_index).name = new_name;
}


/// Returns the use of a single variable.
/// @param index Index of variable.

DataSet::VariableUse DataSet::get_variable_use(const Index& index) const
{
    return get_variables_uses()(index);
}


string DataSet::get_column_type_string(const ColumnType& column_type) const
{
    switch(column_type)
    {
    case ColumnType::Numeric:
        return "Numeric";

    case ColumnType::Constant:
        return "Constant";

    case ColumnType::Binary:
        return "Binary";

    case ColumnType::Categorical:
        return "Categorical";

    case ColumnType::DateTime:
        return "DateTime";

    default:
        return "";
    }
}


/// Returns a vector containing the use of the column, without taking into account the categories.

DataSet::VariableUse DataSet::get_column_use(const Index&  index) const
{
    return columns(index).column_use;
}


/// Returns the uses of each columns of the data set.

Tensor<DataSet::VariableUse, 1> DataSet::get_columns_uses() const
{
    const Index columns_number = get_columns_number();

    Tensor<DataSet::VariableUse, 1> columns_uses(columns_number);

    for(Index i = 0; i < columns_number; i++)
    {
        columns_uses(i) = columns(i).column_use;
    }

    return columns_uses;
}



/// Returns a vector containing the use of each column, including the categories.
/// The size of the vector is equal to the number of variables.

Tensor<DataSet::VariableUse, 1> DataSet::get_variables_uses() const
{
    const Index columns_number = get_columns_number();
    const Index variables_number = get_variables_number();

    Tensor<VariableUse, 1> variables_uses(variables_number);

    Index index = 0;

    for(Index i = 0; i < columns_number; i++)
    {
        if(columns(i).type == ColumnType::Categorical)
        {
            for(Index i = 0; i < (columns(i).categories_uses).size(); i++)
            {
                variables_uses(i + index) = (columns(i).categories_uses)(i);
            }
            index += columns(i).categories.size();
        }
        else
        {
            variables_uses(index) = columns(i).column_use;
            index++;
        }
    }

    return variables_uses;
}


/// Returns the name of a single variable in the data set.
/// @param index Index of variable.

string DataSet::get_variable_name(const Index& variable_index) const
{
#ifdef OPENNN_DEBUG

    const Index variables_number = get_variables_number();

    if(variable_index >= variables_number)
    {
        ostringstream buffer;

        buffer << "OpenNN Exception: DataSet class.\n"
               << "string& get_variable_name(const Index) method.\n"
               << "Index of variable("<<variable_index<<") must be less than number of variables("<<variables_number<<").\n";

        throw invalid_argument(buffer.str());
    }

#endif

    const Index columns_number = get_columns_number();

    Index index = 0;

    for(Index i = 0; i < columns_number; i++)
    {
        if(columns(i).type == ColumnType::Categorical)
        {
            for(Index j = 0; j < columns(i).get_categories_number(); j++)
            {
                if(index == variable_index)
                {
                    return columns(i).categories(j);
                }
                else
                {
                    index++;
                }
            }
        }
        else
        {
            if(index == variable_index)
            {
                return columns(i).name;
            }
            else
            {
                index++;
            }
        }
    }

    return string();
}


/// Returns a string vector with the names of all the variables in the data set.
/// The size of the vector is the number of variables.

Tensor<string, 1> DataSet::get_variables_names() const
{
    const Index variables_number = get_variables_number();

    Tensor<string, 1> variables_names(variables_number);

    Index index = 0;

    for(Index i = 0; i < columns.size(); i++)
    {
        if(columns(i).type == ColumnType::Categorical)
        {
            for(Index j = 0; j < columns(i).categories.size(); j++)
            {
                variables_names(index) = columns(i).categories(j);

                index++;
            }
        }
        else
        {
            variables_names(index) = columns(i).name;

            index++;
        }
    }

    return variables_names;
}

/// Returns a string vector with the names of all the variables in the time series data.
/// The size of the vector is the number of variables.

Tensor<string, 1> DataSet::get_time_series_variables_names() const
{
    const Index variables_number = get_time_series_variables_number();

    Tensor<string, 1> variables_names(variables_number);

    Index index = 0;

    for(Index i = 0; i < time_series_columns.size(); i++)
    {
        if(time_series_columns(i).type == ColumnType::Categorical)
        {
            for(Index j = 0; j < time_series_columns(i).categories.size(); j++)
            {
                variables_names(index) = time_series_columns(i).categories(j);

                index++;
            }
        }
        else
        {
            variables_names(index) = time_series_columns(i).name;
            index++;
        }
    }

    return variables_names;
}


/// Returns the names of the input variables in the data set.
/// The size of the vector is the number of input variables.

Tensor<string, 1> DataSet::get_input_variables_names() const
{
    const Index input_variables_number = get_input_variables_number();

    const Tensor<Index, 1> input_columns_indices = get_input_columns_indices();

    Tensor<string, 1> input_variables_names(input_variables_number);

    Index index = 0;

    for(Index i = 0; i < input_columns_indices.size(); i++)
    {
        Index input_index = input_columns_indices(i);

        const Tensor<string, 1> current_used_variables_names = columns(input_index).get_used_variables_names();

        for(Index j = 0; j < current_used_variables_names.size(); j++)
        {
            input_variables_names(index + j) = current_used_variables_names(j);
        }

        index += current_used_variables_names.size();
    }

    return input_variables_names;
}


/// Returns the names of the target variables in the data set.
/// The size of the vector is the number of target variables.

Tensor<string, 1> DataSet::get_target_variables_names() const
{
    const Index target_variables_number = get_target_variables_number();

    const Tensor<Index, 1> target_columns_indices = get_target_columns_indices();

    Tensor<string, 1> target_variables_names(target_variables_number);

    Index index = 0;

    for(Index i = 0; i < target_columns_indices.size(); i++)
    {
        const Index target_index = target_columns_indices(i);

        const Tensor<string, 1> current_used_variables_names = columns(target_index).get_used_variables_names();

        for(Index j = 0; j < current_used_variables_names.size(); j++)
        {
            target_variables_names(index + j) = current_used_variables_names(j);
        }

        index += current_used_variables_names.size();
    }

    return target_variables_names;
}


/// Returns the dimensions of the input variables.

const Tensor<Index, 1>& DataSet::get_input_variables_dimensions() const
{
    return input_variables_dimensions;
}


Index DataSet::get_input_variables_rank() const
{
    return input_variables_dimensions.rank();
}


/// Returns the number of variables which are either input nor target.

Index DataSet::get_used_variables_number() const
{
    const Index variables_number = get_variables_number();

    const Index unused_variables_number = get_unused_variables_number();

    return (variables_number - unused_variables_number);
}


/// Returns a indices vector with the positions of the inputs.

Tensor<Index, 1> DataSet::get_input_columns_indices() const
{
    const Index input_columns_number = get_input_columns_number();

    Tensor<Index, 1> input_columns_indices(input_columns_number);

    Index index = 0;

    for(Index i = 0; i < columns.size(); i++)
    {
        if(columns(i).column_use == VariableUse::Input)
        {
            input_columns_indices(index) = i;
            index++;
        }
    }

    return input_columns_indices;
}


Tensor<Index, 1> DataSet::get_input_time_series_columns_indices() const
{
    const Index input_columns_number = get_input_time_series_columns_number();

    Tensor<Index, 1> input_columns_indices(input_columns_number);

    Index index = 0;

    for(Index i = 0; i < time_series_columns.size(); i++)
    {
        if(time_series_columns(i).column_use == VariableUse::Input)
        {
            input_columns_indices(index) = i;
            index++;
        }
    }

    return input_columns_indices;
}


/// Returns a indices vector with the positions of the targets.

Tensor<Index, 1> DataSet::get_target_columns_indices() const
{
    const Index target_columns_number = get_target_columns_number();

    Tensor<Index, 1> target_columns_indices(target_columns_number);

    Index index = 0;

    for(Index i = 0; i < columns.size(); i++)
    {
        if(columns(i).column_use == VariableUse::Target)
        {
            target_columns_indices(index) = i;
            index++;
        }
    }

    return target_columns_indices;
}


Tensor<Index, 1> DataSet::get_target_time_series_columns_indices() const
{
    const Index target_columns_number = get_target_time_series_columns_number();

    Tensor<Index, 1> target_columns_indices(target_columns_number);

    Index index = 0;

    for(Index i = 0; i < time_series_columns.size(); i++)
    {
        if(time_series_columns(i).column_use == VariableUse::Target)
        {
            target_columns_indices(index) = i;
            index++;
        }
    }

    return target_columns_indices;
}


/// Returns a indices vector with the positions of the unused columns.

Tensor<Index, 1> DataSet::get_unused_columns_indices() const
{
    const Index unused_columns_number = get_unused_columns_number();

    Tensor<Index, 1> unused_columns_indices(unused_columns_number);

    Index index = 0;

    for(Index i = 0; i < columns.size(); i++)
    {
        if(columns(i).column_use == VariableUse::Unused)
        {
            unused_columns_indices(index) = i;
            index++;
        }
    }

    return unused_columns_indices;
}


/// Returns a indices vector with the positions of the used columns.

Tensor<Index, 1> DataSet::get_used_columns_indices() const
{
    const Index columns_number = get_columns_number();

    const Index used_columns_number = get_used_columns_number();

    Tensor<Index, 1> used_indices(used_columns_number);

    Index index = 0;

    for(Index i = 0; i < columns_number; i++)
    {
        if(columns(i).column_use  == VariableUse::Input
                || columns(i).column_use  == VariableUse::Target
                || columns(i).column_use  == VariableUse::Time)
        {
            used_indices(index) = i;
            index++;
        }
    }

    return used_indices;
}


Tensor<Scaler, 1> DataSet::get_columns_scalers() const
{
    const Index columns_number = get_columns_number();

    Tensor<Scaler, 1> columns_scalers(columns_number);

    for(Index i = 0; i < columns_number; i++)
    {
        columns_scalers(i) = columns(i).scaler;
    }

    return columns_scalers;
}


Tensor<Scaler, 1> DataSet::get_input_variables_scalers() const
{
    const Index input_columns_number = get_input_columns_number();
    const Index input_variables_number = get_input_variables_number();

    const Tensor<Column, 1> input_columns = get_input_columns();

    Tensor<Scaler, 1> input_variables_scalers(input_variables_number);

    Index index = 0;

    for(Index i = 0; i < input_columns_number; i++)
    {
        for(Index j = 0;  j < input_columns(i).get_variables_number(); j++)
        {
            input_variables_scalers(index) = input_columns(i).scaler;
            index++;
        }
    }

    return input_variables_scalers;
}


Tensor<Scaler, 1> DataSet::get_target_variables_scalers() const
{
    const Index target_columns_number = get_target_columns_number();
    const Index target_variables_number = get_target_variables_number();

    const Tensor<Column, 1> target_columns = get_target_columns();

    Tensor<Scaler, 1> target_variables_scalers(target_variables_number);

    Index index = 0;

    for(Index i = 0; i < target_columns_number; i++)
    {
        for(Index j = 0;  j < target_columns(i).get_variables_number(); j++)
        {
            target_variables_scalers(index) = target_columns(i).scaler;
            index++;
        }
    }

    return target_variables_scalers;
}


/// Returns a string vector that contains the names of the columns.

Tensor<string, 1> DataSet::get_columns_names() const
{
    const Index columns_number = get_columns_number();

    Tensor<string, 1> columns_names(columns_number);

    for(Index i = 0; i < columns_number; i++)
    {
        columns_names(i) = columns(i).name;
    }

    return columns_names;
}


Tensor<string, 1> DataSet::get_time_series_columns_names() const
{
    const Index columns_number = get_time_series_columns_number();

    Tensor<string, 1> columns_names(columns_number);

    for(Index i = 0; i < columns_number; i++)
    {
        columns_names(i) = time_series_columns(i).name;
    }

    return columns_names;
}


/// Returns a string vector that contains the names of the columns whose uses are Input.

Tensor<string, 1> DataSet::get_input_columns_names() const
{
    const Index input_columns_number = get_input_columns_number();

    Tensor<string, 1> input_columns_names(input_columns_number);

    Index index = 0;

    for(Index i = 0; i < columns.size(); i++)
    {
        if(columns(i).column_use == VariableUse::Input)
        {
            input_columns_names(index) = columns(i).name;
            index++;
        }
    }

    return input_columns_names;
}


/// Returns a string vector which contains the names of the columns whose uses are Target.

Tensor<string, 1> DataSet::get_target_columns_names() const
{
    const Index target_columns_number = get_target_columns_number();

    Tensor<string, 1> target_columns_names(target_columns_number);

    Index index = 0;

    for(Index i = 0; i < columns.size(); i++)
    {
        if(columns(i).column_use == VariableUse::Target)
        {
            target_columns_names(index) = columns(i).name;
            index++;
        }
    }

    return target_columns_names;
}


/// Returns a string vector which contains the names of the columns used whether Input, Target or Time.

Tensor<string, 1> DataSet::get_used_columns_names() const
{
    const Index columns_number = get_columns_number();
    const Index used_columns_number = get_used_columns_number();

    Tensor<string, 1> names(used_columns_number);

    Index index = 0 ;

    for(Index i = 0; i < columns_number; i++)
    {
        if(columns(i).column_use != VariableUse::Unused)
        {
            names(index) = columns(i).name;
            index++;
        }
    }

    return names;
}


/// Returns the number of columns whose uses are Input.

Index DataSet::get_input_columns_number() const
{
    Index input_columns_number = 0;

    for(Index i = 0; i < columns.size(); i++)
    {
        if(columns(i).column_use == VariableUse::Input)
        {
            input_columns_number++;
        }
    }

    return input_columns_number;
}


Index DataSet::get_input_time_series_columns_number() const
{
    Index input_columns_number = 0;

    for(Index i = 0; i < time_series_columns.size(); i++)
    {
        if(time_series_columns(i).column_use == VariableUse::Input)
        {
            input_columns_number++;
        }
    }

    return input_columns_number;
}


/// Returns the number of columns whose uses are Target.

Index DataSet::get_target_columns_number() const
{
    Index target_columns_number = 0;

    for(Index i = 0; i < columns.size(); i++)
    {
        if(columns(i).column_use == VariableUse::Target)
        {
            target_columns_number++;
        }
    }

    return target_columns_number;
}



Index DataSet::get_target_time_series_columns_number() const
{
    Index target_columns_number = 0;

    for(Index i = 0; i < time_series_columns.size(); i++)
    {
        if(time_series_columns(i).column_use == VariableUse::Target)
        {
            target_columns_number++;
        }
    }

    return target_columns_number;
}


/// Returns the number of columns whose uses are Time

Index DataSet::get_time_columns_number() const
{
    Index time_columns_number = 0;

    for(Index i = 0; i < columns.size(); i++)
    {
        if(columns(i).column_use == VariableUse::Time)
        {
            time_columns_number++;
        }
    }

    return time_columns_number;
}


/// Returns the number of columns that are not used.

Index DataSet::get_unused_columns_number() const
{
    Index unused_columns_number = 0;

    for(Index i = 0; i < columns.size(); i++)
    {
        if(columns(i).column_use == VariableUse::Unused)
        {
            unused_columns_number++;
        }
    }

    return unused_columns_number;
}


/// Returns the number of columns that are used.

Index DataSet::get_used_columns_number() const
{
    Index used_columns_number = 0;

    for(Index i = 0; i < columns.size(); i++)
    {
        if(columns(i).column_use != VariableUse::Unused)
        {
            used_columns_number++;
        }
    }

    return used_columns_number;
}


Index DataSet::get_variables_less_target() const
{
    Index columns_number = 0;

    for(Index i = 0; i < columns.size(); i++)
    {

        if(columns(i).type == ColumnType::Categorical)
        {
            if(columns(i).column_use == VariableUse::Input)
            {
                columns_number += columns(i).categories_uses.size();
            }
            else if(columns(i).column_use == VariableUse::Unused)
            {
                columns_number += columns(i).categories_uses.size();
            }
        }
        else
        {
            if(columns(i).column_use == VariableUse::Input)
            {
                columns_number++;
            }
            else if(columns(i).column_use == VariableUse::Unused)
            {
                columns_number ++;
            }
        }
    }

    return columns_number;
}

Tensor<type, 1> DataSet::box_plot_from_histogram(Histogram& histogram, const Index& bins_number) const
{
    const Index samples_number = get_training_samples_number();

    Tensor<type, 1>relative_frequencies = histogram.frequencies.cast<type>() *
           histogram.frequencies.constant(100.0).cast<type>() /
           histogram.frequencies.constant(samples_number).cast<type>();

    // Assuming you have the bin centers and relative frequencies in the following arrays:

    Tensor<type, 1> binCenters = histogram.centers;
    Tensor<type, 1> binFrequencies = relative_frequencies;

    // Calculate the cumulative frequency distribution

    type cumulativeFrequencies[1000];

    cumulativeFrequencies[0] = binFrequencies[0];

    for(int i = 1; i < 1000; i++) {
        cumulativeFrequencies[i] = cumulativeFrequencies[i-1] + binFrequencies[i];
    }

    // Calculate total frequency
    type totalFrequency = cumulativeFrequencies[999];

    // Calculate quartile positions
    type Q1Position = 0.25 * totalFrequency;
    type Q2Position = 0.5 * totalFrequency;
    type Q3Position = 0.75 * totalFrequency;

    // Find quartile bin numbers
    int Q1Bin = 0, Q2Bin = 0, Q3Bin = 0;
    for(int i = 0; i < 1000; i++) {
        if(cumulativeFrequencies[i] >= Q1Position) {
            Q1Bin = i;
            break;
        }
    }
    for(int i = 0; i < 1000; i++) {
        if(cumulativeFrequencies[i] >= Q2Position) {
            Q2Bin = i;
            break;
        }
    }
    for(int i = 0; i < 1000; i++) {
        if(cumulativeFrequencies[i] >= Q3Position) {
            Q3Bin = i;
            break;
        }
    }

    // Calculate quartile values
    type binWidth = binCenters[1] - binCenters[0];
    type Q1Value = binCenters[Q1Bin] + ((Q1Position - cumulativeFrequencies[Q1Bin-1]) / binFrequencies[Q1Bin]) * binWidth;
    type Q2Value = binCenters[Q2Bin] + ((Q2Position - cumulativeFrequencies[Q2Bin-1]) / binFrequencies[Q2Bin]) * binWidth;
    type Q3Value = binCenters[Q3Bin] + ((Q3Position - cumulativeFrequencies[Q3Bin-1]) / binFrequencies[Q3Bin]) * binWidth;

    // Calculate the maximum and minimum values
    type minValue = binCenters[0] - binWidth / 2.0;
    type maxValue = binCenters[999] + binWidth / 2.0;

    // Create a Tensor object with the necessary values for the box plot
    Tensor<type, 1> iqr_values(5);
    iqr_values(0) = minValue;
    iqr_values(1) = Q1Value;
    iqr_values(2) = Q2Value;
    iqr_values(3) = Q3Value;
    iqr_values(4) = maxValue;

    return iqr_values;
}


/// Returns the columns of the data set.

Tensor<DataSet::Column, 1> DataSet::get_columns() const
{
    return columns;
}


Tensor<DataSet::Column, 1> DataSet::get_time_series_columns() const
{
    return time_series_columns;
}


Tensor<DataSet::Column, 1> DataSet::get_associative_columns() const
{
    return associative_columns;
}


Index DataSet::get_time_series_data_rows_number() const
{
    return time_series_data.dimension(0);
}


/// Returns the input columns of the data set.

Tensor<DataSet::Column, 1> DataSet::get_input_columns() const
{
    const Index inputs_number = get_input_columns_number();

    Tensor<Column, 1> input_columns(inputs_number);
    Index input_index = 0;

    for(Index i = 0; i < columns.size(); i++)
    {
        if(columns(i).column_use == VariableUse::Input)
        {
            input_columns(input_index) = columns(i);
            input_index++;
        }
    }

    return input_columns;
}


/// Returns the input columns of the data set.

Tensor<bool, 1> DataSet::get_input_columns_binary() const
{
    const Index columns_number = get_columns_number();

    Tensor<bool, 1> input_columns_binary(columns_number);

    for(Index i = 0; i < columns_number; i++)
    {
        if(columns(i).column_use == VariableUse::Input)
            input_columns_binary(i) = true;
        else
            input_columns_binary(i) = false;
    }

    return input_columns_binary;
}


/// Returns the target columns of the data set.

Tensor<DataSet::Column, 1> DataSet::get_target_columns() const
{
    const Index targets_number = get_target_columns_number();

    Tensor<Column, 1> target_columns(targets_number);
    Index target_index = 0;

    for(Index i = 0; i < columns.size(); i++)
    {
        if(columns(i).column_use == VariableUse::Target)
        {
            target_columns(target_index) = columns(i);
            target_index++;
        }
    }

    return target_columns;
}


/// Returns the used columns of the data set.

Tensor<DataSet::Column, 1> DataSet::get_used_columns() const
{
    const Index used_columns_number = get_used_columns_number();

    const Tensor<Index, 1> used_columns_indices = get_used_columns_indices();

    Tensor<DataSet::Column, 1> used_columns(used_columns_number);

    for(Index i = 0; i < used_columns_number; i++)
    {
        used_columns(i) = columns(used_columns_indices(i));
    }

    return used_columns;
}


/// Returns the number of columns in the data set.

Index DataSet::get_columns_number() const
{
    return columns.size();
}


/// Returns the number of constant columns in the data set.

Index DataSet::get_constant_columns_number() const
{
    Index constant_number = 0;

    for(Index i = 0; i < columns.size(); i++)
    {
        if(columns(i).type == ColumnType::Constant)
            constant_number++;
    }

    return constant_number;
}

/// Returns the number of channels of the images in the data set.

Index DataSet::get_channels_number() const
{
    return channels_number;
}


/// Returns the width of the images in the data set.

Index DataSet::get_image_width() const
{
    return image_width;
}


/// Returns the height of the images in the data set.

Index DataSet::get_image_height() const
{
    return image_height;
}

/// Returns the height of the images in the data set.

Index DataSet::get_image_size() const
{
    return image_height*image_width*channels_number;
}

/// Returns the padding set in the BMP file.

Index DataSet::get_image_padding() const
{
    return padding;
}

/// Returns the number of columns in the time series.

Index DataSet::get_time_series_columns_number() const
{
    return time_series_columns.size();
}

/// Returns the number of variables in the data set.

Index DataSet::get_variables_number() const
{
    Index variables_number = 0;

    for(Index i = 0; i < columns.size(); i++)
    {
        if(columns(i).type == ColumnType::Categorical)
        {
            variables_number += columns(i).categories.size();
        }
        else
        {
            variables_number++;
        }
    }

    return variables_number;
}

/// Returns the number of variables in the time series data.

Index DataSet::get_time_series_variables_number() const
{
    Index variables_number = 0;

    for(Index i = 0; i < time_series_columns.size(); i++)
    {
        if(columns(i).type == ColumnType::Categorical)
        {
            variables_number += time_series_columns(i).categories.size();
        }
        else
        {
            variables_number++;
        }
    }

    return variables_number;
}


/// Returns the number of input variables of the data set.
/// Note that the number of variables does not have to equal the number of columns in the data set,
/// because OpenNN recognizes the categorical columns, separating these categories into variables of the data set.

Index DataSet::get_input_variables_number() const
{
    Index inputs_number = 0;

    for(Index i = 0; i < columns.size(); i++)
    {

        if(columns(i).type == ColumnType::Categorical)
        {
            for(Index j = 0; j < columns(i).categories_uses.size(); j++)
            {
                if(columns(i).categories_uses(j) == VariableUse::Input)
                {
                    inputs_number++;
                }
            }
        }
        else if(columns(i).column_use == VariableUse::Input)
        {
            inputs_number++;
        }
    }

    return inputs_number;
}


/// Returns the number of target variables of the data set.

Index DataSet::get_target_variables_number() const
{
    Index targets_number = 0;

    for(Index i = 0; i < columns.size(); i++)
    {
        if(columns(i).type == ColumnType::Categorical)
        {
            for(Index j = 0; j < columns(i).categories_uses.size(); j++)
            {
                if(columns(i).categories_uses(j) == VariableUse::Target)
                {
                    targets_number++;
                }
            }
        }
        else if(columns(i).column_use == VariableUse::Target)
        {
            targets_number++;
        }
    }

    return targets_number;
}


/// Returns the number of variables which will neither be used as input nor as target.

Index DataSet::get_unused_variables_number() const
{
    Index unused_number = 0;

    for(Index i = 0; i < columns.size(); i++)
    {
        if(columns(i).type == ColumnType::Categorical)
        {
            for(Index j = 0; j < columns(i).categories_uses.size(); j++)
            {
                if(columns(i).categories_uses(j) == VariableUse::Unused) unused_number++;
            }

        }
        else if(columns(i).column_use == VariableUse::Unused)
        {
            unused_number++;
        }
    }

    return unused_number;
}


/// Returns a variable index in the data set with given name.
/// @param name Name of variable.

Index DataSet::get_variable_index(const string& name) const
{
    const Index variables_number = get_variables_number();

    const Tensor<string, 1> variables_names = get_variables_names();

    for(Index i = 0; i < variables_number; i++)
    {
        if(variables_names(i) == name) return i;
    }

    return 0;
}


/// Returns the indices of the unused variables.

Tensor<Index, 1> DataSet::get_unused_variables_indices() const
{
    const Index unused_number = get_unused_variables_number();

    const Tensor<Index, 1> unused_columns_indices = get_unused_columns_indices();

    Tensor<Index, 1> unused_indices(unused_number);

    Index unused_index = 0;
    Index unused_variable_index = 0;

    for(Index i = 0; i < columns.size(); i++)
    {
        if(columns(i).type == ColumnType::Categorical)
        {
            const Index current_categories_number = columns(i).get_categories_number();

            for(Index j = 0; j < current_categories_number; j++)
            {
                if(columns(i).categories_uses(j) == VariableUse::Unused)
                {
                    unused_indices(unused_index) = unused_variable_index;
                    unused_index++;
                }

                unused_variable_index++;
            }
        }
        else if(columns(i).column_use == VariableUse::Unused)
        {
            unused_indices(unused_index) = i;
            unused_index++;
            unused_variable_index++;
        }
        else
        {
            unused_variable_index++;
        }
    }

    return unused_indices;
}


/// Returns the indices of the used variables.

Tensor<Index, 1> DataSet::get_used_variables_indices() const
{
    const Index used_number = get_used_variables_number();

    Tensor<Index, 1> used_indices(used_number);

    Index used_index = 0;
    Index used_variable_index = 0;

    for(Index i = 0; i < columns.size(); i++)
    {
        if(columns(i).type == ColumnType::Categorical)
        {
            const Index current_categories_number = columns(i).get_categories_number();

            for(Index j = 0; j < current_categories_number; j++)
            {
                if(columns(i).categories_uses(j) != VariableUse::Unused)
                {
                    used_indices(used_index) = used_variable_index;
                    used_index++;
                }

                used_variable_index++;
            }
        }
        else if(columns(i).column_use != VariableUse::Unused)
        {
            used_indices(used_index) = used_variable_index;
            used_index++;
            used_variable_index++;
        }
        else
        {
            used_variable_index++;
        }
    }

    return used_indices;
}


/// Returns the indices of the input variables.

Tensor<Index, 1> DataSet::get_input_variables_indices() const
{
    const Index inputs_number = get_input_variables_number();

    const Tensor<Index, 1> input_columns_indices = get_input_columns_indices();

    Tensor<Index, 1> input_variables_indices(inputs_number);

    Index input_index = 0;
    Index input_variable_index = 0;

    for(Index i = 0; i < columns.size(); i++)
    {
        if(columns(i).type == ColumnType::Categorical)
        {
            const Index current_categories_number = columns(i).get_categories_number();

            for(Index j = 0; j < current_categories_number; j++)
            {
                if(columns(i).categories_uses(j) == VariableUse::Input)
                {
                    input_variables_indices(input_index) = input_variable_index;
                    input_index++;
                }

                input_variable_index++;
            }
        }
        else if(columns(i).column_use == VariableUse::Input) // Binary, numeric
        {
            input_variables_indices(input_index) = input_variable_index;
            input_index++;
            input_variable_index++;
        }
        else
        {
            input_variable_index++;
        }
    }

    return input_variables_indices;
}


/// Returns the number of numeric inputs columns

Index DataSet::get_numerical_input_columns_number() const
{
    Index numeric_input_columns_number = 0;

    for(Index i = 0; i < columns.size(); i++)
    {
        if((columns(i).type == ColumnType::Numeric) && (columns(i).column_use == VariableUse::Input))
        {
            numeric_input_columns_number++;
        }
    }

    return numeric_input_columns_number;
}


/// Returns the numeric inputs columns indices

Tensor<Index, 1> DataSet::get_numerical_input_columns() const
{
    Index numeric_input_columns_number = get_numerical_input_columns_number();

    Tensor<Index, 1> numeric_columns_indices(numeric_input_columns_number);

    Index numeric_columns_index = 0;

    for(Index i = 0; i < columns.size(); i++)
    {
        if((columns(i).type == ColumnType::Numeric) && (columns(i).column_use == VariableUse::Input))
        {
            numeric_columns_indices(numeric_columns_index) = i;
            numeric_columns_index++;
        }
    }

    return numeric_columns_indices;
}


/// Returns the indices of the numeric input variables.

Tensor<Index, 1> DataSet::get_numerical_input_variables_indices() const
{
    Index numeric_input_columns_number = get_numerical_input_columns_number();

    Index numeric_input_index = 0;
    Index input_variable_index = 0;

    Tensor<Index, 1> numeric_input_variables_indices(numeric_input_columns_number);

    for(Index i = 0; i < columns.size(); i++)
    {
        if(columns(i).type == ColumnType::Categorical)
        {
            const Index current_categories_number = columns(i).get_categories_number();

            for(Index j = 0; j < current_categories_number; j++)
            {
                input_variable_index++;
            }
        }
        else if((columns(i).type == ColumnType::Binary) && (columns(i).column_use == VariableUse::Input))
        {
            input_variable_index++;
        }
        else if((columns(i).type == ColumnType::Numeric) && (columns(i).column_use == VariableUse::Input))
        {
            numeric_input_variables_indices(numeric_input_index) = input_variable_index;

            numeric_input_index++;
            input_variable_index++;
        }
        else
        {
            input_variable_index++;
        }
    }

    return numeric_input_variables_indices;
}


/// Returns the indices of the target variables.

Tensor<Index, 1> DataSet::get_target_variables_indices() const
{
    const Index targets_number = get_target_variables_number();

    const Tensor<Index, 1> target_columns_indices = get_target_columns_indices();

    Tensor<Index, 1> target_variables_indices(targets_number);

    Index target_index = 0;
    Index target_variable_index = 0;

    for(Index i = 0; i < columns.size(); i++)
    {
        if(columns(i).type == ColumnType::Categorical)
        {
            const Index current_categories_number = columns(i).get_categories_number();

            for(Index j = 0; j < current_categories_number; j++)
            {
                if(columns(i).categories_uses(j) == VariableUse::Target)
                {
                    target_variables_indices(target_index) = target_variable_index;
                    target_index++;
                }

                target_variable_index++;
            }
        }
        else if(columns(i).column_use == VariableUse::Target) // Binary, numeric
        {
            target_variables_indices(target_index) = target_variable_index;
            target_index++;
            target_variable_index++;
        }
        else
        {
            target_variable_index++;
        }
    }

    return target_variables_indices;
}


/// Sets the uses of the data set columns.
/// @param new_columns_uses String vector that contains the new uses to be set,
/// note that this vector needs to be the size of the number of columns in the data set.

void DataSet::set_columns_uses(const Tensor<string, 1>& new_columns_uses)
{
    const Index new_columns_uses_size = new_columns_uses.size();

    if(new_columns_uses_size != columns.size())
    {
        ostringstream buffer;

        buffer << "OpenNN Exception: DataSet class.\n"
               << "void set_columns_uses(const Tensor<string, 1>&) method.\n"
               << "Size of columns uses ("
               << new_columns_uses_size << ") must be equal to columns size ("
               << columns.size() << "). \n";

        throw invalid_argument(buffer.str());
    }

    for(Index i = 0; i < new_columns_uses.size(); i++)
    {
        columns(i).set_use(new_columns_uses(i));
    }

    input_variables_dimensions.resize(1);
    input_variables_dimensions.setConstant(get_input_variables_number());
}


/// Sets the uses of the data set columns.
/// @param new_columns_uses DataSet::VariableUse vector that contains the new uses to be set,
/// note that this vector needs to be the size of the number of columns in the data set.

void DataSet::set_columns_uses(const Tensor<VariableUse, 1>& new_columns_uses)
{
    const Index new_columns_uses_size = new_columns_uses.size();

    if(new_columns_uses_size != columns.size())
    {
        ostringstream buffer;

        buffer << "OpenNN Exception: DataSet class.\n"
               << "void set_columns_uses(const Tensor<string, 1>&) method.\n"
               << "Size of columns uses (" << new_columns_uses_size << ") must be equal to columns size (" << columns.size() << "). \n";

        throw invalid_argument(buffer.str());
    }

    for(Index i = 0; i < new_columns_uses.size(); i++)
    {
        columns(i).set_use(new_columns_uses(i));
    }

    input_variables_dimensions.resize(1);
    input_variables_dimensions.setConstant(get_input_variables_number());
}


/// Sets all columns in the data_set as unused columns.

void DataSet::set_columns_unused()
{
    const Index columns_number = get_columns_number();

    for(Index i = 0; i < columns_number; i++)
    {
        set_column_use(i, VariableUse::Unused);
    }
}



void DataSet::set_columns_types(const Tensor<string, 1>& new_column_types)
{
    const Index new_column_types_size = new_column_types.size();

    if(new_column_types_size != columns.size())
    {
        ostringstream buffer;

        buffer << "OpenNN Exception: DataSet class.\n"
               << "void set_all_column_types(const Tensor<ColumnType, 1>&) method.\n"
               << "Size of column types (" << new_column_types_size << ") must be equal to columns size (" << columns.size() << "). \n";

        throw invalid_argument(buffer.str());
    }

    for(Index i = 0; i < new_column_types.size(); i++)
    {
        columns(i).set_type(new_column_types(i));
    }

}

Tensor<string, 1> DataSet::get_columns_types() const
{
    const Index columns_number = columns.size();

    Tensor<string, 1> column_types(columns_number);

    for(Index i = 0; i < columns_number; i++)
    {
        column_types(i) = get_column_type_string(columns(i).type);
    }

    return column_types;
}



void DataSet::set_input_target_columns(const Tensor<Index, 1>& input_columns, const Tensor<Index, 1>& target_columns)
{
    set_columns_unused();

    for(Index i = 0; i < input_columns.size(); i++)
    {
        set_column_use(input_columns(i), VariableUse::Input);
    }

    for(Index i = 0; i < target_columns.size(); i++)
    {
        set_column_use(target_columns(i), VariableUse::Target);
    }
}

void DataSet::set_input_target_columns(const Tensor<string, 1>& input_columns, const Tensor<string, 1>& target_columns)
{
    set_columns_unused();

    for(Index i = 0; i < input_columns.size(); i++)
    {
        set_column_use(input_columns(i), VariableUse::Input);
    }

    for(Index i = 0; i < target_columns.size(); i++)
    {
        set_column_use(target_columns(i), VariableUse::Target);
    }
}


/// Sets all input columns in the data_set as unused columns.

void DataSet::set_input_columns_unused()
{
    const Index columns_number = get_columns_number();

    for(Index i = 0; i < columns_number; i++)
    {
        if(columns(i).column_use == DataSet::VariableUse::Input) set_column_use(i, VariableUse::Unused);
    }
}



void DataSet::set_input_columns(const Tensor<Index, 1>& input_columns_indices, const Tensor<bool, 1>& input_columns_use)
{
    for(Index i = 0; i < input_columns_indices.size(); i++)
    {
        if(input_columns_use(i)) set_column_use(input_columns_indices(i), VariableUse::Input);
        else set_column_use(input_columns_indices(i), VariableUse::Unused);
    }
}


/// Sets the use of a single column.
/// @param index Index of column.
/// @param new_use Use for that column.

void DataSet::set_column_use(const Index& index, const VariableUse& new_use)
{
    columns(index).column_use = new_use;

    if(columns(index).type == ColumnType::Categorical)
    {
        columns(index).set_categories_uses(new_use);
    }
}

void DataSet::set_columns_unused(const Tensor<Index, 1>& unused_columns_index)
{
    for(Index i = 0; i < unused_columns_index.size(); i++)
    {
        set_column_use(unused_columns_index(i), VariableUse::Unused);
    }
}

/// Sets the use of a single column.
/// @param name Name of column.
/// @param new_use Use for that column.

void DataSet::set_column_use(const string& name, const VariableUse& new_use)
{
    const Index index = get_column_index(name);

    set_column_use(index, new_use);
}

void DataSet::set_column_type(const Index& index, const ColumnType& new_type)
{
    columns[index].type = new_type;
}


void DataSet::set_column_type(const string& name, const ColumnType& new_type)
{
    const Index index = get_column_index(name);

    set_column_type(index, new_type);
}


/// This method set the name of a single variable.
/// @param index Index of variable.
/// @param new_name Name of variable.

void DataSet::set_variable_name(const Index& variable_index, const string& new_variable_name)
{
#ifdef OPENNN_DEBUG

    const Index variables_number = get_variables_number();

    if(variable_index >= variables_number)
    {
        ostringstream buffer;

        buffer << "OpenNN Exception: Variables class.\n"
               << "void set_name(const Index&, const string&) method.\n"
               << "Index of variable must be less than number of variables.\n";

        throw invalid_argument(buffer.str());
    }

#endif

    const Index columns_number = get_columns_number();

    Index index = 0;

    for(Index i = 0; i < columns_number; i++)
    {
        if(columns(i).type == ColumnType::Categorical)
        {
            for(Index j = 0; j < columns(i).get_categories_number(); j++)
            {
                if(index == variable_index)
                {
                    columns(i).categories(j) = new_variable_name;
                    return;
                }
                else
                {
                    index++;
                }
            }
        }
        else
        {
            if(index == variable_index)
            {
                columns(i).name = new_variable_name;
                return;
            }
            else
            {
                index++;
            }
        }
    }
}


/// Sets new names for the variables in the data set from a vector of strings.
/// The size of that vector must be equal to the total number of variables.
/// @param new_names Name of variables.

void DataSet::set_variables_names(const Tensor<string, 1>& new_variables_names)
{
#ifdef OPENNN_DEBUG

    const Index variables_number = get_variables_number();

    const Index size = new_variables_names.size();

    if(size != variables_number)
    {
        ostringstream buffer;

        buffer << "OpenNN Exception: Variables class.\n"
               << "void set_names(const Tensor<string, 1>&) method.\n"
               << "Size (" << size << ") must be equal to number of variables (" << variables_number << ").\n";

        throw invalid_argument(buffer.str());
    }

#endif

    const Index columns_number = get_columns_number();

    Index index = 0;

    for(Index i = 0; i < columns_number; i++)
    {

        if(columns(i).type == ColumnType::Categorical)
        {
            for(Index j = 0; j < columns(i).get_categories_number(); j++)
            {
                columns(i).categories(j) = new_variables_names(index);
                index++;
            }
        }
        else
        {
            columns(i).name = new_variables_names(index);
            index++;
        }
    }
}


void DataSet::set_variables_names_from_columns(const Tensor<string, 1>& new_variables_names, const Tensor<DataSet::Column, 1>& new_columns)
{
    const Index columns_number = get_columns_number();

    Index index = 0;

    for(Index i = 0; i < columns_number; i++)
    {
        if(columns(i).type == ColumnType::Categorical)
        {
            columns(i).categories.resize(new_columns(i).get_categories_number());

            for(Index j = 0; j < new_columns(i).get_categories_number(); j++)
            {
                columns(i).categories(j) = new_variables_names(index);
                index++;
            }
        }
        else
        {
            columns(i).name = new_variables_names(index);
            index++;
        }
    }
}


/// Sets new names for the columns in the data set from a vector of strings.
/// The size of that vector must be equal to the total number of variables.
/// @param new_names Name of variables.

void DataSet::set_columns_names(const Tensor<string, 1>& new_names)
{
    const Index new_names_size = new_names.size();
    const Index columns_number = get_columns_number();

    if(new_names_size != columns_number)
    {
        ostringstream buffer;

        buffer << "OpenNN Exception: DataSet class.\n"
               << "void set_columns_names(const Tensor<string, 1>&).\n"
               << "Size of names (" << new_names.size() << ") is not equal to columns number (" << columns_number << ").\n";

        throw invalid_argument(buffer.str());
    }

    for(Index i = 0; i < columns_number; i++)
    {
        columns(i).name = get_trimmed(new_names(i));
    }
}


/// Sets all the variables in the data set as input variables.

void DataSet::set_input()
{
    for(Index i = 0; i < columns.size(); i++)
    {
        if(columns(i).type == ColumnType::Constant) continue;

        columns(i).set_use(VariableUse::Input);
    }
}


/// Sets all the variables in the data set as target variables.

void DataSet::set_target()
{
    for(Index i = 0; i < columns.size(); i++)
    {
        columns(i).set_use(VariableUse::Target);
    }
}


/// Sets all the variables in the data set as unused variables.

void DataSet::set_variables_unused()
{
    for(Index i = 0; i < columns.size(); i++)
    {
        columns(i).set_use(VariableUse::Unused);
    }
}


/// Sets a new number of variables in the variables object.
/// All variables are set as inputs but the last one, which is set as targets.
/// @param new_columns_number Number of variables.

void DataSet::set_columns_number(const Index& new_columns_number)
{
    columns.resize(new_columns_number);

    set_default_columns_uses();
}


void DataSet::set_columns_scalers(const Scaler& scalers)
{
    const Index columns_number = get_columns_number();

    for(Index i = 0; i < columns_number; i++)
    {
        columns(i).scaler = scalers;
    }
}


void DataSet::set_columns_scalers(const Tensor<Scaler, 1>& new_scalers)
{
    const Index columns_number = get_columns_number();

    if(new_scalers.size() != columns_number)
    {
        ostringstream buffer;

        buffer << "OpenNN Exception: DataSet class.\n"
               << "void set_columns_scalers(const Tensor<Scaler, 1>& new_scalers) method.\n"
               << "Size of column scalers(" << new_scalers.size() << ") has to be the same as columns numbers(" << columns_number << ").\n";

        throw invalid_argument(buffer.str());
    }

    for(Index i = 0; i < columns_number; i++)
    {
        columns(i).scaler = new_scalers[i];
    }

}


void DataSet::set_binary_simple_columns()
{
    bool is_binary = true;

    Index variable_index = 0;

    Index different_values = 0;

    for(Index column_index = 0; column_index < columns.size(); column_index++)
    {
        if(columns(column_index).type == ColumnType::Numeric)
        {
            Tensor<type, 1> values(3);
            values.setRandom();
            different_values = 0;
            is_binary = true;

            for(Index row_index = 0; row_index < data.dimension(0); row_index++)
            {
                if(!isnan(data(row_index, variable_index))
                        && data(row_index, variable_index) != values(0)
                        && data(row_index, variable_index) != values(1))
                {
                    values(different_values) = data(row_index, variable_index);
                    different_values++;
                }

                if(row_index == (data.dimension(0)-1))
                {
                    if(different_values == 1)
                    {
                        is_binary = false;
                        break;
                    }
                }

                if(different_values > 2)
                {
                    is_binary = false;
                    break;
                }
            }

            if(is_binary)
            {
                columns(column_index).type = ColumnType::Binary;
                scale_minimum_maximum_binary(data, values(0), values(1), variable_index);
                columns(column_index).categories.resize(2);

                if((abs(values(0)-type(0))<NUMERIC_LIMITS_MIN) && (abs(values(1)-type(1))<NUMERIC_LIMITS_MIN))
                {
                    if(abs(values(0) - int(values(0))) < NUMERIC_LIMITS_MIN)
                        columns(column_index).categories(1) = to_string(static_cast<int>(values(0)));
                    else
                        columns(column_index).categories(1) = to_string(values(0));
                    if(abs(values(1) - int(values(1))) < NUMERIC_LIMITS_MIN)
                        columns(column_index).categories(0) = to_string(static_cast<int>(values(1)));
                    else
                        columns(column_index).categories(0) = to_string(values(1));

                }
                else if(abs(values(0) - type(1))<NUMERIC_LIMITS_MIN && abs(values(1) - type(0))<NUMERIC_LIMITS_MIN)
                {
                    if(abs(values(0) - int(values(0))) < NUMERIC_LIMITS_MIN)
                        columns(column_index).categories(0) = to_string(static_cast<int>(values(0)));
                    else
                        columns(column_index).categories(0) = to_string(values(0));
                    if(abs(values(1) - int(values(1))) < NUMERIC_LIMITS_MIN)
                        columns(column_index).categories(1) = to_string(static_cast<int>(values(1)));
                    else
                        columns(column_index).categories(1) = to_string(values(1));
                }
                else if(values(0) > values(1))
                {
                    if(abs(values(0) - int(values(0))) < NUMERIC_LIMITS_MIN)
                        columns(column_index).categories(0) = to_string(static_cast<int>(values(0)));
                    else
                        columns(column_index).categories(0) = to_string(values(0));
                    if(abs(values(1) - int(values(1))) < NUMERIC_LIMITS_MIN)
                        columns(column_index).categories(1) = to_string(static_cast<int>(values(1)));
                    else
                        columns(column_index).categories(1) = to_string(values(1));
                }
                else if(values(0) < values(1))
                {
                    if(abs(values(0) - int(values(0))) < NUMERIC_LIMITS_MIN)
                        columns(column_index).categories(1) = to_string(static_cast<int>(values(0)));
                    else
                        columns(column_index).categories(1) = to_string(values(0));
                    if(abs(values(1) - int(values(1))) < NUMERIC_LIMITS_MIN)
                        columns(column_index).categories(0) = to_string(static_cast<int>(values(1)));
                    else
                        columns(column_index).categories(0) = to_string(values(1));
                }

                const VariableUse column_use = columns(column_index).column_use;
                columns(column_index).categories_uses.resize(2);
                columns(column_index).categories_uses(0) = column_use;
                columns(column_index).categories_uses(1) = column_use;
            }

            variable_index++;
        }
        else if(columns(column_index).type == ColumnType::Binary)
        {
            Tensor<string,1> positive_words(4);
            Tensor<string,1> negative_words(4);

            positive_words.setValues({"yes","positive","+","true"});
            negative_words.setValues({"no","negative","-","false"});

            string first_category = columns(column_index).categories(0);
            string original_first_category = columns(column_index).categories(0);
            trim(first_category);

            string second_category = columns(column_index).categories(1);
            string original_second_category = columns(column_index).categories(1);
            trim(second_category);

            transform(first_category.begin(), first_category.end(), first_category.begin(), ::tolower);
            transform(second_category.begin(), second_category.end(), second_category.begin(), ::tolower);

            if( contains(positive_words, first_category) && contains(negative_words, second_category) )
            {
                columns(column_index).categories(0) = original_first_category;
                columns(column_index).categories(1) = original_second_category;
            }
            else if( contains(positive_words, second_category) && contains(negative_words, first_category) )
            {
                columns(column_index).categories(0) = original_second_category;
                columns(column_index).categories(1) = original_first_category;
            }

            variable_index++;
        }
        else if(columns(column_index).type == ColumnType::Categorical)
        {
            variable_index += columns(column_index).get_categories_number();
        }
        else
        {
            variable_index++;
        }
    }

    if(display) cout << "Binary columns checked " << endl;
}


void DataSet::set_categories_number(const Index& new_categories_number)
{
    categories_number = new_categories_number;
}


void DataSet::check_constant_columns()
{
    if(display) cout << "Checking constant columns..." << endl;

    Index variable_index = 0;

    for(Index column = 0; column < get_columns_number(); column++)
    {
        if(columns(column).type == ColumnType::Numeric)
        {
            const Tensor<type, 1> numeric_column = data.chip(variable_index, 1);

            if(is_constant(numeric_column))
            {
                columns(column).type = ColumnType::Constant;
                columns(column).column_use = VariableUse::Unused;
            }
            variable_index++;
        }
        else if(columns(column).type == ColumnType::DateTime)
        {
            columns(column).column_use = VariableUse::Unused;
            variable_index++;
        }
        else if(columns(column).type == ColumnType::Constant)
        {
            variable_index++;
        }
        else if(columns(column).type == ColumnType::Binary)
        {
            if(columns(column).get_categories_number() == 1)
            {
                columns(column).type = ColumnType::Constant;
                columns(column).column_use = VariableUse::Unused;
            }

            variable_index++;
        }
        else if(columns(column).type == ColumnType::Categorical)
        {
            if(columns(column).get_categories_number() == 1)
            {
                columns(column).type = ColumnType::Constant;
                columns(column).column_use = VariableUse::Unused;
            }

            variable_index += columns(column).get_categories_number();
        }
    }
}


Tensor<type, 2> DataSet::transform_binary_column(const Tensor<type, 1>& column) const
{
    const Index rows_number = column.dimension(0);

    Tensor<type, 2> new_column(rows_number , 2);
    new_column.setZero();

    for(Index i = 0; i < rows_number; i++)
    {
        if(abs(column(i) - static_cast<type>(1)) < type(NUMERIC_LIMITS_MIN))
        {
            new_column(i,1) = static_cast<type>(1);
        }
        else if(abs(column(i)) < type(NUMERIC_LIMITS_MIN))
        {
            new_column(i,0) = static_cast<type>(1);
        }
        else
        {
            new_column(i,0) = type(NAN);
            new_column(i,1) = type(NAN);
        }
    }

    return new_column;
}


/// Sets new input dimensions in the data set.

void DataSet::set_input_variables_dimensions(const Tensor<Index, 1>& new_inputs_dimensions)
{
    input_variables_dimensions = new_inputs_dimensions;
}


/// Returns true if the data matrix is empty, and false otherwise.

bool DataSet::is_empty() const
{
    if(data.dimension(0) == 0 || data.dimension(1) == 0)
    {
        return true;
    }

    return false;
}


/// Returns a reference to the data matrix in the data set.
/// The number of rows is equal to the number of samples.
/// The number of columns is equal to the number of variables.

const Tensor<type, 2>& DataSet::get_data() const
{
    return data;
}


Tensor<type, 2>* DataSet::get_data_pointer()
{
    return &data;
}


/// Returns a reference to the time series data matrix in the data set.
/// Only for time series problems.

const Tensor<type, 2>& DataSet::get_time_series_data() const
{
    return time_series_data;
}


const Tensor<type, 2>& DataSet::get_associative_data() const
{
    return associative_data;
}


/// Returns a string with the method used.

DataSet::MissingValuesMethod DataSet::get_missing_values_method() const
{
    return missing_values_method;
}


/// Returns the name of the data file.

const string& DataSet::get_data_file_name() const
{
    return data_file_name;
}


/// Returns true if the first line of the data file has a header with the names of the variables, and false otherwise.

const bool& DataSet::get_header_line() const
{
    return has_columns_names;
}


/// Returns true if the data file has rows label, and false otherwise.

const bool& DataSet::get_rows_label() const
{
    return has_rows_labels;
}


Tensor<string, 1> DataSet::get_rows_label_tensor() const
{
    return rows_labels;
}


Tensor<string, 1> DataSet::get_testing_rows_label_tensor()
{
    const Index testing_samples_number = get_testing_samples_number();
    const Tensor<Index, 1> testing_indices = get_testing_samples_indices();
    Tensor<string, 1> testing_rows_label(testing_samples_number);

    for(Index i = 0; i < testing_samples_number; i++)
    {
        testing_rows_label(i) = rows_labels(testing_indices(i));
    }

    return testing_rows_label;
}


Tensor<string, 1> DataSet::get_selection_rows_label_tensor()
{
    const Index selection_samples_number = get_selection_samples_number();
    const Tensor<Index, 1> selection_indices = get_selection_samples_indices();
    Tensor<string, 1> selection_rows_label(selection_samples_number);

    for(Index i = 0; i < selection_samples_number; i++)
    {
        selection_rows_label(i) = rows_labels(selection_indices(i));
    }

    return selection_rows_label;
}


/// Returns the separator to be used in the data file.

const DataSet::Separator& DataSet::get_separator() const
{
    return separator;
}


/// Returns the string which will be used as separator in the data file.

char DataSet::get_separator_char() const
{
    switch(separator)
    {
    case Separator::Space:
        return ' ';

    case Separator::Tab:
        return '\t';

    case Separator::Comma:
        return ',';

    case Separator::Semicolon:
        return ';';

    default:
        return char();
    }

}


/// Returns the string which will be used as separator in the data file.

string DataSet::get_separator_string() const
{
    switch(separator)
    {
    case Separator::Space:
        return "Space";

    case Separator::Tab:
        return "Tab";

    case Separator::Comma:
        return "Comma";

    case Separator::Semicolon:
        return "Semicolon";

    default:
        return string();
    }
}


/// Returns the string which will be used as separator in the data file for Text Classification.

string DataSet::get_text_separator_string() const
{
    switch(text_separator)
    {
    case Separator::Tab:
        return "Tab";

    case Separator::Semicolon:
        return "Semicolon";

    default:
        return string();
    }
}


/// Returns the string codification used in the data file.

const DataSet::Codification DataSet::get_codification() const
{
    return codification;
}


/// Returns a string that contains the string codification used in the data file.

const string DataSet::get_codification_string() const
{
    switch(codification)
    {
    case Codification::UTF8:
        return "UTF-8";

    case Codification::SHIFT_JIS:
        return "SHIFT_JIS";

    default:
        return "UTF-8";
    }
}


/// Returns the string which will be used as label for the missing values in the data file.

const string& DataSet::get_missing_values_label() const
{
    return missing_values_label;
}


/// Returns the number of lags to be used in a time series prediction application.

const Index& DataSet::get_lags_number() const
{
    return lags_number;
}


/// Returns the number of steps ahead to be used in a time series prediction application.

const Index& DataSet::get_steps_ahead() const
{
    return steps_ahead;
}


/// Returns the indices of the time variables in the data set.

const string& DataSet::get_time_column() const
{
    return time_column;
}

const string& DataSet::get_group_by_column() const
{
    return group_by_column;
}


Index DataSet::get_time_series_time_column_index() const
{
    for(Index i = 0; i < time_series_columns.size(); i++)
    {
        if(time_series_columns(i).type == ColumnType::DateTime) return i;
    }

    return static_cast<Index>(NAN);
}


const Index& DataSet::get_short_words_length() const
{
    return short_words_length;
}


const Index& DataSet::get_long_words_length() const
{
    return long_words_length;
}


const Tensor<Index,1>& DataSet::get_words_frequencies() const
{
    return words_frequencies;
}


/// Returns a value of the scaling-unscaling method enumeration from a string containing the name of that method.
/// @param scaling_unscaling_method String with the name of the scaling and unscaling method.

Scaler DataSet::get_scaling_unscaling_method(const string& scaling_unscaling_method)
{
    if(scaling_unscaling_method == "NoScaling")
    {
        return Scaler::NoScaling;
    }
    else if(scaling_unscaling_method == "MinimumMaximum")
    {
        return Scaler::MinimumMaximum;
    }
    else if(scaling_unscaling_method == "Logarithmic")
    {
        return Scaler::Logarithm;
    }
    else if(scaling_unscaling_method == "MeanStandardDeviation")
    {
        return Scaler::MeanStandardDeviation;
    }
    else if(scaling_unscaling_method == "StandardDeviation")
    {
        return Scaler::StandardDeviation;
    }
    else
    {
        ostringstream buffer;

        buffer << "OpenNN Exception: DataSet class.\n"
               << "static Scaler get_scaling_unscaling_method(const string).\n"
               << "Unknown scaling-unscaling method: " << scaling_unscaling_method << ".\n";

        throw invalid_argument(buffer.str());
    }
}


Tensor<string, 1> DataSet::get_context_vocabulary() const
{
    return context_vocabulary;
}


Tensor<string, 1> DataSet::get_completion_vocabulary() const
{
    return completion_vocabulary;
}


/// Returns a matrix with the training samples in the data set.
/// The number of rows is the number of training
/// The number of columns is the number of variables.

Tensor<type, 2> DataSet::get_training_data() const
{
    const Tensor<Index, 1> variables_indices = get_used_variables_indices();

    const Tensor<Index, 1> training_indices = get_training_samples_indices();

    return get_subtensor_data(training_indices, variables_indices);
}


/// Returns a matrix with the selection samples in the data set.
/// The number of rows is the number of selection
/// The number of columns is the number of variables.

Tensor<type, 2> DataSet::get_selection_data() const
{
    const Tensor<Index, 1> selection_indices = get_selection_samples_indices();

    const Index variables_number = get_variables_number();

    Tensor<Index, 1> variables_indices;
    initialize_sequential(variables_indices, 0, 1, variables_number-1);

    return get_subtensor_data(selection_indices, variables_indices);
}


/// Returns a matrix with the testing samples in the data set.
/// The number of rows is the number of testing
/// The number of columns is the number of variables.

Tensor<type, 2> DataSet::get_testing_data() const
{
    const Index variables_number = get_variables_number();

    Tensor<Index, 1> variables_indices;
    initialize_sequential(variables_indices, 0, 1, variables_number-1);

    const Tensor<Index, 1> testing_indices = get_testing_samples_indices();

    return get_subtensor_data(testing_indices, variables_indices);
}


/// Returns a matrix with the input variables in the data set.
/// The number of rows is the number of
/// The number of columns is the number of input variables.

Tensor<type, 2> DataSet::get_input_data() const
{
    const Index samples_number = get_samples_number();

    Tensor<Index, 1> indices;
    initialize_sequential(indices, 0, 1, samples_number-1);

    const Tensor<Index, 1> input_variables_indices = get_input_variables_indices();

    return get_subtensor_data(indices, input_variables_indices);
}


/// Returns a matrix with the target variables in the data set.
/// The number of rows is the number of
/// The number of columns is the number of target variables.

Tensor<type, 2> DataSet::get_target_data() const
{
    const Tensor<Index, 1> indices = get_used_samples_indices();

    const Tensor<Index, 1> target_variables_indices = get_target_variables_indices();

    return get_subtensor_data(indices, target_variables_indices);
}


/// Returns a tensor with the input variables in the data set.
/// The number of rows is the number of
/// The number of columns is the number of input variables.

Tensor<type, 2> DataSet::get_input_data(const Tensor<Index, 1>& samples_indices) const
{
    const Tensor<Index, 1> input_variables_indices = get_input_variables_indices();

    return get_subtensor_data(samples_indices, input_variables_indices);
}


/// Returns a tensor with the target variables in the data set.
/// The number of rows is the number of
/// The number of columns is the number of input variables.

Tensor<type, 2> DataSet::get_target_data(const Tensor<Index, 1>& samples_indices) const
{
    const Tensor<Index, 1> target_variables_indices = get_target_variables_indices();

    return get_subtensor_data(samples_indices, target_variables_indices);
}


/// Returns a matrix with training samples and input variables.
/// The number of rows is the number of training
/// The number of columns is the number of input variables.

Tensor<type, 2> DataSet::get_training_input_data() const
{
    const Tensor<Index, 1> training_indices = get_training_samples_indices();

    const Tensor<Index, 1> input_variables_indices = get_input_variables_indices();

    return get_subtensor_data(training_indices, input_variables_indices);
}


/// Returns a tensor with training samples and target variables.
/// The number of rows is the number of training
/// The number of columns is the number of target variables.

Tensor<type, 2> DataSet::get_training_target_data() const
{
    const Tensor<Index, 1> training_indices = get_training_samples_indices();

    const Tensor<Index, 1>& target_variables_indices = get_target_variables_indices();

    return get_subtensor_data(training_indices, target_variables_indices);
}


/// Returns a tensor with selection samples and input variables.
/// The number of rows is the number of selection
/// The number of columns is the number of input variables.

Tensor<type, 2> DataSet::get_selection_input_data() const
{
    const Tensor<Index, 1> selection_indices = get_selection_samples_indices();

    const Tensor<Index, 1> input_variables_indices = get_input_variables_indices();

    return get_subtensor_data(selection_indices, input_variables_indices);
}


/// Returns a tensor with selection samples and target variables.
/// The number of rows is the number of selection
/// The number of columns is the number of target variables.

Tensor<type, 2> DataSet::get_selection_target_data() const
{
    const Tensor<Index, 1> selection_indices = get_selection_samples_indices();

    const Tensor<Index, 1> target_variables_indices = get_target_variables_indices();

    return get_subtensor_data(selection_indices, target_variables_indices);
}


/// Returns a tensor with testing samples and input variables.
/// The number of rows is the number of testing
/// The number of columns is the number of input variables.

Tensor<type, 2> DataSet::get_testing_input_data() const
{
    const Tensor<Index, 1> input_variables_indices = get_input_variables_indices();

    const Tensor<Index, 1> testing_indices = get_testing_samples_indices();

    return get_subtensor_data(testing_indices, input_variables_indices);
}


/// Returns a tensor with testing samples and target variables.
/// The number of rows is the number of testing
/// The number of columns is the number of target variables.

Tensor<type, 2> DataSet::get_testing_target_data() const
{
    const Tensor<Index, 1> target_variables_indices = get_target_variables_indices();

    const Tensor<Index, 1> testing_indices = get_testing_samples_indices();

    return get_subtensor_data(testing_indices, target_variables_indices);
}


/// Returns the inputs and target values of a single sample in the data set.
/// @param index Index of the sample.

Tensor<type, 1> DataSet::get_sample_data(const Index& index) const
{

#ifdef OPENNN_DEBUG

    const Index samples_number = get_samples_number();

    if(index >= samples_number)
    {
        ostringstream buffer;

        buffer << "OpenNN Exception: DataSet class.\n"
               << "Tensor<type, 1> get_sample(const Index&) const method.\n"
               << "Index of sample (" << index << ") must be less than number of samples (" << samples_number << ").\n";

        throw invalid_argument(buffer.str());
    }

#endif

    // Get sample

    return data.chip(index,0);
}


/// Returns the inputs and target values of a single sample in the data set.
/// @param sample_index Index of the sample.
/// @param variables_indices Indices of the variables.

Tensor<type, 1> DataSet::get_sample_data(const Index& sample_index, const Tensor<Index, 1>& variables_indices) const
{
#ifdef OPENNN_DEBUG

    const Index samples_number = get_samples_number();

    if(sample_index >= samples_number)
    {
        ostringstream buffer;

        buffer << "OpenNN Exception: DataSet class.\n"
               << "Tensor<type, 1> get_sample(const Index&, const Tensor<Index, 1>&) const method.\n"
               << "Index of sample must be less than number of \n";

        throw invalid_argument(buffer.str());
    }

#endif

    const Index variables_number = variables_indices.size();

    Tensor<type, 1 > row(variables_number);

    for(Index i = 0; i < variables_number; i++)
    {
        Index variable_index = variables_indices(i);

        row(i) = data(sample_index, variable_index);
    }

    return row;
}


/// Returns the inputs values of a single sample in the data set.
/// @param sample_index Index of the sample.

Tensor<type, 2> DataSet::get_sample_input_data(const Index&  sample_index) const
{
    const Index input_variables_number = get_input_variables_number();

    const Tensor<Index, 1> input_variables_indices = get_input_variables_indices();

    Tensor<type, 2> inputs(1, input_variables_number);

    for(Index i = 0; i < input_variables_number; i++)
    {
        inputs(0, i) = data(sample_index, input_variables_indices(i));
    }

    return inputs;
}


/// Returns the target values of a single sample in the data set.
/// @param sample_index Index of the sample.

Tensor<type, 2> DataSet::get_sample_target_data(const Index&  sample_index) const
{
    const Tensor<Index, 1> target_variables_indices = get_target_variables_indices();

    return get_subtensor_data(Tensor<Index, 1>(sample_index), target_variables_indices);
}


/// Returns the index from the column with a given name,
/// @param columns_names Names of the columns we want to know the index.

Tensor<Index, 1> DataSet::get_columns_index(const Tensor<string, 1>& columns_names) const
{
    Tensor<Index, 1> columns_index(columns_names.size());

    for(Index i = 0; i < columns_names.size(); i++)
    {
        columns_index(i) = get_column_index(columns_names(i));
    }

    return columns_index;
}

/// Returns the index of the column with the given name.
/// @param column_name Name of the column to be found.

Index DataSet::get_column_index(const string& column_name) const
{
    const Index columns_number = get_columns_number();

    for(Index i = 0; i < columns_number; i++)
    {
        if(columns(i).name == column_name) return i;
    }

    ostringstream buffer;

    buffer << "OpenNN Exception: DataSet class.\n"
           << "Index get_column_index(const string&) const method.\n"
           << "Cannot find " << column_name << "\n";

    throw invalid_argument(buffer.str());
}


/// Returns the index of the column to which a variable index belongs.
/// @param variable_index Index of the variable to be found.

Index DataSet::get_column_index(const Index& variable_index) const
{
    const Index columns_number = get_columns_number();

    Index total_variables_number = 0;

    for(Index i = 0; i < columns_number; i++)
    {
        if(columns(i).type == ColumnType::Categorical)
        {
            total_variables_number += columns(i).get_categories_number();
        }
        else
        {
            total_variables_number++;
        }

        if((variable_index+1) <= total_variables_number) return i;
    }

    ostringstream buffer;

    buffer << "OpenNN Exception: DataSet class.\n"
           << "Index get_column_index(const type&) const method.\n"
           << "Cannot find variable index: " << variable_index << ".\n";

    throw invalid_argument(buffer.str());
}

/// Returns the indices of a variable in the data set.
/// Note that the number of variables does not have to equal the number of columns in the data set,
/// because OpenNN recognizes the categorical columns, separating these categories into variables of the data set.

Tensor<Index, 1> DataSet::get_variable_indices(const Index& column_index) const
{
    Index index = 0;

    for(Index i = 0; i < column_index; i++)
    {
        if(columns(i).type == ColumnType::Categorical)
        {
            index += columns(i).categories.size();
        }
        else
        {
            index++;
        }
    }

    if(columns(column_index).type == ColumnType::Categorical)
    {
        Tensor<Index, 1> variable_indices(columns(column_index).categories.size());

        for(Index j = 0; j<columns(column_index).categories.size(); j++)
        {
            variable_indices(j) = index+j;
        }

        return variable_indices;
    }
    else
    {
        Tensor<Index, 1> indices(1);
        indices.setConstant(index);

        return indices;
    }
}


Tensor<Index, 1> DataSet::get_categorical_to_indices(const Index& column_index) const
{
    Tensor<type, 2> one_hot_data = get_column_data(column_index);

    Index rows_number = one_hot_data.dimension(0);
    Index categories_number = one_hot_data.dimension(1);

    Tensor<Index, 1> indices(rows_number);

    for(Index i = 0; i < rows_number; ++i) {
        for(Index j = 0; j < categories_number; ++j) {
            if(one_hot_data(i, j) == 1)
            {
                indices(i) = j + 1;
                break;
            }
        }
    }

    return indices;
}


/// Returns the data from the data set column with a given index,
/// these data can be stored in a matrix or a vector depending on whether the column is categorical or not(respectively).
/// @param column_index Index of the column.

Tensor<type, 2> DataSet::get_column_data(const Index& column_index) const
{
    Index columns_number = 1;
    const Index rows_number = data.dimension(0);

    if(columns(column_index).type == ColumnType::Categorical)
    {
        columns_number = columns(column_index).get_categories_number();
    }

    const Eigen::array<Index, 2> extents = {rows_number, columns_number};
    const Eigen::array<Index, 2> offsets = {0, get_variable_indices(column_index)(0)};

    return data.slice(offsets, extents);
}


map<string, DataSet> DataSet::group_by(const DataSet& original, const string& column_name) const
{
    cout << "Grouping by category..." << endl;

    map<string, DataSet> result;

    const Index samples_number = original.get_samples_number();

    bool is_categorical = false;
    Index column_index = -1;
    const Index columns_number = original.get_columns_number();

    for (Index i = 0; i < columns_number; ++i)
    {
        if (original.columns(i).name == column_name && original.columns(i).type == DataSet::ColumnType::Categorical)
        {
            is_categorical = true;
            column_index = i;
            break;
        }
    }

    if (!is_categorical)
    {
        throw std::runtime_error("The column is not categorical");
    }

    for (Index sample_index = 0; sample_index < samples_number; ++sample_index)
    {
        string category = original.get_sample_category(sample_index, column_index);


        if (result.find(category) == result.end())
        {
            cout << "jdhsafghjkdshjgfdsghjdfshjvjghdsf" << endl;
            result[category].set_properties_from_parent(original);
        }

        result[category].add_sample(original.get_sample(sample_index));
    }

    return result;
}

//alvaros
// Tensor<type, 2> DataSet::concat()
// {
//    Tensor<type, 2> merged_data;
//    bool is_first_iteration = true;

//    for(const auto& pair : groupedData)
//    {
//        const string& key = pair.first;
//        const DataSet& value = pair.second;

//        if(is_first_iteration)
//        {
//            merged_data = value.get_data();
//            is_first_iteration = false;
//        }
//        else
//        {
//            Tensor<type, 2> new_merged_data = merged_data.concatenate(value.get_data(), 0);
//            merged_data = new_merged_data;
//        }
//    }
// }


void DataSet::quicksort_by_column(Index target_column)
{
    Tensor<type, 2>* data_matrix_ptr = this->get_data_pointer();
    Index number_of_rows = data_matrix_ptr->dimension(0);

    quick_sort(*data_matrix_ptr, 0, number_of_rows - 1, target_column);
}


Tensor<type, 1> DataSet::get_sample(const Index& sample_index) const
{
    if(sample_index >= data.dimension(0))
    {
        throw std::runtime_error("Sample index out of bounds.");
    }
    return data.chip(sample_index, 0);
}

void DataSet::add_sample(const Tensor<type, 1>& sample)
{
    Index current_samples = data.dimension(0);

    if(current_samples == 0)
    {
        Tensor<type, 2> new_data(1, sample.dimension(0));
        new_data.chip(0, 0) = sample;
        data = new_data;
        return;
    }

    if(sample.dimension(0) != data.dimension(1))
    {
        throw std::runtime_error("Sample size doesn't match data column size.");
    }

    Tensor<type, 2> new_data(current_samples + 1, data.dimension(1));

    for(Index i = 0; i < current_samples; ++i)
    {
        new_data.chip(i, 0) = data.chip(i, 0);
    }

    new_data.chip(current_samples, 0) = sample;

    data = new_data;
}


string DataSet::get_sample_category(const Index& sample_index, const Index& column_index_start) const
{

    if(columns[column_index_start].type != ColumnType::Categorical)
    {
        throw logic_error("The specified column is not of categorical type.");
    }

    for(Index column_index = column_index_start; column_index < columns.size(); ++column_index)
    {
        if(data(sample_index, column_index) == 1)
        {
            return columns[column_index_start].categories(column_index - column_index_start);
        }
    }

//    throw logic_error("Sample does not have a valid one-hot encoded category.");
}

/// Returns the data from the data set column with a given index,
/// these data can be stored in a matrix or a vector depending on whether the column is categorical or not(respectively).
/// @param column_index Index of the column.

Tensor<type, 2> DataSet::get_columns_data(const Tensor<Index, 1>& selected_column_indices) const
{
    const Index columns_number = selected_column_indices.size();
    const Index rows_number = data.dimension(0);

    Tensor<type, 2> data_slice(rows_number, columns_number);

    for(Index i = 0; i < columns_number; i++)
    {
        Eigen::array<Index, 1> rows_number_to_reshape{{rows_number}};

        Tensor<type, 2> single_column_data = get_column_data(selected_column_indices(i));

        Tensor<type, 1> column_data = single_column_data.reshape(rows_number_to_reshape);

        data_slice.chip(i,1) = column_data;
    }

    return data_slice;
}


/// Returns the data from the time series column with a given index,
/// @param column_index Index of the column.

Tensor<type, 2> DataSet::get_time_series_column_data(const Index& column_index) const
{
    Index columns_number = 1;

    const Index rows_number = time_series_data.dimension(0);

    if(time_series_columns(column_index).type == ColumnType::Categorical)
    {
        columns_number = time_series_columns(column_index).get_categories_number();
    }

    const Eigen::array<Index, 2> extents = {rows_number, columns_number};
    const Eigen::array<Index, 2> offsets = {0, get_variable_indices(column_index)(0)};

    return time_series_data.slice(offsets, extents);
}


/// Returns the data from the data set column with a given index,
/// these data can be stored in a matrix or a vector depending on whether the column is categorical or not(respectively).
/// @param column_index Index of the column.
/// @param rows_indices Rows of the indices.

Tensor<type, 2> DataSet::get_column_data(const Index& column_index, const Tensor<Index, 1>& rows_indices) const
{
    return get_subtensor_data(rows_indices, get_variable_indices(column_index));
}

/// Returns the data from the data set column with a given name,
/// these data can be stored in a matrix or a vector depending on whether the column is categorical or not(respectively).
/// @param column_name Name of the column.

Tensor<type, 2> DataSet::get_column_data(const string& column_name) const
{
    const Index column_index = get_column_index(column_name);

    return get_column_data(column_index);
}


/// Returns all the samples of a single variable in the data set.
/// @param index Index of the variable.

Tensor<type, 1> DataSet::get_variable_data(const Index& index) const
{

#ifdef OPENNN_DEBUG

    const Index variables_number = get_variables_number();

    if(index >= variables_number)
    {
        ostringstream buffer;

        buffer << "OpenNN Exception: DataSet class.\n"
               << "Tensor<type, 1> get_variable(const Index&) const method.\n"
               << "Index of variable must be less than number of \n";

        throw invalid_argument(buffer.str());
    }

#endif

    return data.chip(index, 1);
}


/// Returns all the samples of a single variable in the data set.
/// @param variable_name Name of the variable.

Tensor<type, 1> DataSet::get_variable_data(const string& variable_name) const
{
    const Tensor<string, 1> variable_names = get_variables_names();

    Index size = 0;

    for(Index i = 0; i < variable_names.size(); i++)
    {
        if(variable_names(i) ==  variable_name) size++;
    }

    Tensor<Index, 1> variable_index(size);

    Index index = 0;

    for(Index i = 0; i < variable_names.size(); i++)
    {
        if(variable_names(i) ==  variable_name)
        {
            variable_index(index) = i;

            index++;
        }
    }

#ifdef OPENNN_DEBUG

    const Index variables_size = variable_index.size();

    if(variables_size == 0)
    {
        ostringstream buffer;

        buffer << "OpenNN Exception: DataSet class.\n"
               << "Tensor<type, 1> get_variable(const string&) const method.\n"
               << "Variable: " << variable_name << " does not exist.\n";

        throw invalid_argument(buffer.str());
    }

    if(variables_size > 1)
    {
        ostringstream buffer;

        buffer << "OpenNN Exception: DataSet class.\n"
               << "Tensor<type, 1> get_variable(const string&) const method.\n"
               << "Variable: " << variable_name << " appears more than once in the data set.\n";

        throw invalid_argument(buffer.str());
    }

#endif

    return data.chip(variable_index(0), 1);
}


/// Returns a given set of samples of a single variable in the data set.
/// @param variable_index Index of the variable.
/// @param samples_indices Indices of the

Tensor<type, 1> DataSet::get_variable_data(const Index& variable_index, const Tensor<Index, 1>& samples_indices) const
{

#ifdef OPENNN_DEBUG

    const Index variables_number = get_variables_number();

    if(variable_index >= variables_number)
    {
        ostringstream buffer;

        buffer << "OpenNN Exception: DataSet class.\n"
               << "Tensor<type, 1> get_variable(const Index&, const Tensor<Index, 1>&) const method.\n"
               << "Index of variable must be less than number of \n";

        throw invalid_argument(buffer.str());
    }

#endif

    const Index samples_indices_size = samples_indices.size();

    Tensor<type, 1 > column(samples_indices_size);

    for(Index i = 0; i < samples_indices_size; i++)
    {
        Index sample_index = samples_indices(i);

        column(i) = data(sample_index, variable_index);
    }

    return column;
}


/// Returns a given set of samples of a single variable in the data set.
/// @param variable_name Name of the variable.
/// @param samples_indices Indices of the

Tensor<type, 1> DataSet::get_variable_data(const string& variable_name, const Tensor<Index, 1>& samples_indices) const
{
    const Tensor<string, 1> variable_names = get_variables_names();

    Index size = 0;

    for(Index i = 0; i < variable_names.size(); i++)
    {
        if(variable_names(i) ==  variable_name) size++;
    }

    Tensor<Index, 1> variable_index(size);

    Index index = 0;

    for(Index i = 0; i < variable_names.size(); i++)
    {
        if(variable_names(i) ==  variable_name)
        {
            variable_index(index) = i;

            index++;
        }
    }

#ifdef OPENNN_DEBUG

    const Index variables_size = variable_index.size();

    if(variables_size == 0)
    {
        ostringstream buffer;

        buffer << "OpenNN Exception: DataSet class.\n"
               << "Tensor<type, 1> get_variable(const string&) const method.\n"
               << "Variable: " << variable_name << " does not exist.\n";

        throw invalid_argument(buffer.str());
    }

    if(variables_size > 1)
    {
        ostringstream buffer;

        buffer << "OpenNN Exception: DataSet class.\n"
               << "Tensor<type, 1> get_variable(const string&, const Tensor<Index, 1>&) const method.\n"
               << "Variable: " << variable_name << " appears more than once in the data set.\n";

        throw invalid_argument(buffer.str());
    }

#endif

    const Index samples_indices_size = samples_indices.size();

    Tensor<type, 1 > column(samples_indices_size);

    for(Index i = 0; i < samples_indices_size; i++)
    {
        Index sample_index = samples_indices(i);

        column(i) = data(sample_index, variable_index(0));
    }

    return column;
}


Tensor<Tensor<string, 1>, 1> DataSet::get_data_file_preview() const
{
    return data_file_preview;
}


Tensor<string, 2> DataSet::get_text_data_file_preview() const
{
    return text_data_file_preview;
}


Tensor<type, 2> DataSet::get_subtensor_data(const Tensor<Index, 1> & rows_indices, const Tensor<Index, 1> & variables_indices) const
{
    const Index rows_number = rows_indices.size();
    const Index variables_number = variables_indices.size();

    Tensor<type, 2> subtensor(rows_number, variables_number);

    Index row_index;
    Index variable_index;

    const Tensor<type, 2>& data = get_data();

    for(Index i = 0; i < rows_number; i++)
    {
        row_index = rows_indices(i);

        for(Index j = 0; j < variables_number; j++)
        {
            variable_index = variables_indices(j);

            subtensor(i, j) = data(row_index, variable_index);
        }
    }

    return subtensor;
}


/// Sets zero samples and zero variables in the data set.

void DataSet::set()
{
    thread_pool = nullptr;
    thread_pool_device = nullptr;

    data.resize(0,0);

    samples_uses.resize(0);

    columns.resize(0);

    time_series_data.resize(0,0);

    time_series_columns.resize(0);

    columns_missing_values_number.resize(0);
}


void DataSet::set(const Tensor<type, 1>& inputs_variables_dimensions, const Index& channels_number)
{
    // Set data

    const Index variables_number = inputs_variables_dimensions.dimension(0) + channels_number;
    const Index samples_number = 1;
    data.resize(samples_number, variables_number);

    // Set columns

    for(Index i = 0; i < inputs_variables_dimensions.dimension(0);++i)
    {
        for(Index j = 0; j < inputs_variables_dimensions(i);++j)
        {
            columns(i+j).name = "column_" + to_string(i+j+1);
            columns(i+j).column_use = VariableUse::Input;
            columns(i+j).type = ColumnType::Numeric;
        }
    }

    for(Index i = 0; i < channels_number;++i)
    {
        columns(inputs_variables_dimensions.dimension(0) + i).name = "column_" + to_string(inputs_variables_dimensions.dimension(0) + i + 1);
        columns(inputs_variables_dimensions.dimension(0) + i).column_use = VariableUse::Target;
        columns(inputs_variables_dimensions.dimension(0) + i).type = ColumnType::Numeric;
    }
}


void DataSet::set(const string& data_file_name, const char& separator, const bool& new_has_columns_names)
{
    set();

    set_default();

    set_data_file_name(data_file_name);

    set_separator(separator);

    set_has_columns_names(new_has_columns_names);

    read_csv();

    set_default_columns_scalers();

    set_default_columns_uses();
}


void DataSet::set(const string& data_file_name, const char& separator, const bool& new_has_columns_names, const DataSet::Codification& new_codification)
{
    set();

    set_default();

    set_data_file_name(data_file_name);

    set_separator(separator);

    set_has_columns_names(new_has_columns_names);

    set_codification(new_codification);

    read_csv();

    set_default_columns_scalers();

    set_default_columns_uses();
}


/// Sets all variables from a data matrix.
/// @param new_data Data matrix.

void DataSet::set(const Tensor<type, 2>& new_data)
{
    data_file_name = "";

    const Index variables_number = new_data.dimension(1);
    const Index samples_number = new_data.dimension(0);

    set(samples_number, variables_number);

    data = new_data;

    set_default_columns_uses();
}


/// Sets new numbers of samples and variables in the inputs targets data set.
/// All the variables are set as inputs.
/// @param new_samples_number Number of
/// @param new_variables_number Number of variables.

void DataSet::set(const Index& new_samples_number, const Index& new_variables_number)
{
#ifdef OPENNN_DEBUG

    if(new_samples_number == 0)
    {
        ostringstream buffer;

        buffer << "OpenNN Exception: DataSet class.\n"
               << "void set(const Index&, const Index&) method.\n"
               << "Number of samples must be greater than zero.\n";

        throw invalid_argument(buffer.str());
    }

    if(new_variables_number == 0)
    {
        ostringstream buffer;

        buffer << "OpenNN Exception: DataSet class.\n"
               << "void set(const Index&, const Index&) method.\n"
               << "Number of variables must be greater than zero.\n";

        throw invalid_argument(buffer.str());
    }

#endif

    data.resize(new_samples_number, new_variables_number);

    columns.resize(new_variables_number);

    for(Index index = 0; index < new_variables_number-1; index++)
    {
        columns(index).name = "column_" + to_string(index+1);
        columns(index).column_use = VariableUse::Input;
        columns(index).type = ColumnType::Numeric;
    }

    columns(new_variables_number-1).name = "column_" + to_string(new_variables_number);
    columns(new_variables_number-1).column_use = VariableUse::Target;
    columns(new_variables_number-1).type = ColumnType::Numeric;

    samples_uses.resize(new_samples_number);
    split_samples_random();
}


/// Sets new numbers of samples and inputs and target variables in the data set.
/// The variables in the data set are the number of inputs plus the number of targets.
/// @param new_samples_number Number of
/// @param new_inputs_number Number of input variables.
/// @param new_targets_number Number of target variables.

void DataSet::set(const Index& new_samples_number,
                  const Index& new_inputs_number,
                  const Index& new_targets_number)
{

    data_file_name = "";

    const Index new_variables_number = new_inputs_number + new_targets_number;

    data.resize(new_samples_number, new_variables_number);

    columns.resize(new_variables_number);

    for(Index i = 0; i < new_variables_number; i++)
    {
        if(i < new_inputs_number)
        {
            columns(i).name = "column_" + to_string(i+1);
            columns(i).column_use = VariableUse::Input;
            columns(i).type = ColumnType::Numeric;
        }
        else
        {
            columns(i).name = "column_" + to_string(i+1);
            columns(i).column_use = VariableUse::Target;
            columns(i).type = ColumnType::Numeric;
        }
    }

    input_variables_dimensions.resize(1);

    samples_uses.resize(new_samples_number);
    split_samples_random();
}


void DataSet::set(const Index& new_images_number,
                  const Index& new_height,
                  const Index& new_width,
                  const Index& new_channels_number,
                  const Index& new_targets_number)
{

    data_file_name = "";

    const Index new_inputs_number = new_channels_number * new_width * new_height;

    const Index new_variables_number = new_channels_number * new_width * new_height + new_targets_number;

    data.resize(new_images_number, new_variables_number);

    columns.resize(new_variables_number);

    for(Index i = 0; i < new_variables_number; i++)
    {
        if(i < new_inputs_number)
        {
            columns(i).name = "column_" + to_string(i+1);
            columns(i).column_use = VariableUse::Input;
            columns(i).type = ColumnType::Numeric;
        }
        else
        {
            columns(i).name = "column_" + to_string(i+1);
            columns(i).column_use = VariableUse::Target;
            columns(i).type = ColumnType::Numeric;
        }
    }

    input_variables_dimensions.resize(3);
    input_variables_dimensions.setValues({new_height, new_width, new_channels_number});

    samples_uses.resize(new_images_number);
    split_samples_random();
}


/// Sets the members of this data set object with those from another data set object.
/// @param other_data_set Data set object to be copied.

void DataSet::set(const DataSet& other_data_set)
{
    data_file_name = other_data_set.data_file_name;

    has_columns_names = other_data_set.has_columns_names;

    separator = other_data_set.separator;

    missing_values_label = other_data_set.missing_values_label;

    data = other_data_set.data;

    columns = other_data_set.columns;

    display = other_data_set.display;
}


/// Sets the data set members from a XML document.
/// @param data_set_document TinyXML document containing the member data.

void DataSet::set(const tinyxml2::XMLDocument& data_set_document)
{
    if(thread_pool != nullptr) delete thread_pool;
    if(thread_pool_device != nullptr) delete thread_pool_device;

    set_default();

    from_XML(data_set_document);
}


/// Sets the data set members by loading them from a XML file.
/// @param file_name Data set XML file_name.

void DataSet::set(const string& file_name)
{
    load(file_name);
}



void DataSet::set_properties_from_parent(const DataSet& parent)
{
    this->set_columns_number(parent.get_columns_number());
    this->set_columns_names(parent.get_columns_names());
    this->set_columns_uses(parent.get_columns_uses());
    this->set_columns_types(parent.get_columns_types());

    Tensor<string, 1> variables_names = parent.get_variables_names();
    Tensor<DataSet::Column, 1> old_columns = parent.get_columns();

    this->set_variables_names_from_columns(variables_names, old_columns);
}

/// Sets a new display value.
/// If it is set to true messages from this class are to be displayed on the screen;
/// if it is set to false messages from this class are not to be displayed on the screen.
/// @param new_display Display value.

void DataSet::set_display(const bool& new_display)
{
    display = new_display;
}


void DataSet::set_augmentation(const bool& new_augmentation)
{
    augmentation = new_augmentation;
}


void DataSet::set_random_reflection_axis_x(const bool& new_random_reflection_axis_x)
{
    random_reflection_axis_x = new_random_reflection_axis_x;
}


void DataSet::set_random_reflection_axis_y(const bool& new_random_reflection_axis_y)
{
    random_reflection_axis_y = new_random_reflection_axis_y;
}


void DataSet::set_random_rotation_minimum(const type& new_random_rotation_minimum)
{
    random_rotation_minimum = new_random_rotation_minimum;
}


void DataSet::set_random_rotation_maximum(const type& new_random_rotation_maximum)
{
    random_rotation_maximum = new_random_rotation_maximum;
}


void DataSet::set_random_horizontal_translation_maximum(const type& new_random_horizontal_translation_maximum)
{
    random_horizontal_translation_maximum = new_random_horizontal_translation_maximum;
}


void DataSet::set_random_horizontal_translation_minimum(const type& new_random_horizontal_translation_minimum)
{
    random_horizontal_translation_minimum = new_random_horizontal_translation_minimum;
}


void DataSet::set_random_vertical_translation_minimum(const type& new_random_vertical_translation_minimum)
{
    random_vertical_translation_minimum = new_random_vertical_translation_minimum;
}


void DataSet::set_random_vertical_translation_maximum(const type& new_random_vertical_translation_maximum)
{
    random_vertical_translation_maximum = new_random_vertical_translation_maximum;
}


/// Sets the default member values:
/// <ul>
/// <li> Display: True.
/// </ul>

void DataSet::set_default()
{
    const int n = omp_get_max_threads();
    thread_pool = new ThreadPool(n);
    thread_pool_device = new ThreadPoolDevice(thread_pool, n);

    has_columns_names = false;

    separator = Separator::Comma;

    missing_values_label = "NA";

    lags_number = 0;

    steps_ahead = 0;

    /// @todo We are setting some parameters: columns uses, variables uses, ... but we have not yet configured the columns tensor.

    set_default_columns_uses();

    set_default_columns_names();

    input_variables_dimensions.resize(1);

    input_variables_dimensions.setConstant(get_input_variables_number());
}


void DataSet::set_project_type_string(const string& new_project_type)
{
    if(new_project_type == "Approximation")
    {
        set_project_type(ProjectType::Approximation);
    }
    else if(new_project_type == "Classification")
    {
        set_project_type(ProjectType::Classification);
    }
    else if(new_project_type == "Forecasting")
    {
        set_project_type(ProjectType::Forecasting);
    }
    else if(new_project_type == "ImageClassification")
    {
        set_project_type(ProjectType::ImageClassification);
    }
    else if(new_project_type == "TextClassification")
    {
        set_project_type(ProjectType::TextClassification);
    }
    else if(new_project_type == "AutoAssociation")
    {
        set_project_type(ProjectType::AutoAssociation);
    }
    else
    {
        const string message =
            "Data Set class exception:\n"
            "void set_project_type_string(const string&)\n"
            "Unknown project type: " + new_project_type + "\n";

        throw logic_error(message);
    }
}


void DataSet::set_project_type(const DataSet::ProjectType& new_project_type)
{
    project_type = new_project_type;
}


/// Sets a new data matrix.
/// The number of rows must be equal to the number of
/// The number of columns must be equal to the number of variables.
/// Indices of all training, selection and testing samples and inputs and target variables do not change.
/// @param new_data Data matrix.

void DataSet::set_data(const Tensor<type, 2>& new_data)
{
    const Index samples_number = new_data.dimension(0);
    const Index variables_number = new_data.dimension(1);

    set(samples_number, variables_number);

    data = new_data;
}

void DataSet::set_data(const Tensor<type, 2>& new_data, const bool& new_samples)
{
    data = new_data;
}


void DataSet::set_time_series_data(const Tensor<type, 2>& new_data)
{
    time_series_data = new_data;
}


Index DataSet::get_associative_columns_number() const
{
    return associative_columns.size();
}


void DataSet::set_associative_data(const Tensor<type, 2>& new_data)
{
    associative_data = new_data;
}


void DataSet::set_time_series_columns_number(const Index& new_variables_number)
{
    time_series_columns.resize(new_variables_number);
}


void DataSet::set_associative_columns_number(const Index& new_variables_number)
{
    associative_columns.resize(new_variables_number);
}


/// Sets the name of the data file.
/// It also loads the data from that file.
/// Moreover, it sets the variables and samples objects.
/// @param new_data_file_name Name of the file containing the data.

void DataSet::set_data_file_name(const string& new_data_file_name)
{
    data_file_name = new_data_file_name;
}


/// Sets if the data file contains a header with the names of the columns.

void DataSet::set_has_columns_names(const bool& new_has_columns_names)
{
    has_columns_names = new_has_columns_names;
}


/// Sets if the data file contains rows label.

void DataSet::set_has_rows_label(const bool& new_has_rows_label)
{
    has_rows_labels = new_has_rows_label;
}


/// Sets a new separator.
/// @param new_separator Separator value.

void DataSet::set_separator(const Separator& new_separator)
{
    separator = new_separator;
}


/// Sets a new separator from a char.
/// @param new_separator Char with the separator value.

void DataSet::set_separator(const char& new_separator)
{
    if(new_separator == ' ')
    {
        separator = Separator::Space;
    }
    else if(new_separator == '\t')
    {
        separator = Separator::Tab;
    }
    else if(new_separator == ',')
    {
        separator = Separator::Comma;
    }
    else if(new_separator == ';')
    {
        separator = Separator::Semicolon;
    }
    else
    {
        ostringstream buffer;

        buffer << "OpenNN Exception: DataSet class.\n"
               << "void set_separator(const char&) method.\n"
               << "Unknown separator: " << new_separator << ".\n";

        throw invalid_argument(buffer.str());
    }
}


/// Sets a new separator from a string.
/// @param new_separator Char with the separator value.

void DataSet::set_separator(const string& new_separator_string)
{
    if(new_separator_string == "Space")
    {
        separator = Separator::Space;
    }
    else if(new_separator_string == "Tab")
    {
        separator = Separator::Tab;
    }
    else if(new_separator_string == "Comma")
    {
        separator = Separator::Comma;
    }
    else if(new_separator_string == "Semicolon")
    {
        separator = Separator::Semicolon;
    }
    else
    {
        ostringstream buffer;

        buffer << "OpenNN Exception: DataSet class.\n"
               << "void set_separator(const string&) method.\n"
               << "Unknown separator: " << new_separator_string << ".\n";

        throw invalid_argument(buffer.str());
    }
}


/// Sets a new separator.
/// @param new_separator Separator value.

void DataSet::set_text_separator(const Separator& new_separator)
{
    separator = new_separator;
}


/// Sets a new separator from a string.
/// @param new_separator Char with the separator value.

void DataSet::set_text_separator(const string& new_separator_string)
{
    if(new_separator_string == "Tab")
    {
        text_separator = Separator::Tab;
    }
    else if(new_separator_string == "Semicolon")
    {
        text_separator = Separator::Semicolon;
    }
    else
    {
        ostringstream buffer;

        buffer << "OpenNN Exception: DataSet class.\n"
               << "void set_text_separator(const string&) method.\n"
               << "Unknown separator: " << new_separator_string << ".\n";

        throw invalid_argument(buffer.str());
    }
}


/// Sets a new string codification for the dataset.
/// @param new_codification String codification for the dataset.

void DataSet::set_codification(const DataSet::Codification& new_codification)
{
    codification = new_codification;
}


/// Sets a new string codification for the dataset.
/// @param new_codification String codification for the dataset.

void DataSet::set_codification(const string& new_codification_string)
{
    if(new_codification_string == "UTF-8")
    {
        codification = Codification::UTF8;
    }
    else if(new_codification_string == "SHIFT_JIS")
    {
        codification = Codification::SHIFT_JIS;
    }
    else
    {
        ostringstream buffer;

        buffer << "OpenNN Exception: DataSet class.\n"
               << "void set_codification(const string&) method.\n"
               << "Unknown codification: " << new_codification_string << ".\n"
               << "Available codifications: UTF-8, SHIFT_JIS.\n";

        throw invalid_argument(buffer.str());
    }
}


/// Sets a new label for the missing values.
/// @param new_missing_values_label Label for the missing values.

void DataSet::set_missing_values_label(const string& new_missing_values_label)
{
#ifdef OPENNN_DEBUG

    if(get_trimmed(new_missing_values_label).empty())
    {
        ostringstream buffer;

        buffer << "OpenNN Exception: DataSet class.\n"
               << "void set_missing_values_label(const string&) method.\n"
               << "Missing values label cannot be empty.\n";

        throw invalid_argument(buffer.str());
    }

#endif

    missing_values_label = new_missing_values_label;
}


/// Sets a new method for the missing values.
/// @param new_missing_values_method Method for the missing values.

void DataSet::set_missing_values_method(const DataSet::MissingValuesMethod& new_missing_values_method)
{
    missing_values_method = new_missing_values_method;
}


void DataSet::set_missing_values_method(const string & new_missing_values_method)
{
    if(new_missing_values_method == "Unuse")
    {
        missing_values_method = MissingValuesMethod::Unuse;
    }
    else if(new_missing_values_method == "Mean")
    {
        missing_values_method = MissingValuesMethod::Mean;
    }
    else if(new_missing_values_method == "Median")
    {
        missing_values_method = MissingValuesMethod::Median;
    }
    else if(new_missing_values_method == "Interpolation")
    {
        missing_values_method = MissingValuesMethod::Interpolation;
    }
    else
    {
        ostringstream buffer;

        buffer << "OpenNN Exception: DataSet class.\n"
               << "void set_missing_values_method(const string & method.\n"
               << "Not known method type.\n";

        throw invalid_argument(buffer.str());
    }
}


/// Sets a new number of lags to be defined for a time series prediction application.
/// When loading the data file, the time series data will be modified according to this number.
/// @param new_lags_number Number of lags(x-1, ..., x-l) to be used.

void DataSet::set_lags_number(const Index& new_lags_number)
{
    lags_number = new_lags_number;
}


/// Sets a new number of steps ahead to be defined for a time series prediction application.
/// When loading the data file, the time series data will be modified according to this number.
/// @param new_steps_ahead_number Number of steps ahead to be used.

void DataSet::set_steps_ahead_number(const Index& new_steps_ahead_number)
{
    steps_ahead = new_steps_ahead_number;
}


/// Sets the new position where the time data is located in the data set.
/// @param new_time_index Position where the time data is located.

void DataSet::set_time_column(const string& new_time_column)
{
    time_column = new_time_column;
}


void DataSet::set_group_by_column(const string& new_group_by_column)
{
    group_by_column = new_group_by_column;
}


void DataSet::set_short_words_length(const Index& new_short_words_length)
{
    short_words_length = new_short_words_length;
}


void DataSet::set_long_words_length(const Index& new_long_words_length)
{
    long_words_length = new_long_words_length;
}


void DataSet::set_words_frequencies(const Tensor<Index,1>& new_words_frequencies)
{
    words_frequencies = new_words_frequencies;
}


void DataSet::set_channels_number(const int& new_channels_number)
{
    channels_number = new_channels_number;
}


void DataSet::set_image_width(const int& new_width)
{
    image_width = new_width;
}


void DataSet::set_image_height(const int& new_height)
{
    image_height = new_height;
}


void DataSet::set_image_padding(const int& new_padding)
{
    padding = new_padding;
}


void DataSet::set_images_number(const Index & new_images_number)
{
    images_number = new_images_number;
}


type DataSet::calculate_intersection_over_union(const BoundingBox& bounding_box_1, const BoundingBox& bounding_box_2)
{
    const Index intersection_x_top_left = max(bounding_box_1.x_top_left, bounding_box_2.x_top_left);

    const Index intersection_y_top_left = max(bounding_box_1.y_top_left, bounding_box_2.y_top_left);

    const Index intersection_x_bottom_right = min(bounding_box_1.x_bottom_right, bounding_box_2.x_bottom_right);

    const Index intersection_y_bottom_right = min(bounding_box_1.y_bottom_right, bounding_box_2.y_bottom_right);

    if((intersection_x_bottom_right < intersection_x_top_left) || (intersection_y_bottom_right < intersection_y_top_left)) return 0;

    const type intersection_area = static_cast<type>((intersection_x_bottom_right - intersection_x_top_left)
                                                     * (intersection_y_bottom_right - intersection_y_top_left));

    const type bounding_box_1_area = (bounding_box_1.x_bottom_right - bounding_box_1.x_top_left) *
                                     (bounding_box_1.y_bottom_right - bounding_box_1.y_top_left);

    const type bounding_box_2_area = (bounding_box_2.x_bottom_right - bounding_box_2.x_top_left) *
                                     (bounding_box_2.y_bottom_right - bounding_box_2.y_top_left);

    const type union_area = bounding_box_1_area + bounding_box_2_area - intersection_area;

    const type intersection_over_union = static_cast<type>(intersection_area / union_area);

    return intersection_over_union;
}


void DataSet::set_threads_number(const int& new_threads_number)
{
    if(thread_pool != nullptr) delete thread_pool;
    if(thread_pool_device != nullptr) delete thread_pool_device;

    thread_pool = new ThreadPool(new_threads_number);
    thread_pool_device = new ThreadPoolDevice(thread_pool, new_threads_number);
}


/// Sets a new number of samples in the data set.
/// All samples are also set for training.
/// The indices of the inputs and target variables do not change.
/// @param new_samples_number Number of samples.

void DataSet::set_samples_number(const Index& new_samples_number)
{
    const Index variables_number = get_variables_number();

    set(new_samples_number,variables_number);
}


/// Removes the input of target indices of that variables with zero standard deviation.
/// It might change the size of the vectors containing the inputs and targets indices.

Tensor<string, 1> DataSet::unuse_constant_columns()
{
    const Index columns_number = get_columns_number();

#ifdef OPENNN_DEBUG

    if(columns_number == 0)
    {
        ostringstream buffer;

        buffer << "OpenNN Exception: DataSet class.\n"
               << "Tensor<string, 1> unuse_constant_columns() method.\n"
               << "Number of columns is zero.\n";

        throw invalid_argument(buffer.str());
    }

#endif

    const Tensor<Index, 1> used_samples_indices = get_used_samples_indices();

    Tensor<string, 1> constant_columns;

    for(Index i = 0; i < columns_number; i++)
    {
        if(columns(i).type == ColumnType::Constant)
        {
            columns(i).set_use(VariableUse::Unused);

            push_back_string(constant_columns, columns(i).name);
        }
    }

    return constant_columns;
}


/// Removes the training, selection and testing indices of that samples which are repeated in the data matrix.
/// It might change the size of the vectors containing the training, selection and testing indices.

Tensor<Index, 1> DataSet::unuse_repeated_samples()
{
    const Index samples_number = get_samples_number();

#ifdef OPENNN_DEBUG

    if(samples_number == 0)
    {
        ostringstream buffer;

        buffer << "OpenNN Exception: DataSet class.\n"
               << "Tensor<Index, 1> unuse_repeated_samples() method.\n"
               << "Number of samples is zero.\n";

        throw invalid_argument(buffer.str());
    }

#endif

    Tensor<Index, 1> repeated_samples(0);

    Tensor<type, 1> sample_i;
    Tensor<type, 1> sample_j;

    for(Index i = 0; i < samples_number; i++)
    {
        sample_i = get_sample_data(i);

        for(Index j = static_cast<Index>(i+1); j < samples_number; j++)
        {
            sample_j = get_sample_data(j);

            if(get_sample_use(j) != SampleUse::Unused
                && equal(sample_i.data(), sample_i.data()+sample_i.size(), sample_j.data()))
            {
                set_sample_use(j, SampleUse::Unused);

                push_back_index(repeated_samples, j);
            }
        }
    }

    return repeated_samples;
}


/// Return unused variables without correlation.
/// @param minimum_correlation Minimum correlation between variables.

Tensor<string, 1> DataSet::unuse_uncorrelated_columns(const type& minimum_correlation)
{
    Tensor<string, 1> unused_columns;

    const Tensor<Correlation, 2> correlations = calculate_input_target_columns_correlations();

    const Index input_columns_number = get_input_columns_number();
    const Index target_columns_number = get_target_columns_number();

    const Tensor<Index, 1> input_columns_indices = get_input_columns_indices();

    for(Index i = 0; i < input_columns_number; i++)
    {
        const Index input_column_index = input_columns_indices(i);

        for(Index j = 0; j < target_columns_number; j++)
        {
            if(!isnan(correlations(i,j).r)
                && abs(correlations(i,j).r) < minimum_correlation
                && columns(input_column_index).column_use != VariableUse::Unused)
            {
                columns(input_column_index).set_use(VariableUse::Unused);

                push_back_string(unused_columns, columns(input_column_index).name);
            }
        }
    }

    return unused_columns;
}


Tensor<string, 1> DataSet::unuse_multicollinear_columns(Tensor<Index, 1>& original_variable_indices, Tensor<Index, 1>& final_variable_indices)
{
    // Original_columns_indices and final_columns_indices refers to the indices of the variables

    Tensor<string, 1> unused_columns;

    for(Index i = 0; i < original_variable_indices.size(); i++)
    {
        const Index original_column_index = original_variable_indices(i);

        bool found = false;

        for(Index j = 0; j < final_variable_indices.size(); j++)
        {
            if(original_column_index == final_variable_indices(j))
            {
                found = true;
                break;
            }
        }

        const Index column_index = get_column_index(original_column_index);

        if(!found && columns(column_index).column_use != VariableUse::Unused)
        {
            columns(column_index).set_use(VariableUse::Unused);

            push_back_string(unused_columns, columns(column_index).name);
        }
    }

    return unused_columns;
}


/// Returns the distribution of each of the columns. In the case of numeric columns, it returns a
/// histogram, for the case of categorical columns, it returns the frequencies of each category and for the
/// binary columns it returns the frequencies of the positives and negatives.
/// The default number of bins is 10.
/// @param bins_number Number of bins.

Tensor<Histogram, 1> DataSet::calculate_columns_distribution(const Index& bins_number) const
{
    const Index columns_number = columns.size();
    const Index used_columns_number = get_used_columns_number();
    const Tensor<Index, 1> used_samples_indices = get_used_samples_indices();
    const Index used_samples_number = used_samples_indices.size();

    Tensor<Histogram, 1> histograms(used_columns_number);

    Index variable_index = 0;
    Index used_column_index = 0;

    for(Index i = 0; i < columns_number; i++)
    {
        if(columns(i).type == ColumnType::Numeric)
        {
            if(columns(i).column_use == VariableUse::Unused)
            {
                variable_index++;
            }
            else
            {
                Tensor<type, 1> column(used_samples_number);

                for(Index j = 0; j < used_samples_number; j++)
                {
                    column(j) = data(used_samples_indices(j), variable_index);
                }

                histograms(used_column_index) = histogram(column, bins_number);

                variable_index++;
                used_column_index++;
            }
        }
        else if(columns(i).type == ColumnType::Categorical)
        {
            const Index categories_number = columns(i).get_categories_number();

            if(columns(i).column_use == VariableUse::Unused)
            {
                variable_index += categories_number;
            }
            else
            {
                Tensor<Index, 1> categories_frequencies(categories_number);
                categories_frequencies.setZero();
                Tensor<type, 1> centers(categories_number);

                for(Index j = 0; j < categories_number; j++)
                {
                    for(Index k = 0; k < used_samples_number; k++)
                    {
                        if(abs(data(used_samples_indices(k), variable_index) - type(1)) < type(NUMERIC_LIMITS_MIN))
                        {
                            categories_frequencies(j)++;
                        }
                    }

                    centers(j) = static_cast<type>(j);

                    variable_index++;
                }

                histograms(used_column_index).frequencies = categories_frequencies;
                histograms(used_column_index).centers = centers;

                used_column_index++;
            }
        }
        else if(columns(i).type == ColumnType::Binary)
        {
            if(columns(i).column_use == VariableUse::Unused)
            {
                variable_index++;
            }
            else
            {
                Tensor<Index, 1> binary_frequencies(2);
                binary_frequencies.setZero();

                for(Index j = 0; j < used_samples_number; j++)
                {
                    if(abs(data(used_samples_indices(j), variable_index) - type(1)) < type(NUMERIC_LIMITS_MIN))
                    {
                        binary_frequencies(0)++;
                    }
                    else
                    {
                        binary_frequencies(1)++;
                    }
                }

                histograms(used_column_index).frequencies = binary_frequencies;
                variable_index++;
                used_column_index++;
            }
        }
        else if(columns(i).type == ColumnType::DateTime)
        {
            // @todo

            if(columns(i).column_use == VariableUse::Unused)
            {
            }
            else
            {
            }

            variable_index++;
        }
        else
        {
            variable_index++;
        }
    }

    return histograms;
}


BoxPlot DataSet::calculate_single_box_plot(Tensor<type,1>& values) const
{
    const Index n = values.size();

    Tensor<Index, 1> indices(n);

    for(Index i = 0; i < n; i++)
    {
        indices(i) = i;
    }

    return box_plot(values, indices);
}


Tensor<BoxPlot, 1> DataSet::calculate_data_columns_box_plot(Tensor<type,2>& data) const
{
    const Index columns_number = data.dimension(1);

    Tensor<BoxPlot, 1> box_plots(columns_number);

    for(Index i = 0; i < columns_number; i++)
    {
        box_plots(i) = box_plot(data.chip(i, 1));
    }

    return box_plots;
}


/// Returns a vector of subvectors with the values of a box and whiskers plot.
/// The size of the vector is equal to the number of used variables.
/// The size of the subvectors is 5 and they consist on:
/// <ul>
/// <li> Minimum
/// <li> First quartile
/// <li> Second quartile
/// <li> Third quartile
/// <li> Maximum
/// </ul>

Tensor<BoxPlot, 1> DataSet::calculate_columns_box_plots() const
{
    Index columns_number = get_columns_number();

    const Tensor<Index, 1> used_samples_indices = get_used_samples_indices();

    Tensor<BoxPlot, 1> box_plots(columns_number);

    Index used_column_index = 0;
    Index variable_index = 0;

    for(Index i = 0; i < columns_number; i++)
    {
        if(columns(i).type == ColumnType::Numeric || columns(i).type == ColumnType::Binary)
        {
            if(columns(i).column_use != VariableUse::Unused)
            {
                box_plots(i) = box_plot(data.chip(variable_index, 1), used_samples_indices);

                used_column_index++;
            }
            else
            {
                box_plots(i) = BoxPlot();
            }

            variable_index++;
        }
        else if(columns(i).type == ColumnType::Categorical)
        {
            variable_index += columns(i).get_categories_number();

            box_plots(i) = BoxPlot();
        }
        else
        {
            variable_index++;
            box_plots(i) = BoxPlot();
        }
    }

    return box_plots;
}


/// Counts the number of used negatives of the selected target.
/// @param target_index Index of the target to evaluate.

Index DataSet::calculate_used_negatives(const Index& target_index)
{
    Index negatives = 0;

    const Tensor<Index, 1> used_indices = get_used_samples_indices();

    const Index used_samples_number = used_indices.size();

    for(Index i = 0; i < used_samples_number; i++)
    {
        const Index training_index = used_indices(i);

        if(data(training_index, target_index) != type(NAN))
        {
            if(abs(data(training_index, target_index)) < type(NUMERIC_LIMITS_MIN))
            {
                negatives++;
            }
            else if(abs(data(training_index, target_index) - type(1)) > type(NUMERIC_LIMITS_MIN)
                    || data(training_index, target_index) < type(0))
            {
                ostringstream buffer;

                buffer << "OpenNN Exception: DataSet class.\n"
                       << "Index calculate_used_negatives(const Index&) const method.\n"
                       << "Training sample is neither a positive nor a negative: " << training_index << "-" << target_index << "-" << data(training_index, target_index) << endl;

                throw invalid_argument(buffer.str());
            }
        }
    }

    return negatives;
}


/// Counts the number of negatives of the selected target in the training data.
/// @param target_index Index of the target to evaluate.

Index DataSet::calculate_training_negatives(const Index& target_index) const
{
    Index negatives = 0;

    const Tensor<Index, 1> training_indices = get_training_samples_indices();

    const Index training_samples_number = training_indices.size();

    for(Index i = 0; i < training_samples_number; i++)
    {
        const Index training_index = training_indices(i);

        if(abs(data(training_index, target_index)) < type(NUMERIC_LIMITS_MIN))
        {
            negatives++;
        }
        else if(abs(data(training_index, target_index) - static_cast<type>(1)) > static_cast<type>(1.0e-3))
        {
            ostringstream buffer;

            buffer << "OpenNN Exception: DataSet class.\n"
                   << "Index calculate_training_negatives(const Index&) const method.\n"
                   << "Training sample is neither a positive nor a negative: " << data(training_index, target_index) << endl;

            throw invalid_argument(buffer.str());
        }
    }

    return negatives;
}


/// Counts the number of negatives of the selected target in the selection data.
/// @param target_index Index of the target to evaluate.

Index DataSet::calculate_selection_negatives(const Index& target_index) const
{
    Index negatives = 0;

    const Index selection_samples_number = get_selection_samples_number();

    const Tensor<Index, 1> selection_indices = get_selection_samples_indices();

    for(Index i = 0; i < static_cast<Index>(selection_samples_number); i++)
    {
        const Index selection_index = selection_indices(i);

        if(abs(data(selection_index, target_index)) < type(NUMERIC_LIMITS_MIN))
        {
            negatives++;
        }
        else if(abs(data(selection_index, target_index) - type(1)) > type(NUMERIC_LIMITS_MIN))
        {
            ostringstream buffer;

            buffer << "OpenNN Exception: DataSet class.\n"
                   << "Index calculate_testing_negatives(const Index&) const method.\n"
                   << "Selection sample is neither a positive nor a negative: " << data(selection_index, target_index) << endl;

            throw invalid_argument(buffer.str());
        }
    }

    return negatives;
}


/// Counts the number of negatives of the selected target in the testing data.
/// @param target_index Index of the target to evaluate.

Index DataSet::calculate_testing_negatives(const Index& target_index) const
{
    Index negatives = 0;

    const Index testing_samples_number = get_testing_samples_number();

    const Tensor<Index, 1> testing_indices = get_testing_samples_indices();

    for(Index i = 0; i < static_cast<Index>(testing_samples_number); i++)
    {
        const Index testing_index = testing_indices(i);

        if(data(testing_index, target_index) < type(NUMERIC_LIMITS_MIN))
        {
            negatives++;
        }
    }

    return negatives;
}


/// Returns a vector of vectors containing some basic descriptives of all the variables in the data set.
/// The size of this vector is four. The subvectors are:
/// <ul>
/// <li> Minimum.
/// <li> Maximum.
/// <li> Mean.
/// <li> Standard deviation.
/// </ul>

Tensor<Descriptives, 1> DataSet::calculate_variables_descriptives() const
{
    return descriptives(data);
}


/// Returns a vector of vectors containing some basic descriptives of the used variables and samples
/// The size of this vector is four. The subvectors are:
/// <ul>
/// <li> Minimum.
/// <li> Maximum.
/// <li> Mean.
/// <li> Standard deviation.
/// </ul>

Tensor<Descriptives, 1> DataSet::calculate_used_variables_descriptives() const
{
    const Tensor<Index, 1> used_samples_indices = get_used_samples_indices();
    const Tensor<Index, 1> used_variables_indices = get_used_variables_indices();

    return descriptives(data, used_samples_indices, used_variables_indices);
}


/// Calculate the descriptives of the samples with positive targets in binary classification problems.

Tensor<Descriptives, 1> DataSet::calculate_columns_descriptives_positive_samples() const
{

#ifdef OPENNN_DEBUG

    const Index targets_number = get_target_variables_number();

    if(targets_number != 1)
    {
        ostringstream buffer;

        buffer << "OpenNN Exception: DataSet class.\n"
               << "Tensor<type, 2> calculate_columns_descriptives_positive_samples() const method.\n"
               << "Number of targets muste be 1.\n";

        throw invalid_argument(buffer.str());
    }
#endif

    const Index target_index = get_target_variables_indices()(0);

    const Tensor<Index, 1> used_samples_indices = get_used_samples_indices();
    const Tensor<Index, 1> input_variables_indices = get_input_variables_indices();

    const Index samples_number = used_samples_indices.size();

    // Count used positive samples

    Index positive_samples_number = 0;

    for(Index i = 0; i < samples_number; i++)
    {
        Index sample_index = used_samples_indices(i);

        if(abs(data(sample_index, target_index) - type(1)) < type(NUMERIC_LIMITS_MIN)) positive_samples_number++;
    }

    // Get used positive samples indices

    Tensor<Index, 1> positive_used_samples_indices(positive_samples_number);
    Index positive_sample_index = 0;

    for(Index i = 0; i < samples_number; i++)
    {
        Index sample_index = used_samples_indices(i);

        if(abs(data(sample_index, target_index) - type(1)) < type(NUMERIC_LIMITS_MIN))
        {
            positive_used_samples_indices(positive_sample_index) = sample_index;
            positive_sample_index++;
        }
    }

    return descriptives(data, positive_used_samples_indices, input_variables_indices);
}


/// Calculate the descriptives of the samples with neagtive targets in binary classification problems.

Tensor<Descriptives, 1> DataSet::calculate_columns_descriptives_negative_samples() const
{
#ifdef OPENNN_DEBUG

    const Index targets_number = get_target_variables_number();

    if(targets_number != 1)
    {
        ostringstream buffer;

        buffer << "OpenNN Exception: DataSet class.\n"
               << "Tensor<type, 2> calculate_columns_descriptives_positive_samples() const method.\n"
               << "Number of targets muste be 1.\n";

        throw invalid_argument(buffer.str());
    }
#endif

    const Index target_index = get_target_variables_indices()(0);

    const Tensor<Index, 1> used_samples_indices = get_used_samples_indices();
    const Tensor<Index, 1> input_variables_indices = get_input_variables_indices();

    const Index samples_number = used_samples_indices.size();

    // Count used negative samples

    Index negative_samples_number = 0;

    for(Index i = 0; i < samples_number; i++)
    {
        const Index sample_index = used_samples_indices(i);

        if(data(sample_index, target_index) < type(NUMERIC_LIMITS_MIN)) negative_samples_number++;
    }

    // Get used negative samples indices

    Tensor<Index, 1> negative_used_samples_indices(negative_samples_number);
    Index negative_sample_index = 0;

    for(Index i = 0; i < samples_number; i++)
    {
        Index sample_index = used_samples_indices(i);

        if(data(sample_index, target_index) < type(NUMERIC_LIMITS_MIN))
        {
            negative_used_samples_indices(negative_sample_index) = sample_index;
            negative_sample_index++;
        }

    }

    return descriptives(data, negative_used_samples_indices, input_variables_indices);
}


/// Returns a matrix with the data set descriptive statistics.
/// @param class_index Data set index number to make the descriptive statistics.

Tensor<Descriptives, 1> DataSet::calculate_columns_descriptives_categories(const Index& class_index) const
{
    const Tensor<Index, 1> used_samples_indices = get_used_samples_indices();
    const Tensor<Index, 1> input_variables_indices = get_input_variables_indices();

    const Index samples_number = used_samples_indices.size();

    // Count used class samples

    Index class_samples_number = 0;

    for(Index i = 0; i < samples_number; i++)
    {
        Index sample_index = used_samples_indices(i);

        if(abs(data(sample_index, class_index) - type(1)) < type(NUMERIC_LIMITS_MIN)) class_samples_number++;
    }

    // Get used class samples indices

    Tensor<Index, 1> class_used_samples_indices(class_samples_number);
    class_used_samples_indices.setZero();
    Index class_sample_index = 0;

    for(Index i = 0; i < samples_number; i++)
    {
        Index sample_index = used_samples_indices(i);

        if(abs(data(sample_index, class_index) - type(1)) < type(NUMERIC_LIMITS_MIN))
        {
            class_used_samples_indices(class_sample_index) = sample_index;
            class_sample_index++;
        }
    }

    return descriptives(data, class_used_samples_indices, input_variables_indices);
}


/// Returns a vector of vectors containing some basic descriptives of all variables on the training
/// The size of this vector is two. The subvectors are:
/// <ul>
/// <li> Training data minimum.
/// <li> Training data maximum.
/// <li> Training data mean.
/// <li> Training data standard deviation.
/// </ul>

Tensor<Descriptives, 1> DataSet::calculate_columns_descriptives_training_samples() const
{
    const Tensor<Index, 1> training_indices = get_training_samples_indices();

    const Tensor<Index, 1> used_indices = get_used_columns_indices();

    return descriptives(data, training_indices, used_indices);
}


/// Returns a vector of vectors containing some basic descriptives of all variables on the selection
/// The size of this vector is two. The subvectors are:
/// <ul>
/// <li> Selection data minimum.
/// <li> Selection data maximum.
/// <li> Selection data mean.
/// <li> Selection data standard deviation.
/// </ul>

Tensor<Descriptives, 1> DataSet::calculate_columns_descriptives_selection_samples() const
{
    const Tensor<Index, 1> selection_indices = get_selection_samples_indices();

    const Tensor<Index, 1> used_indices = get_used_columns_indices();

    return descriptives(data, selection_indices, used_indices);
}


/// Returns a vector of Descriptives structures with some basic statistics of the input variables on the used
/// This includes the minimum, maximum, mean and standard deviation.
/// The size of this vector is the number of inputs.

Tensor<Descriptives, 1> DataSet::calculate_input_variables_descriptives() const
{
    const Tensor<Index, 1> used_samples_indices = get_used_samples_indices();

    const Tensor<Index, 1> input_variables_indices = get_input_variables_indices();

    return descriptives(data, used_samples_indices, input_variables_indices);
}


/// Returns a vector of vectors with some basic descriptives of the target variables on all
/// The size of this vector is four. The subvectors are:
/// <ul>
/// <li> Target variables minimum.
/// <li> Target variables maximum.
/// <li> Target variables mean.
/// <li> Target variables standard deviation.
/// </ul>

Tensor<Descriptives, 1> DataSet::calculate_target_variables_descriptives() const
{
    const Tensor<Index, 1> used_indices = get_used_samples_indices();

    const Tensor<Index, 1> target_variables_indices = get_target_variables_indices();

    return descriptives(data, used_indices, target_variables_indices);
}


Tensor<Descriptives, 1> DataSet::calculate_testing_target_variables_descriptives() const
{
    const Tensor<Index, 1> testing_indices = get_testing_samples_indices();

    const Tensor<Index, 1> target_variables_indices = get_target_variables_indices();

    return descriptives(data, testing_indices, target_variables_indices);
}


/// Returns a vector containing the minimums of the input variables.

Tensor<type, 1> DataSet::calculate_input_variables_minimums() const
{
    return columns_minimums(data, get_used_samples_indices(), get_input_variables_indices());
}


/// Returns a vector containing the minimums of the target variables.

Tensor<type, 1> DataSet::calculate_target_variables_minimums() const
{
    return columns_minimums(data, get_used_samples_indices(), get_target_variables_indices());
}



/// Returns a vector containing the maximums of the input variables.

Tensor<type, 1> DataSet::calculate_input_variables_maximums() const
{
    return columns_maximums(data, get_used_samples_indices(), get_input_variables_indices());
}


/// Returns a vector containing the maximums of the target variables.

Tensor<type, 1> DataSet::calculate_target_variables_maximums() const
{
    return columns_maximums(data, get_used_samples_indices(), get_target_variables_indices());
}


/// Returns a vector containing the maximum of the used variables.

Tensor<type, 1> DataSet::calculate_used_variables_minimums() const
{
    return columns_minimums(data, get_used_samples_indices(), get_used_variables_indices());
}


/// Returns a vector containing the means of a set of given variables.
/// @param variables_indices Indices of the variables.

Tensor<type, 1> DataSet::calculate_variables_means(const Tensor<Index, 1>& variables_indices) const
{
    const Index variables_number = variables_indices.size();

    Tensor<type, 1> means(variables_number);
    means.setZero();

#pragma omp parallel for

    for(Index i = 0; i < variables_number; i++)
    {
        const Index variable_index = variables_indices(i);

        Tensor<type, 0> mean = data.chip(variable_index, 1).mean();

        means(i) = mean(0);
    }

    return means;
}


Tensor<type, 1> DataSet::calculate_used_targets_mean() const
{
    const Tensor<Index, 1> used_indices = get_used_samples_indices();

    const Tensor<Index, 1> target_variables_indices = get_target_variables_indices();

    return mean(data, used_indices, target_variables_indices);
}


/// Returns the mean values of the target variables on the selection

Tensor<type, 1> DataSet::calculate_selection_targets_mean() const
{
    const Tensor<Index, 1> selection_indices = get_selection_samples_indices();

    const Tensor<Index, 1> target_variables_indices = get_target_variables_indices();

    return mean(data, selection_indices, target_variables_indices);
}


bool DataSet::get_augmentation() const
{
    return augmentation;
}


bool DataSet::get_random_reflection_axis_x() const
{
    return random_reflection_axis_x;
}

bool DataSet::get_random_reflection_axis_y() const
{
    return random_reflection_axis_y;
}

type DataSet::get_random_rotation_minimum() const
{
    return random_rotation_minimum;
}

type DataSet::get_random_rotation_maximum() const
{
    return random_rotation_maximum;
}

type DataSet::get_random_horizontal_translation_minimum() const
{
    return random_horizontal_translation_minimum;
}

type DataSet::get_random_horizontal_translation_maximum() const
{
    return random_horizontal_translation_maximum;
}

type DataSet::get_random_vertical_translation_maximum() const
{
    return random_vertical_translation_maximum;
}

type DataSet::get_random_vertical_translation_minimum() const
{
    return random_vertical_translation_minimum;
}


/// Returns the value of the gmt that has the data set, by default it is 0.
/// This is recommended to use in forecasting problems.

Index DataSet::get_gmt() const
{
    return gmt;
}


/// Sets the value of the gmt, by default it is 0.
/// This is recommended to use in forecasting problems.

void DataSet::set_gmt(Index& new_gmt)
{
    gmt = new_gmt;
}


/// Calculates the correlations between all outputs and all inputs.
/// It returns a matrix with the data stored in CorrelationsResults format, where the number of rows is the input number
/// and number of columns is the target number.
/// Each element contains the correlation between a single input and a single target.

Tensor<Correlation, 2> DataSet::calculate_input_target_columns_correlations() const
{
    const int number_of_thread = omp_get_max_threads();
    ThreadPool* correlations_thread_pool = new ThreadPool(number_of_thread);
    ThreadPoolDevice* correlations_thread_pool_device = new ThreadPoolDevice(correlations_thread_pool, number_of_thread);

    const Index input_columns_number = get_input_columns_number();
    const Index target_columns_number = get_target_columns_number();

    const Tensor<Index, 1> input_columns_indices = get_input_columns_indices();
    const Tensor<Index, 1> target_columns_indices = get_target_columns_indices();

    const Tensor<Index, 1> used_samples_indices = get_used_samples_indices();

    Tensor<Correlation, 2> correlations(input_columns_number, target_columns_number);

#pragma omp parallel for

    for(Index i = 0; i < input_columns_number; i++)
    {
        const Index input_index = input_columns_indices(i);

        const Tensor<type, 2> input_column_data = get_column_data(input_index, used_samples_indices);

        for(Index j = 0; j < target_columns_number; j++)
        {
            const Index target_index = target_columns_indices(j);

            const Tensor<type, 2> target_column_data = get_column_data(target_index, used_samples_indices);

            cout << "input_column_data: " << input_column_data << endl;
            cout << "target_column_data: " << target_column_data << endl;

            correlations(i,j) = opennn::correlation(correlations_thread_pool_device, input_column_data, target_column_data);
        }
    }

    delete correlations_thread_pool;
    delete correlations_thread_pool_device;

    return correlations;
}


Tensor<Correlation, 2> DataSet::calculate_relevant_input_target_columns_correlations(const Tensor<Index, 1>& input_columns_indices,
                                                                                     const Tensor<Index, 1>& target_columns_indices) const
{
    const int number_of_thread = omp_get_max_threads();
    ThreadPool* correlations_thread_pool = new ThreadPool(number_of_thread);
    ThreadPoolDevice* correlations_thread_pool_device = new ThreadPoolDevice(correlations_thread_pool, number_of_thread);

    const Index input_columns_number = input_columns_indices.dimension(0);
    const Index target_columns_number = target_columns_indices.dimension(0);

    Tensor<Correlation, 2> correlations(input_columns_number, target_columns_number);

#pragma omp parallel for

    for(Index i = 0; i < input_columns_number; i++)
    {
        const Index input_index = input_columns_indices(i);

        for(Index j = 0; j < target_columns_number; j++)
        {
            const Index target_index = target_columns_indices(j);

            const Tensor<type, 2> input_column_data = get_column_data(input_index, get_used_samples_indices());
            const Tensor<type, 2> target_column_data = get_column_data(target_index, get_used_samples_indices());

            correlations(i, j) = opennn::correlation(correlations_thread_pool_device, input_column_data, target_column_data);
        }
    }

    delete correlations_thread_pool;
    delete correlations_thread_pool_device;

    return correlations;
}




Tensor<Correlation, 2> DataSet::calculate_input_target_columns_correlations_spearman() const
{
    const Index input_columns_number = get_input_columns_number();
    const Index target_columns_number = get_target_columns_number();

    const Tensor<Index, 1> input_columns_indices = get_input_columns_indices();
    const Tensor<Index, 1> target_columns_indices = get_target_columns_indices();

    const Tensor<Index, 1> used_samples_indices = get_used_samples_indices();

    Tensor<Correlation, 2> correlations(input_columns_number, target_columns_number);

    for(Index i = 0; i < input_columns_number; i++)
    {
        const Index input_index = input_columns_indices(i);

        const Tensor<type, 2> input_column_data = get_column_data(input_index, used_samples_indices);

        for(Index j = 0; j < target_columns_number; j++)
        {
            const Index target_index = target_columns_indices(j);

            const Tensor<type, 2> target_column_data = get_column_data(target_index, used_samples_indices);

            correlations(i,j) = opennn::correlation_spearman(thread_pool_device, input_column_data, target_column_data);
        }
    }

    return correlations;
}


/// Returns true if the data contain missing values.

bool DataSet::has_nan() const
{
    const type rows_number = data.dimension(0);

    for(Index i = 0; i < rows_number; i++)
    {
        if(samples_uses(i) != SampleUse::Unused)
        {
            if(has_nan_row(i)) return true;
        }
    }

    return false;
}


/// Returns true if the given row contains missing values.

bool DataSet::has_nan_row(const Index& row_index) const
{
    for(Index j = 0; j < data.dimension(1); j++)
    {
        if(isnan(data(row_index,j))) return true;
    }

    return false;
}


/// Print on screen the information about the missing values in the data set.
/// <ul>
/// <li> Total number of missing values.
/// <li> Number of variables with missing values.
/// <li> Number of samples with missing values.
/// </ul>

void DataSet::print_missing_values_information() const
{
    const Index missing_values_number = count_nan();

    cout << "Missing values number: " << missing_values_number << " (" << missing_values_number*100/data.size() << "%)" << endl;

    const Tensor<Index, 0> columns_with_missing_values = count_nan_columns().sum();

    cout << "Columns with missing values: " << columns_with_missing_values(0)
         << " (" << columns_with_missing_values(0)*100/data.dimension(1) << "%)" << endl;

    const Index samples_with_missing_values = count_rows_with_nan();

    cout << "Samples with missing values: "
         << samples_with_missing_values << " (" << samples_with_missing_values*100/data.dimension(0) << "%)" << endl;
}


/// Print on screen the correlation between targets and inputs.

void DataSet::print_input_target_columns_correlations() const
{
    const Index inputs_number = get_input_variables_number();
    const Index targets_number = get_target_columns_number();

    const Tensor<string, 1> inputs_names = get_input_columns_names();
    const Tensor<string, 1> targets_name = get_target_columns_names();

    const Tensor<Correlation, 2> correlations = calculate_input_target_columns_correlations();

    for(Index j = 0; j < targets_number; j++)
    {
        for(Index i = 0; i < inputs_number; i++)
        {
            cout << targets_name(j) << " - " << inputs_names(i) << ": " << correlations(i,j).r << endl;
        }
    }
}


/// This method print on screen the corretaliont between inputs and targets.
/// @param number Number of variables to be printed.

void DataSet::print_top_input_target_columns_correlations() const
{
    const Index inputs_number = get_input_columns_number();
    const Index targets_number = get_target_columns_number();

    const Tensor<string, 1> inputs_names = get_input_variables_names();
    const Tensor<string, 1> targets_name = get_target_variables_names();

    const Tensor<type, 2> correlations = get_correlation_values(calculate_input_target_columns_correlations());

    Tensor<type, 1> target_correlations(inputs_number);

    Tensor<string, 2> top_correlations(inputs_number, 2);

    map<type,string> top_correlation;

    for(Index i = 0 ; i < inputs_number; i++)
    {
        for(Index j = 0 ; j < targets_number ; j++)
        {
            top_correlation.insert(pair<type,string>(correlations(i,j), inputs_names(i) + " - " + targets_name(j)));
        }
    }

    map<type,string>::iterator it;

    for(it = top_correlation.begin(); it != top_correlation.end(); it++)
    {
        cout << "Correlation:  " << (*it).first << "  between  " << (*it).second << "" << endl;
    }
}


/// Calculate the correlation between each input in the data set.
/// Returns a matrix with the correlation values between variables in the data set.


Tensor<Tensor<Correlation, 2>, 1> DataSet::calculate_input_columns_correlations(const bool& calculate_pearson_correlations, const bool& calculate_spearman_correlations) const
{
    const Tensor<Index, 1> input_columns_indices = get_input_columns_indices();

    const Index input_columns_number = get_input_columns_number();

    Tensor<Correlation, 2> correlations(input_columns_number, input_columns_number);
    Tensor<Correlation, 2> correlations_spearman(input_columns_number, input_columns_number);

    // list to return
    Tensor<Tensor<Correlation, 2>, 1> correlations_list(2);

    for(Index i = 0; i < input_columns_number; i++)
    {
        const Index current_input_index_i = input_columns_indices(i);

        const Tensor<type, 2> input_i = get_column_data(current_input_index_i);

        if(display) cout << "Calculating " << columns(current_input_index_i).name << " correlations. " << endl;

        for(Index j = i; j < input_columns_number; j++)
        {
            if(j == i)
            {
                if(calculate_pearson_correlations)
                {
                    correlations(i,j).r = type(1);
                    correlations(i,j).b = type(1);
                    correlations(i,j).a = type(0);

                    correlations(i,j).upper_confidence = type(1);
                    correlations(i,j).lower_confidence = type(1);
                    correlations(i,j).correlation_type = CorrelationType::Linear;
                    correlations(i,j).correlation_method = CorrelationMethod::Pearson;
                }

                if(calculate_spearman_correlations)
                {
                    correlations_spearman(i,j).r = type(1);
                    correlations_spearman(i,j).b = type(1);
                    correlations_spearman(i,j).a = type(0);

                    correlations_spearman(i,j).upper_confidence = type(1);
                    correlations_spearman(i,j).lower_confidence = type(1);
                    correlations_spearman(i,j).correlation_type = CorrelationType::Linear;
                    correlations_spearman(i,j).correlation_method = CorrelationMethod::Spearman;
                }
            }
            else
            {
                const Index current_input_index_j = input_columns_indices(j);

                const Tensor<type, 2> input_j = get_column_data(current_input_index_j);

                if(calculate_pearson_correlations)
                {
                    correlations(i,j) = opennn::correlation(thread_pool_device, input_i, input_j);
                    if(correlations(i,j).r > (type(1) - NUMERIC_LIMITS_MIN))
                        correlations(i,j).r = type(1);
                }

                if(calculate_spearman_correlations)
                {
                    correlations_spearman(i,j) = opennn::correlation_spearman(thread_pool_device, input_i, input_j);

                    if(correlations_spearman(i,j).r > (type(1) - NUMERIC_LIMITS_MIN))
                        correlations_spearman(i,j).r = type(1);
                }
            }
        }
    }

    if(calculate_pearson_correlations)
    {
        for(Index i = 0; i < input_columns_number; i++)
        {
            for(Index j = 0; j < i; j++)
            {
                correlations(i,j) = correlations(j,i);
            }
        }
    }

    if(calculate_spearman_correlations)
    {
        for(Index i = 0; i < input_columns_number; i++)
        {
            for(Index j = 0; j < i; j++)
            {
                correlations_spearman(i,j) = correlations_spearman(j,i);
            }
        }
    }

    correlations_list(0) = correlations;
    correlations_list(1) = correlations_spearman;
    return correlations_list;
}


/// Print on screen the correlation between variables in the data set.

void DataSet::print_inputs_correlations() const
{
    const Tensor<type, 2> inputs_correlations = get_correlation_values(calculate_input_columns_correlations()(0));

    cout << inputs_correlations << endl;
}


void DataSet::print_data_file_preview() const
{
    const Index size = data_file_preview.size();

    for(Index i = 0;  i < size; i++)
    {
        for(Index j = 0; j < data_file_preview(i).size(); j++)
        {
            cout << data_file_preview(i)(j) << " ";
        }

        cout << endl;
    }
}


/// This method print on screen the corretaliont between variables.
/// @param number Number of variables to be printed.

void DataSet::print_top_inputs_correlations() const
{
    const Index variables_number = get_input_variables_number();

    const Tensor<string, 1> variables_name = get_input_variables_names();

    const Tensor<type, 2> variables_correlations = get_correlation_values(calculate_input_columns_correlations()(0));

    const Index correlations_number = variables_number*(variables_number-1)/2;

    Tensor<string, 2> top_correlations(correlations_number, 3);

    map<type, string> top_correlation;

    for(Index i = 0; i < variables_number; i++)
    {
        for(Index j = i; j < variables_number; j++)
        {
            if(i == j) continue;

            top_correlation.insert(pair<type,string>(variables_correlations(i,j), variables_name(i) + " - " + variables_name(j)));
        }
    }

    map<type,string> ::iterator it;

    for(it = top_correlation.begin(); it != top_correlation.end(); it++)
    {
        cout << "Correlation: " << (*it).first << "  between  " << (*it).second << "" << endl;
    }
}


/// Returns a vector of strings containing the scaling method that best fits each
/// of the input variables.
/// @todo Takes too long in big files.

void DataSet::set_default_columns_scalers()
{
    const Index columns_number = columns.size();

    if(project_type == ProjectType::ImageClassification)
    {
        set_columns_scalers(Scaler::MinimumMaximum);
    }
    else
    {
        for(Index i = 0; i < columns_number; i++)
        {
            if(columns(i).type == ColumnType::Numeric)
            {
                columns(i).scaler = Scaler::MeanStandardDeviation;
            }
            else
            {
                columns(i).scaler = Scaler::MinimumMaximum;
            }
        }
    }

}


Tensor<Descriptives, 1> DataSet::scale_data()
{
    const Index variables_number = get_variables_number();

    const Tensor<Descriptives, 1> variables_descriptives = calculate_variables_descriptives();

    Index column_index;

    for(Index i = 0; i < variables_number; i++)
    {
        column_index = get_column_index(i);

        switch(columns(column_index).scaler)
        {
        case Scaler::NoScaling:
            // Do nothing
            break;

        case Scaler::MinimumMaximum:
            scale_minimum_maximum(data, i, variables_descriptives(i));
            break;

        case Scaler::MeanStandardDeviation:
            scale_mean_standard_deviation(data, i, variables_descriptives(i));
            break;

        case Scaler::StandardDeviation:
            scale_standard_deviation(data, i, variables_descriptives(i));
            break;

        case Scaler::Logarithm:
            scale_logarithmic(data, i);
            break;

        default:
        {
            ostringstream buffer;

            buffer << "OpenNN Exception: DataSet class\n"
                   << "void scale_data() method.\n"
                   << "Unknown scaler: " << int(columns(i).scaler) << "\n";

            throw invalid_argument(buffer.str());
        }
        }
    }

    return variables_descriptives;
}


void DataSet::unscale_data(const Tensor<Descriptives, 1>& variables_descriptives)
{
    const Index variables_number = get_variables_number();

    for(Index i = 0; i < variables_number; i++)
    {
        switch(columns(i).scaler)
        {
        case Scaler::NoScaling:
            // Do nothing
            break;

        case Scaler::MinimumMaximum:
            unscale_minimum_maximum(data, i, variables_descriptives(i));
            break;

        case Scaler::MeanStandardDeviation:
            unscale_mean_standard_deviation(data, i, variables_descriptives(i));
            break;

        case Scaler::StandardDeviation:
            unscale_standard_deviation(data, i, variables_descriptives(i));
            break;

        case Scaler::Logarithm:
            unscale_logarithmic(data, i);
            break;

        default:
        {
            ostringstream buffer;

            buffer << "OpenNN Exception: DataSet class\n"
                   << "void unscale_data() method.\n"
                   << "Unknown scaler: " << int(columns(i).scaler) << "\n";

            throw invalid_argument(buffer.str());
        }
        }
    }
}


/// It scales every input variable with the given method.
/// The method to be used is that in the scaling and unscaling method variable.

Tensor<Descriptives, 1> DataSet::scale_input_variables()
{
    const Index input_variables_number = get_input_variables_number();

    const Tensor<Index, 1> input_variables_indices = get_input_variables_indices();
    const Tensor<Scaler, 1> input_variables_scalers = get_input_variables_scalers();

    const Tensor<Descriptives, 1> input_variables_descriptives = calculate_input_variables_descriptives();

    for(Index i = 0; i < input_variables_number; i++)
    {
        switch(input_variables_scalers(i))
        {
        case Scaler::NoScaling:
            // Do nothing
            break;

        case Scaler::MinimumMaximum:
            scale_minimum_maximum(data, input_variables_indices(i), input_variables_descriptives(i));
            break;

        case Scaler::MeanStandardDeviation:
            scale_mean_standard_deviation(data, input_variables_indices(i), input_variables_descriptives(i));
            break;

        case Scaler::StandardDeviation:
            scale_standard_deviation(data, input_variables_indices(i), input_variables_descriptives(i));
            break;

        case Scaler::Logarithm:
            scale_logarithmic(data, input_variables_indices(i));
            break;

        default:
        {
            ostringstream buffer;

            buffer << "OpenNN Exception: DataSet class\n"
                   << "void scale_input_variables(const Tensor<string, 1>&, const Tensor<Descriptives, 1>&) method.\n"
                   << "Unknown scaling and unscaling method: " << int(input_variables_scalers(i)) << "\n";

            throw invalid_argument(buffer.str());
        }
        }
    }

    return input_variables_descriptives;
}


/// Calculates the input and target variables descriptives.
/// Then it scales the target variables with those values.
/// The method to be used is that in the scaling and unscaling method variable.
/// Finally, it returns the descriptives.

Tensor<Descriptives, 1> DataSet::scale_target_variables()
{
    const Index target_variables_number = get_target_variables_number();

    const Tensor<Index, 1> target_variables_indices = get_target_variables_indices();
    const Tensor<Scaler, 1> target_variables_scalers = get_target_variables_scalers();

    const Tensor<Descriptives, 1> target_variables_descriptives = calculate_target_variables_descriptives();

    for(Index i = 0; i < target_variables_number; i++)
    {
        switch(target_variables_scalers(i))
        {
        case Scaler::NoScaling:
            // Do nothing
            break;

        case Scaler::MinimumMaximum:
            scale_minimum_maximum(data, target_variables_indices(i), target_variables_descriptives(i));
            break;

        case Scaler::MeanStandardDeviation:
            scale_mean_standard_deviation(data, target_variables_indices(i), target_variables_descriptives(i));
            break;

        case Scaler::StandardDeviation:
            scale_standard_deviation(data, target_variables_indices(i), target_variables_descriptives(i));
            break;

        case Scaler::Logarithm:
            scale_logarithmic(data, target_variables_indices(i));
            break;

        default:
        {
            ostringstream buffer;

            buffer << "OpenNN Exception: DataSet class\n"
                   << "void scale_input_variables(const Tensor<string, 1>&, const Tensor<Descriptives, 1>&) method.\n"
                   << "Unknown scaling and unscaling method: " << int(target_variables_scalers(i)) << "\n";

            throw invalid_argument(buffer.str());
        }
        }
    }

    return target_variables_descriptives;
}


/// It unscales every input variable with the given method.
/// The method to be used is that in the scaling and unscaling method variable.

void DataSet::unscale_input_variables(const Tensor<Descriptives, 1>& input_variables_descriptives)
{
    const Index input_variables_number = get_input_variables_number();

    const Tensor<Index, 1> input_variables_indices = get_input_variables_indices();

    const Tensor<Scaler, 1> input_variables_scalers = get_input_variables_scalers();

    for(Index i = 0; i < input_variables_number; i++)
    {
        switch(input_variables_scalers(i))
        {
        case Scaler::NoScaling:
            // Do nothing
            break;

        case Scaler::MinimumMaximum:
            unscale_minimum_maximum(data, input_variables_indices(i), input_variables_descriptives(i));
            break;

        case Scaler::MeanStandardDeviation:
            unscale_mean_standard_deviation(data, input_variables_indices(i), input_variables_descriptives(i));
            break;

        case Scaler::StandardDeviation:
            unscale_standard_deviation(data, input_variables_indices(i), input_variables_descriptives(i));
            break;

        case Scaler::Logarithm:
            unscale_logarithmic(data, input_variables_indices(i));
            break;

        default:
        {
            ostringstream buffer;

            buffer << "OpenNN Exception: DataSet class\n"
                   << "void unscale_input_variables(const Tensor<string, 1>&, const Tensor<Descriptives, 1>&) method.\n"
                   << "Unknown unscaling and unscaling method: " << int(input_variables_scalers(i)) << "\n";

            throw invalid_argument(buffer.str());
        }
        }
    }
}


/// It unscales the input variables with that values.
/// The method to be used is that in the scaling and unscaling method variable.

void DataSet::unscale_target_variables(const Tensor<Descriptives, 1>& targets_descriptives)
{
    const Index target_variables_number = get_target_variables_number();
    const Tensor<Index, 1> target_variables_indices = get_target_variables_indices();
    const Tensor<Scaler, 1> target_variables_scalers = get_target_variables_scalers();

    for(Index i = 0; i < target_variables_number; i++)
    {
        switch(target_variables_scalers(i))
        {
        case Scaler::NoScaling:
            break;

        case Scaler::MinimumMaximum:
            unscale_minimum_maximum(data, target_variables_indices(i), targets_descriptives(i));
            break;

        case Scaler::MeanStandardDeviation:
            unscale_mean_standard_deviation(data, target_variables_indices(i), targets_descriptives(i));
            break;

        case Scaler::StandardDeviation:
            unscale_standard_deviation(data, target_variables_indices(i), targets_descriptives(i));
            break;

        case Scaler::Logarithm:
            unscale_logarithmic(data, target_variables_indices(i));
            break;

        default:
        {
            ostringstream buffer;

            buffer << "OpenNN Exception: DataSet class\n"
                   << "void unscale_targets(const Tensor<Descriptives, 1>&) method.\n"
                   << "Unknown unscaling and unscaling method.\n";

            throw invalid_argument(buffer.str());
        }
        }
    }
}


/// Initializes the data matrix with a given value.
/// @param new_value Initialization value.

void DataSet::set_data_constant(const type& new_value)
{
    data.setConstant(new_value);
    data.dimensions();
}


type DataSet::round_to_precision(type x, const int& precision){

    type factor = pow(10,precision);
    return (round(factor*x))/factor;
}

Tensor<type,2> DataSet::round_to_precision_matrix(Tensor<type,2> matrix,const int& precision)
{
    Tensor<type, 2> matrix_rounded(matrix.dimension(0), matrix.dimension(1));

    type factor = pow(10,precision);

    for(int i = 0; i < matrix.dimension(0); i++)
    {
        for(int j = 0; j < matrix.dimension(1); j++)
        {
            matrix_rounded(i,j) = (round(factor*matrix(i,j)))/factor;
        }
    }

    return matrix_rounded;
}

Tensor<type, 1> DataSet::round_to_precision_tensor(Tensor<type, 1> tensor, const int& precision)
{
    Tensor<type, 1> tensor_rounded(tensor.size());

    type factor = pow (10,precision);

    for(Index i = 0; i < tensor.size(); i++)
    {
        tensor_rounded(i) = (round(factor*tensor(i)))/factor;
    }

    return tensor_rounded;
}


/// Initializes the data matrix with random values chosen from a uniform distribution
/// with given minimum and maximum.

void DataSet::set_data_random()
{
    data.setRandom();
}


/// Initializes the data matrix with random values chosen from a uniform distribution
/// with given minimum and maximum. The targets will be binary randoms.

void DataSet::set_data_binary_random()
{
    data.setRandom();

    const Index samples_number = data.dimension(0);
    const Index variables_number = data.dimension(1);

    const Index input_variables_number = get_input_variables_number();
    const Index target_variables_number = variables_number - input_variables_number;

    Index target_variable_index = 0;

    for(Index i = 0; i < samples_number; i++)
    {
        if(target_variables_number == 1) target_variable_index = rand()%2;
        else target_variable_index = rand()%(variables_number-input_variables_number)+input_variables_number;

        for(Index j = input_variables_number; j < variables_number; j++)
        {
            if(target_variables_number == 1) data(i,j) = static_cast<type>(target_variable_index);
            else data(i,j) = (j == target_variable_index) ? type(1) : type(0);
        }
    }
}


/// Serializes the data set object into a XML document of the TinyXML library without keep the DOM tree in memory.

void DataSet::write_XML(tinyxml2::XMLPrinter& file_stream) const
{
    ostringstream buffer;

    time_t start, finish;
    time(&start);

    file_stream.OpenElement("DataSet");

    // Data file

    file_stream.OpenElement("DataFile");

    if(project_type != ProjectType::ImageClassification)
    {
        // File type
        {
            file_stream.OpenElement("FileType");

            file_stream.PushText("csv");

            file_stream.CloseElement();
        }
    }
    else
    {
        // File type
        {
            file_stream.OpenElement("FileType");

            file_stream.PushText("bmp");

            file_stream.CloseElement();
        }
    }

    // Data file name
    {
        file_stream.OpenElement("DataFileName");

        file_stream.PushText(data_file_name.c_str());

        file_stream.CloseElement();
    }

    // Separator
    {
        file_stream.OpenElement("Separator");

        file_stream.PushText(get_separator_string().c_str());

        file_stream.CloseElement();
    }

    // Text Separator
    if(project_type == ProjectType::TextClassification)
    {
        file_stream.OpenElement("TextSeparator");

        file_stream.PushText(get_text_separator_string().c_str());

        file_stream.CloseElement();
    }

    // Columns names
    {
        file_stream.OpenElement("ColumnsNames");

        buffer.str("");
        buffer << has_columns_names;

        file_stream.PushText(buffer.str().c_str());

        file_stream.CloseElement();
    }

    // Rows labels
    {
        file_stream.OpenElement("RowsLabels");

        buffer.str("");

        buffer << has_rows_labels;

        file_stream.PushText(buffer.str().c_str());

        file_stream.CloseElement();
    }

    // Missing values label
    {
        file_stream.OpenElement("MissingValuesLabel");

        file_stream.PushText(missing_values_label.c_str());

        file_stream.CloseElement();
    }

    // Image classification
    if(project_type == ProjectType::ImageClassification)
    {
        // Channels
        file_stream.OpenElement("Channels");

        buffer.str("");
        buffer << get_channels_number();

        file_stream.PushText(buffer.str().c_str());

        file_stream.CloseElement();

        // Width
        file_stream.OpenElement("Width");

        buffer.str("");
        buffer << get_image_width();

        file_stream.PushText(buffer.str().c_str());

        file_stream.CloseElement();

        // Height
        file_stream.OpenElement("Height");

        buffer.str("");
        buffer << get_image_height();

        file_stream.PushText(buffer.str().c_str());

        file_stream.CloseElement();

        // Padding
        file_stream.OpenElement("Padding");

        buffer.str("");
        buffer << get_image_padding();

        file_stream.PushText(buffer.str().c_str());

        file_stream.CloseElement();
/*
        // Data augmentation
        file_stream.OpenElement("randomReflectionAxisX");
        buffer.str("");
        buffer << get_random_reflection_axis_x();
        file_stream.PushText(buffer.str().c_str());
        file_stream.CloseElement();

        file_stream.OpenElement("randomReflectionAxisY");
        buffer.str("");
        buffer << get_random_reflection_axis_y();
        file_stream.PushText(buffer.str().c_str());
        file_stream.CloseElement();

        file_stream.OpenElement("randomRotationMinimum");
        buffer.str("");
        buffer << get_random_rotation_minimum();
        file_stream.PushText(buffer.str().c_str());
        file_stream.CloseElement();

        file_stream.OpenElement("randomRotationMaximum");
        buffer.str("");
        buffer << get_random_rotation_maximum();
        file_stream.PushText(buffer.str().c_str());
        file_stream.CloseElement();

        file_stream.OpenElement("randomHorizontalTranslationMinimum");
        buffer.str("");
        buffer << get_random_horizontal_translation_minimum();
        file_stream.PushText(buffer.str().c_str());
        file_stream.CloseElement();

        file_stream.OpenElement("randomHorizontalTranslationMaximum");
        buffer.str("");
        buffer << get_random_horizontal_translation_maximum();
        file_stream.PushText(buffer.str().c_str());
        file_stream.CloseElement();

        file_stream.OpenElement("randomVerticalTranslationMinimum");
        buffer.str("");
        buffer << get_random_vertical_translation_minimum();
        file_stream.PushText(buffer.str().c_str());
        file_stream.CloseElement();

        file_stream.OpenElement("randomVerticalTranslationMaximum");
        buffer.str("");
        buffer << get_random_vertical_translation_maximum();
        file_stream.PushText(buffer.str().c_str());
        file_stream.CloseElement();
*/
    }

    // Lags number
    {
        file_stream.OpenElement("LagsNumber");

        buffer.str("");
        buffer << get_lags_number();

        file_stream.PushText(buffer.str().c_str());

        file_stream.CloseElement();
    }

    // Steps Ahead
    {
        file_stream.OpenElement("StepsAhead");

        buffer.str("");
        buffer << get_steps_ahead();

        file_stream.PushText(buffer.str().c_str());

        file_stream.CloseElement();
    }

    // Time Column
    {
        file_stream.OpenElement("TimeColumn");

        buffer.str("");
        buffer << get_time_column();

        file_stream.PushText(buffer.str().c_str());

        file_stream.CloseElement();
    }

    // Group by Column
    {
        file_stream.OpenElement("GroupByColumn");

        buffer.str("");
        buffer << get_time_column();

        file_stream.PushText(buffer.str().c_str());

        file_stream.CloseElement();
    }

    // Text classification

    if(project_type == ProjectType::TextClassification)
    {
        // Short words length
        file_stream.OpenElement("ShortWordsLength");

        buffer.str("");
        buffer << get_short_words_length();

        file_stream.PushText(buffer.str().c_str());

        file_stream.CloseElement();

        // Long words length
        file_stream.OpenElement("LongWordsLength");

        buffer.str("");
        buffer << get_long_words_length();

        file_stream.PushText(buffer.str().c_str());

        file_stream.CloseElement();

        // Stop words list
        file_stream.OpenElement("StopWordsList");

        const Index stop_words_number = stop_words.dimension(0);

        buffer.str("");

        for(Index i = 0; i < stop_words_number; i++)
        {
            buffer << stop_words(i);

            if(i != stop_words_number-1) buffer << ",";
        }

        file_stream.PushText(buffer.str().c_str());

        file_stream.CloseElement();
    }

    // Codification

    file_stream.OpenElement("Codification");

    buffer.str("");
    buffer << get_codification_string();

    file_stream.PushText(buffer.str().c_str());

    file_stream.CloseElement();

    // Close DataFile

    file_stream.CloseElement();

    // Columns

    file_stream.OpenElement("Columns");

    // Columns number
    {
        file_stream.OpenElement("ColumnsNumber");

        buffer.str("");
        buffer << get_columns_number();

        file_stream.PushText(buffer.str().c_str());

        file_stream.CloseElement();
    }

    // Columns items

    const Index columns_number = get_columns_number();

    {
        for(Index i = 0; i < columns_number; i++)
        {
            file_stream.OpenElement("Column");

            file_stream.PushAttribute("Item", to_string(i+1).c_str());

            columns(i).write_XML(file_stream);

            file_stream.CloseElement();
        }
    }

    // Close columns

    file_stream.CloseElement();

    // Time series columns

    const Index time_series_columns_number = get_time_series_columns_number();

    if(time_series_columns_number != 0)
    {
        file_stream.OpenElement("TimeSeriesColumns");

        // Time series columns number
        {
            file_stream.OpenElement("TimeSeriesColumnsNumber");

            buffer.str("");
            buffer << get_time_series_columns_number();

            file_stream.PushText(buffer.str().c_str());

            file_stream.CloseElement();
        }

        // Time series columns items

        for(Index i = 0; i < time_series_columns_number; i++)
        {
            file_stream.OpenElement("TimeSeriesColumn");

            file_stream.PushAttribute("Item", to_string(i+1).c_str());

            time_series_columns(i).write_XML(file_stream);

            file_stream.CloseElement();
        }

        // Close time series columns

        file_stream.CloseElement();
    }

    // Rows labels

    if(has_rows_labels)
    {
        const Index rows_labels_number = rows_labels.size();

        file_stream.OpenElement("RowsLabels");

        buffer.str("");

        for(Index i = 0; i < rows_labels_number; i++)
        {
            buffer << rows_labels(i);

            if(i != rows_labels_number-1) buffer << ",";
        }

        file_stream.PushText(buffer.str().c_str());

        file_stream.CloseElement();
    }

    // Samples

    file_stream.OpenElement("Samples");

    // Samples number
    {
        file_stream.OpenElement("SamplesNumber");

        buffer.str("");
        buffer << get_samples_number();

        file_stream.PushText(buffer.str().c_str());

        file_stream.CloseElement();
    }

    // Samples uses

    {
        file_stream.OpenElement("SamplesUses");

        buffer.str("");

        const Index samples_number = get_samples_number();

        for(Index i = 0; i < samples_number; i++)
        {
            SampleUse sample_use = samples_uses(i);

            buffer << Index(sample_use);

            if(i < (samples_number-1)) buffer << " ";
        }

        file_stream.PushText(buffer.str().c_str());

        file_stream.CloseElement();
    }

    // Close samples

    file_stream.CloseElement();

    // Missing values

    file_stream.OpenElement("MissingValues");

    // Missing values method

    {
        file_stream.OpenElement("MissingValuesMethod");

        if(missing_values_method == MissingValuesMethod::Mean)
        {
            file_stream.PushText("Mean");
        }
        else if(missing_values_method == MissingValuesMethod::Median)
        {
            file_stream.PushText("Median");
        }
        else if(missing_values_method == MissingValuesMethod::Unuse)
        {
            file_stream.PushText("Unuse");
        }
        else if(missing_values_method == MissingValuesMethod::Interpolation)
        {
            file_stream.PushText("Interpolation");
        }

        file_stream.CloseElement();
    }

    // Missing values number

    {
        file_stream.OpenElement("MissingValuesNumber");

        buffer.str("");
        buffer << missing_values_number;

        file_stream.PushText(buffer.str().c_str());

        file_stream.CloseElement();
    }

    if(missing_values_number > 0)
    {
        // Columns missing values number
        {
            file_stream.OpenElement("ColumnsMissingValuesNumber");

            const Index columns_number = columns_missing_values_number.size();

            buffer.str("");

            for(Index i = 0; i < columns_number; i++)
            {
                buffer << columns_missing_values_number(i);

                if(i != (columns_number-1)) buffer << " ";
            }

            file_stream.PushText(buffer.str().c_str());

            file_stream.CloseElement();
        }

        // Rows missing values number
        {
            file_stream.OpenElement("RowsMissingValuesNumber");

            buffer.str("");
            buffer << rows_missing_values_number;

            file_stream.PushText(buffer.str().c_str());

            file_stream.CloseElement();
        }
    }

    // Missing values

    file_stream.CloseElement();

    // Frequencies

    if(project_type == ProjectType::TextClassification)
    {
        file_stream.OpenElement("WordsFrequencies");

        for(Index i = 0; i < words_frequencies.size(); i++)
        {
            buffer.str("");
            buffer << words_frequencies(i);

            file_stream.PushText(buffer.str().c_str());
            if(i != words_frequencies.size()-1) file_stream.PushText(" ");

        }

        file_stream.CloseElement();
    }

    // Preview data

    file_stream.OpenElement("PreviewData");

    file_stream.OpenElement("PreviewSize");

    buffer.str("");

    if(project_type != ProjectType::TextClassification)
    {
        buffer << data_file_preview.size();

        file_stream.PushText(buffer.str().c_str());

        file_stream.CloseElement();

        for(Index i = 0; i < data_file_preview.size(); i++)
        {
            file_stream.OpenElement("Row");

            file_stream.PushAttribute("Item", to_string(i+1).c_str());

            for(Index j = 0; j < data_file_preview(i).size(); j++)
            {
                file_stream.PushText(data_file_preview(i)(j).c_str());

                if(j != data_file_preview(i).size()-1)
                {
                    file_stream.PushText(",");
                }
            }

            file_stream.CloseElement();
        }
    }
    else
    {
        buffer << text_data_file_preview.dimension(0);

        file_stream.PushText(buffer.str().c_str());

        file_stream.CloseElement();

        for(Index i = 0; i < text_data_file_preview.dimension(0); i++)
        {
            file_stream.OpenElement("Row");

            file_stream.PushAttribute("Item", to_string(i+1).c_str());

            file_stream.PushText(text_data_file_preview(i,0).c_str());

            file_stream.CloseElement();
        }

        for(Index i = 0; i < text_data_file_preview.dimension(0); i++)
        {
            file_stream.OpenElement("Target");

            file_stream.PushAttribute("Item", to_string(i+1).c_str());

            file_stream.PushText(text_data_file_preview(i,1).c_str());

            file_stream.CloseElement();
        }
    }

    // Close preview data

    file_stream.CloseElement();

    // Close data set

    file_stream.CloseElement();

    time(&finish);
}


void DataSet::from_XML(const tinyxml2::XMLDocument& data_set_document)
{
    ostringstream buffer;

    // Data set element

    const tinyxml2::XMLElement* data_set_element = data_set_document.FirstChildElement("DataSet");

    if(!data_set_element)
    {
        buffer << "OpenNN Exception: DataSet class.\n"
               << "void from_XML(const tinyxml2::XMLDocument&) method.\n"
               << "Data set element is nullptr.\n";

        throw invalid_argument(buffer.str());
    }

    // Data file

    const tinyxml2::XMLElement* data_file_element = data_set_element->FirstChildElement("DataFile");

    if(!data_file_element)
    {
        buffer << "OpenNN Exception: DataSet class.\n"
               << "void from_XML(const tinyxml2::XMLDocument&) method.\n"
               << "Data file element is nullptr.\n";

        throw invalid_argument(buffer.str());
    }

    // Data file name

    const tinyxml2::XMLElement* data_file_name_element = data_file_element->FirstChildElement("DataFileName");

    if(!data_file_name_element)
    {
        buffer << "OpenNN Exception: DataSet class.\n"
               << "void from_XML(const tinyxml2::XMLDocument&) method.\n"
               << "DataFileName element is nullptr.\n";

        throw invalid_argument(buffer.str());
    }

    if(data_file_name_element->GetText())
    {
        const string new_data_file_name = data_file_name_element->GetText();

        set_data_file_name(new_data_file_name);
    }

    // Separator

    const tinyxml2::XMLElement* separator_element = data_file_element->FirstChildElement("Separator");

    if(separator_element)
    {
        if(separator_element->GetText())
        {
            const string new_separator = separator_element->GetText();

            set_separator(new_separator);
        }
        else
        {
            set_separator("Comma");
        }
    }
    else
    {
        set_separator("Comma");
    }

    // Text separator

    const tinyxml2::XMLElement* text_separator_element = data_file_element->FirstChildElement("TextSeparator");

    if(text_separator_element)
    {
        if(text_separator_element->GetText())
        {
            const string new_separator = text_separator_element->GetText();

            try
            {
                set_text_separator(new_separator);
            }
            catch(const invalid_argument& e)
            {
                cerr << e.what() << endl;
            }
        }
    }

    // Has columns names

    const tinyxml2::XMLElement* columns_names_element = data_file_element->FirstChildElement("ColumnsNames");

    if(columns_names_element)
    {
        const string new_columns_names_string = columns_names_element->GetText();

        try
        {
            set_has_columns_names(new_columns_names_string == "1");
        }
        catch(const invalid_argument& e)
        {
            cerr << e.what() << endl;
        }
    }

    // Rows labels

    const tinyxml2::XMLElement* rows_label_element = data_file_element->FirstChildElement("RowsLabels");

    if(rows_label_element)
    {
        const string new_rows_label_string = rows_label_element->GetText();

        try
        {
            set_has_rows_label(new_rows_label_string == "1");
        }
        catch(const invalid_argument& e)
        {
            cerr << e.what() << endl;
        }
    }

    // Missing values label

    const tinyxml2::XMLElement* missing_values_label_element = data_file_element->FirstChildElement("MissingValuesLabel");

    if(missing_values_label_element)
    {
        if(missing_values_label_element->GetText())
        {
            const string new_missing_values_label = missing_values_label_element->GetText();

            set_missing_values_label(new_missing_values_label);
        }
        else
        {
            set_missing_values_label("NA");
        }
    }
    else
    {
        set_missing_values_label("NA");
    }

    // Image classification

    // Channels

    const tinyxml2::XMLElement* channels_number_element = data_file_element->FirstChildElement("Channels");

    if(channels_number_element)
    {
        if(channels_number_element->GetText())
        {
            const Index channels = static_cast<Index>(atoi(channels_number_element->GetText()));

            set_channels_number(channels);
        }
    }

    // Width

    const tinyxml2::XMLElement* image_width_element = data_file_element->FirstChildElement("Width");

    if(image_width_element)
    {
        if(image_width_element->GetText())
        {
            const Index width = static_cast<Index>(atoi(image_width_element->GetText()));

            set_image_width(width);
        }
    }

    // Height

    const tinyxml2::XMLElement* image_height_element = data_file_element->FirstChildElement("Height");

    if(image_height_element)
    {
        if(image_height_element->GetText())
        {
            const Index height = static_cast<Index>(atoi(image_height_element->GetText()));

            set_image_height(height);
        }
    }

    // Padding

    const tinyxml2::XMLElement* image_padding_element = data_file_element->FirstChildElement("Padding");

    if(image_padding_element)
    {
        if(image_padding_element->GetText())
        {
            const Index padding = static_cast<Index>(atoi(image_padding_element->GetText()));

            set_image_padding(padding);
        }
    }


    // Data augmentation

    const tinyxml2::XMLElement* random_reflection_axis_element_x = data_file_element->FirstChildElement("randomReflectionAxisX");

    if(random_reflection_axis_element_x)
    {
        if(random_reflection_axis_element_x->GetText())
        {
            const bool randomReflectionAxisX = static_cast<Index>(atoi(random_reflection_axis_element_x->GetText()));

            set_random_reflection_axis_x(randomReflectionAxisX);

        }
    }

    const tinyxml2::XMLElement* random_reflection_axis_element_y = data_file_element->FirstChildElement("randomReflectionAxisY");

    if(random_reflection_axis_element_x)
    {
        if(random_reflection_axis_element_x->GetText())
        {
            const bool randomReflectionAxisY = static_cast<Index>(atoi(random_reflection_axis_element_y->GetText()));

            set_random_reflection_axis_y(randomReflectionAxisY);

        }
    }

    const tinyxml2::XMLElement* random_rotation_minimum = data_file_element->FirstChildElement("randomRotationMinimum");

    if(random_rotation_minimum)
    {
        if(random_rotation_minimum->GetText())
        {
            const type randomRotationMinimum = static_cast<Index>(atoi(random_rotation_minimum->GetText()));

            set_random_rotation_minimum(randomRotationMinimum);

        }
    }

    const tinyxml2::XMLElement* random_rotation_maximum = data_file_element->FirstChildElement("randomRotationMaximum");

    if(random_rotation_maximum)
    {
        if(random_rotation_maximum->GetText())
        {
            const type randomRotationMaximum = static_cast<Index>(atoi(random_rotation_maximum->GetText()));

            set_random_rotation_minimum(randomRotationMaximum);

        }
    }

    const tinyxml2::XMLElement* random_horizontal_translation_minimum = data_file_element->FirstChildElement("randomHorizontalTranslationMinimum");

    if(random_horizontal_translation_minimum)
    {
        if(random_horizontal_translation_minimum->GetText())
        {
            const type randomHorizontalTranslationMinimum = static_cast<Index>(atoi(random_horizontal_translation_minimum->GetText()));

            set_random_horizontal_translation_minimum(randomHorizontalTranslationMinimum);

        }
    }

    const tinyxml2::XMLElement* random_vertical_translation_minimum = data_file_element->FirstChildElement("randomVerticalTranslationMinimum");

    if(random_vertical_translation_minimum)
    {
        if(random_vertical_translation_minimum->GetText())
        {
            const type randomVerticalTranslationMinimum = static_cast<Index>(atoi(random_vertical_translation_minimum->GetText()));

            set_random_vertical_translation_minimum(randomVerticalTranslationMinimum);

        }
    }

    const tinyxml2::XMLElement* random_horizontal_translation_maximum = data_file_element->FirstChildElement("randomHorizontalTranslationMaximum");

    if(random_horizontal_translation_maximum)
    {
        if(random_horizontal_translation_maximum->GetText())
        {
            const type randomHorizontalTranslationMaximum = static_cast<Index>(atoi(random_horizontal_translation_maximum->GetText()));

            set_random_horizontal_translation_maximum(randomHorizontalTranslationMaximum);

        }
    }

    const tinyxml2::XMLElement* random_vertical_translation_maximum = data_file_element->FirstChildElement("randomVerticalTranslationMaximum");

    if(random_vertical_translation_maximum)
    {
        if(random_vertical_translation_minimum->GetText())
        {
            const type randomVerticalTranslationMaximum = static_cast<Index>(atoi(random_vertical_translation_maximum->GetText()));

            set_random_vertical_translation_maximum(randomVerticalTranslationMaximum);

        }
    }

    // Forecasting

    // Lags number

    const tinyxml2::XMLElement* lags_number_element = data_file_element->FirstChildElement("LagsNumber");

    if(!lags_number_element)
    {
        buffer << "OpenNN Exception: DataSet class.\n"
               << "void from_XML(const tinyxml2::XMLDocument&) method.\n"
               << "Lags number element is nullptr.\n";

        throw invalid_argument(buffer.str());
    }

    if(lags_number_element->GetText())
    {
        const Index new_lags_number = static_cast<Index>(atoi(lags_number_element->GetText()));

        set_lags_number(new_lags_number);
    }

    // Steps ahead

    const tinyxml2::XMLElement* steps_ahead_element = data_file_element->FirstChildElement("StepsAhead");

    if(!steps_ahead_element)
    {
        buffer << "OpenNN Exception: DataSet class.\n"
               << "void from_XML(const tinyxml2::XMLDocument&) method.\n"
               << "Steps ahead element is nullptr.\n";

        throw invalid_argument(buffer.str());
    }

    if(steps_ahead_element->GetText())
    {
        const Index new_steps_ahead = static_cast<Index>(atoi(steps_ahead_element->GetText()));

        set_steps_ahead_number(new_steps_ahead);
    }

    // Time column

    const tinyxml2::XMLElement* time_column_element = data_file_element->FirstChildElement("TimeColumn");

    if(!time_column_element)
    {
        buffer << "OpenNN Exception: DataSet class.\n"
               << "void from_XML(const tinyxml2::XMLDocument&) method.\n"
               << "Time column element is nullptr.\n";

        throw invalid_argument(buffer.str());
    }

    if(time_column_element->GetText())
    {
        const string new_time_column = time_column_element->GetText();

        set_time_column(new_time_column);
    }

    // Group by column

    const tinyxml2::XMLElement* group_by_column_element = data_file_element->FirstChildElement("GroupByColumn");

    if(!group_by_column_element)
    {
        buffer << "OpenNN Exception: DataSet class.\n"
               << "void from_XML(const tinyxml2::XMLDocument&) method.\n"
               << "Group by column element is nullptr.\n";

        throw invalid_argument(buffer.str());
    }

    if(group_by_column_element->GetText())
    {
        const string new_group_by_column = group_by_column_element->GetText();

        set_group_by_column(new_group_by_column);
    }

    // Text classification

    const tinyxml2::XMLElement* short_words_length_element = data_file_element->FirstChildElement("ShortWordsLength");

    if(short_words_length_element)
    {
        if(short_words_length_element->GetText())
        {
            const int new_short_words_length = static_cast<Index>(atoi(short_words_length_element->GetText()));

            set_short_words_length(new_short_words_length);
        }
    }

    const tinyxml2::XMLElement* long_words_length_element = data_file_element->FirstChildElement("LongWordsLength");

    if(long_words_length_element)
    {
        if(long_words_length_element->GetText())
        {
            const int new_long_words_length = static_cast<Index>(atoi(long_words_length_element->GetText()));

            set_long_words_length(new_long_words_length);
        }
    }

    const tinyxml2::XMLElement* stop_words_list_element = data_file_element->FirstChildElement("StopWordsList");

    if(stop_words_list_element)
    {
        if(stop_words_list_element->GetText())
        {
            const string new_stop_words_list = stop_words_list_element->GetText();

            stop_words = get_tokens(new_stop_words_list,",");
        }
    }

    // Codification

    const tinyxml2::XMLElement* codification_element = data_file_element->FirstChildElement("Codification");

    if(codification_element)
    {
        if(codification_element->GetText())
        {
            const string new_codification = codification_element->GetText();

            set_codification(new_codification);
        }
    }

    // Columns

    const tinyxml2::XMLElement* columns_element = data_set_element->FirstChildElement("Columns");

    if(!columns_element)
    {
        buffer << "OpenNN Exception: DataSet class.\n"
               << "void from_XML(const tinyxml2::XMLDocument&) method.\n"
               << "Columns element is nullptr.\n";

        throw invalid_argument(buffer.str());
    }

    // Columns number

    const tinyxml2::XMLElement* columns_number_element = columns_element->FirstChildElement("ColumnsNumber");

    if(!columns_number_element)
    {
        buffer << "OpenNN Exception: DataSet class.\n"
               << "void from_XML(const tinyxml2::XMLDocument&) method.\n"
               << "Columns number element is nullptr.\n";

        throw invalid_argument(buffer.str());
    }

    Index new_columns_number = 0;

    if(columns_number_element->GetText())
    {
        new_columns_number = static_cast<Index>(atoi(columns_number_element->GetText()));

        set_columns_number(new_columns_number);
    }

    // Columns

    const tinyxml2::XMLElement* start_element = columns_number_element;

    if(new_columns_number > 0)
    {
        for(Index i = 0; i < new_columns_number; i++)
        {
            const tinyxml2::XMLElement* column_element = start_element->NextSiblingElement("Column");
            start_element = column_element;

            if(column_element->Attribute("Item") != to_string(i+1))
            {
                buffer << "OpenNN Exception: DataSet class.\n"
                       << "void DataSet:from_XML(const tinyxml2::XMLDocument&) method.\n"
                       << "Column item number (" << i+1 << ") does not match (" << column_element->Attribute("Item") << ").\n";

                throw invalid_argument(buffer.str());
            }

            // Name

            const tinyxml2::XMLElement* name_element = column_element->FirstChildElement("Name");

            if(!name_element)
            {
                buffer << "OpenNN Exception: DataSet class.\n"
                       << "void Column::from_XML(const tinyxml2::XMLDocument&) method.\n"
                       << "Name element is nullptr.\n";

                throw invalid_argument(buffer.str());
            }

            if(name_element->GetText())
            {
                const string new_name = name_element->GetText();

                columns(i).name = new_name;
            }

            // Scaler

            const tinyxml2::XMLElement* scaler_element = column_element->FirstChildElement("Scaler");

            if(!scaler_element)
            {
                buffer << "OpenNN Exception: DataSet class.\n"
                       << "void DataSet::from_XML(const tinyxml2::XMLDocument&) method.\n"
                       << "Scaler element is nullptr.\n";

                throw invalid_argument(buffer.str());
            }

            if(scaler_element->GetText())
            {
                const string new_scaler = scaler_element->GetText();

                columns(i).set_scaler(new_scaler);
            }

            // Column use

            const tinyxml2::XMLElement* column_use_element = column_element->FirstChildElement("ColumnUse");

            if(!column_use_element)
            {
                buffer << "OpenNN Exception: DataSet class.\n"
                       << "void DataSet::from_XML(const tinyxml2::XMLDocument&) method.\n"
                       << "Column use element is nullptr.\n";

                throw invalid_argument(buffer.str());
            }

            if(column_use_element->GetText())
            {
                const string new_column_use = column_use_element->GetText();

                columns(i).set_use(new_column_use);
            }

            // Type

            const tinyxml2::XMLElement* type_element = column_element->FirstChildElement("Type");

            if(!type_element)
            {
                buffer << "OpenNN Exception: DataSet class.\n"
                       << "void Column::from_XML(const tinyxml2::XMLDocument&) method.\n"
                       << "Type element is nullptr.\n";

                throw invalid_argument(buffer.str());
            }

            if(type_element->GetText())
            {
                const string new_type = type_element->GetText();
                columns(i).set_type(new_type);
            }

            if(columns(i).type == ColumnType::Categorical || columns(i).type == ColumnType::Binary)
            {
                // Categories

                const tinyxml2::XMLElement* categories_element = column_element->FirstChildElement("Categories");

                if(!categories_element)
                {
                    buffer << "OpenNN Exception: DataSet class.\n"
                           << "void Column::from_XML(const tinyxml2::XMLDocument&) method.\n"
                           << "Categories element is nullptr.\n";

                    throw invalid_argument(buffer.str());
                }

                if(categories_element->GetText())
                {
                    const string new_categories = categories_element->GetText();

                    columns(i).categories = get_tokens(new_categories, ';');
                }

                // Categories uses

                const tinyxml2::XMLElement* categories_uses_element = column_element->FirstChildElement("CategoriesUses");

                if(!categories_uses_element)
                {
                    buffer << "OpenNN Exception: DataSet class.\n"
                           << "void Column::from_XML(const tinyxml2::XMLDocument&) method.\n"
                           << "Categories uses element is nullptr.\n";

                    throw invalid_argument(buffer.str());
                }

                if(categories_uses_element->GetText())
                {
                    const string new_categories_uses = categories_uses_element->GetText();

                    columns(i).set_categories_uses(get_tokens(new_categories_uses, ';'));
                }
            }
        }
    }

    // Time series columns

    const tinyxml2::XMLElement* time_series_columns_element = data_set_element->FirstChildElement("TimeSeriesColumns");

    if(!time_series_columns_element)
    {
        // do nothing
    }
    else
    {
        // Time series columns number

        const tinyxml2::XMLElement* time_series_columns_number_element = time_series_columns_element->FirstChildElement("TimeSeriesColumnsNumber");

        if(!time_series_columns_number_element)
        {
            buffer << "OpenNN Exception: DataSet class.\n"
                   << "void from_XML(const tinyxml2::XMLDocument&) method.\n"
                   << "Time seires columns number element is nullptr.\n";

            throw invalid_argument(buffer.str());
        }

        Index time_series_new_columns_number = 0;

        if(time_series_columns_number_element->GetText())
        {
            time_series_new_columns_number = static_cast<Index>(atoi(time_series_columns_number_element->GetText()));

            set_time_series_columns_number(time_series_new_columns_number);
        }

        // Time series columns

        const tinyxml2::XMLElement* time_series_start_element = time_series_columns_number_element;

        if(time_series_new_columns_number > 0)
        {
            for(Index i = 0; i < time_series_new_columns_number; i++)
            {
                const tinyxml2::XMLElement* time_series_column_element = time_series_start_element->NextSiblingElement("TimeSeriesColumn");
                time_series_start_element = time_series_column_element;

                if(time_series_column_element->Attribute("Item") != to_string(i+1))
                {
                    buffer << "OpenNN Exception: DataSet class.\n"
                           << "void DataSet:from_XML(const tinyxml2::XMLDocument&) method.\n"
                           << "Time series column item number (" << i+1 << ") does not match (" << time_series_column_element->Attribute("Item") << ").\n";

                    throw invalid_argument(buffer.str());
                }

                // Name

                const tinyxml2::XMLElement* time_series_name_element = time_series_column_element->FirstChildElement("Name");

                if(!time_series_name_element)
                {
                    buffer << "OpenNN Exception: DataSet class.\n"
                           << "void Column::from_XML(const tinyxml2::XMLDocument&) method.\n"
                           << "Time series name element is nullptr.\n";

                    throw invalid_argument(buffer.str());
                }

                if(time_series_name_element->GetText())
                {
                    const string time_series_new_name = time_series_name_element->GetText();

                    time_series_columns(i).name = time_series_new_name;
                }

                // Scaler

                const tinyxml2::XMLElement* time_series_scaler_element = time_series_column_element->FirstChildElement("Scaler");

                if(!time_series_scaler_element)
                {
                    buffer << "OpenNN Exception: DataSet class.\n"
                           << "void DataSet::from_XML(const tinyxml2::XMLDocument&) method.\n"
                           << "Time series scaler element is nullptr.\n";

                    throw invalid_argument(buffer.str());
                }

                if(time_series_scaler_element->GetText())
                {
                    const string time_series_new_scaler = time_series_scaler_element->GetText();

                    time_series_columns(i).set_scaler(time_series_new_scaler);
                }

                // Column use

                const tinyxml2::XMLElement* time_series_column_use_element = time_series_column_element->FirstChildElement("ColumnUse");

                if(!time_series_column_use_element)
                {
                    buffer << "OpenNN Exception: DataSet class.\n"
                           << "void DataSet::from_XML(const tinyxml2::XMLDocument&) method.\n"
                           << "Time series column use element is nullptr.\n";

                    throw invalid_argument(buffer.str());
                }

                if(time_series_column_use_element->GetText())
                {
                    const string time_series_new_column_use = time_series_column_use_element->GetText();

                    time_series_columns(i).set_use(time_series_new_column_use);
                }

                // Type

                const tinyxml2::XMLElement* time_series_type_element = time_series_column_element->FirstChildElement("Type");

                if(!time_series_type_element)
                {
                    buffer << "OpenNN Exception: DataSet class.\n"
                           << "void Column::from_XML(const tinyxml2::XMLDocument&) method.\n"
                           << "Time series type element is nullptr.\n";

                    throw invalid_argument(buffer.str());
                }

                if(time_series_type_element->GetText())
                {
                    const string time_series_new_type = time_series_type_element->GetText();
                    time_series_columns(i).set_type(time_series_new_type);
                }

                if(time_series_columns(i).type == ColumnType::Categorical || time_series_columns(i).type == ColumnType::Binary)
                {
                    // Categories

                    const tinyxml2::XMLElement* time_series_categories_element = time_series_column_element->FirstChildElement("Categories");

                    if(!time_series_categories_element)
                    {
                        buffer << "OpenNN Exception: DataSet class.\n"
                               << "void Column::from_XML(const tinyxml2::XMLDocument&) method.\n"
                               << "Time series categories element is nullptr.\n";

                        throw invalid_argument(buffer.str());
                    }

                    if(time_series_categories_element->GetText())
                    {
                        const string time_series_new_categories = time_series_categories_element->GetText();

                        time_series_columns(i).categories = get_tokens(time_series_new_categories, ';');
                    }

                    // Categories uses

                    const tinyxml2::XMLElement* time_series_categories_uses_element = time_series_column_element->FirstChildElement("CategoriesUses");

                    if(!time_series_categories_uses_element)
                    {
                        buffer << "OpenNN Exception: DataSet class.\n"
                               << "void Column::from_XML(const tinyxml2::XMLDocument&) method.\n"
                               << "Time series categories uses element is nullptr.\n";

                        throw invalid_argument(buffer.str());
                    }

                    if(time_series_categories_uses_element->GetText())
                    {
                        const string time_series_new_categories_uses = time_series_categories_uses_element->GetText();

                        time_series_columns(i).set_categories_uses(get_tokens(time_series_new_categories_uses, ';'));
                    }
                }
            }
        }
    }

    // Rows label

    if(has_rows_labels)
    {
        // Rows labels begin tag

        const tinyxml2::XMLElement* rows_labels_element = data_set_element->FirstChildElement("RowsLabels");

        if(!rows_labels_element)
        {
            buffer << "OpenNN Exception: DataSet class.\n"
                   << "void from_XML(const tinyxml2::XMLDocument&) method.\n"
                   << "Rows labels element is nullptr.\n";

            throw invalid_argument(buffer.str());
        }

        // Rows labels

        if(rows_labels_element->GetText())
        {
            const string new_rows_labels = rows_labels_element->GetText();

            char separator = ',';

            if(new_rows_labels.find(",") == string::npos
                    && new_rows_labels.find(";") != string::npos) {
                separator = ';';
            }

            rows_labels = get_tokens(new_rows_labels, separator);
        }
    }

    // Samples

    const tinyxml2::XMLElement* samples_element = data_set_element->FirstChildElement("Samples");

    if(!samples_element)
    {
        buffer << "OpenNN Exception: DataSet class.\n"
               << "void from_XML(const tinyxml2::XMLDocument&) method.\n"
               << "Samples element is nullptr.\n";

        throw invalid_argument(buffer.str());
    }

    // Samples number

    const tinyxml2::XMLElement* samples_number_element = samples_element->FirstChildElement("SamplesNumber");

    if(!samples_number_element)
    {
        buffer << "OpenNN Exception: DataSet class.\n"
               << "void from_XML(const tinyxml2::XMLDocument&) method.\n"
               << "Samples number element is nullptr.\n";

        throw invalid_argument(buffer.str());
    }

    if(samples_number_element->GetText())
    {
        const Index new_samples_number = static_cast<Index>(atoi(samples_number_element->GetText()));

        samples_uses.resize(new_samples_number);

        set_training();
    }

    // Samples uses

    const tinyxml2::XMLElement* samples_uses_element = samples_element->FirstChildElement("SamplesUses");

    if(!samples_uses_element)
    {
        buffer << "OpenNN Exception: DataSet class.\n"
               << "void from_XML(const tinyxml2::XMLDocument&) method.\n"
               << "Samples uses element is nullptr.\n";

        throw invalid_argument(buffer.str());
    }

    if(samples_uses_element->GetText())
    {
        set_samples_uses(get_tokens(samples_uses_element->GetText(), ' '));
    }

    // Missing values

    const tinyxml2::XMLElement* missing_values_element = data_set_element->FirstChildElement("MissingValues");

    if(!missing_values_element)
    {
        buffer << "OpenNN Exception: DataSet class.\n"
               << "void from_XML(const tinyxml2::XMLDocument&) method.\n"
               << "Missing values element is nullptr.\n";

        throw invalid_argument(buffer.str());
    }

    // Missing values method

    const tinyxml2::XMLElement* missing_values_method_element = missing_values_element->FirstChildElement("MissingValuesMethod");

    if(!missing_values_method_element)
    {
        buffer << "OpenNN Exception: DataSet class.\n"
               << "void from_XML(const tinyxml2::XMLDocument&) method.\n"
               << "Missing values method element is nullptr.\n";

        throw invalid_argument(buffer.str());
    }

    if(missing_values_method_element->GetText())
    {
        set_missing_values_method(missing_values_method_element->GetText());
    }

    // Missing values number

    const tinyxml2::XMLElement* missing_values_number_element = missing_values_element->FirstChildElement("MissingValuesNumber");

    if(!missing_values_number_element)
    {
        buffer << "OpenNN Exception: DataSet class.\n"
               << "void from_XML(const tinyxml2::XMLDocument&) method.\n"
               << "Missing values number element is nullptr.\n";

        throw invalid_argument(buffer.str());
    }

    if(missing_values_number_element->GetText())
    {
        missing_values_number = static_cast<Index>(atoi(missing_values_number_element->GetText()));
    }

    if(missing_values_number > 0)
    {
        // Columns Missing values number

        const tinyxml2::XMLElement* columns_missing_values_number_element = missing_values_element->FirstChildElement("ColumnsMissingValuesNumber");

        if(!columns_missing_values_number_element)
        {
            buffer << "OpenNN Exception: DataSet class.\n"
                   << "void from_XML(const tinyxml2::XMLDocument&) method.\n"
                   << "Columns missing values number element is nullptr.\n";

            throw invalid_argument(buffer.str());
        }

        if(columns_missing_values_number_element->GetText())
        {
            Tensor<string, 1> new_columns_missing_values_number = get_tokens(columns_missing_values_number_element->GetText(), ' ');

            columns_missing_values_number.resize(new_columns_missing_values_number.size());

            for(Index i = 0; i < new_columns_missing_values_number.size(); i++)
            {
                columns_missing_values_number(i) = atoi(new_columns_missing_values_number(i).c_str());
            }
        }

        // Rows missing values number

        const tinyxml2::XMLElement* rows_missing_values_number_element = missing_values_element->FirstChildElement("RowsMissingValuesNumber");

        if(!rows_missing_values_number_element)
        {
            buffer << "OpenNN Exception: DataSet class.\n"
                   << "void from_XML(const tinyxml2::XMLDocument&) method.\n"
                   << "Rows missing values number element is nullptr.\n";

            throw invalid_argument(buffer.str());
        }

        if(rows_missing_values_number_element->GetText())
        {
            rows_missing_values_number = static_cast<Index>(atoi(rows_missing_values_number_element->GetText()));
        }
    }

    // Words frequencies

    if(project_type == ProjectType::TextClassification)
    {
        const tinyxml2::XMLElement* words_frequencies_element = data_set_element->FirstChildElement("WordsFrequencies");

        if(!words_frequencies_element)
        {
            buffer << "OpenNN Exception: DataSet class.\n"
                   << "void from_XML(const tinyxml2::XMLDocument&) method.\n"
                   << "Words frequencies element is nullptr.\n";

            throw invalid_argument(buffer.str());
        }

        if(words_frequencies_element->GetText())
        {
            Tensor<string, 1> new_words_frequencies = get_tokens(words_frequencies_element->GetText(), ' ');

            words_frequencies.resize(new_words_frequencies.size());

            for(Index i = 0; i < new_words_frequencies.size(); i++)
            {
                words_frequencies(i) = atoi(new_words_frequencies(i).c_str());
            }

        }

    }

    // Preview data

    const tinyxml2::XMLElement* preview_data_element = data_set_element->FirstChildElement("PreviewData");

    if(!preview_data_element)
    {
        buffer << "OpenNN Exception: DataSet class.\n"
               << "void from_XML(const tinyxml2::XMLDocument&) method.\n"
               << "Preview data element is nullptr.\n";

        throw invalid_argument(buffer.str());
    }

    // Preview size

    const tinyxml2::XMLElement* preview_size_element = preview_data_element->FirstChildElement("PreviewSize");

    if(!preview_size_element)
    {
        buffer << "OpenNN Exception: DataSet class.\n"
               << "void from_XML(const tinyxml2::XMLDocument&) method.\n"
               << "Preview size element is nullptr.\n";

        throw invalid_argument(buffer.str());
    }

    Index new_preview_size = 0;

    if(preview_size_element->GetText())
    {
        new_preview_size = static_cast<Index>(atoi(preview_size_element->GetText()));

        if(new_preview_size > 0) data_file_preview.resize(new_preview_size);
        if(new_preview_size > 0) text_data_file_preview.resize(new_preview_size, 2);
    }

    // Preview data

    start_element = preview_size_element;

    if(project_type != ProjectType::TextClassification)
    {
        for(Index i = 0; i < new_preview_size; i++)
        {
            const tinyxml2::XMLElement* row_element = start_element->NextSiblingElement("Row");
            start_element = row_element;

            if(row_element->Attribute("Item") != to_string(i+1))
            {
                buffer << "OpenNN Exception: DataSet class.\n"
                       << "void from_XML(const tinyxml2::XMLDocument&) method.\n"
                       << "Row item number (" << i+1 << ") does not match (" << row_element->Attribute("Item") << ").\n";

                throw invalid_argument(buffer.str());
            }

            if(row_element->GetText())
            {
                data_file_preview(i) = get_tokens(row_element->GetText(), ',');
            }
        }
    }
    else
    {
        for(Index i = 0; i < new_preview_size; i++)
        {
            const tinyxml2::XMLElement* row_element = start_element->NextSiblingElement("Row");
            start_element = row_element;

            if(row_element->Attribute("Item") != to_string(i+1))
            {
                buffer << "OpenNN Exception: DataSet class.\n"
                       << "void from_XML(const tinyxml2::XMLDocument&) method.\n"
                       << "Row item number (" << i+1 << ") does not match (" << row_element->Attribute("Item") << ").\n";

                throw invalid_argument(buffer.str());
            }

            if(row_element->GetText())
            {
                text_data_file_preview(i,0) = row_element->GetText();
            }
        }

        for(Index i = 0; i < new_preview_size; i++)
        {
            const tinyxml2::XMLElement* row_element = start_element->NextSiblingElement("Target");
            start_element = row_element;

            if(row_element->Attribute("Item") != to_string(i+1))
            {
                buffer << "OpenNN Exception: DataSet class.\n"
                       << "void from_XML(const tinyxml2::XMLDocument&) method.\n"
                       << "Target item number (" << i+1 << ") does not match (" << row_element->Attribute("Item") << ").\n";

                throw invalid_argument(buffer.str());
            }

            if(row_element->GetText())
            {
                text_data_file_preview(i,1) = row_element->GetText();
            }
        }
    }

    // Display

    const tinyxml2::XMLElement* display_element = data_set_element->FirstChildElement("Display");

    if(display_element)
    {
        const string new_display_string = display_element->GetText();

        try
        {
            set_display(new_display_string != "0");
        }
        catch(const invalid_argument& e)
        {
            cerr << e.what() << endl;
        }
    }
}


/// Prints to the screen in text format the main numbers from the data set object.

void DataSet::print() const
{
    if(display)
    {
        const Index variables_number = get_variables_number();
        const Index samples_number = get_samples_number();

        cout << "Data set object summary:\n"
             << "Number of variables: " << variables_number << "\n"
             << "Number of samples: " << samples_number << "\n";
    }
}


/// Saves the members of a data set object to a XML-type file in an XML-type format.
/// @param file_name Name of data set XML-type file.

void DataSet::save(const string& file_name) const
{
    FILE* pFile = fopen(file_name.c_str(), "w");

    tinyxml2::XMLPrinter document(pFile);

    write_XML(document);

    fclose(pFile);
}


/// Loads the members of a data set object from a XML-type file:
/// <ul>
/// <li> Samples number.
/// <li> Training samples number.
/// <li> Training samples indices.
/// <li> Selection samples number.
/// <li> Selection samples indices.
/// <li> Testing samples number.
/// <li> Testing samples indices.
/// <li> Input variables number.
/// <li> Input variables indices.
/// <li> Target variables number.
/// <li> Target variables indices.
/// <li> Input variables name.
/// <li> Target variables name.
/// <li> Input variables description.
/// <li> Target variables description.
/// <li> Display.
/// <li> Data.
/// </ul>
/// Please mind about the file format. This is specified in the User's Guide.
/// @param file_name Name of data set XML-type file.

void DataSet::load(const string& file_name)
{
    tinyxml2::XMLDocument document;

    if(document.LoadFile(file_name.c_str()))
    {
        ostringstream buffer;

        buffer << "OpenNN Exception: DataSet class.\n"
               << "void load(const string&) method.\n"
               << "Cannot load XML file " << file_name << ".\n";

        throw invalid_argument(buffer.str());
    }

    from_XML(document);
}


void DataSet::print_columns() const
{
    const Index columns_number = get_columns_number();

    for(Index i = 0; i < columns_number; i++)
    {
        columns(i).print();
        cout << endl;
    }

    cout << endl;

}

void DataSet::print_columns_types() const
{
    const Index columns_number = get_columns_number();

    for(Index i = 0; i < columns_number; i++)
    {
        if(columns(i).type == ColumnType::Numeric) cout << "Numeric ";
        else if(columns(i).type == ColumnType::Binary) cout << "Binary ";
        else if(columns(i).type == ColumnType::Categorical) cout << "Categorical ";
        else if(columns(i).type == ColumnType::DateTime) cout << "DateTime ";
        else if(columns(i).type == ColumnType::Constant) cout << "Constant ";
    }

    cout << endl;
}


void DataSet::print_columns_uses() const
{
    const Index columns_number = get_columns_number();

    for(Index i = 0; i < columns_number; i++)
    {
        if(columns(i).column_use == VariableUse::Input) cout << "Input ";
        else if(columns(i).column_use == VariableUse::Target) cout << "Target ";
        else if(columns(i).column_use == VariableUse::Unused) cout << "Unused ";
    }

    cout << endl;
}


void DataSet::print_columns_scalers() const
{
    const Index columns_number = get_columns_number();

    const Tensor<Scaler, 1> scalers = get_columns_scalers();

    for(Index i = 0; i < columns_number; i++)
    {
        if(scalers[i] == Scaler::NoScaling)
            cout << "NoScaling" << endl;
        else if(scalers[i] == Scaler::MinimumMaximum)
            cout << "MinimumMaximum" << endl;
        else if(scalers[i] == Scaler::MeanStandardDeviation)
            cout << "MeanStandardDeviation" << endl;
        else if(scalers[i] == Scaler::StandardDeviation)
            cout << "StandardDeviation" << endl;
        else if(scalers[i] == Scaler::Logarithm)
            cout << "Logarithm" << endl;
    }

    cout << endl;
}


/// Prints to the screen the values of the data matrix.

void DataSet::print_data() const
{
    if(display) cout << data << endl;
}


/// Prints to the screen a preview of the data matrix, i.e. the first, second and last samples.

void DataSet::print_data_preview() const
{
    if(!display) return;

    const Index samples_number = get_samples_number();

    if(samples_number > 0)
    {
        const Tensor<type, 1> first_sample = data.chip(0, 0);

        cout << "First sample:  \n";

        for(int i = 0; i< first_sample.dimension(0); i++)
        {
            cout  << first_sample(i) << "  ";
        }

        cout << endl;
    }

    if(samples_number > 1)
    {
        const Tensor<type, 1> second_sample = data.chip(1, 0);

        cout << "Second sample:  \n";

        for(int i = 0; i< second_sample.dimension(0); i++)
        {
            cout  << second_sample(i) << "  ";
        }

        cout << endl;
    }

    if(samples_number > 2)
    {
        const Tensor<type, 1> last_sample = data.chip(samples_number-1, 0);

        cout << "Last sample:  \n";

        for(int i = 0; i< last_sample.dimension(0); i++)
        {
            cout  << last_sample(i) << "  ";
        }

        cout << endl;
    }
}


/// Saves to the data file the values of the data matrix.

void DataSet::save_data() const
{
    std::ofstream file(data_file_name.c_str());

    if(!file.is_open())
    {
        ostringstream buffer;

        buffer << "OpenNN Exception: Matrix template." << endl
               << "void save_csv(const string&, const char&, const Vector<string>&, const Vector<string>&) method." << endl
               << "Cannot open matrix data file: " << data_file_name << endl;

        throw invalid_argument(buffer.str());
    }

    file.precision(20);

    const Index samples_number = get_samples_number();
    const Index variables_number = get_variables_number();

    const Tensor<string, 1> variables_names = get_variables_names();

    char separator_char = ',';//get_separator_char();

    if(has_rows_labels)
    {
        file << "id" << separator_char;
    }
    for(Index j = 0; j < variables_number; j++)
    {
        file << variables_names[j];

        if(j != variables_number-1)
        {
            file << separator_char;
        }
    }

    file << endl;

    for(Index i = 0; i < samples_number; i++)
    {
        if(has_rows_labels)
        {
            file << rows_labels(i) << separator_char;
        }
        for(Index j = 0; j < variables_number; j++)
        {
            file << data(i,j);

            if(j != variables_number-1)
            {
                file << separator_char;
            }
        }

        file << endl;
    }

    file.close();
}


/// Saves to the data file the values of the data matrix in binary format.

void DataSet::save_data_binary(const string& binary_data_file_name) const
{
    regex accent_regex("[\\xC0-\\xFF]");
    std::ofstream file;

    #ifdef _WIN32

    if(regex_search(binary_data_file_name, accent_regex))
    {
        wstring_convert<codecvt_utf8<wchar_t>> conv;
        wstring file_name_wide = conv.from_bytes(binary_data_file_name);
        file.open(file_name_wide, ios::binary);
    }
    else
    {
        file.open(binary_data_file_name.c_str(), ios::binary);
    }

    #else
        file.open(binary_data_file_name.c_str(), ios::binary);
    #endif

    if(!file.is_open())
    {
        ostringstream buffer;

        buffer << "OpenNN Exception: DataSet class." << endl
               << "void save_data_binary() method." << endl
               << "Cannot open data binary file." << endl;

        throw invalid_argument(buffer.str());
    }

    // Write data

    streamsize size = sizeof(Index);

    Index columns_number = data.dimension(1);
    Index rows_number = data.dimension(0);

    cout << "Saving binary data file..." << endl;

    file.write(reinterpret_cast<char*>(&columns_number), size);
    file.write(reinterpret_cast<char*>(&rows_number), size);

    size = sizeof(type);

    type value;

    for(int i = 0; i < columns_number; i++)
    {
        for(int j = 0; j < rows_number; j++)
        {
            value = data(j,i);

            file.write(reinterpret_cast<char*>(&value), size);
        }
    }

    file.close();

    cout << "Binary data file saved." << endl;
}


/// Saves to the data file the values of the time series data matrix in binary format.

void DataSet::save_time_series_data_binary(const string& binary_data_file_name) const
{
    std::ofstream file(binary_data_file_name.c_str(), ios::binary);

    if(!file.is_open())
    {
        ostringstream buffer;

        buffer << "OpenNN Exception: DataSet class." << endl
               << "void save_time_series_data_binary(const string) method." << endl
               << "Cannot open data binary file." << endl;

        throw invalid_argument(buffer.str());
    }

    // Write data

    streamsize size = sizeof(Index);

    Index columns_number = time_series_data.dimension(1);
    Index rows_number = time_series_data.dimension(0);

    cout << "Saving binary data file..." << endl;

    file.write(reinterpret_cast<char*>(&columns_number), size);
    file.write(reinterpret_cast<char*>(&rows_number), size);

    size = sizeof(type);

    type value;

    for(int i = 0; i < columns_number; i++)
    {
        for(int j = 0; j < rows_number; j++)
        {
            value = time_series_data(j,i);

            file.write(reinterpret_cast<char*>(&value), size);
        }
    }

    file.close();

    cout << "Binary data file saved." << endl;
}


/// Saves to the data file the values of the auto associative data matrix in binary format.

void DataSet::save_auto_associative_data_binary(const string& binary_data_file_name) const
{
    std::ofstream file(binary_data_file_name.c_str(), ios::binary);

    if(!file.is_open())
    {
        ostringstream buffer;

        buffer << "OpenNN Exception: DataSet class." << endl
               << "void save_auto_associative_data_binary(const string) method." << endl
               << "Cannot open data binary file." << endl;

        throw invalid_argument(buffer.str());
    }

    // Write data

    streamsize size = sizeof(Index);

    Index columns_number = associative_data.dimension(1);
    Index rows_number = associative_data.dimension(0);

    cout << "Saving binary associative data file..." << endl;

    file.write(reinterpret_cast<char*>(&columns_number), size);
    file.write(reinterpret_cast<char*>(&rows_number), size);

    size = sizeof(type);

    type value;

    for(int i = 0; i < columns_number; i++)
    {
        for(int j = 0; j < rows_number; j++)
        {
            value = associative_data(j,i);

            file.write(reinterpret_cast<char*>(&value), size);
        }
    }

    file.close();

    cout << "Binary data file saved." << endl;
}


/// Arranges an input-target DataSet from a time series matrix, according to the number of lags.

void DataSet::transform_time_series()
{
    cout << "Transforming time series..." << endl;

    if(lags_number == 0 || steps_ahead == 0) return;

    transform_time_series_data();

    fill_time_series_gaps();

    transform_time_series_columns();

    split_samples_sequential();

    unuse_constant_columns();
}


/// Arranges an input-target DataSet from a time series matrix, according to the number of lags.

void DataSet::transform_associative_dataset()
{
    transform_associative_data();

    transform_associative_columns();

    unuse_constant_columns();

    set_auto_associative_samples_uses();
}


/// This method loads the data from a binary data file.

void DataSet::load_data_binary()
{
    regex accent_regex("[\\xC0-\\xFF]");
    std::ifstream file;

    #ifdef _WIN32

    if(regex_search(data_file_name, accent_regex))
    {
        wstring_convert<codecvt_utf8<wchar_t>> conv;
        wstring file_name_wide = conv.from_bytes(data_file_name);
        file.open(file_name_wide, ios::binary);
    }
    else
    {
        file.open(data_file_name.c_str(), ios::binary);
    }
    #else
        file.open(data_file_name.c_str(), ios::binary);
    #endif

    if(!file.is_open())
    {
        ostringstream buffer;

        buffer << "OpenNN Exception: DataSet class.\n"
               << "void load_data_binary() method.\n"
               << "Cannot open binary file: " << data_file_name << "\n";

        throw invalid_argument(buffer.str());
    }

    streamsize size = sizeof(Index);

    Index columns_number;
    Index rows_number;

    file.read(reinterpret_cast<char*>(&columns_number), size);
    file.read(reinterpret_cast<char*>(&rows_number), size);

    size = sizeof(type);

    type value;

    data.resize(rows_number, columns_number);

    for(Index i = 0; i < rows_number*columns_number; i++)
    {
        file.read(reinterpret_cast<char*>(&value), size);
        data(i) = value;
    }

    file.close();
}


/// This method loads time series data from a binary data file.

void DataSet::load_time_series_data_binary(const string& time_series_data_file_name)
{
    std::ifstream file;

    file.open(time_series_data_file_name.c_str(), ios::binary);

    if(!file.is_open())
    {
        ostringstream buffer;

        buffer << "OpenNN Exception: DataSet class.\n"
               << "void load_time_series_data_binary(const string&) method.\n"
               << "Cannot open binary file: " << time_series_data_file_name << "\n";

        throw invalid_argument(buffer.str());
    }

    streamsize size = sizeof(Index);

    Index columns_number;
    Index rows_number;

    file.read(reinterpret_cast<char*>(&columns_number), size);
    file.read(reinterpret_cast<char*>(&rows_number), size);

    size = sizeof(type);

    type value;

    time_series_data.resize(rows_number, columns_number);

    for(Index i = 0; i < rows_number*columns_number; i++)
    {
        file.read(reinterpret_cast<char*>(&value), size);

        time_series_data(i) = value;
    }

    file.close();
}


/// This method loads associative data from a binary data file.

void DataSet::load_auto_associative_data_binary(const string& auto_associative_data_file_name)
{
    std::ifstream file;

    file.open(auto_associative_data_file_name.c_str(), ios::binary);

    if(!file.is_open())
    {
        ostringstream buffer;

        buffer << "OpenNN Exception: DataSet class.\n"
               << "void load_auto_associative_data_binary(const string&) method.\n"
               << "Cannot open binary file: " << auto_associative_data_file_name << "\n";

        throw invalid_argument(buffer.str());
    }

    streamsize size = sizeof(Index);

    Index columns_number;
    Index rows_number;

    file.read(reinterpret_cast<char*>(&columns_number), size);
    file.read(reinterpret_cast<char*>(&rows_number), size);

    size = sizeof(type);

    type value;

    associative_data.resize(rows_number, columns_number);

    for(Index i = 0; i < rows_number*columns_number; i++)
    {
        file.read(reinterpret_cast<char*>(&value), size);

        associative_data(i) = value;
    }

    file.close();
}


/// This method checks if the input data file has the correct format. Returns an error message.

void DataSet::check_input_csv(const string & input_data_file_name, const char & separator_char) const
{
    std::ifstream file(input_data_file_name.c_str());

    if(!file.is_open())
    {
        ostringstream buffer;

        buffer << "OpenNN Exception: DataSet class.\n"
               << "void check_input_csv() method.\n"
               << "Cannot open input data file: " << input_data_file_name << "\n";

        throw invalid_argument(buffer.str());
    }

    string line;
    Index line_number = 0;
    Index total_lines = 0;

    Index tokens_count;

    Index columns_number = get_columns_number() - get_target_columns_number();
    if(project_type == ProjectType::AutoAssociation)
        columns_number = get_columns_number() - get_target_columns_number() - get_unused_columns_number()/2;

    while(file.good())
    {
        line_number++;

        getline(file, line);

        trim(line);

        erase(line, '"');

        if(line.empty()) continue;

        total_lines++;

        tokens_count = count_tokens(line, separator_char);

        if(tokens_count != columns_number)
        {
            ostringstream buffer;

            buffer << "OpenNN Exception: DataSet class.\n"
                   << "void check_input_csv() method.\n"
                   << "Line " << line_number << ": Size of tokens in input file ("
                   << tokens_count << ") is not equal to number of columns("
                   << columns_number << "). \n"
                   << "Input csv must contain values for all the variables except the target. \n";

            throw invalid_argument(buffer.str());
        }
    }

    file.close();

    if(total_lines == 0)
    {
        ostringstream buffer;

        buffer << "OpenNN Exception: DataSet class.\n"
               << "void check_input_csv() method.\n"
               << "Input data file is empty. \n";

        throw invalid_argument(buffer.str());
    }
}


/// This method loads data from a file and returns a matrix containing the input columns.

Tensor<type, 2> DataSet::read_input_csv(const string& input_data_file_name,
                                        const char& separator_char,
                                        const string& missing_values_label,
                                        const bool& has_columns_name,
                                        const bool& has_rows_label) const
{
    std::ifstream file(input_data_file_name.c_str());

    if(!file.is_open())
    {
        ostringstream buffer;

        buffer << "OpenNN Exception: DataSet class.\n"
               << "void read_input_csv() method.\n"
               << "Cannot open input data file: " << input_data_file_name << "\n";

        throw invalid_argument(buffer.str());
    }

    // Count samples number

    Index input_samples_count = 0;

    string line;
    Index line_number = 0;

    Index tokens_count;

    Index columns_number = get_columns_number() - get_target_columns_number();

    if(project_type == ProjectType::AutoAssociation)
        columns_number = get_columns_number() - get_target_columns_number() - get_unused_columns_number()/2;

    while(file.good())
    {
        line_number++;

        getline(file, line);

        trim(line);

        erase(line, '"');

        if(line.empty()) continue;

        tokens_count = count_tokens(line, separator_char);

        if(tokens_count != columns_number)
        {
            ostringstream buffer;

            buffer << "OpenNN Exception: DataSet class.\n"
                   << "void read_input_csv() method.\n"
                   << "Line " << line_number << ": Size of tokens("
                   << tokens_count << ") is not equal to number of columns("
                   << columns_number << ").\n";

            throw invalid_argument(buffer.str());
        }

        input_samples_count++;
    }

    file.close();

    Index variables_number = get_input_variables_number();

    if(has_columns_name) input_samples_count--;

    Tensor<type, 2> inputs_data(input_samples_count, variables_number);
    inputs_data.setZero();

    // Fill input data

    file.open(input_data_file_name.c_str());

    if(!file.is_open())
    {
        ostringstream buffer;

        buffer << "OpenNN Exception: DataSet class.\n"
               << "void read_input_csv() method.\n"
               << "Cannot open input data file: " << input_data_file_name << " for filling input data file. \n";

        throw invalid_argument(buffer.str());
    }

    // Read first line

    if(has_columns_name)
    {
        while(file.good())
        {
            getline(file, line);

            if(line.empty()) continue;

            break;
        }
    }

    // Read rest of the lines

    Tensor<string, 1> tokens;

    line_number = 0;
    Index variable_index = 0;
    Index token_index = 0;
    bool is_ID = has_rows_label;

    const bool is_float = is_same<type, float>::value;
    bool has_missing_values = false;

    while(file.good())
    {
        getline(file, line);

        trim(line);

        erase(line, '"');

        if(line.empty()) continue;

        tokens = get_tokens(line, separator_char);

        variable_index = 0;
        token_index = 0;
        is_ID = has_rows_label;

        for(Index i = 0; i < columns.size(); i++)
        {
            if(is_ID)
            {
                is_ID = false;
                continue;
            }

            if(columns(i).column_use == VariableUse::Unused)
            {
                token_index++;
                continue;
            }
            else if(columns(i).column_use != VariableUse::Input)
            {
                continue;
            }

            if(columns(i).type == ColumnType::Numeric)
            {
                if(tokens(token_index) == missing_values_label || tokens(token_index).empty())
                {
                    has_missing_values = true;
                    inputs_data(line_number, variable_index) = static_cast<type>(NAN);
                }
                else if(is_float)
                {
                    inputs_data(line_number, variable_index) = type(strtof(tokens(token_index).data(), nullptr));
                }
                else
                {
                    inputs_data(line_number, variable_index) = type(stof(tokens(token_index)));
                }

                variable_index++;
            }
            else if(columns(i).type == ColumnType::Binary)
            {
                if(tokens(token_index) == missing_values_label)
                {
                    has_missing_values = true;
                    inputs_data(line_number, variable_index) = static_cast<type>(NAN);
                }
                else if(columns(i).categories.size() > 0 && tokens(token_index) == columns(i).categories(0))
                {
                    inputs_data(line_number, variable_index) = type(1);
                }
                else if(tokens(token_index) == columns(i).name)
                {
                    inputs_data(line_number, variable_index) = type(1);
                }

                variable_index++;
            }
            else if(columns(i).type == ColumnType::Categorical)
            {
                for(Index k = 0; k < columns(i).get_categories_number(); k++)
                {
                    if(tokens(token_index) == missing_values_label)
                    {
                        has_missing_values = true;
                        inputs_data(line_number, variable_index) = static_cast<type>(NAN);
                    }
                    else if(tokens(token_index) == columns(i).categories(k))
                    {
                        inputs_data(line_number, variable_index) = type(1);
                    }

                    variable_index++;
                }
            }
            else if(columns(i).type == ColumnType::DateTime)
            {
                if(tokens(token_index) == missing_values_label || tokens(token_index).empty())
                {
                    has_missing_values = true;
                    inputs_data(line_number, variable_index) = static_cast<type>(NAN);
                }
                else
                {
                    inputs_data(line_number, variable_index) = static_cast<type>(date_to_timestamp(tokens(token_index), gmt));
                }

                variable_index++;
            }
            else if(columns(i).type == ColumnType::Constant)
            {
                if(tokens(token_index) == missing_values_label || tokens(token_index).empty())
                {
                    has_missing_values = true;
                    inputs_data(line_number, variable_index) = static_cast<type>(NAN);
                }
                else if(is_float)
                {
                    inputs_data(line_number, variable_index) = type(strtof(tokens(token_index).data(), nullptr));
                }
                else
                {
                    inputs_data(line_number, variable_index) = type(stof(tokens(token_index)));
                }

                variable_index++;
            }

            token_index++;
        }

        line_number++;
    }

    file.close();

    if(!has_missing_values)
    {
        return inputs_data;
    }
    else
    {
        // Scrub missing values

        const MissingValuesMethod missing_values_method = get_missing_values_method();

        if(missing_values_method == MissingValuesMethod::Unuse || missing_values_method == MissingValuesMethod::Mean)
        {
            const Tensor<type, 1> means = mean(inputs_data);

            const Index samples_number = inputs_data.dimension(0);
            const Index variables_number = inputs_data.dimension(1);

#pragma omp parallel for schedule(dynamic)

            for(Index j = 0; j < variables_number; j++)
            {
                for(Index i = 0; i < samples_number; i++)
                {
                    if(isnan(inputs_data(i, j)))
                    {
                        inputs_data(i,j) = means(j);
                    }
                }
            }
        }
        else
        {
            const Tensor<type, 1> medians = median(inputs_data);

            const Index samples_number = inputs_data.dimension(0);
            const Index variables_number = inputs_data.dimension(1);

#pragma omp parallel for schedule(dynamic)

            for(Index j = 0; j < variables_number; j++)
            {
                for(Index i = 0; i < samples_number; i++)
                {
                    if(isnan(inputs_data(i, j)))
                    {
                        inputs_data(i,j) = medians(j);
                    }
                }
            }
        }

        return inputs_data;
    }
}


/// This method parses a string decoded in non UTF8 decodification to UTF8
/// @param input_string String to be parsed

string DataSet::decode(const string& input_string) const
{
    switch(codification)
    {
    case DataSet::Codification::UTF8:
    {
        return input_string;
    }

    case DataSet::Codification::SHIFT_JIS:
    {
        return sj2utf8(input_string);
    }

    default:
        return input_string;
    }
}


/// Returns a vector containing the number of samples of each class in the data set.
/// If the number of target variables is one then the number of classes is two.
/// If the number of target variables is greater than one then the number of classes is equal to the number of target variables.

Tensor<Index, 1> DataSet::calculate_target_distribution() const
{
    const Index samples_number = get_samples_number();
    const Index targets_number = get_target_variables_number();
    const Tensor<Index, 1> target_variables_indices = get_target_variables_indices();

    Tensor<Index, 1> class_distribution;

    if(targets_number == 1) // Two classes
    {
        class_distribution = Tensor<Index, 1>(2);

        Index target_index = target_variables_indices(0);

        Index positives = 0;
        Index negatives = 0;

        for(Index sample_index = 0; sample_index < static_cast<Index>(samples_number); sample_index++)
        {
            if(!isnan(data(static_cast<Index>(sample_index),target_index)))
            {
                if(data(static_cast<Index>(sample_index), target_index) < static_cast<type>(0.5))
                {
                    negatives++;
                }
                else
                {
                    positives++;
                }
            }
        }

        class_distribution(0) = negatives;
        class_distribution(1) = positives;
    }
    else // More than two classes
    {
        class_distribution = Tensor<Index, 1>(targets_number);

        class_distribution.setZero();

        for(Index i = 0; i < samples_number; i++)
        {
            if(get_sample_use(i) != SampleUse::Unused)
            {
                for(Index j = 0; j < targets_number; j++)
                {
                    if(data(i,target_variables_indices(j)) == static_cast<type>(NAN)) continue;

                    if(data(i,target_variables_indices(j)) > type(0.5)) class_distribution(j)++;
                }
            }
        }
    }

    return class_distribution;
}


/// Calculate the outliers from the data set using Tukey's test.
/// @param cleaning_parameter Parameter used to detect outliers.

Tensor<Tensor<Index, 1>, 1> DataSet::calculate_Tukey_outliers(const type& cleaning_parameter) const
{
    const Index samples_number = get_used_samples_number();
    const Tensor<Index, 1> samples_indices = get_used_samples_indices();

    const Index columns_number = get_columns_number();
    const Index used_columns_number = get_used_columns_number();
    const Tensor<Index, 1> used_columns_indices = get_used_columns_indices();

    Tensor<Tensor<Index, 1>, 1> return_values(2);

    return_values(0) = Tensor<Index, 1>(samples_number);
    return_values(1) = Tensor<Index, 1>(used_columns_number);

    return_values(0).setZero();
    return_values(1).setZero();

    const Tensor<BoxPlot, 1> box_plots = calculate_columns_box_plots();

    Index variable_index = 0;
    Index used_variable_index = 0;

#pragma omp parallel for
    for(Index i = 0; i < columns_number; i++)
    {
        if(columns(i).column_use == VariableUse::Unused && columns(i).type == ColumnType::Categorical)
        {
            variable_index += columns(i).get_categories_number();
            continue;
        }
        else if(columns(i).column_use == VariableUse::Unused) // Numeric, Binary or DateTime
        {
            variable_index++;
            continue;
        }

        if(columns(i).type == ColumnType::Categorical)
        {
            variable_index += columns(i).get_categories_number();
            used_variable_index++;
            continue;
        }
        else if(columns(i).type == ColumnType::Binary || columns(i).type == ColumnType::DateTime)
        {
            variable_index++;
            used_variable_index++;
            continue;
        }
        else // Numeric
        {
            const type interquartile_range = box_plots(i).third_quartile - box_plots(i).first_quartile;

            if(interquartile_range < numeric_limits<type>::epsilon())
            {
                variable_index++;
                used_variable_index++;
                continue;
            }

            Index columns_outliers = 0;

            for(Index j = 0; j < samples_number; j++)
            {
                const Tensor<type, 1> sample = get_sample_data(samples_indices(static_cast<Index>(j)));

                if(sample(variable_index) < (box_plots(i).first_quartile - cleaning_parameter * interquartile_range) ||
                    sample(variable_index) > (box_plots(i).third_quartile + cleaning_parameter * interquartile_range))
                {
                    return_values(0)(static_cast<Index>(j)) = 1;

                    columns_outliers++;
                }
            }

            return_values(1)(used_variable_index) = columns_outliers;

            variable_index++;
            used_variable_index++;
        }
    }

    return return_values;
}


/// Calculate the outliers from the data set using Tukey's test and sets in samples object.
/// @param cleaning_parameter Parameter used to detect outliers

Tensor<Tensor<Index, 1>, 1> DataSet::replace_Tukey_outliers_with_NaN(const type& cleaning_parameter)
{
    const Index samples_number = get_used_samples_number();
    const Tensor<Index, 1> samples_indices = get_used_samples_indices();

    const Index columns_number = get_columns_number();
    const Index used_columns_number = get_used_columns_number();
    const Tensor<Index, 1> used_columns_indices = get_used_columns_indices();

    Tensor<Tensor<Index, 1>, 1> return_values(2);

    return_values(0) = Tensor<Index, 1>(samples_number);
    return_values(1) = Tensor<Index, 1>(used_columns_number);

    return_values(0).setZero();
    return_values(1).setZero();

    Tensor<BoxPlot, 1> box_plots = calculate_columns_box_plots();

    Index variable_index = 0;
    Index used_variable_index = 0;

#pragma omp parallel for
    for(Index i = 0; i < columns_number; i++)
    {
        if(columns(i).column_use == VariableUse::Unused && columns(i).type == ColumnType::Categorical)
        {
            variable_index += columns(i).get_categories_number();
            continue;
        }
        else if(columns(i).column_use == VariableUse::Unused) // Numeric, Binary or DateTime
        {
            variable_index++;
            continue;
        }

        if(columns(i).type == ColumnType::Categorical)
        {
            variable_index += columns(i).get_categories_number();
            used_variable_index++;
            continue;
        }
        else if(columns(i).type == ColumnType::Binary || columns(i).type == ColumnType::DateTime)
        {
            variable_index++;
            used_variable_index++;
            continue;
        }
        else // Numeric
        {
            const type interquartile_range = box_plots(i).third_quartile - box_plots(i).first_quartile;

            if(interquartile_range < numeric_limits<type>::epsilon())
            {
                variable_index++;
                used_variable_index++;
                continue;
            }

            Index columns_outliers = 0;

            for(Index j = 0; j < samples_number; j++)
            {
                const Tensor<type, 1> sample = get_sample_data(samples_indices(static_cast<Index>(j)));

                if(sample(variable_index) < (box_plots(i).first_quartile - cleaning_parameter * interquartile_range) ||
                    sample(variable_index) > (box_plots(i).third_quartile + cleaning_parameter * interquartile_range))
                {
                    return_values(0)(static_cast<Index>(j)) = 1;

                    columns_outliers++;

                    data(samples_indices(static_cast<Index>(j)), variable_index) = numeric_limits<type>::quiet_NaN();
                }
            }

            return_values(1)(used_variable_index) = columns_outliers;

            variable_index++;
            used_variable_index++;
        }
    }

    return return_values;
}

void DataSet::unuse_Tukey_outliers(const type& cleaning_parameter)
{
    const Tensor<Tensor<Index, 1>, 1> outliers_indices = calculate_Tukey_outliers(cleaning_parameter);

    const Tensor<Index, 1> outliers_samples = get_elements_greater_than(outliers_indices, 0);

    set_samples_uses(outliers_samples, DataSet::SampleUse::Unused);
}


Tensor<Index, 1> DataSet::select_outliers_via_contamination(const Tensor<type, 1>& outlier_ranks,
                                                            const type& contamination,
                                                            bool higher) const
{
    const Index samples_number = get_used_samples_number();

    Tensor<Tensor<type, 1>, 1> ordered_ranks(samples_number);

    Tensor<Index, 1> outlier_indexes(samples_number);
    outlier_indexes.setZero();

    for(Index i = 0; i < samples_number; i++)
    {
        ordered_ranks(i) = Tensor<type, 1>(2);
        ordered_ranks(i)(0) = type(i);
        ordered_ranks(i)(1) = outlier_ranks(i);
    }

    sort(ordered_ranks.data(), ordered_ranks.data() + samples_number,
         [](Tensor<type, 1> & a, Tensor<type, 1> & b)
    {
        return a(1) < b(1);
    });

    if(higher)
    {
        for(Index i = Index((type(1) - contamination)*type(samples_number)); i < samples_number; i++)
            outlier_indexes(static_cast<Index>(ordered_ranks(i)(0))) = 1;
    }
    else
    {
        for(Index i = 0; i < Index(contamination*type(samples_number)); i++)
            outlier_indexes(static_cast<Index>(ordered_ranks(i)(0))) = 1;
    }

    return outlier_indexes;
}


Tensor<Index, 1> DataSet::select_outliers_via_standard_deviation(const Tensor<type, 1>& outlier_ranks,
                                                                 const type& deviation_factor,
                                                                 bool higher) const
{
    const Index samples_number = get_used_samples_number();
    const type mean_ranks = mean(outlier_ranks);
    const type std_ranks = standard_deviation(outlier_ranks);

    Tensor<Index, 1> outlier_indexes(samples_number);
    outlier_indexes.setZero();


    if(higher)
    {
        for(Index i = 0; i < samples_number; i++)
        {
            if(outlier_ranks(i) > mean_ranks + deviation_factor*std_ranks)
                outlier_indexes(i) = 1;
        }
    }
    else
    {
        for(Index i = 0; i < samples_number; i++)
        {
            if(outlier_ranks(i) < mean_ranks - deviation_factor*std_ranks)
                outlier_indexes(i) = 1;
        }
    }

    return outlier_indexes;
}


type DataSet::calculate_euclidean_distance(const Tensor<Index, 1>& variables_indices,
                                           const Index& sample_index,
                                           const Index& other_sample_index) const
{
    const Index input_variables_number = variables_indices.size();

    type distance = type(0);
    type error;

    for(Index i = 0; i < input_variables_number; i++)
    {
        error = data(sample_index, variables_indices(i)) - data(other_sample_index, variables_indices(i));

        distance += error*error;
    }

    return sqrt(distance);
}


Tensor<type, 2> DataSet::calculate_distance_matrix(const Tensor<Index,1>& indices)const
{
    const Index samples_number = indices.size();

    const Tensor<Index, 1> input_variables_indices = get_input_variables_indices();

    Tensor<type, 2> distance_matrix(samples_number, samples_number);

    distance_matrix.setZero();

#pragma omp parallel for

    for(Index i = 0; i < samples_number ; i++)
    {
        for(Index k = 0; k < i; k++)
        {
            distance_matrix(i,k)
                    = distance_matrix(k,i)
                    = calculate_euclidean_distance(input_variables_indices, indices(i), indices(k));
        }
    }

    return distance_matrix;
}


Tensor<list<Index>, 1> DataSet::calculate_k_nearest_neighbors(const Tensor<type, 2>& distance_matrix, const Index& k_neighbors) const
{
    const Index samples_number = distance_matrix.dimensions()[0];

    Tensor<list<Index>, 1> neighbors_indices(samples_number);

#pragma omp parallel for

    for(Index i = 0; i < samples_number; i++)
    {
        list<type> min_distances(k_neighbors, numeric_limits<type>::max());

        neighbors_indices(i) = list<Index>(k_neighbors, 0);

        for(Index j = 0; j < samples_number; j++)
        {
            if(j == i) continue;

            list<Index>::iterator neighbor_it = neighbors_indices(i).begin();
            list<type>::iterator current_min = min_distances.begin();

            for(Index k = 0; k < k_neighbors; k++, current_min++, neighbor_it++)
            {
                if(distance_matrix(i,j) < *current_min)
                {
                    neighbors_indices(i).insert(neighbor_it, j);

                    min_distances.insert(current_min, distance_matrix(i,j));

                    break;
                }
            }
        }

        neighbors_indices(i).resize(k_neighbors);
    }

    return neighbors_indices;
}


Tensor<Tensor<type, 1>, 1> DataSet::get_kd_tree_data() const
{
    const Index used_samples_number = get_used_samples_number();
    const Index input_variables_number = get_input_variables_number();

    const Tensor<Index, 1> used_samples_indices = get_used_samples_indices();
    const Tensor<Index, 1> input_variables_indices = get_input_variables_indices();

    Tensor<Tensor<type, 1>, 1> kd_tree_data(used_samples_number);

    for(Index i = 0; i < used_samples_number; i++)
    {
        kd_tree_data(i) = Tensor<type, 1>(input_variables_number+1);

        kd_tree_data(i)(0) = type(used_samples_indices(i)); // Storing index

        for(Index j = 0; j < input_variables_number; j++)
            kd_tree_data(i)(j+1) = data(used_samples_indices(i), input_variables_indices(j));
    }

    return kd_tree_data;
}


Tensor<Tensor<Index, 1>, 1> DataSet::create_bounding_limits_kd_tree(const Index& depth) const
{
    Tensor<Tensor<Index, 1>, 1> bounding_limits(depth+1);

    bounding_limits(0) = Tensor<Index, 1>(2);
    bounding_limits(0)(0) = 0;
    bounding_limits(0)(1) = get_used_samples_number();

    for(Index i = 1; i <= depth; i++)
    {
        bounding_limits(i) = Tensor<Index, 1>(pow(2, i)+1);
        bounding_limits(i)(0) = 0;

        for(Index j = 1; j < bounding_limits(i).size()-1; j = j+2)
        {
            bounding_limits(i)(j) = (bounding_limits(i-1)(j/2+1) - bounding_limits(i-1)(j/2))/2
                    + bounding_limits(i-1)(j/2);

            bounding_limits(i)(j+1) = bounding_limits(i-1)(j/2+1);
        }
    }

    return bounding_limits;
}


void DataSet::create_kd_tree(Tensor<Tensor<type, 1>, 1>& tree, const Tensor<Tensor<Index, 1>, 1>& bounding_limits) const
{
    const Index depth = bounding_limits.size()-1;
    const Index input_variables = tree(0).size();

    auto specific_sort = [&tree](const Index & first, const Index & last, const Index & split_variable)
    {
        sort(tree.data() + first, tree.data() + last,
             [&split_variable](const Tensor<type, 1> & a, const Tensor<type, 1> & b)
        {
            return a(split_variable) > b(split_variable);
        });
    };

    specific_sort(bounding_limits(0)(0), bounding_limits(0)(1), 1);

    Index split_variable = 2;

    for(Index i = 1; i <= depth; i++, split_variable++)
    {
        split_variable = max(split_variable % input_variables, static_cast<Index>(1));

        specific_sort(bounding_limits(i)(0), bounding_limits(i)(1), split_variable);

#pragma omp parallel for

        for(Index j = 1; j < (Index)bounding_limits(i).size()-1; j++)
            specific_sort(bounding_limits(i)(j)+1, bounding_limits(i)(j+1), split_variable);
    }
}


Tensor<list<Index>, 1> DataSet::calculate_bounding_boxes_neighbors(const Tensor<Tensor<type, 1>, 1>& tree,
                                                                   const Tensor<Index, 1>& leaves_indices,
                                                                   const Index& depth,
                                                                   const Index& k_neighbors) const
{
    const Index used_samples_number = get_used_samples_number();
    const Index leaves_number = pow(2, depth);

    Tensor<type, 1> bounding_box;

    Tensor<type, 2> distance_matrix;
    Tensor<list<Index>, 1> k_nearest_neighbors(used_samples_number);

    for(Index i = 0; i < leaves_number; i++) // Each bounding box
    {
/*
        const Index first = leaves_indices(i);
        const Index last = leaves_indices(i+1);
        bounding_box = Tensor<type, 1>(last-first);

        for(Index j = 0; j < last - first; j++)
            bounding_box(j) = tree(first+j)(0);

        Tensor<type, 2> distance_matrix = calculate_distance_matrix(bounding_box);

        Tensor<list<Index>, 1> box_nearest_neighbors = calculate_k_nearest_neighbors(distance_matrix, k_neighbors);

        for(Index j = 0; j < last - first; j++)
        {
            for(auto & element : box_nearest_neighbors(j))
                element = bounding_box(element);

            k_nearest_neighbors(bounding_box(j)) = move(box_nearest_neighbors(j));
        }
*/
    }

    return k_nearest_neighbors;
}


Tensor<list<Index>, 1> DataSet::calculate_kd_tree_neighbors(const Index& k_neighbors, const Index& min_samples_leaf) const
{
    const Index used_samples_number = get_used_samples_number();

    Tensor<Tensor<type, 1>, 1> tree = get_kd_tree_data();

    const Index depth = max(floor(log(static_cast<type>(used_samples_number)/static_cast<type>(min_samples_leaf))),
                       static_cast<type>(0.0));

    Tensor<Tensor<Index, 1>, 1> bounding_limits = create_bounding_limits_kd_tree(depth);

    create_kd_tree(tree, bounding_limits);

    return calculate_bounding_boxes_neighbors(tree, bounding_limits(depth), depth, k_neighbors);

    return Tensor<list<Index>, 1>();
}


Tensor<type, 1> DataSet::calculate_average_reachability(Tensor<list<Index>, 1>& k_nearest_indexes,
                                                        const Index& k) const
{
    const Index samples_number = get_used_samples_number();
    const Tensor<Index, 1> samples_indices = get_used_samples_indices();
    const Tensor<Index, 1> input_variables_indices = get_input_variables_indices();

    Tensor<type, 1> average_reachability(samples_number);
    average_reachability.setZero();

#pragma omp parallel for

    for(Index i = 0; i < samples_number; i++)
    {
        list<Index>::iterator neighbor_it = k_nearest_indexes(i).begin();

        type distance_between_points;
        type distance_2_k_neighbor;

        for(Index j = 0; j < k; j++, neighbor_it++)
        {
            const Index neighbor_k_index = k_nearest_indexes(*neighbor_it).back();

            distance_between_points = calculate_euclidean_distance(input_variables_indices, i, *neighbor_it);
            distance_2_k_neighbor = calculate_euclidean_distance(input_variables_indices, *neighbor_it, neighbor_k_index);

            average_reachability(i) += max(distance_between_points, distance_2_k_neighbor);
        }

        average_reachability(i) /= type(k);
    }

    return average_reachability;
}


Tensor<type, 1> DataSet::calculate_local_outlier_factor(Tensor<list<Index>, 1>& k_nearest_indexes,
                                                        const Tensor<type, 1>& average_reachabilities,
                                                        const Index & k) const
{
    const Index samples_number = get_used_samples_number();

    if(average_reachabilities.size() > samples_number)
    {
        ostringstream buffer;

        buffer << "OpenNN Exception: DataSet class.\n"
               << "    Tensor<type, 1> calculate_local_outlier_factor(Tensor<list<Index>, 1>&, const Tensor<type, 1>&, const Index &) const method.\n"
               << "Average reachibilities size must be less than samples number.\n";

        throw invalid_argument(buffer.str());
    }


    Tensor<type, 1> LOF_value(samples_number);

    long double sum;

#pragma omp parallel for

    for(Index i = 0; i < samples_number; i++)
    {
        sum = 0.0;

        for(const auto & neighbor_index : k_nearest_indexes(i))
            sum += average_reachabilities(i) / average_reachabilities(neighbor_index);

        LOF_value(i) = type(sum/k) ;
    }
    return LOF_value;
}



/// Calculate the outliers from the data set using the LocalOutlierFactor method.
/// @param k_neighbors Used to perform a k_nearest_algorithm to find the local density. Default is 20.
/// @param min_samples_leaf The minimum number of samples per leaf when building a KDTree.
/// If 0, automatically decide between using brute force aproach or KDTree.
/// If > samples_number/2, brute force aproach is performed. Default is 0.
/// @param contamination Percentage of outliers in the data_set to be selected. If 0.0, those paterns which deviates from the mean of LOF
/// more than 2 times are considered outlier. Default is 0.0.

Tensor<Index, 1> DataSet::calculate_local_outlier_factor_outliers(const Index& k_neighbors,
                                                                  const Index& min_samples_leaf,
                                                                  const type& contamination) const
{
    if(k_neighbors < 0)
    {
        ostringstream buffer;

        buffer << "OpenNN Exception: DataSet class.\n"
               << "Tensor<Index, 1> DataSet::calculate_local_outlier_factor_outliers(const Index&, const Index&, const type&) const method.\n"
               << "k_neighbors(" << k_neighbors << ") should be a positive integer value\n";

        throw invalid_argument(buffer.str());
    }

    if(contamination < type(0) && contamination > type(0.5))
    {
        ostringstream buffer;

        buffer << "OpenNN Exception: DataSet class.\n"
               << "Tensor<Index, 1> DataSet::calculate_local_outlier_factor_outliers(const Index&, const Index&, const type&) const method.\n"
               << "Outlier contamination(" << contamination << ") should be a value between 0.0 and 0.5\n";

        throw invalid_argument(buffer.str());
    }

    const Index samples_number = get_used_samples_number();

    bool kdtree = false;

    Index k = min(k_neighbors, samples_number-1);
    Index min_samples_leaf_fix = max(min_samples_leaf, static_cast<Index>(0));

    if(min_samples_leaf == 0 && samples_number > 5000)
    {
        min_samples_leaf_fix = 200;
        k = min(k, min_samples_leaf_fix-1);
        kdtree = true;
    }
    else if(min_samples_leaf!=0 && min_samples_leaf < samples_number/2)
    {
        k = min(k, min_samples_leaf_fix-1);
        kdtree = true;
    }

    Tensor<list<Index>, 1> k_nearest_indexes;

    kdtree ? k_nearest_indexes = calculate_kd_tree_neighbors(k, min_samples_leaf_fix)
            : k_nearest_indexes = calculate_k_nearest_neighbors(calculate_distance_matrix(get_used_samples_indices()), k);


    const Tensor<type, 1> average_reachabilities = calculate_average_reachability(k_nearest_indexes, k);


    const Tensor<type, 1> LOF_value = calculate_local_outlier_factor(k_nearest_indexes, average_reachabilities, k);


    Tensor<Index, 1> outlier_indexes;

    contamination > type(0)
            ? outlier_indexes = select_outliers_via_contamination(LOF_value, contamination, true)
            : outlier_indexes = select_outliers_via_standard_deviation(LOF_value, type(2.0), true);

    return outlier_indexes;
}


void DataSet::calculate_min_max_indices_list(list<Index>& elements, const Index& variable_index, type& min, type& max) const
{
    type value;
    min = max = data(elements.front(), variable_index);
    for(const auto & sample_index : elements)
    {
        value = data(sample_index, variable_index);
        if(min > value) min = value;
        else if(max < value) max = value;
    }
}


Index DataSet::split_isolation_tree(Tensor<type, 2> & tree, list<list<Index>>& tree_simulation, list<Index>& tree_index) const
{

    const Index current_tree_index = tree_index.front();
    const type current_variable = tree(current_tree_index, 1);
    const type division_value = tree(current_tree_index, 0);

    list<Index> current_node_samples  = tree_simulation.front();

    list<Index> one_side_samples;
    list<Index> other_side_samples;

    Index delta_next_depth_nodes = 0;
    Index one_side_count = 0;
    Index other_side_count = 0;

    for(auto & sample_index : current_node_samples)
    {
        if(data(sample_index, current_variable) < division_value)
        {
            one_side_count++;
            one_side_samples.emplace_back(sample_index);
        }
        else
        {
            other_side_count++;
            other_side_samples.emplace_back(sample_index);
        }
    }

    if(one_side_count != 0)
    {
        if(one_side_count != 1)
        {
            tree_simulation.emplace_back(one_side_samples);
            tree_index.emplace_back(current_tree_index*2+1);
            delta_next_depth_nodes++;
        }

        if(other_side_count != 1)
        {
            tree_simulation.emplace_back(other_side_samples);
            tree_index.emplace_back(current_tree_index*2+2);
            delta_next_depth_nodes++;
        }

        tree(current_tree_index*2+1, 2) = type(one_side_count);
        tree(current_tree_index*2+2, 2) = type(other_side_count);
    }


    return delta_next_depth_nodes;

//    return Index();
}


Tensor<type, 2> DataSet::create_isolation_tree(const Tensor<Index, 1>& indices, const Index& max_depth) const
{
    const Index used_samples_number = indices.size();

    const Index variables_number = get_input_variables_number();
    const Tensor<Index, 1> input_variables_indices = get_input_variables_indices();

    list<list<Index>> tree_simulation;
    list<Index> tree_index;
    list<Index> current_node_samples;

    Tensor<type, 2> tree(pow(2, max_depth+1) - 1, 3);
    tree.setConstant(numeric_limits<type>::infinity());

    for(Index i = 0; i < used_samples_number; i++)
        current_node_samples.emplace_back(indices(i));

    tree_simulation.emplace_back(current_node_samples);
    tree(0, 2) = type(used_samples_number);
    tree_index.emplace_back(0);

    current_node_samples.clear();

    Index current_depth_nodes = 1;
    Index next_depth_nodes = 0;
    Index current_variable_index = input_variables_indices(rand() % variables_number);
    Index current_depth = 0;

    Index current_index;

    type min;
    type max;

    while(current_depth < max_depth && !(tree_simulation.empty()))
    {
        current_node_samples = tree_simulation.front();
        current_index = tree_index.front();

        calculate_min_max_indices_list(current_node_samples, current_variable_index, min, max);

        tree(current_index, 0) = static_cast<type>((max-min)*(type(rand())/static_cast<type>(RAND_MAX))) + min;

        tree(current_index, 1) = type(current_variable_index);

        next_depth_nodes += split_isolation_tree(tree, tree_simulation, tree_index);

        tree_simulation.pop_front();
        tree_index.pop_front();

        current_depth_nodes--;

        if(current_depth_nodes == 0)
        {
            current_depth++;
            swap(current_depth_nodes, next_depth_nodes);
            current_variable_index = input_variables_indices(rand() % variables_number);
        }
    }

    return tree;
}


Tensor<Tensor<type, 2>, 1> DataSet::create_isolation_forest(const Index& trees_number, const Index& sub_set_size, const Index& max_depth) const
{
    const Tensor<Index, 1> indices = get_used_samples_indices();
    const Index samples_number = get_used_samples_number();
    Tensor<Tensor<type, 2>, 1> forest(trees_number);

    random_device rng;
    mt19937 urng(rng());

    for(Index i = 0; i < trees_number; i++)
    {
        Tensor<Index, 1> sub_set_indices(sub_set_size);
        Tensor<Index, 1> aux_indices = indices;
        std::shuffle(aux_indices.data(), aux_indices.data()+samples_number, urng);

        for(Index j = 0; j < sub_set_size; j++)
            sub_set_indices(j) = aux_indices(j);

        forest(i) = create_isolation_tree(sub_set_indices, max_depth);

    }
    return forest;
}


type DataSet::calculate_tree_path(const Tensor<type, 2>& tree, const Index& sample_index,
                                  const Index& tree_depth) const
{
    Index current_index = 0;
    Index current_depth = 0;
    const Index tree_length = tree.dimensions()[0];

    type samples;
    type value;

    while(current_depth < tree_depth)
    {
        if(tree(current_index, 2) == type(1))
        {
            return type(current_depth);
        }
        else if(current_index*2 >= tree_length ||
                (tree(current_index*2+1, 2) == numeric_limits<type>::infinity())
                ) //Next node doesn't exist or node is leaf
        {
            samples = tree(current_index, 2);

            return type(log(samples- type(1)) - (type(2) *(samples- type(1)))/samples + type(0.5772) + type(current_depth));
        }


        value = data(sample_index, static_cast<Index>(tree(current_index, 1)));

        (value < tree(current_index, 0)) ? current_index = current_index*2 + 1
                : current_index = current_index*2 + 2;

        current_depth++;
    }

    samples = tree(current_index, 2);
    if(samples == type(1))
        return type(current_depth);
    else
        return type(log(samples- type(1))-(type(2.0) *(samples- type(1)))/samples + type(0.5772) + type(current_depth));
}


Tensor<type, 1> DataSet::calculate_average_forest_paths(const Tensor<Tensor<type, 2>, 1>& forest, const Index& tree_depth) const
{
    const Index samples_number = get_used_samples_number();
    const Index n_trees = forest.dimensions()[0];
    Tensor<type, 1> average_paths(samples_number);
    average_paths.setZero();

# pragma omp parallel for
    for(Index i = 0; i < samples_number; i++)
    {
        for(Index j = 0; j < n_trees; j++)
            average_paths(i) += calculate_tree_path(forest(j), i, tree_depth);

        average_paths(i) /= type(n_trees);
    }
    return average_paths;
}


Tensor<Index, 1> DataSet::calculate_isolation_forest_outliers(const Index& n_trees,
                                                              const Index& subs_set_samples,
                                                              const type& contamination) const
{
    const Index samples_number = get_used_samples_number();
    const Index fixed_subs_set_samples = min(samples_number, subs_set_samples);
    const Index max_depth = Index(ceil(log2(fixed_subs_set_samples))*2);
    const Tensor<Tensor<type, 2>, 1> forest = create_isolation_forest(n_trees, fixed_subs_set_samples, max_depth);

    const Tensor<type, 1> average_paths = calculate_average_forest_paths(forest, max_depth);

    Tensor<Index, 1> outlier_indexes;

    contamination > type(0)
            ? outlier_indexes = select_outliers_via_contamination(average_paths, contamination, false)
            : outlier_indexes = select_outliers_via_standard_deviation(average_paths, type(2.0), false);

    return outlier_indexes;
}



/// Returns a matrix with the values of autocorrelation for every variable in the data set.
/// The number of rows is equal to the number of
/// The number of columns is the maximum lags number.
/// @param maximum_lags_number Maximum lags number for which autocorrelation is calculated.

Tensor<type, 2> DataSet::calculate_autocorrelations(const Index& lags_number) const
{
    const Index samples_number = time_series_data.dimension(0);

    if(lags_number > samples_number)
    {
        ostringstream buffer;

        buffer << "OpenNN Exception: DataSet class.\n"
               << "Tensor<type, 2> calculate_cross_correlations(const Index& lags_number) const method.\n"
               << "Lags number(" << lags_number
               << ") is greater than the number of samples("
               << samples_number << ") \n";

        throw invalid_argument(buffer.str());
    }

    const Index columns_number = get_time_series_columns_number();

    const Index input_columns_number = get_input_time_series_columns_number();
    const Index target_columns_number = get_target_time_series_columns_number();

    const Index input_target_columns_number = input_columns_number + target_columns_number;

    const Tensor<Index, 1> input_columns_indices = get_input_time_series_columns_indices();
    const Tensor<Index, 1> target_columns_indices = get_target_time_series_columns_indices();

    Index input_target_numeric_column_number = 0;

    int counter = 0;

    for(Index i = 0; i < input_target_columns_number; i++)
    {
        if(i < input_columns_number)
        {
            const Index column_index = input_columns_indices(i);

            const ColumnType input_column_type = time_series_columns(column_index).type;

            if(input_column_type == ColumnType::Numeric)
            {
                input_target_numeric_column_number++;
            }
        }
        else
        {
            const Index column_index = target_columns_indices(counter);

            const ColumnType target_column_type = time_series_columns(column_index).type;

            if(target_column_type == ColumnType::Numeric)
            {
                input_target_numeric_column_number++;
            }

            counter++;
        }
    }

    Index new_lags_number;

    if((samples_number == lags_number || samples_number < lags_number) && lags_number > 2)
    {
        new_lags_number = lags_number - 2;
    }
    else if(samples_number == lags_number + 1 && lags_number > 1)
    {
        new_lags_number = lags_number - 1;
    }
    else
    {
        new_lags_number = lags_number;
    }

    Tensor<type, 2> autocorrelations(input_target_numeric_column_number, new_lags_number);
    Tensor<type, 1> autocorrelations_vector(new_lags_number);
    Tensor<type, 2> input_i;
    Index counter_i = 0;

    for(Index i = 0; i < columns_number; i++)
    {
        if(time_series_columns(i).column_use != VariableUse::Unused && time_series_columns(i).type == ColumnType::Numeric)
        {
            input_i = get_time_series_column_data(i);
            cout << "Calculating " << time_series_columns(i).name << " autocorrelations" << endl;
        }
        else
        {
            continue;
        }

        const TensorMap<Tensor<type, 1>> current_input_i(input_i.data(), input_i.dimension(0));

        autocorrelations_vector = opennn::autocorrelations(thread_pool_device, current_input_i, new_lags_number);

        for(Index j = 0; j < new_lags_number; j++)
        {
            autocorrelations (counter_i, j) = autocorrelations_vector(j) ;
        }

        counter_i++;
    }

    return autocorrelations;
}


/// Calculates the cross-correlation between all the variables in the data set.

Tensor<type, 3> DataSet::calculate_cross_correlations(const Index& lags_number) const
{
    const Index samples_number = time_series_data.dimension(0);

    if(lags_number > samples_number)
    {
        ostringstream buffer;

        buffer << "OpenNN Exception: DataSet class.\n"
               << "Tensor<type, 3> calculate_cross_correlations(const Index& lags_number) const method.\n"
               << "Lags number(" << lags_number
               << ") is greater than the number of samples("
               << samples_number << ") \n";

        throw invalid_argument(buffer.str());
    }

    const Index columns_number = get_time_series_columns_number();

    const Index input_columns_number = get_input_time_series_columns_number();
    const Index target_columns_number = get_target_time_series_columns_number();

    const Index input_target_columns_number = input_columns_number + target_columns_number;

    const Tensor<Index, 1> input_columns_indices = get_input_time_series_columns_indices();
    const Tensor<Index, 1> target_columns_indices = get_target_time_series_columns_indices();

    Index input_target_numeric_column_number = 0;
    int counter = 0;

    for(Index i = 0; i < input_target_columns_number; i++)
    {
        if(i < input_columns_number)
        {
            const Index column_index = input_columns_indices(i);

            const ColumnType input_column_type = time_series_columns(column_index).type;

            if(input_column_type == ColumnType::Numeric)
            {
                input_target_numeric_column_number++;
            }
        }
        else
        {
            const Index column_index = target_columns_indices(counter);

            ColumnType target_column_type = time_series_columns(column_index).type;

            if(target_column_type == ColumnType::Numeric)
            {
                input_target_numeric_column_number++;
            }
            counter++;
        }
    }

    Index new_lags_number;

    if(samples_number == lags_number)
    {
        new_lags_number = lags_number - 2;
    }
    else if(samples_number == lags_number + 1)
    {
        new_lags_number = lags_number - 1;
    }
    else
    {
        new_lags_number = lags_number;
    }

    Tensor<type, 3> cross_correlations(input_target_numeric_column_number, input_target_numeric_column_number, new_lags_number);
    Tensor<type, 1> cross_correlations_vector(new_lags_number);
    Tensor<type, 2> input_i;
    Tensor<type, 2> input_j;
    Index counter_i = 0;
    Index counter_j = 0;

    for(Index i = 0; i < columns_number; i++)
    {
        if(time_series_columns(i).column_use != VariableUse::Unused && time_series_columns(i).type == ColumnType::Numeric)
        {
            input_i = get_time_series_column_data(i);

            if(display) cout << "Calculating " << time_series_columns(i).name << " cross correlations:" << endl;

            counter_j = 0;
        }
        else
        {
            continue;
        }

        for(Index j = 0; j < columns_number; j++)
        {
            if(time_series_columns(j).column_use != VariableUse::Unused && time_series_columns(j).type == ColumnType::Numeric)
            {
                input_j = get_time_series_column_data(j);

                if(display) cout << "   vs. " << time_series_columns(j).name << endl;

            }
            else
            {
                continue;
            }

            const TensorMap<Tensor<type, 1>> current_input_i(input_i.data(), input_i.dimension(0));
            const TensorMap<Tensor<type, 1>> current_input_j(input_j.data(), input_j.dimension(0));

            cross_correlations_vector = opennn::cross_correlations(thread_pool_device, current_input_i, current_input_j, new_lags_number);

            for(Index k = 0; k < new_lags_number; k++)
            {
                cross_correlations (counter_i, counter_j, k) = cross_correlations_vector(k) ;
            }

            counter_j++;
        }

        counter_i++;

    }

    return cross_correlations;
}


/// Transforms a sentence to Tensor, according to dataset columns.
/// @param sentence Sentence that we will transform

Tensor<type,1> DataSet::sentence_to_data(const string& sentence) const
{
    Tensor<string, 1> tokens = get_tokens(sentence,' ');

    Tensor<type, 1> vector(get_columns_number() - 1);

    TextAnalytics text_analytics;
    text_analytics.set_short_words_length(short_words_length);
    text_analytics.set_long_words_length(long_words_length);

    Tensor<Tensor<string,1>,1> words = text_analytics.preprocess(tokens);

    TextAnalytics::WordBag word_bag = text_analytics.calculate_word_bag(words);

    const Tensor<string,1> columns_names = get_columns_names();

    const Index words_number = word_bag.words.size();

    vector.setZero();

    for(Index i = 0; i < words_number; i++)
    {
        if( contains(columns_names, word_bag.words(i)) )
        {
            auto it = find(columns_names.data(), columns_names.data() + columns_names.size(), word_bag.words(i));
            const Index index = it - columns_names.data();

            vector(index) = word_bag.frequencies(i);
        }
    }

    return vector;

};


/// Generates an artificial data_set with a given number of samples and number of variables
/// by constant data.
/// @param samples_number Number of samples in the data_set.
/// @param variables_number Number of variables in the data_set.

void DataSet::generate_constant_data(const Index& samples_number, const Index& variables_number, const type& value)
{
    set(samples_number, variables_number);

    data.setConstant(value);

    set_default_columns_uses();
}


/// Generates an artificial data_set with a given number of samples and number of variables
/// using random data.
/// @param samples_number Number of samples in the data_set.
/// @param variables_number Number of variables in the data_set.

void DataSet::generate_random_data(const Index& samples_number, const Index& variables_number)
{
    set(samples_number, variables_number);

    data.setRandom();
}


/// Generates an artificial data_set with a given number of samples and number of variables
/// using a sequential data.
/// @param samples_number Number of samples in the data_set.
/// @param variables_number Number of variables in the data_set.

void DataSet::generate_sequential_data(const Index& samples_number, const Index& variables_number)
{
    set(samples_number, variables_number);

    for(Index i = 0; i < samples_number; i++)
    {
        for(Index j = 0; j < variables_number; j++)
        {
            data(i,j) = static_cast<type>(j);
        }
    }
}


/// Generates an artificial data_set with a given number of samples and number of variables
/// using the Rosenbrock function.
/// @param samples_number Number of samples in the data_set.
/// @param variables_number Number of variables in the data_set.

void DataSet::generate_Rosenbrock_data(const Index& samples_number, const Index& variables_number)
{
    const Index inputs_number = variables_number-1;

    set(samples_number, variables_number);

    data.setRandom();

#pragma omp parallel for

    for(Index i = 0; i < samples_number; i++)
    {
        type rosenbrock(0);

        for(Index j = 0; j < inputs_number-1; j++)
        {
            const type value = data(i,j);
            const type next_value = data(i,j+1);

            rosenbrock += (type(1) - value)*(type(1) - value) + type(100)*(next_value-value*value)*(next_value-value*value);
        }

        data(i, inputs_number) = rosenbrock;
    }

    set_default_columns_uses();

}


void DataSet::generate_sum_data(const Index& samples_number, const Index& variables_number)
{
    set(samples_number,variables_number);

    data.setRandom();

    for(Index i = 0; i < samples_number; i++)
    {
        data(i,variables_number-1) = 0;

        for(Index j = 0; j < variables_number-1; j++)
        {
            data(i,variables_number-1) += data(i,j);
        }
    }

    set(data);
}


/// Unuses those samples with values outside a defined range.
/// @param minimums vector of minimum values in the range.
/// The size must be equal to the number of variables.
/// @param maximums vector of maximum values in the range.
/// The size must be equal to the number of variables.

Tensor<Index, 1> DataSet::filter_data(const Tensor<type, 1>& minimums, const Tensor<type, 1>& maximums)
{
    const Tensor<Index, 1> used_variables_indices = get_used_variables_indices();

    const Index used_variables_number = used_variables_indices.size();

#ifdef OPENNN_DEBUG

    if(minimums.size() != used_variables_number)
    {
        ostringstream buffer;

        buffer << "OpenNN Exception: DataSet class.\n"
               << "Tensor<Index, 1> filter_data(const Tensor<type, 1>&, const Tensor<type, 1>&) method.\n"
               << "Size of minimums(" << minimums.size() << ") is not equal to number of variables(" << used_variables_number << ").\n";

        throw invalid_argument(buffer.str());
    }

    if(maximums.size() != used_variables_number)
    {
        ostringstream buffer;

        buffer << "OpenNN Exception: DataSet class.\n"
               << "Tensor<Index, 1> filter_data(const Tensor<type, 1>&, const Tensor<type, 1>&) method.\n"
               << "Size of maximums(" << maximums.size() << ") is not equal to number of variables(" << used_variables_number << ").\n";

        throw invalid_argument(buffer.str());
    }

#endif

    const Index samples_number = get_samples_number();

    Tensor<type, 1> filtered_indices(samples_number);
    filtered_indices.setZero();

    const Tensor<Index, 1> used_samples_indices = get_used_samples_indices();
    const Index used_samples_number = used_samples_indices.size();

    Index sample_index = 0;

    for(Index i = 0; i < used_variables_number; i++)
    {
        const Index variable_index = used_variables_indices(i);

        for(Index j = 0; j < used_samples_number; j++)
        {
            sample_index = used_samples_indices(j);

//            if (minimums(i)) {

//            }
//            else
//            {
                if(get_sample_use(sample_index) == SampleUse::Unused)
                    continue;

                if(isnan(data(sample_index, variable_index)))
                    continue;

                if(abs(data(sample_index, variable_index) - minimums(i)) <= type(NUMERIC_LIMITS_MIN)
                    || abs(data(sample_index, variable_index) - maximums(i)) <= type(NUMERIC_LIMITS_MIN))
                    continue;

                if(minimums(i) == maximums(i))
                {
                    if(data(sample_index, variable_index) != minimums(i))
                    {
                        filtered_indices(sample_index) = type(1);
                        set_sample_use(sample_index, SampleUse::Unused);
                    }
                }
                else if(data(sample_index, variable_index) < minimums(i) || data(sample_index, variable_index) > maximums(i))
                {
                    filtered_indices(sample_index) = type(1);
                    set_sample_use(sample_index, SampleUse::Unused);
//                }

            }
        }
    }

    const Index filtered_samples_number =
            static_cast<Index>(count_if(filtered_indices.data(),
                                        filtered_indices.data()+filtered_indices.size(), [](type value)
                               {return value > static_cast<type>(0.5);}));

    Tensor<Index, 1> filtered_samples_indices(filtered_samples_number);

    Index index = 0;

    for(Index i = 0; i < samples_number; i++)
    {
        if(filtered_indices(i) > static_cast<type>(0.5))
        {
            filtered_samples_indices(index) = i;
            index++;
        }
    }

    return filtered_samples_indices;
}


/// Sets all the samples with missing values to "Unused".

void DataSet::impute_missing_values_unuse()
{
    const Index samples_number = get_samples_number();

#pragma omp parallel for

    for(Index i = 0; i <samples_number; i++)
    {
        if(has_nan_row(i)) set_sample_use(i, "Unused");
    }

}


/// Substitutes all the missing values by the mean of the corresponding variable.

void DataSet::impute_missing_values_mean()
{
    const Tensor<Index, 1> used_samples_indices = get_used_samples_indices();
    const Tensor<Index, 1> used_variables_indices = get_used_variables_indices();
    const Tensor<Index, 1> input_variables_indices = get_input_variables_indices();
    const Tensor<Index, 1> target_variables_indices = get_target_variables_indices();

    const Tensor<type, 1> means = mean(data, used_samples_indices, used_variables_indices);

    const Index samples_number = used_samples_indices.size();
    const Index variables_number = used_variables_indices.size();
    const Index target_variables_number = target_variables_indices.size();

    Index current_variable;
    Index current_sample;

    if(lags_number == 0 && steps_ahead == 0)
    {
#pragma omp parallel for schedule(dynamic)

        for(Index j = 0; j < variables_number - target_variables_number; j++)
        {
            current_variable = input_variables_indices(j);

            for(Index i = 0; i < samples_number; i++)
            {
                current_sample = used_samples_indices(i);

                if(isnan(data(current_sample, current_variable)))
                {
                    data(current_sample,current_variable) = means(j);
                }
            }
        }

        for(Index j = 0; j < target_variables_number; j++)
        {
            current_variable = target_variables_indices(j);
            for(Index i = 0; i < samples_number; i++)
            {
                current_sample = used_samples_indices(i);

                if(isnan(data(current_sample, current_variable)))
                {
                    set_sample_use(i, "Unused");
                }
            }
        }

    }
    else
    {

        for(Index j = 0; j < get_variables_number(); j++)
        {
            current_variable = j;

            for(Index i = 0; i < samples_number; i++)
            {
                current_sample = used_samples_indices(i);

                if(isnan(data(current_sample, current_variable)))
                {
                    if(i < lags_number || i > samples_number - steps_ahead)
                    {
                        data(current_sample, current_variable) = means(j);
                    }
                    else
                    {
                        Index k = i;
                        double preview_value = NAN, next_value = NAN;

                        while(isnan(preview_value) && k > 0)
                        {
                            k--;
                            preview_value = data(used_samples_indices(k), current_variable);
                        }

                        k = i;
                        while(isnan(next_value) && k < samples_number)
                        {
                            k++;
                            next_value = data(used_samples_indices(k), current_variable);
                        }

                        if(isnan(preview_value) && isnan(next_value))
                        {
                            ostringstream buffer;

                            buffer << "OpenNN Exception: DataSet class.\n"
                                   << "void DataSet::impute_missing_values_mean() const.\n"
                                   << "The last " << (samples_number - i) + 1 << " samples are all missing, delete them.\n";

                            throw invalid_argument(buffer.str());
                        }

                        if(isnan(preview_value))
                        {
                            data(current_sample, current_variable) = next_value;
                        }
                        else if(isnan(next_value))
                        {
                            data(current_sample, current_variable) = preview_value;
                        }
                        else
                        {
                            data(current_sample, current_variable) = (preview_value + next_value) / 2.0;
                        }
                    }
                }
            }
        }
    }

}

/// Substitutes all the missing values by the median of the corresponding variable.

void DataSet::impute_missing_values_median()
{
    const Tensor<Index, 1> used_samples_indices = get_used_samples_indices();
    const Tensor<Index, 1> used_variables_indices = get_used_variables_indices();
    const Tensor<Index, 1> input_variables_indices = get_input_variables_indices();
    const Tensor<Index, 1> target_variables_indices = get_target_variables_indices();

    const Tensor<type, 1> medians = median(data, used_samples_indices, used_variables_indices);

    const Index samples_number = used_samples_indices.size();
    const Index variables_number = used_variables_indices.size();
    const Index target_variables_number = target_variables_indices.size();

    Index current_variable;
    Index current_sample;

#pragma omp parallel for schedule(dynamic)
    for(Index j = 0; j < variables_number - target_variables_number; j++)
    {
        current_variable = input_variables_indices(j);

        for(Index i = 0; i < samples_number; i++)
        {
            current_sample = used_samples_indices(i);

            if(isnan(data(current_sample, current_variable)))
            {
                data(current_sample,current_variable) = medians(j);
            }
        }
    }

#pragma omp parallel for schedule(dynamic)
    for(Index j = 0; j < target_variables_number; j++)
    {
        current_variable = target_variables_indices(j);

        for(Index i = 0; i < samples_number; i++)
        {
            current_sample = used_samples_indices(i);

            if(isnan(data(current_sample, current_variable)))
            {
                set_sample_use(i, "Unused");
            }
        }

    }
}

/// Substitutes all the missing values by the interpolation of the corresponding variable.

void DataSet::impute_missing_values_interpolate()
{
    const Tensor<Index, 1> used_samples_indices = get_used_samples_indices();
    const Tensor<Index, 1> used_variables_indices = get_used_variables_indices();
    const Tensor<Index, 1> input_variables_indices = get_input_variables_indices();
    const Tensor<Index, 1> target_variables_indices = get_target_variables_indices();

    const Index samples_number = used_samples_indices.size();
    const Index variables_number = used_variables_indices.size();
    const Index target_variables_number = target_variables_indices.size();

    Index current_variable;
    Index current_sample;

#pragma omp parallel for schedule(dynamic)
    for(Index j = 0; j < variables_number - target_variables_number; j++)
    {
        current_variable = input_variables_indices(j);

        for(Index i = 0; i < samples_number; i++)
        {
            current_sample = used_samples_indices(i);

            if(isnan(data(current_sample, current_variable)))
            {
                type x1 = 0;
                type x2 = 0;
                type y1 = 0;
                type y2 = 0;
                type x = 0;
                type y = 0;
                for(Index k = i - 1; k >= 0; k--)
                {
                    if(!isnan(data(used_samples_indices(k), current_variable)))
                    {
                        x1 = used_samples_indices(k);
                        y1 = data(x1, current_variable);
                        break;
                    }
                }
                for(Index k = i + 1; k < samples_number; k++)
                {
                    if(!isnan(data(used_samples_indices(k), current_variable)))
                    {
                        x2 = used_samples_indices(k);
                        y2 = data(x2, current_variable);
                        break;
                    }
                }
                if(x2 != x1)
                {
                    x = current_sample;
                    y = y1 + (x - x1) * (y2 - y1) / (x2 - x1);
                }
                else
                {
                    y = y1;
                }
                data(current_sample,current_variable) = y;
            }
        }
    }

#pragma omp parallel for schedule(dynamic)
    for(Index j = 0; j < target_variables_number; j++)
    {
        current_variable = target_variables_indices(j);

        for(Index i = 0; i < samples_number; i++)
        {
            current_sample = used_samples_indices(i);

            if(isnan(data(current_sample, current_variable)))
            {
                set_sample_use(i, "Unused");
            }
        }

    }
}



/// General method for dealing with missing values.
/// It switches among the different scrubbing methods available,
/// according to the corresponding value in the missing values object.

void DataSet::scrub_missing_values()
{
    switch(missing_values_method)
    {
    case MissingValuesMethod::Unuse:

        impute_missing_values_unuse();

        break;

    case MissingValuesMethod::Mean:

        impute_missing_values_mean();

        break;

    case MissingValuesMethod::Median:

        impute_missing_values_median();

        break;

    case MissingValuesMethod::Interpolation:

        impute_missing_values_interpolate();

        break;
    }

}

void DataSet::read_csv()
{
    read_csv_1();

    if(!has_time_columns() && !has_categorical_columns())
    {
        read_csv_2_simple();

        read_csv_3_simple();
    }
    else
    {
        read_csv_2_complete();

        read_csv_3_complete();
    }
}


void DataSet::read_csv_language_model()
{
    read_csv_1();

    read_csv_2_simple();

    read_csv_3_language_model();
}


Tensor<unsigned char, 1> DataSet::read_bmp_image(const string& filename)
{
    FILE* file = fopen(filename.data(), "rb");

    if(!file)
    {
        ostringstream buffer;

        buffer << "OpenNN Exception: DataSet class.\n"
               << "void read_bmp_image() method.\n"
               << "Couldn't open the file.\n";

        throw invalid_argument(buffer.str());
    }

    unsigned char info[54];
    fread(info, sizeof(unsigned char), 54, file);

    const Index width_no_padding = *(int*)&info[18];
    image_height = *(int*)&info[22];
    const Index bits_per_pixel = *(int*)&info[28];
    int channels;

    bits_per_pixel == 24 ? channels = 3 : channels = 1;

    channels_number = channels;

    padding = 0;

    image_width = width_no_padding;

    while((channels*image_width + padding)% 4 != 0)
        padding++;

    const size_t size = image_height*(channels_number*image_width + padding);

    Tensor<unsigned char, 1> image(size);
    image.setZero();

    int data_offset = *(int*)(&info[0x0A]);
    fseek(file, (long int)(data_offset - 54), SEEK_CUR);

    fread(image.data(), sizeof(unsigned char), size, file);
    fclose(file);

    if(channels_number == 3)
    {
        const int rows_number = static_cast<int>(get_image_height());
        const int cols_number = static_cast<int>(get_image_width());

        Tensor<unsigned char, 1> data_without_padding = remove_padding(image, rows_number, cols_number, padding);

        const Eigen::array<Eigen::Index, 3> dims_3D = {channels, rows_number, cols_number};
        const Eigen::array<Eigen::Index, 1> dims_1D = {rows_number*cols_number};

        Tensor<unsigned char,1> red_channel_flatted = data_without_padding.reshape(dims_3D).chip(2,0).reshape(dims_1D); // row_major
        Tensor<unsigned char,1> green_channel_flatted = data_without_padding.reshape(dims_3D).chip(1,0).reshape(dims_1D); // row_major
        Tensor<unsigned char,1> blue_channel_flatted = data_without_padding.reshape(dims_3D).chip(0,0).reshape(dims_1D); // row_major

        Tensor<unsigned char,1> red_channel_flatted_sorted(red_channel_flatted.size());
        Tensor<unsigned char,1> green_channel_flatted_sorted(green_channel_flatted.size());
        Tensor<unsigned char,1> blue_channel_flatted_sorted(blue_channel_flatted.size());

        red_channel_flatted_sorted.setZero();
        green_channel_flatted_sorted.setZero();
        blue_channel_flatted_sorted.setZero();

        sort_channel(red_channel_flatted, red_channel_flatted_sorted, cols_number);
        sort_channel(green_channel_flatted, green_channel_flatted_sorted, cols_number);
        sort_channel(blue_channel_flatted, blue_channel_flatted_sorted,cols_number);

        Tensor<unsigned char, 1> red_green_concatenation(red_channel_flatted_sorted.size() + green_channel_flatted_sorted.size());
        red_green_concatenation = red_channel_flatted_sorted.concatenate(green_channel_flatted_sorted,0); // To allow a double concatenation

        image = red_green_concatenation.concatenate(blue_channel_flatted_sorted, 0);
    }

    return image;
}


// size_t DataSet::number_of_elements_in_directory(const fs::path& path)
// {
//     using fs::directory_iterator;

//     return distance(directory_iterator(path), directory_iterator{});

//     return size_t();
// }


void DataSet::read_bmp()
{/*
    const fs::path path = data_file_name;

    if(data_file_name.empty())
    {
        ostringstream buffer;

        buffer << "OpenNN Exception: DataSet class.\n"
               << "void read_bmp() method.\n"
               << "Data file name is empty.\n";

        throw invalid_argument(buffer.str());
    }

    has_columns_names = true;
    has_rows_labels = true;

    separator = Separator::None;

    vector<fs::path> folder_paths;
    vector<fs::path> image_paths;

    for(const auto & entry : fs::directory_iterator(path))
    {
        folder_paths.emplace_back(entry.path().string());
    }


    for(Index i = 0 ; i < folder_paths.size() ; i++)
    {
        for(const auto & entry : fs::directory_iterator(folder_paths[i]))
        {
            image_paths.emplace_back(entry.path().string());
        }
    }

    for(Index i = 0; i < image_paths.size(); i++)
    {
        if(image_paths[i].extension() != ".bmp")
        {
            fs::remove_all(image_paths[i]);

            //            ostringstream buffer;

            //            buffer << "OpenNN Exception: DataSet class.\n"
            //                   << "void read_bmp() method.\n"
            //                   << "Non-bmp data file format found and deleted. Try to run the program again.\n";

            //            throw invalid_argument(buffer.str());
        }
    }

    Index classes_number = number_of_elements_in_directory(path);
    Tensor<Index, 1> images_numbers(classes_number);

    for(Index i = 0; i < classes_number; i++)
    {
        images_number += number_of_elements_in_directory(folder_paths[i]);
    }

    string info_img;
    Tensor<unsigned char,1> image;
    Index image_size;
    Index size_comprobation = 0;

    for(Index i = 0; i < image_paths.size(); i++)
    {
        info_img = image_paths[i].string();
        image = read_bmp_image(info_img);
        image_size = image.size();
        size_comprobation += image_size;
    }

    if(image_size != size_comprobation/image_paths.size())
    {
        ostringstream buffer;

        buffer << "OpenNN Exception: DataSet class.\n"
               << "void read_bmp() method.\n"
               << "Some images of the dataset have different channel number, width and/or height.\n";

        throw invalid_argument(buffer.str());
    }

    FILE* f = fopen(info_img.data(), "rb");

    unsigned char info[54];

    fread(info, sizeof(unsigned char), 54, f);
    const int width = *(int*)&info[18];
    const int height = *(int*)&info[22];

    const int paddingAmount = (4 - (width) % 4) % 4;
    const int paddingWidth = width + paddingAmount;

    const int bits_per_pixel = *(int*)&info[28];
    int channels;

    bits_per_pixel == 24 ? channels = 3 : channels = 1;

    if(classes_number == 2)
    {
        Index binary_columns_number = 1;
        data.resize(images_number, image_size + binary_columns_number);
    }
    else
    {
        data.resize(images_number, image_size + classes_number);
    }

    data.setZero();

    rows_labels.resize(images_number);

    Index row_index = 0;

    for(Index i = 0; i < classes_number; i++)
    {
        Index images_number = 0;

        vector<string> images_paths;

        for(const auto & entry : fs::directory_iterator(folder_paths[i]))
        {
            images_paths.emplace_back(entry.path().string());
        }

        images_number = images_paths.size();

        for(Index j = 0;  j < images_number; j++)
        {
            image = read_bmp_image(images_paths[j]);

            for(Index k = 0; k < image_size; k++)
            {
                data(row_index, k) = static_cast<type>(image[k]);
            }

            if(classes_number == 2 && i == 0)
            {
                data(row_index, image_size) = 1;
            }
            else if(classes_number == 2 && i == 1)
            {
                data(row_index, image_size) = 0;
            }
            else
            {
                data(row_index, image_size + i) = 1;
            }

            rows_labels(row_index) = images_paths[j];

            row_index++;
        }
    }

    columns.resize(image_size + 1);

    // Input columns

    Index column_index = 0;

    for(Index i = 0; i < channels; i++)
    {
        for(Index j = 0; j < paddingWidth; j++)
        {
            for(Index k = 0; k < height ; k++)
            {
                columns(column_index).name= "pixel_" + to_string(i+1)+ "_" + to_string(j+1) + "_" + to_string(k+1);
                columns(column_index).type = ColumnType::Numeric;
                columns(column_index).column_use = VariableUse::Input;
                columns(column_index).scaler = Scaler::MinimumMaximum;
                column_index++;
            }
        }
    }

    // Target columns

    columns(image_size).name = "class";

    if(classes_number == 1)
    {
        ostringstream buffer;

        buffer << "OpenNN Exception: DataSet class.\n"
               << "void read_bmp() method.\n"
               << "Invalid number of categories. The minimum is 2 and you have 1.\n";

        throw invalid_argument(buffer.str());


    }else if(classes_number == 2)
    {
        Tensor<string, 1> categories(classes_number);

        for(Index i = 0 ; i < classes_number; i++)
        {
            categories(i) = folder_paths[i].filename().string();
        }

        columns(image_size).column_use = VariableUse::Target;
        columns(image_size).type = ColumnType::Binary;
        columns(image_size).categories = categories;

        columns(image_size).categories_uses.resize(classes_number);
        columns(image_size).categories_uses.setConstant(VariableUse::Target);
    }else
    {
        Tensor<string, 1> categories(classes_number);

        for(Index i = 0 ; i < classes_number ; i++)
        {
            categories(i) = folder_paths[i].filename().string();
        }

        columns(image_size).column_use = VariableUse::Target;
        columns(image_size).type = ColumnType::Categorical;
        columns(image_size).categories = categories;

        columns(image_size).categories_uses.resize(classes_number);
        columns(image_size).categories_uses.setConstant(VariableUse::Target);
    }

    samples_uses.resize(images_number);
    split_samples_random();

    image_width = paddingWidth;
    image_height = height;

    input_variables_dimensions.resize(3);
    input_variables_dimensions.setValues({channels, paddingWidth, height});*/
}


void DataSet::fill_image_data(const int& width, const int& height, const int& channels, const Tensor<type, 2>& imageData)
{/*
    const fs::path path = data_file_name;

    if(data_file_name.empty())
    {
        ostringstream buffer;

        buffer << "OpenNN Exception: DataSet class.\n"
               << "void read_bmp() method.\n"
               << "Data file name is empty.\n";

        throw invalid_argument(buffer.str());
    }
    has_columns_names = true;
    has_rows_labels = true;

    separator = Separator::None;

    vector<fs::path> folder_paths;
    vector<fs::path> image_paths;

    int classes_number = 0;
    int images_total_number = 0;

    for(const auto & entry_path : fs::directory_iterator(path))
    {
        if(entry_path.path().string().find(".DS_Store") != string::npos)
        {
            cout << ".DS_Store found in : " << entry_path << endl;
        }
        else
        {
            fs::path actual_directory = entry_path.path().string();

            folder_paths.emplace_back(actual_directory);
            classes_number++;

            for(const auto & entry_image : fs::directory_iterator(actual_directory))
            {
                if(entry_image.path().string().find(".DS_Store") != string::npos)
                {
                    cout << ".DS_Store found in : " << entry_image.path() << endl;
                }
                else
                {
                    image_paths.emplace_back(entry_image.path().string());
                    images_total_number++;
                }
            }
        }
    }

    images_number = images_total_number;

    const int image_size = width * height * channels;

    Tensor<type, 2> imageDataAux(imageData.dimension(0), imageData.dimension(1));
    imageDataAux = imageData;

    if(classes_number == 2)
    {
        Index binary_columns_number = 1;
        data.resize(images_number, image_size + binary_columns_number);
        imageDataAux.resize(images_number, image_size + binary_columns_number);
    }
    else
    {
        data.resize(images_number, image_size + classes_number);
        imageDataAux.resize(images_number, image_size + classes_number);
    }

    memcpy(data.data(), imageData.data(), images_number * image_size * sizeof(type));

    rows_labels.resize(images_number);

    Index row_index = 0;

    for(Index i = 0; i < classes_number; i++)
    {
        vector<string> images_paths;
        Index images_in_folder = 0;

        for(const auto & entry : fs::directory_iterator(folder_paths[i]))
        {
            if(entry.path().string().find(".DS_Store") != string::npos)
            {
                cout << ".DS_Store found in : " << entry << endl;
            }
            else
            {
                images_paths.emplace_back(entry.path().string());
                images_in_folder++;
            }
        }

        for(Index j = 0;  j < images_in_folder; j++)
        {

            if(classes_number == 2 && i == 0)
            {
                data(row_index, image_size) = 1;
            }
            else if(classes_number == 2 && i == 1)
            {
                data(row_index, image_size) = 0;
            }
            else
            {
                data(row_index, image_size + i) = 1;
            }

            rows_labels(row_index) = images_paths[j];

            row_index++;
        }
    }

    columns.resize(image_size + 1);

    // Input columns

    Index column_index = 0;

        for(Index i = 0; i < channels; i++)
        {
            for(Index j = 0; j < width; j++)
            {
                for(Index k = 0; k < height ; k++)
                {
                    columns(column_index).name= "pixel_" + to_string(i+1)+ "_" + to_string(j+1) + "_" + to_string(k+1);
                    columns(column_index).type = ColumnType::Numeric;
                    columns(column_index).column_use = VariableUse::Input;
                    columns(column_index).scaler = Scaler::MinimumMaximum;
                    column_index++;
                }
            }
        }

    // Target columns

    columns(image_size).name = "class";

    if(classes_number == 1)
    {
        ostringstream buffer;

        buffer << "OpenNN Exception: DataSet class.\n"
               << "void read_bmp() method.\n"
               << "Invalid number of categories. The minimum is 2 and you have 1.\n";

        throw invalid_argument(buffer.str());


    }

    Tensor<string, 1> categories(classes_number);

    for(Index i = 0 ; i < classes_number; i++)
    {
        categories(i) = folder_paths[i].filename().string();
    }

    columns(image_size).column_use = VariableUse::Target;
    columns(image_size).categories = categories;

    columns(image_size).categories_uses.resize(classes_number);
    columns(image_size).categories_uses.setConstant(VariableUse::Target);

    if(classes_number == 2)
    {
        columns(image_size).type = ColumnType::Binary;
    }
    else
    {
        columns(image_size).type = ColumnType::Categorical;
    }

    samples_uses.resize(images_number);
    split_samples_random();

    image_width = width;
    image_height = height;
    channels_number = channels;

    input_variables_dimensions.resize(3);
    input_variables_dimensions.setValues({height, width, channels});*/
}


DataSet::BoundingBox DataSet::propose_random_region(const Tensor<unsigned char, 1>& image) const
{
    const Index channels_number = get_channels_number();
    const Index image_height = get_image_height();
    const Index image_width = get_image_width();

    Index x_center = rand() % image_width;
    Index y_center = rand() % image_height;

    Index x_top_left;
    Index y_top_left;

    if(x_center == 0){x_top_left = 0;}
    else{x_top_left = rand() % x_center;}

    if(y_center == 0){y_top_left = 0;}
    else{y_top_left = rand() % y_center;}

    Index x_bottom_right;

    if(x_top_left == 0){x_bottom_right = rand()%(image_width - (x_center + 1) + 1) + (x_center + 1);}
    else{x_bottom_right = rand()%(image_width - x_center + 1) + x_center;}

    Index y_bottom_right;

    if(y_top_left == 0){y_bottom_right = rand()%(image_height - (y_center + 1) + 1) + (y_center + 1);}
    else{y_bottom_right = rand() % (image_height - y_center + 1) + y_center;}

    BoundingBox random_region(channels_number, x_top_left, y_top_left, x_bottom_right, y_bottom_right);

    random_region.data = get_bounding_box(image, x_top_left, y_top_left, x_bottom_right, y_bottom_right);

    return random_region;
}


void DataSet::read_ground_truth()
{
    srand(time(NULL));

    const Index classes_number = get_label_classes_number_from_XML(data_file_name);
//    const Index annotations_number = get_bounding_boxes_number_from_XML(data_file_name); // This function also save channels, width and height

    const Index target_variables_number = classes_number == 1 ? 1 : classes_number + 1; // 1 class for background

    const Index samples_number = images_number*regions_number;
    const Index variables_number = channels_number*region_rows*region_columns + target_variables_number;

    const Index pixels_number = channels_number*region_rows*region_columns;

    set(samples_number, variables_number);

    data.setZero();

    rows_labels.resize(samples_number);

    Index row_index = 0;

    // Load XML from string

    tinyxml2::XMLDocument document;

    if(document.LoadFile(data_file_name.c_str()))
    {
        ostringstream buffer;

        buffer << "OpenNN Exception: DataSet class.\n"
               << "void load(const string&) method.\n"
               << "Cannot load XML file " << data_file_name << ".\n";

        throw invalid_argument(buffer.str());
    }

    // Read ground Truth XML

    ostringstream buffer;

    const tinyxml2::XMLElement* neural_labeler_element = document.FirstChildElement("NeuralLabeler");

    if(!neural_labeler_element)
    {
        buffer << "OpenNN Exception: DataSet class.\n"
               << "void read_ground_truth(const tinyxml2::XMLDocument&) method.\n"
               << "NeuralLabeler element is nullptr.\n";

        throw invalid_argument(buffer.str());
    }

    // Images

    const tinyxml2::XMLElement* images_element = neural_labeler_element -> FirstChildElement("Images");

    if(!images_element)
    {
        buffer << "OpenNN Exception: DataSet class.\n"
               << "void read_ground_truth(const tinyxml2::XMLDocument&) method.\n"
               << "Images element is nullptr.\n";

        throw invalid_argument(buffer.str());
    }

    // Images Number

    const tinyxml2::XMLElement* images_number_element = images_element -> FirstChildElement("ImagesNumber");

    if(!images_number_element)
    {
        buffer << "OpenNN Exception: DataSet class.\n"
               << "void read_ground_truth(const tinyxml2::XMLDocument&) method.\n"
               << "ImagesNumber element is nullptr.\n";

        throw invalid_argument(buffer.str());
    }

    const Index images_number = static_cast<Index>(atoi(images_number_element->GetText()));

    const tinyxml2::XMLElement* start_images_element = images_number_element;

    for(Index image_index = 0; image_index < images_number; image_index++)
    {
        // Image

        const tinyxml2::XMLElement* image_element = start_images_element->NextSiblingElement("Image");
        start_images_element = image_element;

        if(!image_element)
        {
            buffer << "OpenNN Exception: DataSet class.\n"
                   << "void read_ground_truth(const tinyxml2::XMLDocument&) method.\n"
                   << "Image element is nullptr.\n";

            throw invalid_argument(buffer.str());
        }

        // Filename

        const tinyxml2::XMLElement* file_name_element = image_element->FirstChildElement("Filename");

        if(!file_name_element)
        {
            buffer << "OpenNN Exception: DataSet class.\n"
                   << "void read_ground_truth(const tinyxml2::XMLDocument&) method.\n"
                   << "Filename element is nullptr.\n";

            throw invalid_argument(buffer.str());
        }

        const string image_filename = file_name_element->GetText();

        const Tensor<unsigned char, 1> image_pixel_values = read_bmp_image(image_filename);

        // Annotations Number

        const tinyxml2::XMLElement* annotations_number_element = image_element->FirstChildElement("AnnotationsNumber");

        if(!annotations_number_element)
        {
            buffer << "OpenNN Exception: DataSet class.\n"
                   << "void read_ground_truth(const tinyxml2::XMLDocument&) method.\n"
                   << "AnnotationsNumber element is nullptr.\n";

            throw invalid_argument(buffer.str());
        }

        const Index annotations_number = static_cast<Index>(atoi(annotations_number_element->GetText()));

        const tinyxml2::XMLElement* start_annotations_element = annotations_number_element;

        for(Index j = 0; j < annotations_number; j++)
        {
            // Annotation

            const tinyxml2::XMLElement* annotation_element = start_annotations_element->NextSiblingElement("Annotation");

            start_annotations_element = annotation_element;

            if(!annotation_element)
            {
                buffer << "OpenNN Exception: DataSet class.\n"
                       << "void read_ground_truth(const tinyxml2::XMLDocument&) method.\n"
                       << "Annotation element is nullptr.\n";

                throw invalid_argument(buffer.str());
            }

            // Label

            const tinyxml2::XMLElement* label_element = annotation_element->FirstChildElement("Label");

            if(!label_element)
            {
                buffer << "OpenNN Exception: DataSet class.\n"
                       << "void read_ground_truth(const tinyxml2::XMLDocument&) method.\n"
                       << "Label element is nullptr.\n";

                throw invalid_argument(buffer.str());
            }

            const string ground_truth_class = label_element->GetText();

            // Points

            const tinyxml2::XMLElement* points_element = annotation_element->FirstChildElement("Points");

            if(!points_element)
            {
                buffer << "OpenNN Exception: DataSet class.\n"
                       << "void read_ground_truth(const tinyxml2::XMLDocument&) method.\n"
                       << "Points element is nullptr.\n";

                throw invalid_argument(buffer.str());
            }

            const string bounding_box_points = points_element->GetText();

            const Tensor<string, 1> splitted_points = get_tokens(bounding_box_points, ',');

            const int x_top_left = static_cast<int>(stoi(splitted_points[0]));
            const int y_top_left = static_cast<int>(stoi(splitted_points[1]));
            const int x_bottom_right = static_cast<int>(stoi(splitted_points[2]));
            const int y_bottom_right = static_cast<int>(stoi(splitted_points[3]));

            // Segmentation for region proposal (Not implemented, we use random region proposal)

            const BoundingBox ground_truth_bounding_box = BoundingBox(channels_number, x_top_left, y_top_left, x_bottom_right, y_bottom_right);

            Tensor<BoundingBox, 1> random_bounding_box(regions_number);

            for(Index region_index = 0; region_index < regions_number; region_index++)
            {
                random_bounding_box(region_index) = propose_random_region(image_pixel_values);

                const type intersection_over_union = calculate_intersection_over_union(ground_truth_bounding_box, random_bounding_box(region_index));

                if(intersection_over_union >= 0.3) // If IoU > 0.3 -> object class
                {
                    for(Index p = 1; p < labels_tokens.size() + 1; p++)
                    {
                        if(labels_tokens(p - 1) == ground_truth_class)
                        {
                            if(classes_number == 1)
                            {
                                data(row_index, pixels_number) = 1;
                            }
                            else
                            {
                                data(row_index, pixels_number + p) = 1;
                            }
                        }
                    }
                }
                else // If IoU < 0.3 -> background class
                {
                    if(classes_number == 1)
                    {
                        data(row_index, pixels_number) = 0;
                    }
                    else
                    {
                        data(row_index, pixels_number) = 1;
                    }
                }

                const BoundingBox warped_bounding_box = random_bounding_box(region_index).resize(channels_number, region_rows, region_columns);

                for(Index j = 0; j < pixels_number; j++)
                {
                    data(row_index, j) = warped_bounding_box.data(j);
                }

                rows_labels(row_index) = image_filename;

                row_index++;
            }
        }
    }

    // Input columns

    Index column_index = 0;

    for(Index i = 0; i < channels_number; i++)
    {
        for(Index j = 0; j < region_rows; j++)
        {
            for(Index k = 0; k < region_columns ; k++)
            {
                columns(column_index).name= "pixel_" + to_string(i+1)+ "_" + to_string(j+1) + "_" + to_string(k+1);
                columns(column_index).type = ColumnType::Numeric;
                columns(column_index).column_use = VariableUse::Input;
                columns(column_index).scaler = Scaler::MinimumMaximum;
                column_index++;
            }
        }
    }

    // Target columns

    columns(pixels_number).name = "label";

    if(classes_number == 0)
    {
        ostringstream buffer;

        buffer << "OpenNN Exception: DataSet class.\n"
               << "void read_ground_truth() method.\n"
               << "Invalid number of categories. The minimum is 1 and you have 0.\n";

        throw invalid_argument(buffer.str());

    }
    else if(classes_number == 1) // Just one because we include background (1+1)
    {
        columns(pixels_number).column_use = VariableUse::Target;
        columns(pixels_number).type = ColumnType::Binary;
        columns(pixels_number).categories = labels_tokens;

        columns(pixels_number).categories_uses.resize(target_variables_number); // classes_number + Background
        columns(pixels_number).categories_uses.setConstant(VariableUse::Target);
    }
    else
    {
        Tensor<string, 1> categories(target_variables_number);

        columns(pixels_number).column_use = VariableUse::Target;
        columns(pixels_number).type = ColumnType::Categorical;
        columns(pixels_number).categories = labels_tokens;

        columns(pixels_number).categories_uses.resize(target_variables_number); // classes_number + Background
        columns(pixels_number).categories_uses.setConstant(VariableUse::Target);
    }

    split_samples_random();

    input_variables_dimensions.resize(3);
    input_variables_dimensions.setValues({region_rows, region_columns, channels_number});
}


Index DataSet::get_bounding_boxes_number_from_XML(const string& file_name)
{
    Index bounding_boxes_number = 0;
    string image_filename;

    //------------------------------ Load XML from string ------------------------------

    tinyxml2::XMLDocument document;

    if(document.LoadFile(file_name.c_str()))
    {
        ostringstream buffer;

        buffer << "OpenNN Exception: DataSet class.\n"
               << "void load(const string&) method.\n"
               << "Cannot load XML file " << file_name << ".\n";

        throw invalid_argument(buffer.str());
    }

    //--------------------------- Read ground Truth XML---------------------------

    ostringstream buffer;

    const tinyxml2::XMLElement* neural_labeler_element = document.FirstChildElement("NeuralLabeler");

    if(!neural_labeler_element)
    {
        buffer << "OpenNN Exception: DataSet class.\n"
               << "void get_bounding_boxes_number_from_XML(const tinyxml2::XMLDocument&) method.\n"
               << "NeuralLabeler element is nullptr.\n";

        throw invalid_argument(buffer.str());
    }

    // Images

    const tinyxml2::XMLElement* images_element = neural_labeler_element -> FirstChildElement("Images");

    if(!images_element)
    {
        buffer << "OpenNN Exception: DataSet class.\n"
               << "void get_bounding_boxes_number_from_XML(const tinyxml2::XMLDocument&) method.\n"
               << "Images element is nullptr.\n";

        throw invalid_argument(buffer.str());
    }

    // Images Number

    const tinyxml2::XMLElement* images_number_element = images_element -> FirstChildElement("ImagesNumber");

    if(!images_number_element)
    {
        buffer << "OpenNN Exception: DataSet class.\n"
               << "void get_bounding_boxes_number_from_XML(const tinyxml2::XMLDocument&) method.\n"
               << "ImagesNumber element is nullptr.\n";

        throw invalid_argument(buffer.str());
    }

    const Index images_number = static_cast<Index>(atoi(images_number_element->GetText()));

    set_images_number(images_number);

    const tinyxml2::XMLElement* start_image_element = images_number_element;

    for(Index i = 0; i < images_number; i++)
    {
        // Image

        const tinyxml2::XMLElement* image_element = start_image_element->NextSiblingElement("Image");
        start_image_element = image_element;

        if(!image_element)
        {
            buffer << "OpenNN Exception: DataSet class.\n"
                   << "void get_bounding_boxes_number_from_XML(const tinyxml2::XMLDocument&) method.\n"
                   << "Image element is nullptr.\n";

            throw invalid_argument(buffer.str());
        }

        // Filename

        const tinyxml2::XMLElement* file_name_element = image_element->FirstChildElement("Filename");

        if(!file_name_element)
        {
            buffer << "OpenNN Exception: DataSet class.\n"
                   << "void get_bounding_boxes_number_from_XML(const tinyxml2::XMLDocument&) method.\n"
                   << "Filename element is nullptr.\n";

            throw invalid_argument(buffer.str());
        }

        image_filename = file_name_element->GetText();

        // Annotations Number

        const tinyxml2::XMLElement* annotations_number_element = image_element->FirstChildElement("AnnotationsNumber");

        if(!annotations_number_element)
        {
            buffer << "OpenNN Exception: DataSet class.\n"
                   << "void get_bounding_boxes_number_from_XML(const tinyxml2::XMLDocument&) method.\n"
                   << "AnnotationsNumber element is nullptr.\n";

            throw invalid_argument(buffer.str());
        }

        const Index annotations_number = static_cast<Index>(atoi(annotations_number_element->GetText()));

        const tinyxml2::XMLElement* start_annotations_element = annotations_number_element;

        for(Index j = 0; j < annotations_number; j++)
        {
            // Annotation

            const tinyxml2::XMLElement* annotation_element = start_annotations_element->NextSiblingElement("Annotation");
            start_annotations_element = annotation_element;

            if(!annotation_element)
            {
                buffer << "OpenNN Exception: DataSet class.\n"
                       << "void get_bounding_boxes_number_from_XML(const tinyxml2::XMLDocument&) method.\n"
                       << "Annotation element is nullptr.\n";

                throw invalid_argument(buffer.str());
            }

            // Label

            const tinyxml2::XMLElement* label_element = annotation_element->FirstChildElement("Label");

            if(!label_element)
            {
                buffer << "OpenNN Exception: DataSet class.\n"
                       << "void get_bounding_boxes_number_from_XML(const tinyxml2::XMLDocument&) method.\n"
                       << "Label element is nullptr.\n";

                throw invalid_argument(buffer.str());
            }

            string ground_truth_class = label_element->GetText();

            // Points

            const tinyxml2::XMLElement* points_element = annotation_element->FirstChildElement("Points");

            if(!points_element)
            {
                buffer << "OpenNN Exception: DataSet class.\n"
                       << "void get_bounding_boxes_number_from_XML(const tinyxml2::XMLDocument&) method.\n"
                       << "Points element is nullptr.\n";

                throw invalid_argument(buffer.str());
            }
        }

        bounding_boxes_number += annotations_number;
    }

    read_bmp_image(image_filename); // Read an image to save initially the channels number

    return bounding_boxes_number;
}


Index DataSet::get_label_classes_number_from_XML(const string& file_name)
{
    //-----------------------Load XML from string-----------------------------------

    tinyxml2::XMLDocument document;

    if(document.LoadFile(file_name.c_str()))
    {
        ostringstream buffer;

        buffer << "OpenNN Exception: DataSet class.\n"
               << "void load(const string&) method.\n"
               << "Cannot load XML file " << file_name << ".\n";

        throw invalid_argument(buffer.str());
    }

    //--------------------------------Read ground Truth XML-------------------------------------/

    ostringstream buffer;

    const tinyxml2::XMLElement* neural_labeler_element = document.FirstChildElement("NeuralLabeler");

    if(!neural_labeler_element)
    {
        buffer << "OpenNN Exception: DataSet class.\n"
               << "void get_label_classes_number_from_XML(const tinyxml2::XMLDocument&) method.\n"
               << "NeuralLabeler element is nullptr.\n";

        throw invalid_argument(buffer.str());
    }

    // Images

    const tinyxml2::XMLElement* images_element = neural_labeler_element -> FirstChildElement("Images");

    if(!images_element)
    {
        buffer << "OpenNN Exception: DataSet class.\n"
               << "void get_label_classes_number_from_XML(const tinyxml2::XMLDocument&) method.\n"
               << "Images element is nullptr.\n";

        throw invalid_argument(buffer.str());
    }

    // Labels

    const tinyxml2::XMLElement* labels_element = neural_labeler_element -> FirstChildElement("Labels");

    if(!labels_element)
    {
        buffer << "OpenNN Exception: DataSet class.\n"
               << "void get_label_classes_number_from_XML(const tinyxml2::XMLDocument&) method.\n"
               << "Labels element is nullptr.\n";

        throw invalid_argument(buffer.str());
    }

    // Labels Number

    const tinyxml2::XMLElement* labels_number_element = labels_element -> FirstChildElement("LabelsNumber");

    if(!labels_number_element)
    {
        buffer << "OpenNN Exception: DataSet class.\n"
               << "void get_label_classes_number_from_XML(const tinyxml2::XMLDocument&) method.\n"
               << "LabelsNumber element is nullptr.\n";

        throw invalid_argument(buffer.str());
    }

    if(labels_number_element->GetText())
    {
        const Index labels_number = static_cast<Index>(atoi(labels_number_element->GetText()));

        set_categories_number(labels_number);
    }

    labels_tokens.resize(categories_number);

    const tinyxml2::XMLElement* start_label_element = labels_number_element;

    for(Index i = 0; i < categories_number; i++)
    {
        // Label

        const tinyxml2::XMLElement* label_element = start_label_element->NextSiblingElement("Label");
        start_label_element = label_element;

        if(!label_element)
        {
            buffer << "OpenNN Exception: DataSet class.\n"
                   << "void get_label_classes_number_from_XML(const tinyxml2::XMLDocument&) method.\n"
                   << "Label element is nullptr.\n";

            throw invalid_argument(buffer.str());
        }

        // Name

        const tinyxml2::XMLElement* name_element = label_element->FirstChildElement("Name");

        if(!name_element)
        {
            buffer << "OpenNN Exception: DataSet class.\n"
                   << "void get_label_classes_number_from_XML(const tinyxml2::XMLDocument&) method.\n"
                   << "Name element is nullptr.\n";

            throw invalid_argument(buffer.str());
        }

        const string label_string = name_element->GetText();

        labels_tokens(i) = label_string;

        // Color

        const tinyxml2::XMLElement* color_element = label_element->FirstChildElement("Color");

        if(!color_element)
        {
            buffer << "OpenNN Exception: DataSet class.\n"
                   << "void get_label_classes_number_from_XML(const tinyxml2::XMLDocument&) method.\n"
                   << "Color element is nullptr.\n";

            throw invalid_argument(buffer.str());
        }
    }

    return categories_number;
}


Tensor<type, 1> DataSet::get_bounding_box(const Tensor<unsigned char, 1>& image,
                                          const Index& x_top_left, const Index& y_top_left,
                                          const Index& x_bottom_right, const Index& y_bottom_right) const
{
    const Index channels_number = get_channels_number();
    const Index height = get_image_height();
    const Index width = get_image_width();
    const Index image_size_single_channel = height * width;

    const Index bounding_box_width = abs(x_top_left - x_bottom_right);
    const Index bounding_box_height = abs(y_top_left - y_bottom_right);
    const Index bounding_box_single_channel_size = bounding_box_width * bounding_box_height;

    Tensor<type, 1> bounding_box_data;
    bounding_box_data.resize(channels_number * bounding_box_single_channel_size);

    const Index pixel_loop_start = width * (height - y_bottom_right) + x_top_left;
    const Index pixel_loop_end = width * (height - 1 - y_top_left) + x_bottom_right;

    if(channels_number == 3)
    {
        Tensor<unsigned char, 1> image_red_channel_flatted_sorted(image_size_single_channel);
        Tensor<unsigned char, 1> image_green_channel_flatted_sorted(image_size_single_channel);
        Tensor<unsigned char, 1> image_blue_channel_flatted_sorted(image_size_single_channel);

        image_red_channel_flatted_sorted = image.slice(Eigen::array<Eigen::Index, 1>({0}), Eigen::array<Eigen::Index, 1>({image_size_single_channel}));
        image_green_channel_flatted_sorted = image.slice(Eigen::array<Eigen::Index, 1>({image_size_single_channel}), Eigen::array<Eigen::Index, 1>({image_size_single_channel}));
        image_blue_channel_flatted_sorted = image.slice(Eigen::array<Eigen::Index, 1>({2 * image_size_single_channel}), Eigen::array<Eigen::Index, 1>({image_size_single_channel}));

        Tensor<type, 1> bounding_box_red_channel(bounding_box_single_channel_size);
        Tensor<type, 1> bounding_box_green_channel(bounding_box_single_channel_size);
        Tensor<type, 1> bounding_box_blue_channel(bounding_box_single_channel_size);

        Index data_index = 0;

        for(Index i = pixel_loop_start; i <= pixel_loop_end - 1; i++)
        {
            const int height_number = (int)(i/height);

            const Index left_margin = height_number * width + x_top_left;
            const Index right_margin = height_number * width + x_bottom_right;

            if(i >= left_margin && i < right_margin)
            {
                bounding_box_red_channel(data_index) = static_cast<type>(image_red_channel_flatted_sorted[i]);
                bounding_box_green_channel(data_index) = static_cast<type>(image_green_channel_flatted_sorted[i]);
                bounding_box_blue_channel(data_index) = static_cast<type>(image_blue_channel_flatted_sorted[i]);

                data_index++;
            }
        }

        Tensor<type, 1> red_green_concatenation(bounding_box_red_channel.size() + bounding_box_green_channel.size());
        red_green_concatenation = bounding_box_red_channel.concatenate(bounding_box_green_channel, 0); // To allow a double concatenation
        bounding_box_data = red_green_concatenation.concatenate(bounding_box_blue_channel, 0);
    }
    else
    {
        Index data_index = 0;

        for(Index i = pixel_loop_start; i <= pixel_loop_end - 1; i++)
        {
            const int height_number = (int)(i/height);

            const Index left_margin = height_number * width + x_top_left;
            const Index right_margin = height_number * width + x_bottom_right;

            if(i >= left_margin && i < right_margin)
            {
                bounding_box_data(data_index) = static_cast<type>(image[i]);
                data_index++;
            }
        }
    }

    return bounding_box_data;
}


void DataSet::read_txt()
{
    cout << "Reading .txt file..." << endl;

    TextAnalytics text_analytics;

    text_analytics.set_separator(get_text_separator_string());
    text_analytics.set_short_words_length(short_words_length);
    text_analytics.set_long_words_length(long_words_length);
    text_analytics.set_stop_words(stop_words);

    cout << "Loading documents..." << endl;

    text_analytics.load_documents(data_file_name);

    const Tensor<Tensor<string, 1>, 1> document = text_analytics.get_documents();

    Tensor<Tensor<string, 1>, 1> targets = text_analytics.get_targets();

    const Tensor<string, 1> full_document = text_analytics.join(document);

    cout << "Processing documents..." << endl;

    const Tensor<Tensor<string, 1>, 1> document_tokens = text_analytics.preprocess(full_document);

    cout << "Calculating wordbag..." << endl;

    const TextAnalytics::WordBag document_word_bag = text_analytics.calculate_word_bag(document_tokens);
    set_words_frequencies(document_word_bag.frequencies);

    Tensor<string, 1> columns_names = document_word_bag.words;
    const Index document_words_number = document_word_bag.words.size();

    Tensor<type, 1> row(document_words_number);

    // Output

    cout << "Writting data file..." << endl;

    string transformed_data_path = data_file_name;
    replace(transformed_data_path,".txt","_data.txt");
    replace(transformed_data_path,".csv","_data.csv");

    std::ofstream file;
    file.open(transformed_data_path);

    for(Index i  = 0; i < document_words_number; i++)
        file << columns_names(i) << ";";
    file << "target_variable" << "\n";

    // Data file preview

    Index preview_size = 4;

    text_data_file_preview.resize(preview_size,2);

    for(Index i = 0; i < preview_size - 1; i++)
    {
        text_data_file_preview(i,0) = document(0)(i);
        text_data_file_preview(i,1) = targets(0)(i);
    }

    text_data_file_preview(preview_size - 1, 0) = document(0)(document(0).size()-1);
    text_data_file_preview(preview_size - 1, 1) = targets(0)(targets(0).size()-1);

#pragma omp parallel for

    for(Index i = 0; i < document.size(); i++)
    {
        Tensor<string, 1> sheet = document(i);

        for(Index j = 0; j < sheet.size(); j++)
        {
            row.setZero();

            const string line = sheet(j);

            Tensor<string,1> tokens = get_tokens(line);

            Tensor<Tensor<string, 1>,1> processed_tokens = text_analytics.preprocess(tokens);

            TextAnalytics::WordBag line_word_bag = text_analytics.calculate_word_bag(processed_tokens);

            Tensor<string, 1> line_words = line_word_bag.words;

            Tensor<Index, 1> line_frequencies = line_word_bag.frequencies;

            for(Index k = 0; k < line_words.size(); k++)
            {
                if( contains(columns_names, line_words(k)) )
                {
                    auto it = find(columns_names.data(), columns_names.data() + document_words_number, line_words(k));

                    const Index word_index = it - columns_names.data();

                    row(word_index) = type(line_frequencies(k));
                }
            }

            for(Index k = 0; k < document_words_number; k++)
                file << row(k) << ";";
            for_each(targets(i)(j).begin(), targets(i)(j).end(), [](char & c){
                c = ::tolower(c);});
            file << "target_" + targets(i)(j) << "\n";
        }
    }

    file.close();

    data_file_name = transformed_data_path;
    separator = Separator::Semicolon;
    has_columns_names = true;

    read_csv();

    for(Index i = 0; i < get_input_columns_number(); i++)
        set_column_type(i,ColumnType::Numeric);
};


void DataSet::read_txt_language_model()
{
    cout << "Reading .txt file..." << endl;

    TextAnalytics text_analytics;

    text_analytics.set_separator(get_text_separator_string());
    text_analytics.set_short_words_length(short_words_length);
    text_analytics.set_long_words_length(long_words_length);
    text_analytics.set_stop_words(stop_words);

    cout << "Loading documents..." << endl;

    text_analytics.load_documents(data_file_name);

    const Tensor<Tensor<string, 1>, 1> document = text_analytics.get_documents();
    const Tensor<Tensor<string, 1>, 1> targets = text_analytics.get_targets();

    Index entry_number = document(0).size();
    for(Index i = 1; i < document.size(); i++)
        entry_number += document(i).size();

    Index completion_entry_number = targets(0).size();
    for(Index i = 1; i < targets.size(); i++)
        completion_entry_number += targets(i).size();

    if(entry_number != completion_entry_number)
    {
        ostringstream buffer;

        buffer << "OpenNN Exception: DataSet class.\n"
               << "void read_txt_language_model() method.\n"
               << "Context number of entries (" << entry_number << ") not equal to completion number of entries (" << completion_entry_number << ").\n";

        throw invalid_argument(buffer.str());
    }

    Tensor<string, 1> context(entry_number);

    Index entry_index = 0;

    for(Index i = 0; i < document.size(); i++)
    {
        for (Index j = 0; j < document(i).size(); j++)
        {
            context(entry_index) = document(i)(j);
            entry_index++;
        }
    }

    Tensor<string, 1> completion(entry_number);

    entry_index = 0;

    for(Index i = 0; i < targets.size(); i++)
    {
        for(Index j = 0; j < targets(i).size(); j++)
        {
            completion(entry_index) = targets(i)(j);
            entry_index++;
        }
    }

    cout << "Processing documents..." << endl;

    Tensor<Tensor<string, 1>, 1> context_tokens = text_analytics.preprocess_language_model(context);
    Tensor<Tensor<string, 1>, 1> completion_tokens = text_analytics.preprocess_language_model(completion);

    cout << "Calculating vocabularies..." << endl;

    context_vocabulary = text_analytics.calculate_word_bag(context_tokens).words;

    completion_vocabulary = text_analytics.calculate_word_bag(completion_tokens).words;

    Index LIMIT = 50;

    Index max_context_tokens = context_tokens(0).size();

    for(Index i = 0; i < entry_number; i++){
        if(context_tokens(i).size() > max_context_tokens) max_context_tokens = context_tokens(i).size();
    }

    max_context_length = max_context_tokens > LIMIT ? LIMIT : max_context_tokens;

    Index max_completion_tokens = completion_tokens(0).size();

    for(Index i = 0; i < entry_number; i++){
        if(completion_tokens(i).size() > max_completion_tokens) max_completion_tokens = completion_tokens(i).size();
    }

    max_completion_length = max_completion_tokens > LIMIT ? LIMIT : max_completion_tokens;

    // Output

    cout << "Writting data file..." << endl;

    string transformed_data_path = data_file_name;
    replace(transformed_data_path,".txt","_data.txt");
    replace(transformed_data_path,".csv","_data.csv");

    std::ofstream file;
    file.open(transformed_data_path);

    for(Index i  = 0; i < max_context_length + 2; i++) /// there is start (=1) and end (=2) indicators
        file << "context_token_position_" << i << ";";

    for(Index i  = 0; i < max_completion_length + 1; i++)
        file << "input_token_position_" << i << ";";

    for(Index i  = 0; i < max_completion_length; i++)
        file << "target_token_position_" << i << ";";
    file << "target_token_position_" << max_completion_length << "\n";

    // Data file preview

    Index preview_size = 4;

    text_data_file_preview.resize(preview_size, 2);

    for(Index i = 0; i < preview_size - 1; i++)
    {
        text_data_file_preview(i,0) = context(i);
        text_data_file_preview(i,1) = completion(i);
    }

    text_data_file_preview(preview_size - 1, 0) = context(context.size()-1);
    text_data_file_preview(preview_size - 1, 1) = completion(completion.size()-1);

    Tensor<type, 1> context_row(max_context_length + 2);
    Tensor<type, 1> completion_row(max_completion_length + 2);

    Index context_vocabulary_size = context_vocabulary.size();
    Index completion_vocabulary_size = completion_vocabulary.size();

    Tensor<string,1> line_tokens;
    bool line_ended;

#pragma omp parallel for

    for(Index i = 0; i < entry_number; i++)
    {
        context_row.setZero();
        context_row(0) = 1; /// start indicator

        line_ended = false;

        line_tokens = context_tokens(i);

        for(Index j = 1; j < max_context_length + 2; j++)
        {
            if( j <= line_tokens.size() && contains(context_vocabulary, line_tokens(j - 1)) )
            {
                auto it = find(context_vocabulary.data(), context_vocabulary.data() + context_vocabulary_size, line_tokens(j - 1));

                const Index word_index = it - context_vocabulary.data();

                context_row(j) = type(word_index + 3); /// +3 because 0 (padding), 1 (start) and 2 (end) are reserved
            }
            else
            {
                if( j == line_tokens.size() + 1 || (j == max_context_length + 1 && !line_ended) )
                {
                    context_row(j) = 2; /// end indicator
                    line_ended = true;
                }
                else
                {
                    context_row(j) = 0;
                }
            }
        }

        for(Index j = 0; j < max_context_length + 2; j++)
            file << context_row(j) << ";";

        completion_row.setZero();
        completion_row(0) = 1;

        line_ended = false;

        line_tokens = completion_tokens(i);

        for(Index j = 1; j < max_completion_length + 2; j++)
        {
            if( j <= line_tokens.size() && contains(completion_vocabulary, line_tokens(j - 1)) )
            {
                auto it = find(completion_vocabulary.data(), completion_vocabulary.data() + completion_vocabulary_size, line_tokens(j - 1));

                const Index word_index = it - completion_vocabulary.data();

                completion_row(j) = type(word_index + 3); /// +3 because 0 (padding), 1 (start) and 2 (end) are reserved
            }
            else
            {
                if( j == line_tokens.size() + 1 || (j == max_completion_length + 1 && !line_ended) )
                {
                    completion_row(j) = 2;
                    line_ended = true;
                }
                else
                {
                    completion_row(j) = 0;
                }
            }
        }

        for(Index j = 0; j < max_completion_length + 1; j++)
            file << completion_row(j) << ";";

        for(Index j = 1; j < max_completion_length + 1; j++) // Target is input shifted 1 position to the left
            file << completion_row(j) << ";";
        file << completion_row(max_completion_length + 1) << "\n";
    }

    file.close();

    data_file_name = transformed_data_path;
    separator = Separator::Semicolon;
    has_columns_names = true;

    read_csv_language_model();

    for(Index i = 0; i < get_columns_number(); i++)
    {
        set_column_type(i, ColumnType::Numeric);
        if(i < max_context_length + max_completion_length + 4)
            set_column_use(i, VariableUse::Input);
        else
            set_column_use(i, VariableUse::Target);
    }
};


Tensor<string, 1> DataSet::get_default_columns_names(const Index& columns_number)
{
    Tensor<string, 1> columns_names(columns_number);

    for(Index i = 0; i < columns_number; i++)
    {
        ostringstream buffer;

        buffer << "column_" << i+1;

        columns_names(i) = buffer.str();
    }

    return columns_names;
}

void DataSet::read_csv_1()
{
    if(display) cout << "Path: " << data_file_name << endl;

    if(data_file_name.empty())
    {
        ostringstream buffer;

        buffer << "OpenNN Exception: DataSet class.\n"
               << "void read_csv() method.\n"
               << "Data file name is empty.\n";

        throw invalid_argument(buffer.str());
    }

    std::regex accent_regex("[\\xC0-\\xFF]");
    std::ifstream file;

#ifdef _WIN32

    if (std::regex_search(data_file_name, accent_regex))
    {
        std::wstring_convert<std::codecvt_utf8<wchar_t>> conv;
        std::wstring file_name_wide = conv.from_bytes(data_file_name);
        file.open(file_name_wide);
    }else
    {
        file.open(data_file_name.c_str());
    }
#else
    file.open(data_file_name.c_str());
#endif

    if(!file.is_open())
    {
        ostringstream buffer;

        buffer << "OpenNN Exception: DataSet class.\n"
               << "void read_csv() method.\n"
               << "Cannot open data file: " << data_file_name << "\n";

        throw invalid_argument(buffer.str());
    }

    const char separator_char = get_separator_char();

    if(display) cout << "Setting data file preview..." << endl;

    Index lines_number = has_columns_names ? 4 : 3;

    data_file_preview.resize(lines_number);

    string line;

    Index lines_count = 0;

    while(file.good())
    {
        getline(file, line);

        line = decode(line);

        trim(line);

        erase(line, '"');

        if(line.empty()) continue;

        check_separators(line);

        data_file_preview(lines_count) = get_tokens(line, separator_char);

        lines_count++;

        if(lines_count == lines_number) break;
    }

    file.close();

    // Check empty file

    if(data_file_preview(0).size() == 0)
    {
        ostringstream buffer;

        buffer << "OpenNN Exception: DataSet class.\n"
               << "void read_csv_1() method.\n"
               << "File " << data_file_name << " is empty.\n";

        throw invalid_argument(buffer.str());
    }

    // Set rows labels and columns names

    if(display) cout << "Setting rows labels..." << endl;

    string first_name = data_file_preview(0)(0);
    transform(first_name.begin(), first_name.end(), first_name.begin(), ::tolower);

    const Index columns_number = has_rows_labels ? data_file_preview(0).size()-1 : data_file_preview(0).size();

    columns.resize(columns_number);

    // Check if header has numeric value

    if(has_columns_names && has_numbers(data_file_preview(0)))
    {
        ostringstream buffer;

        buffer << "OpenNN Exception: DataSet class.\n"
               << "void read_csv_1() method.\n"
               << "Some columns names are numeric.\n";

        throw invalid_argument(buffer.str());
    }

    // Columns names

    if(display) cout << "Setting columns names..." << endl;

    if(has_columns_names)
    {
        has_rows_labels ? set_columns_names(data_file_preview(0).slice(Eigen::array<Eigen::Index, 1>({1}),
                                                                       Eigen::array<Eigen::Index, 1>({data_file_preview(0).size()-1})))
                        : set_columns_names(data_file_preview(0));
    }
    else
    {
        set_columns_names(get_default_columns_names(columns_number));
    }

    // Check columns with all missing values

    bool has_nans_columns = false;

    do
    {
        has_nans_columns = false;

        if(lines_number > 10)
            break;

        for(Index i = 0; i < data_file_preview(0).dimension(0); i++)
        {
            if(has_rows_labels && i == 0) continue;

            // Check if all are missing values

            if( data_file_preview(1)(i) == missing_values_label
                    && data_file_preview(2)(i) == missing_values_label
                    && data_file_preview(lines_number-2)(i) == missing_values_label
                    && data_file_preview(lines_number-1)(i) == missing_values_label)
            {
                has_nans_columns = true;
            }
            else
            {
                has_nans_columns = false;
            }

            if(has_nans_columns)
            {
                lines_number++;
                data_file_preview.resize(lines_number);

                string line;
                Index lines_count = 0;

                file.open(data_file_name.c_str());

                if(!file.is_open())
                {
                    ostringstream buffer;

                    buffer << "OpenNN Exception: DataSet class.\n"
                           << "void read_csv() method.\n"
                           << "Cannot open data file: " << data_file_name << "\n";

                    throw invalid_argument(buffer.str());
                }

                while(file.good())
                {
                    getline(file, line);
                    line = decode(line);
                    trim(line);
                    erase(line, '"');
                    if(line.empty()) continue;
                    check_separators(line);
                    data_file_preview(lines_count) = get_tokens(line, separator_char);
                    lines_count++;
                    if(lines_count == lines_number) break;
                }

                file.close();
            }
        }
    }while(has_nans_columns);

    // Columns types

    if(display) cout << "Setting columns types..." << endl;

    Index column_index = 0;

    for(Index i = 0; i < data_file_preview(0).dimension(0); i++)
    {
        if(has_rows_labels && i == 0) continue;

        string data_file_preview_1 = data_file_preview(1)(i);
        string data_file_preview_2 = data_file_preview(2)(i);
        string data_file_preview_3 = data_file_preview(lines_number-2)(i);
        string data_file_preview_4 = data_file_preview(lines_number-1)(i);

        if((is_date_time_string(data_file_preview_1) && data_file_preview_1 != missing_values_label)
                || (is_date_time_string(data_file_preview_2) && data_file_preview_2 != missing_values_label)
                || (is_date_time_string(data_file_preview_3) && data_file_preview_3 != missing_values_label)
                || (is_date_time_string(data_file_preview_4) && data_file_preview_4 != missing_values_label))
        {
            columns(column_index).type = ColumnType::DateTime;
            time_column = columns(column_index).name;
            column_index++;
        }
        else if(((is_numeric_string(data_file_preview_1) && data_file_preview_1 != missing_values_label) || data_file_preview_1.empty())
                || ((is_numeric_string(data_file_preview_2) && data_file_preview_2 != missing_values_label) || data_file_preview_2.empty())
                || ((is_numeric_string(data_file_preview_3) && data_file_preview_3 != missing_values_label) || data_file_preview_3.empty())
                || ((is_numeric_string(data_file_preview_4) && data_file_preview_4 != missing_values_label) || data_file_preview_4.empty()))
        {
            columns(column_index).type = ColumnType::Numeric;
            column_index++;
        }
        else
        {
            columns(column_index).type = ColumnType::Categorical;
            column_index++;
        }
    }

    // Resize data file preview to original

    if(data_file_preview.size() > 4)
    {
        lines_number = has_columns_names ? 4 : 3;

        Tensor<Tensor<string, 1>, 1> data_file_preview_copy(data_file_preview);

        data_file_preview.resize(lines_number);

        data_file_preview(0) = data_file_preview_copy(1);
        data_file_preview(1) = data_file_preview_copy(1);
        data_file_preview(2) = data_file_preview_copy(2);
        data_file_preview(lines_number - 2) = data_file_preview_copy(data_file_preview_copy.size()-2);
        data_file_preview(lines_number - 1) = data_file_preview_copy(data_file_preview_copy.size()-1);
    }

}



void DataSet::read_csv_2_simple()
{   
    regex accent_regex("[\\xC0-\\xFF]");
    std::ifstream file;

    cout << "read_csv_2_simple" << endl;

    #ifdef _WIN32

    if(regex_search(data_file_name, accent_regex))
    {
        wstring_convert<codecvt_utf8<wchar_t>> conv;
        wstring file_name_wide = conv.from_bytes(data_file_name);
        file.open(file_name_wide);
    }else
    {
        file.open(data_file_name.c_str());
    }

    #else
        file.open(data_file_name.c_str());
    #endif

    if(!file.is_open())
    {
        ostringstream buffer;

        buffer << "OpenNN Exception: DataSet class.\n"
               << "void read_csv_2_simple() method.\n"
               << "Cannot open data file: " << data_file_name << "\n";

        throw invalid_argument(buffer.str());
    }

    string line;
    Index line_number = 0;

    if(has_columns_names)
    {
        while(file.good())
        {
            line_number++;

            getline(file, line);

            trim(line);

            erase(line, '"');

            if(line.empty()) continue;

            break;
        }
    }

    Index samples_count = 0;

    Index tokens_count;

    if(display) cout << "Setting data dimensions..." << endl;

    const char separator_char = get_separator_char();

    const Index columns_number = get_columns_number();
    const Index raw_columns_number = has_rows_labels ? columns_number + 1 : columns_number;

    while(file.good())
    {
        line_number++;

        getline(file, line);

        trim(line);

        erase(line, '"');

        if(line.empty()) continue;

        tokens_count = count_tokens(line, separator_char);

        if(tokens_count != raw_columns_number)
        {
            ostringstream buffer;

            buffer << "OpenNN Exception: DataSet class.\n"
                   << "void read_csv_2_simple() method.\n"
                   << "Line " << line_number << ": Size of tokens("
                   << tokens_count << ") is not equal to number of columns("
                   << raw_columns_number << ").\n";

            throw invalid_argument(buffer.str());
        }

        samples_count++;
    }

    file.close();

    data.resize(samples_count, columns_number);

    set_default_columns_uses();

    samples_uses.resize(samples_count);
    samples_uses.setConstant(SampleUse::Training);

    split_samples_random();
}


void DataSet::read_csv_3_simple()
{
    std::regex accent_regex("[\\xC0-\\xFF]");
    std::ifstream file;

    #ifdef _WIN32

    if (std::regex_search(data_file_name, accent_regex))
    {
        std::wstring_convert<std::codecvt_utf8<wchar_t>> conv;
        std::wstring file_name_wide = conv.from_bytes(data_file_name);
        file.open(file_name_wide);
    }else
    {
        file.open(data_file_name.c_str());
    }

    #else
        file.open(data_file_name.c_str());
    #endif

    if(!file.is_open())
    {
        ostringstream buffer;

        buffer << "OpenNN Exception: DataSet class.\n"
               << "void read_csv_3_simple() method.\n"
               << "Cannot open data file: " << data_file_name << "\n";

        throw invalid_argument(buffer.str());
    }

    const bool is_float = is_same<type, float>::value;

    const char separator_char = get_separator_char();

    string line;

    // Read header

    if(has_columns_names)
    {
        while(file.good())
        {
            getline(file, line);

            line = decode(line);

            if(line.empty()) continue;

            break;
        }
    }

    // Read data

    const Index raw_columns_number = has_rows_labels ? get_columns_number() + 1 : get_columns_number();

    Tensor<string, 1> tokens(raw_columns_number);

    const Index samples_number = data.dimension(0);

    if(has_rows_labels) rows_labels.resize(samples_number);

    if(display) cout << "Reading data..." << endl;

    Index sample_index = 0;
    Index column_index = 0;

    while(file.good())
    {
        getline(file, line);

        line = decode(line);

        trim(line);

        erase(line, '"');

        if(line.empty()) continue;

        fill_tokens(line, separator_char, tokens);

        for(Index j = 0; j < raw_columns_number; j++)
        {
            trim(tokens(j));

            if(has_rows_labels && j == 0)
            {
                rows_labels(sample_index) = tokens(j);
            }
            else if(tokens(j) == missing_values_label || tokens(j).empty())
            {
                data(sample_index, column_index) = static_cast<type>(NAN);
                column_index++;
            }
            else if(is_float)
            {
                data(sample_index, column_index) = type(strtof(tokens(j).data(), nullptr));
                column_index++;
            }
            else
            {
                data(sample_index, column_index) = type(stof(tokens(j)));
                column_index++;
            }
        }

        column_index = 0;
        sample_index++;
    }

    const Index data_file_preview_index = has_columns_names ? 3 : 2;

    data_file_preview(data_file_preview_index) = tokens;

    file.close();

    if(display) cout << "Data read succesfully..." << endl;

    // Check Constant

    check_constant_columns();

    // Check Binary

    if(display) cout << "Checking binary columns..." << endl;

    set_binary_simple_columns();

}


<<<<<<< HEAD
void DataSet::read_csv_3_language_model()
{
    std::regex accent_regex("[\\xC0-\\xFF]");
    std::ifstream file;

#ifdef _WIN32

    if (std::regex_search(data_file_name, accent_regex))
    {
        std::wstring_convert<std::codecvt_utf8<wchar_t>> conv;
        std::wstring file_name_wide = conv.from_bytes(data_file_name);
        file.open(file_name_wide);
    }else
    {
        file.open(data_file_name.c_str());
    }

#else
    file.open(data_file_name.c_str());
#endif

    if(!file.is_open())
    {
        ostringstream buffer;

        buffer << "OpenNN Exception: DataSet class.\n"
               << "void read_csv_3_simple() method.\n"
               << "Cannot open data file: " << data_file_name << "\n";

        throw invalid_argument(buffer.str());
    }

    const bool is_float = is_same<type, float>::value;

    const char separator_char = get_separator_char();

    string line;

    // Read header

    if(has_columns_names)
    {
        while(file.good())
        {
            getline(file, line);

            line = decode(line);

            if(line.empty()) continue;

            break;
        }
    }

    // Read data

    const Index raw_columns_number = has_rows_labels ? get_columns_number() + 1 : get_columns_number();

    Tensor<string, 1> tokens(raw_columns_number);

    const Index samples_number = data.dimension(0);

    if(has_rows_labels) rows_labels.resize(samples_number);

    if(display) cout << "Reading data..." << endl;

    Index sample_index = 0;
    Index column_index = 0;

    while(file.good())
    {
        getline(file, line);

        line = decode(line);

        trim(line);

        erase(line, '"');

        if(line.empty()) continue;

        fill_tokens(line, separator_char, tokens);

        for(Index j = 0; j < raw_columns_number; j++)
        {
            trim(tokens(j));

            if(has_rows_labels && j == 0)
            {
                rows_labels(sample_index) = tokens(j);
            }
            else if(tokens(j) == missing_values_label || tokens(j).empty())
            {
                data(sample_index, column_index) = static_cast<type>(NAN);
                column_index++;
            }
            else if(is_float)
            {
                data(sample_index, column_index) = type(strtof(tokens(j).data(), nullptr));
                column_index++;
            }
            else
            {
                data(sample_index, column_index) = type(stof(tokens(j)));
                column_index++;
            }
        }

        column_index = 0;
        sample_index++;
    }

    const Index data_file_preview_index = has_columns_names ? 3 : 2;

    data_file_preview(data_file_preview_index) = tokens;

    file.close();

    if(display) cout << "Data read succesfully..." << endl;

    // Check Constant

    check_constant_columns();
}

=======
>>>>>>> 4ed3c002

void DataSet::read_csv_2_complete()
{
    regex accent_regex("[\\xC0-\\xFF]");
    std::ifstream file;

    #ifdef _WIN32

    if(regex_search(data_file_name, accent_regex))
    {
        wstring_convert<codecvt_utf8<wchar_t>> conv;
        wstring file_name_wide = conv.from_bytes(data_file_name);
        file.open(file_name_wide);
    }
    else
    {
        file.open(data_file_name.c_str());
    }
#else
    file.open(data_file_name.c_str());
#endif


    if(!file.is_open())
    {
        ostringstream buffer;

        buffer << "OpenNN Exception: DataSet class.\n"
               << "void read_csv_2_complete() method.\n"
               << "Cannot open data file: " << data_file_name << "\n";

        throw invalid_argument(buffer.str());
    }

    const char separator_char = get_separator_char();

    string line;

    Tensor<string, 1> tokens;

    Index lines_count = 0;
    Index tokens_count;

    const Index columns_number = columns.size();

    for(Index j = 0; j < columns_number; j++)
    {
        if(columns(j).type != ColumnType::Categorical)
        {
            columns(j).column_use = VariableUse::Input;
        }
    }

    // Skip header

    if(has_columns_names)
    {
        while(file.good())
        {
            getline(file, line);

            trim(line);

            if(line.empty()) continue;

            break;
        }
    }

    // Read data

    if(display) cout << "Setting data dimensions..." << endl;

    const Index raw_columns_number = has_rows_labels ? columns_number + 1 : columns_number;

    Index column_index = 0;

    while(file.good())
    {
        getline(file, line);

        line = decode(line);

        trim(line);

        erase(line, '"');

        if(line.empty()) continue;

        tokens = get_tokens(line, separator_char);

        tokens_count = tokens.size();

        if(static_cast<unsigned>(tokens_count) != raw_columns_number)
        {
            const string message =
                    "Sample " + to_string(lines_count+1) + " error:\n"
                                                           "Size of tokens (" + to_string(tokens_count) + ") is not equal to number of columns (" + to_string(raw_columns_number) + ").\n"
                                                                                                                                                                                    "Please check the format of the data file (e.g: Use of commas both as decimal and column separator)";

            throw invalid_argument(message);
        }

        for(unsigned j = 0; j < raw_columns_number; j++)
        {
            if(has_rows_labels && j == 0) continue;

            if(columns(column_index).type == ColumnType::Categorical)
            {
                if(find(columns(column_index).categories.data(), columns(column_index).categories.data() + columns(column_index).categories.size(), tokens(j)) == (columns(column_index).categories.data() + columns(column_index).categories.size()))
                {
                    if(tokens(j) == missing_values_label || tokens(j).find(missing_values_label) != string::npos)
                    {
                        column_index++;
                        continue;
                    }

                    columns(column_index).add_category(tokens(j));
                }
            }

            column_index++;
        }

        column_index = 0;

        lines_count++;
    }

    if(display) cout << "Setting types..." << endl;

    for(Index j = 0; j < columns_number; j++)
    {
        if(columns(j).type == ColumnType::Categorical)
        {
            if(columns(j).categories.size() == 2)
            {
                columns(j).type = ColumnType::Binary;
            }
        }
    }

    file.close();

    const Index samples_number = static_cast<unsigned>(lines_count);

    const Index variables_number = get_variables_number();

    data.resize(static_cast<Index>(samples_number), variables_number);
    data.setZero();

    if(has_rows_labels) rows_labels.resize(samples_number);

    set_default_columns_uses();

    samples_uses.resize(static_cast<Index>(samples_number));

    samples_uses.setConstant(SampleUse::Training);

    split_samples_random();

}


void DataSet::read_csv_3_complete()
{
    regex accent_regex("[\\xC0-\\xFF]");
    std::ifstream file;

    #ifdef _WIN32

    if(regex_search(data_file_name, accent_regex))
    {
        wstring_convert<codecvt_utf8<wchar_t>> conv;
        wstring file_name_wide = conv.from_bytes(data_file_name);
        file.open(file_name_wide);
    }
    else
    {
        file.open(data_file_name.c_str());
    }

    #else
        file.open(data_file_name.c_str());
    #endif


    if(!file.is_open())
    {
        ostringstream buffer;

        buffer << "OpenNN Exception: DataSet class.\n"
               << "void read_csv_3_complete() method.\n"
               << "Cannot open data file: " << data_file_name << "\n";

        throw invalid_argument(buffer.str());
    }

    const char separator_char = get_separator_char();

    const Index columns_number = columns.size();

    const Index raw_columns_number = has_rows_labels ? columns_number+1 : columns_number;

    string line;

    Tensor<string, 1> tokens;

    string token;

    unsigned sample_index = 0;
    unsigned variable_index = 0;
    unsigned column_index = 0;

    // Skip header

    if(has_columns_names)
    {
        while(file.good())
        {
            getline(file, line);

            line = decode(line);

            trim(line);

            if(line.empty()) continue;

            break;
        }
    }

    // Read data

    if(display) cout << "Reading data..." << endl;

    while(file.good())
    {
        getline(file, line);

        line = decode(line);

        trim(line);

        erase(line, '"');

        if(line.empty()) continue;

        tokens = get_tokens(line, separator_char);

        variable_index = 0;
        column_index = 0;

        for(Index j = 0; j < raw_columns_number; j++)
        {
            trim(tokens(j));

            if(has_rows_labels && j ==0)
            {
                rows_labels(sample_index) = tokens(j);
                continue;
            }
            else if(columns(column_index).type == ColumnType::Numeric)
            {
                if(tokens(j) == missing_values_label || tokens(j).empty())
                {
                    data(sample_index, variable_index) = static_cast<type>(NAN);
                    variable_index++;
                }
                else
                {
                    try
                    {
                        data(sample_index, variable_index) = static_cast<type>(stod(tokens(j)));
                        variable_index++;
                    }
                    catch(const invalid_argument& e)
                    {
                        ostringstream buffer;

                        buffer << "OpenNN Exception: DataSet class.\n"
                               << "void read_csv_3_complete() method.\n"
                               << "Sample " << sample_index << "; Invalid number: " << tokens(j) << "\n";

                        throw invalid_argument(buffer.str());
                    }
                }
            }
            else if(columns(column_index).type == ColumnType::DateTime)
            {
                if(tokens(j) == missing_values_label || tokens(j).empty())
                {
                    data(sample_index, variable_index) = static_cast<type>(NAN);
                    variable_index++;
                }
                else
                {
                    data(sample_index, variable_index) = static_cast<type>(date_to_timestamp(tokens(j), gmt));
                    variable_index++;
                }
            }
            else if(columns(column_index).type == ColumnType::Categorical)
            {
                for(Index k = 0; k < columns(column_index).get_categories_number(); k++)
                {
                    if(tokens(j) == missing_values_label)
                    {
                        data(sample_index, variable_index) = static_cast<type>(NAN);
                    }
                    else if(tokens(j) == columns(column_index).categories(k))
                    {
                        data(sample_index, variable_index) = type(1);
                    }

                    variable_index++;
                }
            }
            else if(columns(column_index).type == ColumnType::Binary)
            {
                string lower_case_token = tokens(j);

                trim(lower_case_token);
                transform(lower_case_token.begin(), lower_case_token.end(), lower_case_token.begin(), ::tolower);

                Tensor<string,1> positive_words(5);
                Tensor<string,1> negative_words(5);

                positive_words.setValues({"yes", "positive", "+", "true", "si"});
                negative_words.setValues({"no", "negative", "-", "false", "no"});

                if(tokens(j) == missing_values_label || tokens(j).find(missing_values_label) != string::npos)
                {
                    data(sample_index, variable_index) = static_cast<type>(NAN);
                }
                else if( contains(positive_words, lower_case_token) )
                {
                    data(sample_index, variable_index) = type(1);
                }
                else if( contains(negative_words, lower_case_token) )
                {
                    data(sample_index, variable_index) = type(0);
                }
                else if(columns(column_index).categories.size() > 0 && tokens(j) == columns(column_index).categories(0))
                {
                    data(sample_index, variable_index) = type(1);
                }
                else if(tokens(j) == columns(column_index).name)
                {
                    data(sample_index, variable_index) = type(1);
                }

                variable_index++;
            }

            column_index++;
        }

        sample_index++;
    }

    const Index data_file_preview_index = has_columns_names ? 3 : 2;

    data_file_preview(data_file_preview_index) = tokens;

    if(display) cout << "Data read succesfully..." << endl;

    file.close();

    // Check Constant and DateTime to unused

    check_constant_columns();

    // Check binary

    if(display) cout << "Checking binary columns..." << endl;

    set_binary_simple_columns();
}


void DataSet::check_separators(const string& line) const
{
    if(line.find(',') == string::npos
            && line.find(';') == string::npos
            && line.find(' ') == string::npos
            && line.find('\t') == string::npos) return;

    const char separator_char = get_separator_char();

    if(line.find(separator_char) == string::npos)
    {
        const string message =
                "Error: " + get_separator_string() + " separator not found in line data file " + data_file_name + ".\n"
                                                                                                                  "Line: '" + line + "'";

        throw invalid_argument(message);
    }

    if(separator == Separator::Space)
    {
        if(line.find(',') != string::npos)
        {
            const string message =
                    "Error: Found comma (',') in data file " + data_file_name + ", but separator is space (' ').";

            throw invalid_argument(message);
        }
        if(line.find(';') != string::npos)
        {
            const string message =
                    "Error: Found semicolon (';') in data file " + data_file_name + ", but separator is space (' ').";

            throw invalid_argument(message);
        }
    }
    else if(separator == Separator::Tab)
    {
        if(line.find(',') != string::npos)
        {
            const string message =
                    "Error: Found comma (',') in data file " + data_file_name + ", but separator is tab ('   ').";

            throw invalid_argument(message);
        }
        if(line.find(';') != string::npos)
        {
            const string message =
                    "Error: Found semicolon (';') in data file " + data_file_name + ", but separator is tab ('   ').";

            throw invalid_argument(message);
        }
    }
    else if(separator == Separator::Comma)
    {
        if(line.find(";") != string::npos)
        {
            const string message =
                    "Error: Found semicolon (';') in data file " + data_file_name + ", but separator is comma (',').";

            throw invalid_argument(message);
        }
    }
    else if(separator == Separator::Semicolon)
    {
        if(line.find(",") != string::npos)
        {
            const string message =
                    "Error: Found comma (',') in data file " + data_file_name + ", but separator is semicolon (';'). " + line;

            throw invalid_argument(message);
        }
    }
}


void DataSet::check_special_characters(const string & line) const
{
    if( line.find_first_of("|@#~€¬^*") != string::npos)
    {
        const string message =
                "Error: found special characters in line: " + line + ". Please, review the file.";
        throw invalid_argument(message);
    }

    //#ifdef __unix__
    //    if(line.find("\r") != string::npos)
    //    {
    //        const string message =
    //                "Error: mixed break line characters in line: " + line + ". Please, review the file.";
    //        throw invalid_argument(message);
    //    }
    //#endif

}


bool DataSet::has_binary_columns() const
{
    const Index variables_number = columns.size();

    for(Index i = 0; i < variables_number; i++)
    {
        if(columns(i).type == ColumnType::Binary) return true;
    }

    return false;
}


bool DataSet::has_categorical_columns() const
{
    const Index variables_number = columns.size();

    for(Index i = 0; i < variables_number; i++)
    {
        if(columns(i).type == ColumnType::Categorical) return true;
    }

    return false;
}


bool DataSet::has_time_columns() const
{
    const Index columns_number = columns.size();

    for(Index i = 0; i < columns_number; i++)
    {
        if(columns(i).type == ColumnType::DateTime) return true;
    }

    return false;
}


bool DataSet::has_time_time_series_columns() const
{
    const Index time_series_columns_number = time_series_columns.size();

    for(Index i = 0; i < time_series_columns_number; i++)
    {
        if(time_series_columns(i).type == ColumnType::DateTime) return true;
    }

    return false;
}


bool DataSet::has_selection() const
{
    if(get_selection_samples_number() == 0) return false;

    return true;
}


Tensor<Index, 1> DataSet::count_nan_columns() const
{
    const Index columns_number = get_columns_number();
    const Index rows_number = get_samples_number();

    Tensor<Index, 1> nan_columns(columns_number);
    nan_columns.setZero();

    for(Index column_index = 0; column_index < columns_number; column_index++)
    {
        const Index current_variable_index = get_variable_indices(column_index)(0);

        for(Index row_index = 0; row_index < rows_number; row_index++)
        {
            if(isnan(data(row_index,current_variable_index)))
            {
                nan_columns(column_index)++;
            }
        }
    }

    return nan_columns;
}


Index DataSet::count_rows_with_nan() const
{
    Index rows_with_nan = 0;

    const Index rows_number = data.dimension(0);
    const Index columns_number = data.dimension(1);

    bool has_nan = true;

    for(Index row_index = 0; row_index < rows_number; row_index++)
    {
        has_nan = false;

        for(Index column_index = 0; column_index < columns_number; column_index++)
        {
            if(isnan(data(row_index, column_index)))
            {
                has_nan = true;
                break;
            }
        }

        if(has_nan) rows_with_nan++;
    }

    return rows_with_nan;
}


Index DataSet::count_nan() const
{
    return count_NAN(data);
}


void DataSet::set_missing_values_number(const Index& new_missing_values_number)
{
    missing_values_number = new_missing_values_number;
}


void DataSet::set_missing_values_number()
{
    missing_values_number = count_nan();
}


void DataSet::set_columns_missing_values_number(const Tensor<Index, 1>& new_columns_missing_values_number)
{
    columns_missing_values_number = new_columns_missing_values_number;
}


void DataSet::set_columns_missing_values_number()
{
    columns_missing_values_number = count_nan_columns();
}


void DataSet::set_rows_missing_values_number(const Index& new_rows_missing_values_number)
{
    rows_missing_values_number = new_rows_missing_values_number;
}


void DataSet::set_rows_missing_values_number()
{
    rows_missing_values_number = count_rows_with_nan();
}


void DataSet::fix_repeated_names()
{
    // Fix columns names

    const Index columns_number = columns.size();

    map<string, Index> columns_count_map;

    for(Index i = 0; i < columns_number; i++)
    {
        auto result = columns_count_map.insert(pair<string, Index>(columns(i).name, 1));

        if(!result.second) result.first->second++;
    }

    for(const auto & element : columns_count_map)
    {
        if(element.second > 1)
        {
            const string repeated_name = element.first;
            Index repeated_index = 1;

            for(Index i = 0; i < columns.size(); i++)
            {
                if(columns(i).name == repeated_name)
                {
                    columns(i).name = columns(i).name + "_" + to_string(repeated_index);
                    repeated_index++;
                }
            }
        }
    }

    // Fix variables names

    if(has_categorical_columns() || has_binary_columns())
    {
        Tensor<string, 1> variables_names = get_variables_names();

        const Index variables_number = variables_names.size();

        map<string, Index> variables_count_map;

        for(Index i = 0; i < variables_number; i++)
        {
            auto result = variables_count_map.insert(pair<string, Index>(variables_names(i), 1));

            if(!result.second) result.first->second++;
        }

        for(const auto & element : variables_count_map)
        {
            if(element.second > 1)
            {
                const string repeated_name = element.first;

                for(Index i = 0; i < variables_number; i++)
                {
                    if(variables_names(i) == repeated_name)
                    {
                        const Index column_index = get_column_index(i);

                        if(columns(column_index).type != ColumnType::Categorical) continue;

                        variables_names(i) = variables_names(i) + "_" + columns(column_index).name;
                    }
                }
            }
        }

        set_variables_names(variables_names);
    }
}


Tensor<Index, 2> DataSet::split_samples(const Tensor<Index, 1>& samples_indices, const Index& new_batch_size) const
{
    const Index samples_number = samples_indices.dimension(0);

    Index batches_number;
    Index batch_size = new_batch_size;

    if(samples_number < batch_size)
    {
        batches_number = 1;
        batch_size = samples_number;
    }
    else
    {
        batches_number = samples_number / batch_size;
    }

    Tensor<Index, 2> batches(batches_number, batch_size);

    Index count = 0;

    for(Index i = 0; i < batches_number;++i)
    {
        for(Index j = 0; j < batch_size;++j)
        {
            batches(i,j) = samples_indices(count);

            count++;
        }
    }

    return batches;
}


void DataSetBatch::fill(const Tensor<Index, 1>& samples,
                        const Tensor<Index, 1>& inputs,
                        const Tensor<Index, 1>& targets)
{
    const Tensor<type, 2>& data = data_set_pointer->get_data();
    const Tensor<Index, 1>& input_variables_dimensions = data_set_pointer->get_input_variables_dimensions();

    if(input_variables_dimensions.size() == 1)
    {
        fill_submatrix(data, samples, inputs, this->inputs(0).get_data());
    }
    else if(input_variables_dimensions.size() == 3)
    {
        const Index rows_number = input_variables_dimensions(0);
        const Index columns_number = input_variables_dimensions(1);
        const Index channels_number = input_variables_dimensions(2);

        TensorMap<Tensor<type, 4>> inputs = this->inputs(0).to_tensor_map<4>();

        #pragma omp parallel for

        for(Index image = 0; image < batch_size; image++)
        {
            Index index = 0;

            for(Index row = 0; row < rows_number; row++)
            {
                for(Index column = 0; column < columns_number; column++)
                {
                    for(Index channel = 0; channel < channels_number ; channel++)
                    {
                        inputs(image, row, column, channel) = data(image, index);

                        index++;
                    }
                }
            }
        }

        const bool augmentation = data_set_pointer->get_augmentation();

        if(augmentation) perform_augmentation();
    }
    fill_submatrix(data, samples, targets, this->targets.get_data());
}


void DataSetBatch::perform_augmentation()
{
    const Tensor<Index, 1>& input_variables_dimensions = data_set_pointer->get_input_variables_dimensions();

    const Index rows_number = input_variables_dimensions(0);
    const Index columns_number = input_variables_dimensions(1);
    const Index channels_number = input_variables_dimensions(2);
    const Index input_size = rows_number*columns_number*channels_number;

//    TensorMap<Tensor<type, 4>> inputs(inputs_data,
//                                      batch_size,
//                                      rows_number,
//                                      columns_number,
//                                      channels_number);

    const bool random_reflection_axis_x = data_set_pointer->get_random_reflection_axis_x();
    const bool random_reflection_axis_y = data_set_pointer->get_random_reflection_axis_y();
    const type random_rotation_minimum = data_set_pointer->get_random_rotation_minimum();
    const type random_rotation_maximum = data_set_pointer->get_random_rotation_maximum();
    const type random_rescaling_minimum = type(0);
    const type random_rescaling_maximum = type(0);
    const type random_horizontal_translation_minimum = data_set_pointer->get_random_horizontal_translation_minimum();
    const type random_horizontal_translation_maximum = data_set_pointer->get_random_horizontal_translation_maximum();
    const type random_vertical_translation_minimum = data_set_pointer->get_random_vertical_translation_minimum();
    const type random_vertical_translation_maximum = data_set_pointer->get_random_vertical_translation_maximum();

    for(Index batch = 0; batch < batch_size; batch++)
    {

        TensorMap<Tensor<type, 3>> current_image((this->inputs(0).get_data()) + batch*input_size,
                                                 rows_number,
                                                 columns_number,
                                                 channels_number);

        if(random_reflection_axis_x)
        {
            reflect_image_x(current_image, current_image);
        }

        if(random_reflection_axis_y)
        {
            reflect_image_y(current_image, current_image);
        }

        if(random_rotation_minimum != 0 && random_rotation_maximum != 0)
        {
            const type angle = (random_rotation_minimum < random_rotation_maximum)
                    ? random_rotation_minimum + rand()
                    : random_rotation_maximum;

            rotate_image(current_image, current_image, angle);
        }

        if(random_rescaling_minimum != 0 && random_rescaling_maximum != 0)
        {
            const type rescaling = (random_rescaling_minimum < random_rescaling_maximum)
                    ? random_rescaling_minimum + rand()
                    : random_rescaling_maximum;

//            rescale_image(current_image, current_image, rescaling);
        }

        if(random_horizontal_translation_minimum != 0 && random_horizontal_translation_maximum != 0)
        {
            const type translation = (random_horizontal_translation_minimum < random_rescaling_maximum)
                    ? random_horizontal_translation_minimum + rand()
                    : random_rescaling_maximum;

            translate_image(current_image, current_image, translation);
        }
    }
}


DataSetBatch::DataSetBatch(const Index& new_samples_number, DataSet* new_data_set_pointer)
{
    set(new_samples_number, new_data_set_pointer);
}


void DataSetBatch::set(const Index& new_batch_size, DataSet* new_data_set_pointer)
{
    batch_size = new_batch_size;

    data_set_pointer = new_data_set_pointer;

    const Index input_variables_number = data_set_pointer->get_input_variables_number();
    const Index target_variables_number = data_set_pointer->get_target_variables_number();

    const Tensor<Index, 1> input_variables_dimensions = data_set_pointer->get_input_variables_dimensions();

    if(input_variables_dimensions.size() == 1)
    {
        inputs.resize(1);

        Tensor<Index, 1> inputs_dimensions(2);
        inputs_dimensions.setValues({batch_size, input_variables_number});

        inputs(0).set_dimensions(inputs_dimensions);
    }
    else if(input_variables_dimensions.size() == 3)
    {
        const Index channels_number = input_variables_dimensions(0);
        const Index rows_number = input_variables_dimensions(1);
        const Index columns_number = input_variables_dimensions(2);

        Tensor<Index, 1> inputs_dimensions(4);
        inputs_dimensions.setValues({batch_size, channels_number, rows_number, columns_number});

        inputs.resize(1);
        inputs(0) = DynamicTensor<type>(inputs_dimensions);
    }

    Tensor<Index, 1> targets_dimensions(2);
    targets_dimensions.setValues({batch_size, target_variables_number});

    targets.set_dimensions(targets_dimensions);
}


Index DataSetBatch::get_batch_samples_number() const
{
    return batch_size;
}


void DataSetBatch::print() const
{
    cout << "Batch" << endl;

    cout << "Inputs dimensions:" << endl;
    cout << inputs(0).get_dimensions() << endl;

    cout << "Dimensions " << endl;
    cout << inputs(0).get_dimensions().dimensions() << endl;

    cout << "Inputs:" << endl;
    if(inputs(0).get_dimensions().size() == 2)
        cout << inputs(0).to_tensor_map<2>() << endl;
    else if(inputs(0).get_dimensions().size() == 4)
        cout << inputs(0).to_tensor_map<4>() << endl;
    cout << "Targets dimensions:" << endl;
    cout << targets.get_dimensions() << endl;

    cout << "Targets:" << endl;
    cout << targets.to_tensor_map<2>() << endl;
}


void DataSet::shuffle()
{
    random_device rng;
    mt19937 urng(rng());

    const Index data_rows = data.dimension(0);
    const Index data_columns = data.dimension(1);

    Tensor<Index, 1> indices(data_rows);

    for(Index i = 0; i < data_rows; i++) indices(i) = i;

    std::shuffle(&indices(0), &indices(data_rows-1), urng);

    Tensor<type, 2> new_data(data_rows, data_columns);
    Tensor<string, 1> new_rows_labels(data_rows);

    Index index = 0;

    for(Index i = 0; i < data_rows; i++)
    {
        index = indices(i);

        new_rows_labels(i) = rows_labels(index);

        for(Index j = 0; j < data_columns; j++)
        {
            new_data(i,j) = data(index,j);
        }
    }

    data = new_data;
    rows_labels = new_rows_labels;
}


bool DataSet::get_has_rows_labels() const
{
    return has_rows_labels;
}

}


// OpenNN: Open Neural Networks Library.
// Copyright(C) 2005-2023 Artificial Intelligence Techniques, SL.
//
// This library is free software; you can redistribute it and/or
// modify it under the terms of the GNU Lesser General Public
// License as published by the Free Software Foundation; either
// version 2.1 of the License, or any later version.
//
// This library is distributed in the hope that it will be useful,
// but WITHOUT ANY WARRANTY; without even the implied warranty of
// MERCHANTABILITY or FITNESS FOR A PARTICULAR PURPOSE.  See the GNU
// Lesser General Public License for more details.

// You should have received a copy of the GNU Lesser General Public
// License along with this library; if not, write to the Free Software
// Foundation, Inc., 51 Franklin St, Fifth Floor, Boston, MA  02110-1301  USA<|MERGE_RESOLUTION|>--- conflicted
+++ resolved
@@ -15114,7 +15114,6 @@
 }
 
 
-<<<<<<< HEAD
 void DataSet::read_csv_3_language_model()
 {
     std::regex accent_regex("[\\xC0-\\xFF]");
@@ -15239,9 +15238,6 @@
 
     check_constant_columns();
 }
-
-=======
->>>>>>> 4ed3c002
 
 void DataSet::read_csv_2_complete()
 {
