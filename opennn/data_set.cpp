//   OpenNN: Open Neural Networks Library
//   www.opennn.net
//
//   D A T A   S E T   C L A S S
//
//   Artificial Intelligence Techniques SL
//   artelnics@artelnics.com

#include "data_set.h"
#include "opennn_images.h"

using namespace  opennn;
using namespace std;
using namespace fs;


namespace opennn
{

/// Default constructor.
/// It creates a data set object with zero samples and zero inputs and target variables.
/// It also initializes the rest of class members to their default values.

DataSet::DataSet()
{
//    set_threads();

    set();

    set_default();
}


/// Default constructor. It creates a data set object from data Eigen Matrix.
/// It also initializes the rest of class members to their default values.
/// @param data Data Tensor<type, 2>.

DataSet::DataSet(const Tensor<type, 2>& data)
{
//    set_threads();

    set(data);

    set_default();
}


/// Samples and variables number constructor.
/// It creates a data set object with given samples and variables numbers.
/// All the variables are set as inputs.
/// It also initializes the rest of class members to their default values.
/// @param new_samples_number Number of samples in the data set.
/// @param new_variables_number Number of variables.

DataSet::DataSet(const Index& new_samples_number, const Index& new_variables_number)
{
//    set_threads();

    set(new_samples_number, new_variables_number);

    set_default();
}


/// Samples number, input variables number and target variables number constructor.
/// It creates a data set object with given samples and inputs and target variables numbers.
/// It also initializes the rest of class members to their default values.
/// @param new_samples_number Number of samples in the data set.
/// @param new_inputs_number Number of input variables.
/// @param new_targets_number Number of target variables.

DataSet::DataSet(const Index& new_samples_number, const Index& new_inputs_number, const Index& new_targets_number)
{
//    set_threads();

    set(new_samples_number, new_inputs_number, new_targets_number);

    set_default();
}


DataSet::DataSet(const Index& new_images_number,
                 const Index& new_channels_number,
                 const Index& new_height,
                 const Index& new_width,
                 const Index& new_targets_number)
{
    set(new_images_number, new_channels_number, new_height, new_width, new_targets_number);

//    set_default();
}



DataSet::DataSet(const Tensor<type, 1>& inputs_variables_dimensions, const Index& channels_number)
{
//    set_threads();

    set(inputs_variables_dimensions, channels_number);

    set_default();
}

/// File and separator constructor. It creates a data set object by loading the object members from a data file.
/// It also sets a separator.
/// Please mind about the file format. This is specified in the User's Guide.
/// @param data_file_name Data file name.
/// @param separator Data file separator between columns.
/// @param has_columns_names True if data file contains a row with columns names, False otherwise.
/// @param data_codification String codification of the input file

DataSet::DataSet(const string& data_file_name, const char& separator, const bool& has_columns_names, const Codification& data_codification)
{
//    set_threads();

    set(data_file_name, separator, has_columns_names, data_codification);
}


/// Destructor.

DataSet::~DataSet()
{
    delete thread_pool;
    delete thread_pool_device;
}


/// Returns true if messages from this class can be displayed on the screen,
/// or false if messages from this class can't be displayed on the screen.

const bool& DataSet::get_display() const
{
    return display;
}


/// Column default constructor

DataSet::Column::Column()
{
    name = "";
    column_use = VariableUse::Input;
    type = ColumnType::Numeric;
    categories.resize(0);
    categories_uses.resize(0);

    scaler = Scaler::MeanStandardDeviation;
}


/// Column default constructor

DataSet::Column::Column(const string& new_name,
                        const VariableUse& new_column_use,
                        const ColumnType& new_type,
                        const Scaler& new_scaler,
                        const Tensor<string, 1>& new_categories,
                        const Tensor<VariableUse, 1>& new_categories_uses)
{
    name = new_name;
    scaler = new_scaler;
    column_use = new_column_use;
    type = new_type;
    categories = new_categories;
    categories_uses = new_categories_uses;
}


void DataSet::Column::set_scaler(const Scaler& new_scaler)
{
    scaler = new_scaler;
}


void DataSet::Column::set_scaler(const string& new_scaler)
{
    if(new_scaler == "NoScaling")
    {
        set_scaler(Scaler::NoScaling);
    }
    else if(new_scaler == "MinimumMaximum")
    {
        set_scaler(Scaler::MinimumMaximum);
    }
    else if(new_scaler == "MeanStandardDeviation")
    {
        set_scaler(Scaler::MeanStandardDeviation);
    }
    else if(new_scaler == "StandardDeviation")
    {
        set_scaler(Scaler::StandardDeviation);
    }
    else if(new_scaler == "Logarithm")
    {
        set_scaler(Scaler::Logarithm);
    }
    else
    {
        ostringstream buffer;

        buffer << "OpenNN Exception: DataSet class.\n"
               << "void set_scaler(const string&) method.\n"
               << "Unknown scaler: " << new_scaler << "\n";

        throw invalid_argument(buffer.str());
    }
}



/// Sets the use of the column and of the categories.
/// @param new_column_use New use of the column.

void DataSet::Column::set_use(const VariableUse& new_column_use)
{
    column_use = new_column_use;

    for(Index i = 0; i < categories_uses.size(); i++)
    {
        categories_uses(i) = new_column_use;
    }
}


/// Sets the use of the column and of the categories.
/// @param new_column_use New use of the column in string format.

void DataSet::Column::set_use(const string& new_column_use)
{
    if(new_column_use == "Input")
    {
        set_use(VariableUse::Input);
    }
    else if(new_column_use == "Target")
    {
        set_use(VariableUse::Target);
    }
    else if(new_column_use == "Time")
    {
        set_use(VariableUse::Time);
    }
    else if(new_column_use == "Unused")
    {
        set_use(VariableUse::Unused);
    }
    else
    {
        ostringstream buffer;

        buffer << "OpenNN Exception: DataSet class.\n"
               << "void set_use(const string&) method.\n"
               << "Unknown column use: " << new_column_use << "\n";

        throw invalid_argument(buffer.str());
    }
}


/// Sets the column type.
/// @param new_column_type Column type in string format.

void DataSet::Column::set_type(const string& new_column_type)
{
    if(new_column_type == "Numeric")
    {
        type = ColumnType::Numeric;
    }
    else if(new_column_type == "Binary")
    {
        type = ColumnType::Binary;
    }
    else if(new_column_type == "Categorical")
    {
        type = ColumnType::Categorical;
    }
    else if(new_column_type == "DateTime")
    {
        type = ColumnType::DateTime;
    }
    else if(new_column_type == "Constant")
    {
        type = ColumnType::Constant;
    }
    else
    {
        ostringstream buffer;

        buffer << "OpenNN Exception: DataSet class.\n"
               << "void Column::set_type(const string&) method.\n"
               << "Column type not valid (" << new_column_type << ").\n";

        throw invalid_argument(buffer.str());

    }
}


/// Adds a category to the categories vector of this column.
/// It also adds a default use for the category
/// @param new_category String that contains the name of the new category

void DataSet::Column::add_category(const string & new_category)
{
    const Index old_categories_number = categories.size();

    Tensor<string, 1> old_categories = categories;
    Tensor<VariableUse, 1> old_categories_uses = categories_uses;

    categories.resize(old_categories_number+1);
    categories_uses.resize(old_categories_number+1);

    for(Index category_index = 0; category_index < old_categories_number; category_index++)
    {
        categories(category_index) = old_categories(category_index);
        categories_uses(category_index) = column_use;
    }

    categories(old_categories_number) = new_category;
    categories_uses(old_categories_number) = column_use;
}


/// Sets the categories uses in the data set.
/// @param new_categories_uses String vector that contains the new categories of the data set.

void DataSet::Column::set_categories_uses(const Tensor<string, 1>& new_categories_uses)
{
    const Index new_categories_uses_number = new_categories_uses.size();

    categories_uses.resize(new_categories_uses_number);

    for(Index i = 0; i < new_categories_uses.size(); i++)
    {
        if(new_categories_uses(i) == "Input")
        {
            categories_uses(i) = VariableUse::Input;
        }
        else if(new_categories_uses(i) == "Target")
        {
            categories_uses(i) = VariableUse::Target;
        }
        else if(new_categories_uses(i) == "Time")
        {
            categories_uses(i) = VariableUse::Time;
        }
        else if(new_categories_uses(i) == "Unused"
                || new_categories_uses(i) == "Unused")
        {
            categories_uses(i) = VariableUse::Unused;
        }
        else
        {
            ostringstream buffer;

            buffer << "OpenNN Exception: DataSet class.\n"
                   << "void Column::set_categories_uses(const Tensor<string, 1>&) method.\n"
                   << "Category use not valid (" << new_categories_uses(i) << ").\n";

            throw invalid_argument(buffer.str());
        }
    }
}


/// Sets the categories uses in the data set.
/// @param new_categories_use New categories use

void DataSet::Column::set_categories_uses(const VariableUse& new_categories_use)
{
    categories_uses.setConstant(new_categories_use);
}


void DataSet::Column::from_XML(const tinyxml2::XMLDocument& column_document)
{
    ostringstream buffer;

    // Name

    const tinyxml2::XMLElement* name_element = column_document.FirstChildElement("Name");

    if(!name_element)
    {
        buffer << "OpenNN Exception: DataSet class.\n"
               << "void Column::from_XML(const tinyxml2::XMLDocument&) method.\n"
               << "Name element is nullptr.\n";

        throw invalid_argument(buffer.str());
    }

    if(name_element->GetText())
    {
        const string new_name = name_element->GetText();

        name = new_name;
    }

    // Scaler

    const tinyxml2::XMLElement* scaler_element = column_document.FirstChildElement("Scaler");

    if(!scaler_element)
    {
        buffer << "OpenNN Exception: DataSet class.\n"
               << "void Column::from_XML(const tinyxml2::XMLDocument&) method.\n"
               << "Scaler element is nullptr.\n";

        throw invalid_argument(buffer.str());
    }

    if(scaler_element->GetText())
    {
        const string new_scaler = scaler_element->GetText();

        set_scaler(new_scaler);
    }

    // Column use

    const tinyxml2::XMLElement* column_use_element = column_document.FirstChildElement("ColumnUse");

    if(!column_use_element)
    {
        buffer << "OpenNN Exception: DataSet class.\n"
               << "void Column::from_XML(const tinyxml2::XMLDocument&) method.\n"
               << "Column use element is nullptr.\n";

        throw invalid_argument(buffer.str());
    }

    if(column_use_element->GetText())
    {
        const string new_column_use = column_use_element->GetText();

        set_use(new_column_use);
    }

    // Type

    const tinyxml2::XMLElement* type_element = column_document.FirstChildElement("Type");

    if(!type_element)
    {
        buffer << "OpenNN Exception: DataSet class.\n"
               << "void Column::from_XML(const tinyxml2::XMLDocument&) method.\n"
               << "Type element is nullptr.\n";

        throw invalid_argument(buffer.str());
    }

    if(type_element->GetText())
    {
        const string new_type = type_element->GetText();
        set_type(new_type);
    }

    if(type == ColumnType::Categorical)
    {
        // Categories

        const tinyxml2::XMLElement* categories_element = column_document.FirstChildElement("Categories");

        if(!categories_element)
        {
            buffer << "OpenNN Exception: DataSet class.\n"
                   << "void Column::from_XML(const tinyxml2::XMLDocument&) method.\n"
                   << "Categories element is nullptr.\n";

            throw invalid_argument(buffer.str());
        }

        if(categories_element->GetText())
        {
            const string new_categories = categories_element->GetText();

            categories = get_tokens(new_categories, ';');
        }

        // Categories uses

        const tinyxml2::XMLElement* categories_uses_element = column_document.FirstChildElement("CategoriesUses");

        if(!categories_uses_element)
        {
            buffer << "OpenNN Exception: DataSet class.\n"
                   << "void Column::from_XML(const tinyxml2::XMLDocument&) method.\n"
                   << "Categories uses element is nullptr.\n";

            throw invalid_argument(buffer.str());
        }

        if(categories_uses_element->GetText())
        {
            const string new_categories_uses = categories_uses_element->GetText();

            set_categories_uses(get_tokens(new_categories_uses, ';'));
        }
    }
}


void DataSet::Column::write_XML(tinyxml2::XMLPrinter& file_stream) const
{
    // Name

    file_stream.OpenElement("Name");

    file_stream.PushText(name.c_str());

    file_stream.CloseElement();

    // Scaler

    file_stream.OpenElement("Scaler");

    switch(scaler)
    {
    case Scaler::NoScaling: file_stream.PushText("NoScaling"); break;

    case Scaler::MinimumMaximum: file_stream.PushText("MinimumMaximum"); break;

    case Scaler::MeanStandardDeviation: file_stream.PushText("MeanStandardDeviation"); break;

    case Scaler::StandardDeviation: file_stream.PushText("StandardDeviation"); break;

    case Scaler::Logarithm: file_stream.PushText("Logarithm"); break;

    default: break;
    }

    file_stream.CloseElement();

    // Column use

    file_stream.OpenElement("ColumnUse");

    switch(column_use)
    {
    case VariableUse::Input: file_stream.PushText("Input"); break;

    case VariableUse::Target: file_stream.PushText("Target"); break;

    case VariableUse::Unused: file_stream.PushText("Unused"); break;

    case VariableUse::Time: file_stream.PushText("Time"); break;

    case VariableUse::Id: file_stream.PushText("Id"); break;

    default: break;
    }

    file_stream.CloseElement();

    // Type

    file_stream.OpenElement("Type");

    switch(type)
    {
    case ColumnType::Numeric: file_stream.PushText("Numeric"); break;

    case ColumnType::Binary: file_stream.PushText("Binary"); break;

    case ColumnType::Categorical: file_stream.PushText("Categorical"); break;

    case ColumnType::Constant: file_stream.PushText("Constant"); break;

    case ColumnType::DateTime: file_stream.PushText("DateTime"); break;

    default: break;
    }

    file_stream.CloseElement();

    if(type == ColumnType::Categorical || type == ColumnType::Binary)
    {
        if(categories.size() == 0) return;

        // Categories

        file_stream.OpenElement("Categories");

        for(Index i = 0; i < categories.size(); i++)
        {
            file_stream.PushText(categories(i).c_str());

            if(i != categories.size()-1)
            {
                file_stream.PushText(";");
            }
        }

        file_stream.CloseElement();

        // Categories uses

        file_stream.OpenElement("CategoriesUses");

        for(Index i = 0; i < categories_uses.size(); i++)
        {
            switch(categories_uses(i))
            {
            case VariableUse::Input: file_stream.PushText("Input"); break;

            case VariableUse::Target: file_stream.PushText("Target"); break;

            case VariableUse::Time: file_stream.PushText("Time"); break;

            case VariableUse::Unused: file_stream.PushText("Unused"); break;

            case VariableUse::Id: file_stream.PushText("Id"); break;

            default: break;
            }

            if(i != categories_uses.size()-1)
            {
                file_stream.PushText(";");
            }
        }

        file_stream.CloseElement();
    }
}


void DataSet::Column::print() const
{
    cout << "Name: " << name << endl;

    cout << "Column use: ";

    switch (column_use)
    {
    case VariableUse::Input:
        cout << "Input" << endl;
        break;

    case VariableUse::Target:
        cout << "Target" << endl;
        break;

    case VariableUse::Unused:
        cout << "Unused" << endl;
        break;

    case VariableUse::Time:
        cout << "Time" << endl;
        break;

    case VariableUse::Id:
        cout << "Id" << endl;
        break;

    default:
        break;
    }

    cout << "Column type: ";

    switch (type)
    {
    case ColumnType::Numeric:
        cout << "Numeric" << endl;
        break;

    case ColumnType::Binary:
        cout << "Binary" << endl;
        cout << "Categories: " << categories << endl;
        break;

    case ColumnType::Categorical:
        cout << "Categorical" << endl;
        cout << "Categories: " << categories << endl;
        break;

    case ColumnType::DateTime:
        cout << "DateTime" << endl;
        break;

    case ColumnType::Constant:
        cout << "Constant" << endl;
        break;

    default:
        break;
    }

    cout << "Scaler: ";

    switch (scaler)
    {
    case Scaler::NoScaling:
        cout << "NoScaling" << endl;
        break;

    case Scaler::MinimumMaximum:
        cout << "MinimumMaximum" << endl;
        break;

    case Scaler::MeanStandardDeviation:
        cout << "MeanStandardDeviation" << endl;
        break;

    case Scaler::StandardDeviation:
        cout << "StandardDeviation" << endl;
        break;

    case Scaler::Logarithm:
        cout << "Logarithm" << endl;
        break;

    default:
        break;
    }
}

// BoundingBox constructor

DataSet::BoundingBox::BoundingBox(const Index& new_channels_number, const Index& new_width, const Index& new_height)
{
    channels_number = new_channels_number;
    width = new_width;
    height = new_height;

    data.resize(channels_number*width*height);
}

// BoundingBox constructor

DataSet::BoundingBox::BoundingBox(const Index& new_channels_number, const Tensor<Index, 1>& new_center, const Index& new_width, const Index& new_height)
{
   channels_number = new_channels_number;

   x_center = new_center(0);
   y_center = new_center(1);
   width = new_width;
   height = new_height;

   data.resize(channels_number*width*height);
}

// BoundingBox constructor

DataSet::BoundingBox::BoundingBox(const Index& new_channels_number, const Index& new_x_top_left, const Index& new_y_top_left,
                             const Index& new_x_bottom_right, const Index& new_y_bottom_right)
{
    channels_number = new_channels_number;

    x_top_left = new_x_top_left;
    y_top_left = new_y_top_left;
    x_bottom_right = new_x_bottom_right;
    y_bottom_right = new_y_bottom_right;

    width = abs(new_x_top_left - new_x_bottom_right);
    height = abs(new_y_top_left - new_y_bottom_right);

    data.resize(channels_number*width*height);
}

Index DataSet::BoundingBox::get_bounding_box_size(const BoundingBox& bounding_box) const
{
    return bounding_box.data.size();
}

DataSet::BoundingBox DataSet::BoundingBox::resize(const Index& new_channels_number, const Index& new_width, const Index& new_height) const
{
    BoundingBox new_bounding_box(new_channels_number, new_width, new_height);

    const type scaleWidth =  (type)new_width / (type)width;
    const type scaleHeight = (type)new_height / (type)height;

    for(Index i = 0; i < new_height; i++)
    {
        for(Index j = 0; j < new_width; j++)
        {
            const int pixel = (i * (new_width * channels_number)) + (j * channels_number);
            const int nearestMatch =  (((int)(i / scaleHeight) * (width * channels_number)) + ((int)(j / scaleWidth) * channels_number));

            if(channels_number == 3)
            {
                new_bounding_box.data[pixel] =  data[nearestMatch];
                new_bounding_box.data[pixel + 1] =  data[nearestMatch + 1];
                new_bounding_box.data[pixel + 2] =  data[nearestMatch + 2];
            }
            else
            {
                new_bounding_box.data[pixel] =  data[nearestMatch];
            }
        }
    }

    return new_bounding_box;
}


void DataSet::BoundingBox::print() const
{
    cout << "Showing the values from the bounding box of size " << width << " x " << height << " x " << channels_number << ": " << endl;
    cout << data << endl;
    cout << "Total size of the bounding box data: " << data.size() << endl;
}

DataSet::ProjectType DataSet::get_project_type() const
{
    return project_type;
}


string DataSet::get_project_type_string(const DataSet::ProjectType& newProjectType) const
{
    if(newProjectType == ProjectType::Approximation)
    {
        return "Approximation";
    }
    else if(newProjectType == ProjectType::Classification)
    {
        return "Classification";
    }
    else if(newProjectType == ProjectType::Forecasting)
    {
        return "Forecasting";
    }
    else if(newProjectType == ProjectType::ImageClassification)
    {
        return "ImageClassification";
    }
    else if(newProjectType == ProjectType::AutoAssociation)
    {
        return "AutoAssociation";
    }

}


Index DataSet::Column::get_variables_number() const
{
    if(type == ColumnType::Categorical)
    {
        return categories.size();
    }
    else
    {
        return 1;
    }
}


/// Returns the number of categories.

Index DataSet::Column::get_categories_number() const
{
    return categories.size();
}


/// Returns the number of used categories.

Index DataSet::Column::get_used_categories_number() const
{
    Index used_categories_number = 0;

    for(Index i = 0; i < categories.size(); i++)
    {
        if(categories_uses(i) != VariableUse::Unused) used_categories_number++;
    }

    return used_categories_number;
}


/// Returns a string vector that contains the names of the used variables in the data set.

Tensor<string, 1> DataSet::Column::get_used_variables_names() const
{
    Tensor<string, 1> used_variables_names;

    if(type != ColumnType::Categorical && column_use != VariableUse::Unused)
    {
        used_variables_names.resize(1);
        used_variables_names.setConstant(name);
    }
    else if(type == ColumnType::Categorical)
    {
        used_variables_names.resize(get_used_categories_number());

        Index category_index = 0;

        for(Index i = 0; i < categories.size(); i++)
        {
            if(categories_uses(i) != VariableUse::Unused)
            {
                used_variables_names(category_index) = categories(i);

                category_index++;
            }
        }
    }

    return used_variables_names;
}


/// This method transforms the columns into time series for forecasting problems.

void DataSet::transform_time_series_columns()
{
    cout << "Transforming time series columns..." << endl;

    // Categorical columns?

    time_series_columns = columns;

    const Index columns_number = get_columns_number();

    Tensor<Column, 1> new_columns;

    if(has_time_columns())
    {
        // @todo check if there are more than one time column
        new_columns.resize((columns_number-1)*(lags_number+steps_ahead));
    }
    else
    {
        new_columns.resize(columns_number*(lags_number+steps_ahead));
    }

    Index lag_index = lags_number - 1;
    Index ahead_index = 0;
    Index column_index = 0;
    Index new_column_index = 0;

    for(Index i = 0; i < columns_number*(lags_number+steps_ahead); i++)
    {
        column_index = i%columns_number;

        if(time_series_columns(column_index).type == ColumnType::DateTime) continue;

        if(i < lags_number*columns_number)
        {
            new_columns(new_column_index).name = columns(column_index).name + "_lag_" + to_string(lag_index);

            new_columns(new_column_index).categories_uses.resize(columns(column_index).get_categories_number());
            new_columns(new_column_index).set_use(VariableUse::Input);

            new_columns(new_column_index).type = columns(column_index).type;
            new_columns(new_column_index).categories = columns(column_index).categories;

            new_column_index++;
        }
        else if(i == columns_number*(lags_number+steps_ahead) - 1)
        {
            new_columns(new_column_index).name = columns(column_index).name + "_ahead_" + to_string(ahead_index);

            new_columns(new_column_index).type = columns(column_index).type;
            new_columns(new_column_index).categories = columns(column_index).categories;

            new_columns(new_column_index).categories_uses.resize(columns(column_index).get_categories_number());
            new_columns(new_column_index).set_use(VariableUse::Target);

            new_column_index++;
        }
        else
        {
            new_columns(new_column_index).name = columns(column_index).name + "_ahead_" + to_string(ahead_index);

            new_columns(new_column_index).type = columns(column_index).type;
            new_columns(new_column_index).categories = columns(column_index).categories;

            new_columns(new_column_index).categories_uses.resize(columns(column_index).get_categories_number());
            new_columns(new_column_index).set_use(VariableUse::Unused);

            new_column_index++;
        }


        if(lag_index > 0 && column_index == columns_number - 1)
        {
            lag_index--;
        }
        else if(column_index == columns_number - 1)
        {
            ahead_index++;
        }
    }

    columns = new_columns;
}


void DataSet::transform_time_series_data()
{
    cout << "Transforming time series data..." << endl;

    // Categorical / Time columns?

    const Index old_samples_number = data.dimension(0);
    const Index old_variables_number = data.dimension(1);

    const Index new_samples_number = old_samples_number - (lags_number + steps_ahead - 1);
    const Index new_variables_number = has_time_columns() ? (old_variables_number-1) * (lags_number + steps_ahead) : old_variables_number * (lags_number + steps_ahead);

    time_series_data = data;

    data.resize(new_samples_number, new_variables_number);

    Index index = 0;

    for(Index j = 0; j < old_variables_number; j++)
    {
        if(columns(get_column_index(j)).type == ColumnType::DateTime)
        {
            index++;
            continue;
        }

        for(Index i = 0; i < lags_number+steps_ahead; i++)
        {
            memcpy(data.data() + i*(old_variables_number-index)*new_samples_number + (j-index)*new_samples_number,
                   time_series_data.data() + i + j*old_samples_number,
                   static_cast<size_t>(old_samples_number-lags_number-steps_ahead+1)*sizeof(type));
        }
    }

    samples_uses.resize(new_samples_number);
    split_samples_random();
}


/// This method duplicates the columns for association problems.

void DataSet::transform_associative_columns()
{
    cout << "Transforming associative columns..." << endl;

    associative_columns = columns;

    const Index columns_number = get_columns_number();

//    const Index constant_columns_number = get_constant_columns_number();

    Tensor<Column, 1> new_columns;

//    new_columns.resize(2*(columns_number - constant_columns_number));
    new_columns.resize(2*(columns_number));

    Index column_index = 0;
    Index index = 0;

    for(Index i = 0; i < 2*columns_number; i++)
    {
        column_index = i%columns_number;

//        if(columns(column_index).type == ColumnType::Constant)
//        {
//            continue;
//        }

        if(i < columns_number)
        {
            new_columns(index).name = columns(column_index).name;

            new_columns(index).categories_uses.resize(columns(column_index).get_categories_number());
            new_columns(index).set_use(DataSet::VariableUse::Input);
            new_columns(index).type = columns(column_index).type;
            new_columns(index).categories = columns(column_index).categories;
            index++;
        }
        else
        {
            new_columns(index).name = columns(column_index).name + "_output";

            new_columns(index).categories_uses.resize(columns(column_index).get_categories_number());
            new_columns(index).set_use(DataSet::VariableUse::Target);
            new_columns(index).type = columns(column_index).type;
            new_columns(index).categories = columns(column_index).categories;
            index++;
        }
    }

    columns = new_columns;
}


void DataSet::transform_associative_data()
{
    cout << "Transforming associative data..." << endl;

    const Index samples_number = data.dimension(0);

//    const Index constant_columns_number = get_constant_columns_number();

    const Index old_variables_number = data.dimension(1)/* - constant_columns_number*/;
    const Index new_variables_number = 2 * old_variables_number;

    associative_data = data;

    data.resize(samples_number, new_variables_number);

    // Duplicate data

    Index index = 0;

    for(Index i = 0; i < old_variables_number /*+ constant_columns_number*/; i++)
    {
//        if(columns(i).type == ColumnType::Constant)
//        {
//            index++;
//            continue;
//        }

        std::copy(associative_data.data() + (i - index) * samples_number,
                  associative_data.data() + (i + 1 - index) *  samples_number,
                  data.data() + (i - index) * samples_number);

        std::copy(associative_data.data() + (i - index) * samples_number,
                  associative_data.data() + (i + 1 - index) *  samples_number,
                  data.data() + samples_number * old_variables_number + (i - index) * samples_number);
    }
}


/// Returns true if a given sample is to be used for training, selection or testing,
/// and false if it is to be unused.
/// @param index Sample index.

bool DataSet::is_sample_used(const Index& index) const
{
    if(samples_uses(index) == SampleUse::Unused)
    {
        return false;
    }
    else
    {
        return true;
    }
}


/// Returns true if a given sample is to be unused and false in other case.
/// @param index Sample index.

bool DataSet::is_sample_unused(const Index& index) const
{
    if(samples_uses(index) == SampleUse::Unused)
    {
        return true;
    }
    else
    {
        return false;
    }
}


/// Returns a vector with the number of training, selection, testing
/// and unused samples.
/// The size of that vector is therefore four.

Tensor<Index, 1> DataSet::get_samples_uses_numbers() const
{
    Tensor<Index, 1> count(4);

    const Index samples_number = get_samples_number();

    for(Index i = 0; i < samples_number; i++)
    {
        if(samples_uses(i) == SampleUse::Training)
        {
            count(0)++;
        }
        else if(samples_uses(i) == SampleUse::Selection)
        {
            count(1)++;
        }
        else if(samples_uses(i) == SampleUse::Testing)
        {
            count(2)++;
        }
        else
        {
            count(3)++;
        }
    }

    return count;
}


/// Returns a vector with the uses of the samples in percentages of the data set.
/// Uses: training, selection, testing and unused samples.
/// Note that the vector size is four.

Tensor<type, 1> DataSet::get_samples_uses_percentages() const
{
    const Index samples_number = get_samples_number();
    const Index training_samples_number = get_training_samples_number();
    const Index selection_samples_number = get_selection_samples_number();
    const Index testing_samples_number = get_testing_samples_number();
    const Index unused_samples_number = get_unused_samples_number();

    const type training_samples_percentage = type(training_samples_number*100)/static_cast<type>(samples_number);
    const type selection_samples_percentage = type(selection_samples_number*100)/static_cast<type>(samples_number);
    const type testing_samples_percentage = type(testing_samples_number*100)/static_cast<type>(samples_number);
    const type unused_samples_percentage = type(unused_samples_number*100)/static_cast<type>(samples_number);

    Tensor<type, 1> samples_uses_percentage(4);

    samples_uses_percentage.setValues({training_samples_percentage,
                                       selection_samples_percentage,
                                       testing_samples_percentage,
                                       unused_samples_percentage});

    return samples_uses_percentage;
}


/// Returns a string with the values of the sample corresponding to the given index.
/// The values will be separated by the given separator char.
/// @param sample_index Index of the sample.
/// @param separator Separator.

string DataSet::get_sample_string(const Index& sample_index, const string& separator) const
{
    const Tensor<type, 1> sample = data.chip(sample_index, 0);

    string sample_string = "";

    const Index columns_number = get_columns_number();

    Index variable_index = 0;

    for(Index i = 0; i < columns_number; i++)
    {
        switch(columns(i).type)
        {
        case ColumnType::Numeric:
            if(isnan(data(sample_index, variable_index))) sample_string += missing_values_label;
            else sample_string += to_string(double(data(sample_index, variable_index)));
            variable_index++;
            break;

        case ColumnType::Binary:
            if(isnan(data(sample_index, variable_index))) sample_string += missing_values_label;
            else sample_string += columns(i).categories(static_cast<Index>(data(sample_index, variable_index)));
            variable_index++;
            break;

        case ColumnType::DateTime:
            // @todo do something
            if(isnan(data(sample_index, variable_index))) sample_string += missing_values_label;
            else sample_string += to_string(double(data(sample_index, variable_index)));
            variable_index++;
            break;

        case ColumnType::Categorical:
            if(isnan(data(sample_index, variable_index)))
            {
                sample_string += missing_values_label;
            }
            else
            {
                const Index categories_number = columns(i).get_categories_number();

                for(Index j = 0; j < categories_number; j++)
                {
                    if(abs(data(sample_index, variable_index+j) - static_cast<type>(1)) < type(NUMERIC_LIMITS_MIN))
                    {
                        sample_string += columns(i).categories(j);
                        break;
                    }
                }
                variable_index += categories_number;
            }
            break;

        case ColumnType::Constant:
            if(isnan(data(sample_index, variable_index))) sample_string += missing_values_label;
            else sample_string += to_string(double(data(sample_index, variable_index)));
            variable_index++;
            break;

        default:
            break;
        }
        if(i != columns_number-1) sample_string += separator + " ";
    }

    return sample_string;
}


/// Returns the indices of the samples which will be used for training.

Tensor<Index, 1> DataSet::get_training_samples_indices() const
{
    const Index samples_number = get_samples_number();

    const Index training_samples_number = get_training_samples_number();

    Tensor<Index, 1> training_indices(training_samples_number);

    Index count = 0;

    for(Index i = 0; i < samples_number; i++)
    {
        if(samples_uses(i) == SampleUse::Training)
        {
            training_indices(count) = i;
            count++;
        }
    }

    return training_indices;
}


/// Returns the indices of the samples which will be used for selection.

Tensor<Index, 1> DataSet::get_selection_samples_indices() const
{
    const Index samples_number = get_samples_number();

    const Index selection_samples_number = get_selection_samples_number();

    Tensor<Index, 1> selection_indices(selection_samples_number);

    Index count = 0;

    for(Index i = 0; i < samples_number; i++)
    {
        if(samples_uses(i) == SampleUse::Selection)
        {
            selection_indices(count) = i;
            count++;
        }
    }

    return selection_indices;
}


/// Returns the indices of the samples which will be used for testing.

Tensor<Index, 1> DataSet::get_testing_samples_indices() const
{
    const Index samples_number = get_samples_number();

    const Index testing_samples_number = get_testing_samples_number();

    Tensor<Index, 1> testing_indices(testing_samples_number);

    Index count = 0;

    for(Index i = 0; i < samples_number; i++)
    {
        if(samples_uses(i) == SampleUse::Testing)
        {
            testing_indices(count) = i;
            count++;
        }
    }

    return testing_indices;
}


/// Returns the indices of the used samples(those which are not set unused).

Tensor<Index, 1> DataSet::get_used_samples_indices() const
{
    const Index samples_number = get_samples_number();

    const Index used_samples_number = samples_number - get_unused_samples_number();

    Tensor<Index, 1> used_indices(used_samples_number);

    Index index = 0;

    for(Index i = 0; i < samples_number; i++)
    {

        if(samples_uses(i) != SampleUse::Unused)
        {
            used_indices(index) = i;
            index++;
        }
    }

    return used_indices;
}


/// Returns the indices of the samples set unused.

Tensor<Index, 1> DataSet::get_unused_samples_indices() const
{
    const Index samples_number = get_samples_number();

    const Index unused_samples_number = get_unused_samples_number();

    Tensor<Index, 1> unused_indices(unused_samples_number);

    Index count = 0;

    for(Index i = 0; i < samples_number; i++)
    {
        if(samples_uses(i) == SampleUse::Unused)
        {
            unused_indices(count) = i;
            count++;
        }
    }

    return unused_indices;
}


/// Returns the use of a single sample.
/// @param index Sample index.

DataSet::SampleUse DataSet::get_sample_use(const Index& index) const
{
    return samples_uses(index);
}


/// Returns the use of every sample (training, selection, testing or unused) in a vector.

const Tensor<DataSet::SampleUse,1 >& DataSet::get_samples_uses() const
{
    return samples_uses;
}


/// Returns a vector, where each element is a vector that contains the indices of the different batches of the training samples.
/// @param shuffle Is a boleean.
/// If shuffle is true, then the indices are shuffled into batches, and false otherwise

Tensor<Index, 2> DataSet::get_batches(const Tensor<Index,1>& samples_indices,
                                      const Index& batch_samples_number,
                                      const bool& shuffle,
                                      const Index& new_buffer_size) const
{
    if(!shuffle) return split_samples(samples_indices, batch_samples_number);

    std::random_device rng;
    std::mt19937 urng(rng());

    const Index samples_number = samples_indices.size();

    Index buffer_size = new_buffer_size;
    Index batches_number;
    Index batch_size = batch_samples_number;

    // When samples_number is less than 100 (small sample)

    if(buffer_size > samples_number)
    {
        buffer_size = samples_number;
    }

    // Check batch size and samples number

    if(samples_number < batch_size)
    {
        batches_number = 1;
        batch_size = samples_number;
        buffer_size = batch_size;

        Tensor<Index,1> samples_copy(samples_indices);

        Tensor<Index, 2> batches(batches_number, batch_size);

        // Shuffle

        std::shuffle(samples_copy.data(), samples_copy.data() + samples_copy.size(), urng);

        for(Index i = 0; i > batch_size; i++)
        {
            batches(0,i) = samples_copy(i);

        }
        return batches;

    }
    else
    {
        batches_number = samples_number / batch_size;
    }

    Tensor<Index, 2> batches(batches_number, batch_size);

    Tensor<Index, 1> buffer(buffer_size);

    for(Index i = 0; i < buffer_size; i++) buffer(i) = i;

    Index next_index = buffer_size;
    Index random_index = 0;

    // Heuristic cases for batch shuffling

    if(batch_size < buffer_size)
    {
        Index diff = buffer_size/ batch_size;

        // Main Loop

        for(Index i = 0; i < batches_number; i++)
        {
            // Last batch

            if(i == batches_number-diff)
            {
                Index buffer_index = 0;

                for(Index k = batches_number-diff; k < batches_number; k++)
                {
                    for(Index j = 0; j < batch_size; j++)
                    {
                        batches(k,j) = buffer(buffer_index);

                        buffer_index++;
                    }
                }

                break;
            }

            // Shuffle batches

            for(Index j = 0; j < batch_size; j++)
            {
                random_index = static_cast<Index>(rand()%buffer_size);

                batches(i, j) = buffer(random_index);

                buffer(random_index) = samples_indices(next_index);

                next_index++;
            }
        }

        return batches;
    }
    else // buffer_size <= batch_size
    {
        // Main Loop

        for(Index i = 0; i < batches_number; i++)
        {
            // Last batch

            if(i == batches_number-1)
            {
                std::shuffle(buffer.data(), buffer.data() +  buffer.size(), urng);

                if(batch_size <= buffer_size)
                {
                    for(Index j = 0; j < batch_size;j++)
                    {
                        batches(i,j) = buffer(j);
                    }
                }
                else //buffer_size < batch_size
                {
                    for(Index j = 0; j < buffer_size; j++)
                    {
                        batches(i,j) = buffer(j);
                    }

                    for(Index j = buffer_size; j < batch_size; j++)
                    {
                        batches(i,j) = samples_indices(next_index);

                        next_index++;
                    }
                }

                break;
            }

            // Shuffle batches

            for(Index j = 0; j < batch_size; j++)
            {
                random_index = static_cast<Index>(rand()%buffer_size);

                batches(i, j) = buffer(random_index);

                buffer(random_index) = samples_indices(next_index);

                next_index++;

            }
        }

        return batches;
    }
}


/// Returns the number of samples in the data set which will be used for training.

Index DataSet::get_training_samples_number() const
{
    const Index samples_number = get_samples_number();

    Index training_samples_number = 0;

    for(Index i = 0; i < samples_number; i++)
    {
        if(samples_uses(i) == SampleUse::Training)
        {
            training_samples_number++;
        }
    }

    return training_samples_number;
}


/// Returns the number of samples in the data set which will be used for selection.

Index DataSet::get_selection_samples_number() const
{
    const Index samples_number = get_samples_number();

    Index selection_samples_number = 0;

    for(Index i = 0; i < samples_number; i++)
    {
        if(samples_uses(i) == SampleUse::Selection)
        {
            selection_samples_number++;
        }
    }

    return selection_samples_number;
}


/// Returns the number of samples in the data set which will be used for testing.

Index DataSet::get_testing_samples_number() const
{
    const Index samples_number = get_samples_number();

    Index testing_samples_number = 0;

    for(Index i = 0; i < samples_number; i++)
    {
        if(samples_uses(i) == SampleUse::Testing)
        {
            testing_samples_number++;
        }
    }

    return testing_samples_number;
}


/// Returns the total number of training, selection and testing samples,
/// i.e. those which are not "Unused".

Index DataSet::get_used_samples_number() const
{
    const Index samples_number = get_samples_number();
    const Index unused_samples_number = get_unused_samples_number();

    return (samples_number - unused_samples_number);
}


/// Returns the number of samples in the data set which will neither be used
/// for training, selection or testing.

Index DataSet::get_unused_samples_number() const
{
    const Index samples_number = get_samples_number();

    Index unused_samples_number = 0;

    for(Index i = 0; i < samples_number; i++)
    {
        if(samples_uses(i) == SampleUse::Unused)
        {
            unused_samples_number++;
        }
    }

    return unused_samples_number;
}


/// Sets all the samples in the data set for training.

void DataSet::set_training()
{
    const Index samples_number = get_samples_number();

    for(Index i = 0; i < samples_number; i++)
    {
        samples_uses(i) = SampleUse::Training;
    }
}


/// Sets the samples' uses in the auto associative data set.

void DataSet::set_auto_associative_samples_uses()
{
    std::random_device rng;
    std::mt19937 urng(rng());

    const Index used_samples_number = get_used_samples_number();

    if(used_samples_number == 0) return;

    const type training_samples_ratio = 0.8;
    const type testing_samples_ratio = 0.2;

    const type total_ratio = training_samples_ratio + testing_samples_ratio;

    // Get number of samples for training and testing

    const Index testing_samples_number = static_cast<Index>(testing_samples_ratio* type(used_samples_number)/ type(total_ratio));
    const Index training_samples_number = used_samples_number - testing_samples_number;

    const Index sum_samples_number = training_samples_number + testing_samples_number;

    if(sum_samples_number != used_samples_number)
    {
        ostringstream buffer;

        buffer << "OpenNN Warning: DataSet class.\n"
               << "void split_samples_random(const type&, const type&, const type&) method.\n"
               << "Sum of numbers of training, selection and testing samples is not equal to number of used samples.\n";

        throw invalid_argument(buffer.str());
    }

    const Index samples_number = get_samples_number();

    Tensor<Index, 1> indices;

    initialize_sequential(indices, 0, 1, samples_number-1);

    std::shuffle(indices.data(), indices.data() + indices.size(), urng);

    Index count = 0;

    for(Index i = 0; i < samples_uses.size(); i++)
    {
        if(samples_uses(i) == SampleUse::Unused) count++;
    }

    Index i = 0;
    Index index;

    // Training

    Index count_training = 0;

    while(count_training != training_samples_number)
    {
        index = indices(i);

        if(samples_uses(index) != SampleUse::Unused)
        {
            samples_uses(index)= SampleUse::Training;
            count_training++;
        }

        i++;
    }

    // Testing

    Index count_testing = 0;

    while(count_testing != testing_samples_number)
    {
        index = indices(i);

        if(samples_uses(index) != SampleUse::Unused)
        {
            samples_uses(index) = SampleUse::Testing;
            count_testing++;
        }

        i++;
    }
}



/// Sets all the samples in the data set for selection.

void DataSet::set_selection()
{
    const Index samples_number = get_samples_number();

    for(Index i = 0; i < samples_number; i++)
    {
        samples_uses(i) = SampleUse::Selection;
    }
}


/// Sets all the samples in the data set for testing.

void DataSet::set_testing()
{
    const Index samples_number = get_samples_number();

    for(Index i = 0; i < samples_number; i++)
    {
        samples_uses(i) = SampleUse::Testing;
    }
}


/// Sets samples with given indices in the data set for training.
/// @param indices Indices vector with the index of samples in the data set for training.

void DataSet::set_training(const Tensor<Index, 1>& indices)
{
    Index index = 0;

    for(Index i = 0; i < indices.size(); i++)
    {
        index = indices(i);

        samples_uses(index) = SampleUse::Training;
    }
}


/// Sets samples with given indices in the data set for selection.
/// @param indices Indices vector with the index of samples in the data set for selection.

void DataSet::set_selection(const Tensor<Index, 1>& indices)
{
    Index index = 0;

    for(Index i = 0; i < indices.size(); i++)
    {
        index = indices(i);

        samples_uses(index) = SampleUse::Selection;
    }
}


/// Sets samples with given indices in the data set for testing.
/// @param indices Indices vector with the index of samples in the data set for testing.

void DataSet::set_testing(const Tensor<Index, 1>& indices)
{
    Index index = 0;

    for(Index i = 0; i < indices.size(); i++)
    {
        index = indices(i);

        samples_uses(index) = SampleUse::Testing;
    }
}


/// Sets all the samples in the data set for unused.

void DataSet::set_samples_unused()
{
    const Index samples_number = get_samples_number();

    for(Index i = 0; i < samples_number; i++)
    {
        samples_uses(i) = SampleUse::Unused;
    }
}


/// Sets samples with given indices in the data set for unused.
/// @param indices Indices vector with the index of samples in the data set for unused.

void DataSet::set_samples_unused(const Tensor<Index, 1>& indices)
{
    for(Index i = 0; i < static_cast<Index>(indices.size()); i++)
    {
        const Index index = indices(i);

        samples_uses(index) = SampleUse::Unused;
    }
}


/// Sets the use of a single sample.
/// @param index Index of sample.
/// @param new_use Use for that sample.

void DataSet::set_sample_use(const Index& index, const SampleUse& new_use)
{
    const Index samples_number = get_samples_number();

    if(index >= samples_number)
    {
        ostringstream buffer;

        buffer << "OpenNN Exception: DataSet class.\n"
               << "void set_sample_use(const Index&, const SampleUse&) method.\n"
               << "Index must be less than samples number.\n";

        throw invalid_argument(buffer.str());
    }

    samples_uses(index) = new_use;
}


/// Sets the use of a single sample from a string.
/// @param index Index of sample.
/// @param new_use String with the use name("Training", "Selection", "Testing" or "Unused")

void DataSet::set_sample_use(const Index& index, const string& new_use)
{
    if(new_use == "Training")
    {
        samples_uses(index) = SampleUse::Training;
    }
    else if(new_use == "Selection")
    {
        samples_uses(index) = SampleUse::Selection;
    }
    else if(new_use == "Testing")
    {
        samples_uses(index) = SampleUse::Testing;
    }
    else if(new_use == "Unused")
    {
        samples_uses(index) = SampleUse::Unused;
    }
    else
    {
        ostringstream buffer;

        buffer << "OpenNN Exception: DataSet class.\n"
               << "void set_sample_use(const string&) method.\n"
               << "Unknown sample use: " << new_use << "\n";

        throw invalid_argument(buffer.str());
    }
}


/// Sets new uses to all the samples from a single vector.
/// @param new_uses vector of use structures.
/// The size of given vector must be equal to the number of samples.

void DataSet::set_samples_uses(const Tensor<SampleUse, 1>& new_uses)
{
    const Index samples_number = get_samples_number();

#ifdef OPENNN_DEBUG

    const Index new_uses_size = new_uses.size();

    if(new_uses_size != samples_number)
    {
        ostringstream buffer;

        buffer << "OpenNN Exception: DataSet class.\n"
               << "void set_samples_uses(const Tensor<SampleUse, 1>&) method.\n"
               << "Size of uses(" << new_uses_size << ") must be equal to number of samples(" << samples_number << ").\n";

        throw invalid_argument(buffer.str());
    }

#endif

    for(Index i = 0; i < samples_number; i++)
    {
        samples_uses(i) = new_uses(i);
    }
}


/// Sets new uses to all the samples from a single vector of strings.
/// @param new_uses vector of use strings.
/// Possible values for the elements are "Training", "Selection", "Testing" and "Unused".
/// The size of given vector must be equal to the number of samples.

void DataSet::set_samples_uses(const Tensor<string, 1>& new_uses)
{
    const Index samples_number = get_samples_number();

    ostringstream buffer;

#ifdef OPENNN_DEBUG

    const Index new_uses_size = new_uses.size();

    if(new_uses_size != samples_number)
    {
        buffer << "OpenNN Exception: DataSet class.\n"
               << "void set_samples_uses(const Tensor<string, 1>&) method.\n"
               << "Size of uses(" << new_uses_size << ") must be equal to number of samples(" << samples_number << ").\n";

        throw invalid_argument(buffer.str());
    }

#endif

    for(Index i = 0; i < samples_number; i++)
    {
        if(new_uses(i).compare("Training") == 0 || new_uses(i).compare("0") == 0)
        {
            samples_uses(i) = SampleUse::Training;
        }
        else if(new_uses(i).compare("Selection") == 0 || new_uses(i).compare("1") == 0)
        {
            samples_uses(i) = SampleUse::Selection;
        }
        else if(new_uses(i).compare("Testing") == 0 || new_uses(i).compare("2") == 0)
        {
            samples_uses(i) = SampleUse::Testing;
        }
        else if(new_uses(i).compare("Unused") == 0 || new_uses(i).compare("3") == 0)
        {
            samples_uses(i) = SampleUse::Unused;
        }
        else
        {
            buffer << "OpenNN Exception: DataSet class.\n"
                   << "void set_samples_uses(const Tensor<string, 1>&) method.\n"
                   << "Unknown sample use: " << new_uses(i) << ".\n";

            throw invalid_argument(buffer.str());
        }
    }
}


void DataSet::set_samples_uses(const Tensor<Index, 1>& indices, const SampleUse sample_use)
{
    for(Index i = 0; i < indices.size(); i++)
    {
        set_sample_use(indices(i), sample_use);
    }

}


/// Creates new training, selection and testing indices at random.
/// @param training_samples_ratio Ratio of training samples in the data set.
/// @param selection_samples_ratio Ratio of selection samples in the data set.
/// @param testing_samples_ratio Ratio of testing samples in the data set.

void DataSet::split_samples_random(const type& training_samples_ratio,
                                   const type& selection_samples_ratio,
                                   const type& testing_samples_ratio)
{
    std::random_device rng;
    std::mt19937 urng(rng());

    const Index used_samples_number = get_used_samples_number();

    if(used_samples_number == 0) return;

    const type total_ratio = training_samples_ratio + selection_samples_ratio + testing_samples_ratio;

    // Get number of samples for training, selection and testing

    const Index selection_samples_number = static_cast<Index>(selection_samples_ratio*type(used_samples_number)/type(total_ratio));
    const Index testing_samples_number = static_cast<Index>(testing_samples_ratio* type(used_samples_number)/ type(total_ratio));
    const Index training_samples_number = used_samples_number - selection_samples_number - testing_samples_number;

    const Index sum_samples_number = training_samples_number + selection_samples_number + testing_samples_number;

    if(sum_samples_number != used_samples_number)
    {
        ostringstream buffer;

        buffer << "OpenNN Warning: DataSet class.\n"
               << "void split_samples_random(const type&, const type&, const type&) method.\n"
               << "Sum of numbers of training, selection and testing samples is not equal to number of used samples.\n";

        throw invalid_argument(buffer.str());
    }

    const Index samples_number = get_samples_number();

    Tensor<Index, 1> indices;

    initialize_sequential(indices, 0, 1, samples_number-1);

    std::shuffle(indices.data(), indices.data() + indices.size(), urng);

    Index count = 0;

    for(Index i = 0; i < samples_uses.size(); i++)
    {
        if(samples_uses(i) == SampleUse::Unused) count++;
    }

    Index i = 0;
    Index index;

    // Training

    Index count_training = 0;

    while(count_training != training_samples_number)
    {
        index = indices(i);

        if(samples_uses(index) != SampleUse::Unused)
        {
            samples_uses(index)= SampleUse::Training;
            count_training++;
        }

        i++;
    }

    // Selection

    Index count_selection = 0;

    while(count_selection != selection_samples_number)
    {
        index = indices(i);

        if(samples_uses(index) != SampleUse::Unused)
        {
            samples_uses(index) = SampleUse::Selection;
            count_selection++;
        }

        i++;
    }

    // Testing

    Index count_testing = 0;

    while(count_testing != testing_samples_number)
    {
        index = indices(i);

        if(samples_uses(index) != SampleUse::Unused)
        {
            samples_uses(index) = SampleUse::Testing;
            count_testing++;
        }

        i++;
    }
}


/// Creates new training, selection and testing indices with sequential indices.
/// @param training_samples_ratio Ratio of training samples in the data set.
/// @param selection_samples_ratio Ratio of selection samples in the data set.
/// @param testing_samples_ratio Ratio of testing samples in the data set.

void DataSet::split_samples_sequential(const type& training_samples_ratio,
                                       const type& selection_samples_ratio,
                                       const type& testing_samples_ratio)
{
    const Index used_samples_number = get_used_samples_number();

    if(used_samples_number == 0) return;

    const type total_ratio = training_samples_ratio + selection_samples_ratio + testing_samples_ratio;

    // Get number of samples for training, selection and testing

    const Index selection_samples_number = static_cast<Index>(selection_samples_ratio* type(used_samples_number)/ type(total_ratio));
    const Index testing_samples_number = static_cast<Index>(testing_samples_ratio* type(used_samples_number)/ type(total_ratio));
    const Index training_samples_number = used_samples_number - selection_samples_number - testing_samples_number;

    const Index sum_samples_number = training_samples_number + selection_samples_number + testing_samples_number;

    if(sum_samples_number != used_samples_number)
    {
        ostringstream buffer;

        buffer << "OpenNN Warning: Samples class.\n"
               << "void split_samples_sequential(const type&, const type&, const type&) method.\n"
               << "Sum of numbers of training, selection and testing samples is not equal to number of used samples.\n";

        throw invalid_argument(buffer.str());
    }

    Index i = 0;

    // Training

    Index count_training = 0;

    while(count_training != training_samples_number)
    {
        if(samples_uses(i) != SampleUse::Unused)
        {
            samples_uses(i) = SampleUse::Training;
            count_training++;
        }

        i++;
    }

    // Selection

    Index count_selection = 0;

    while(count_selection != selection_samples_number)
    {
        if(samples_uses(i) != SampleUse::Unused)
        {
            samples_uses(i) = SampleUse::Selection;
            count_selection++;
        }

        i++;
    }

    // Testing

    Index count_testing = 0;

    while(count_testing != testing_samples_number)
    {
        if(samples_uses(i) != SampleUse::Unused)
        {
            samples_uses(i) = SampleUse::Testing;
            count_testing++;
        }

        i++;
    }
}


void DataSet::set_columns(const Tensor<Column, 1>& new_columns)
{
    columns = new_columns;
}


/// This method sets the n columns of the data_set by default,
/// i.e. until column n-1 are Input and column n is Target.

void DataSet::set_default_columns_uses()
{
    const Index columns_number = columns.size();

    bool target = false;

    if(columns_number == 0)
    {
        return;
    }

    else if(columns_number == 1)
    {
        columns(0).set_use(VariableUse::Unused);
    }

    else
    {
        set_input();

        for(Index i = columns.size()-1; i >= 0; i--)
        {
            if(columns(i).type == ColumnType::Constant || columns(i).type == ColumnType::DateTime)
            {
                columns(i).set_use(VariableUse::Unused);
                continue;
            }

            if(!target)
            {
                columns(i).set_use(VariableUse::Target);

                target = true;

                continue;
            }
        }

        input_variables_dimensions.resize(1);
    }
}


/// This method puts the names of the columns in the data_set.
/// This is used when the data_set does not have a header,
/// the default names are: column_0, column_1, ..., column_n.

void DataSet::set_default_columns_names()
{
    const Index columns_number = columns.size();

    for(Index i = 0; i < columns_number; i++)
    {
        columns(i).name = "column_" + to_string(1+i);
    }
}


/// Sets the name of a single column.
/// @param index Index of column.
/// @param new_use Use for that column.

void DataSet::set_column_name(const Index& column_index, const string& new_name)
{
    columns(column_index).name = new_name;
}


/// Returns the use of a single variable.
/// @param index Index of variable.

DataSet::VariableUse DataSet::get_variable_use(const Index& index) const
{
    return get_variables_uses()(index);
}


/// Returns a vector containing the use of the column, without taking into account the categories.

DataSet::VariableUse DataSet::get_column_use(const Index&  index) const
{
    return columns(index).column_use;
}


/// Returns the uses of each columns of the data set.

Tensor<DataSet::VariableUse, 1> DataSet::get_columns_uses() const
{
    const Index columns_number = get_columns_number();

    Tensor<DataSet::VariableUse, 1> columns_uses(columns_number);

    for(Index i = 0; i < columns_number; i++)
    {
        columns_uses(i) = columns(i).column_use;
    }

    return columns_uses;
}


/// Returns a vector containing the use of each column, including the categories.
/// The size of the vector is equal to the number of variables.

Tensor<DataSet::VariableUse, 1> DataSet::get_variables_uses() const
{
    const Index columns_number = get_columns_number();
    const Index variables_number = get_variables_number();

    Tensor<VariableUse, 1> variables_uses(variables_number);

    Index index = 0;

    for(Index i = 0; i < columns_number; i++)
    {
        if(columns(i).type == ColumnType::Categorical)
        {
            for(Index i = 0; i < (columns(i).categories_uses).size(); i++)
            {
                variables_uses(i + index) = (columns(i).categories_uses)(i);
            }
            index += columns(i).categories.size();
        }
        else
        {
            variables_uses(index) = columns(i).column_use;
            index++;
        }
    }

    return variables_uses;
}


/// Returns the name of a single variable in the data set.
/// @param index Index of variable.

string DataSet::get_variable_name(const Index& variable_index) const
{
#ifdef OPENNN_DEBUG

    const Index variables_number = get_variables_number();

    if(variable_index >= variables_number)
    {
        ostringstream buffer;

        buffer << "OpenNN Exception: DataSet class.\n"
               << "string& get_variable_name(const Index) method.\n"
               << "Index of variable("<<variable_index<<") must be less than number of variables("<<variables_number<<").\n";

        throw invalid_argument(buffer.str());
    }

#endif

    const Index columns_number = get_columns_number();

    Index index = 0;

    for(Index i = 0; i < columns_number; i++)
    {
        if(columns(i).type == ColumnType::Categorical)
        {
            for(Index j = 0; j < columns(i).get_categories_number(); j++)
            {
                if(index == variable_index)
                {
                    return columns(i).categories(j);
                }
                else
                {
                    index++;
                }
            }
        }
        else
        {
            if(index == variable_index)
            {
                return columns(i).name;
            }
            else
            {
                index++;
            }
        }
    }

    return string();
}


/// Returns a string vector with the names of all the variables in the data set.
/// The size of the vector is the number of variables.

Tensor<string, 1> DataSet::get_variables_names() const
{
    const Index variables_number = get_variables_number();

    Tensor<string, 1> variables_names(variables_number);

    Index index = 0;

    for(Index i = 0; i < columns.size(); i++)
    {
        if(columns(i).type == ColumnType::Categorical)
        {
            for(Index j = 0; j < columns(i).categories.size(); j++)
            {
                variables_names(index) = columns(i).categories(j);

                index++;
            }
        }
        else
        {
            variables_names(index) = columns(i).name;

            index++;
        }
    }

    return variables_names;
}

/// Returns a string vector with the names of all the variables in the time series data.
/// The size of the vector is the number of variables.

Tensor<string, 1> DataSet::get_time_series_variables_names() const
{
    const Index variables_number = get_time_series_variables_number();

    Tensor<string, 1> variables_names(variables_number);

    Index index = 0;

    for(Index i = 0; i < time_series_columns.size(); i++)
    {
        if(time_series_columns(i).type == ColumnType::Categorical)
        {
            for(Index j = 0; j < time_series_columns(i).categories.size(); j++)
            {
                variables_names(index) = time_series_columns(i).categories(j);

                index++;
            }
        }
        else
        {
            variables_names(index) = time_series_columns(i).name;
            index++;
        }
    }

    return variables_names;
}


/// Returns the names of the input variables in the data set.
/// The size of the vector is the number of input variables.

Tensor<string, 1> DataSet::get_input_variables_names() const
{
    const Index input_variables_number = get_input_variables_number();

    const Tensor<Index, 1> input_columns_indices = get_input_columns_indices();

    Tensor<string, 1> input_variables_names(input_variables_number);

    Index index = 0;

    for(Index i = 0; i < input_columns_indices.size(); i++)
    {
        Index input_index = input_columns_indices(i);

        const Tensor<string, 1> current_used_variables_names = columns(input_index).get_used_variables_names();

        for(Index j = 0; j < current_used_variables_names.size(); j++)
        {
            input_variables_names(index + j) = current_used_variables_names(j);
        }

        index += current_used_variables_names.size();
    }

    return input_variables_names;
}


/// Returns the names of the target variables in the data set.
/// The size of the vector is the number of target variables.

Tensor<string, 1> DataSet::get_target_variables_names() const
{
    const Index target_variables_number = get_target_variables_number();

    const Tensor<Index, 1> target_columns_indices = get_target_columns_indices();

    Tensor<string, 1> target_variables_names(target_variables_number);

    Index index = 0;

    for(Index i = 0; i < target_columns_indices.size(); i++)
    {
        const Index target_index = target_columns_indices(i);

        const Tensor<string, 1> current_used_variables_names = columns(target_index).get_used_variables_names();

        for(Index j = 0; j < current_used_variables_names.size(); j++)
        {
            target_variables_names(index + j) = current_used_variables_names(j);
        }

        index += current_used_variables_names.size();
    }

    return target_variables_names;
}


/// Returns the dimensions of the input variables.

const Tensor<Index, 1>& DataSet::get_input_variables_dimensions() const
{
    return input_variables_dimensions;
}


Index DataSet::get_input_variables_rank() const
{
    return input_variables_dimensions.rank();
}


/// Returns the number of variables which are either input nor target.

Index DataSet::get_used_variables_number() const
{
    const Index variables_number = get_variables_number();

    const Index unused_variables_number = get_unused_variables_number();

    return (variables_number - unused_variables_number);
}


/// Returns a indices vector with the positions of the inputs.

Tensor<Index, 1> DataSet::get_input_columns_indices() const
{
    const Index input_columns_number = get_input_columns_number();

    Tensor<Index, 1> input_columns_indices(input_columns_number);

    Index index = 0;

    for(Index i = 0; i < columns.size(); i++)
    {
        if(columns(i).column_use == VariableUse::Input)
        {
            input_columns_indices(index) = i;
            index++;
        }
    }

    return input_columns_indices;
}


Tensor<Index, 1> DataSet::get_input_time_series_columns_indices() const
{
    const Index input_columns_number = get_input_time_series_columns_number();

    Tensor<Index, 1> input_columns_indices(input_columns_number);

    Index index = 0;

    for(Index i = 0; i < time_series_columns.size(); i++)
    {
        if(time_series_columns(i).column_use == VariableUse::Input)
        {
            input_columns_indices(index) = i;
            index++;
        }
    }

    return input_columns_indices;
}


/// Returns a indices vector with the positions of the targets.

Tensor<Index, 1> DataSet::get_target_columns_indices() const
{
    const Index target_columns_number = get_target_columns_number();

    Tensor<Index, 1> target_columns_indices(target_columns_number);

    Index index = 0;

    for(Index i = 0; i < columns.size(); i++)
    {
        if(columns(i).column_use == VariableUse::Target)
        {
            target_columns_indices(index) = i;
            index++;
        }
    }

    return target_columns_indices;
}


Tensor<Index, 1> DataSet::get_target_time_series_columns_indices() const
{
    const Index target_columns_number = get_target_time_series_columns_number();

    Tensor<Index, 1> target_columns_indices(target_columns_number);

    Index index = 0;

    for(Index i = 0; i < time_series_columns.size(); i++)
    {
        if(time_series_columns(i).column_use == VariableUse::Target)
        {
            target_columns_indices(index) = i;
            index++;
        }
    }

    return target_columns_indices;
}


/// Returns a indices vector with the positions of the unused columns.

Tensor<Index, 1> DataSet::get_unused_columns_indices() const
{
    const Index unused_columns_number = get_unused_columns_number();

    Tensor<Index, 1> unused_columns_indices(unused_columns_number);

    Index index = 0;

    for(Index i = 0; i < columns.size(); i++)
    {
        if(columns(i).column_use == VariableUse::Unused)
        {
            unused_columns_indices(index) = i;
            index++;
        }
    }

    return unused_columns_indices;
}


/// Returns a indices vector with the positions of the used columns.

Tensor<Index, 1> DataSet::get_used_columns_indices() const
{
    const Index columns_number = get_columns_number();

    const Index used_columns_number = get_used_columns_number();

    Tensor<Index, 1> used_indices(used_columns_number);

    Index index = 0;

    for(Index i = 0; i < columns_number; i++)
    {
        if(columns(i).column_use  == VariableUse::Input
                || columns(i).column_use  == VariableUse::Target
                || columns(i).column_use  == VariableUse::Time)
        {
            used_indices(index) = i;
            index++;
        }
    }

    return used_indices;
}


Tensor<Scaler, 1> DataSet::get_columns_scalers() const
{
    const Index columns_number = get_columns_number();

    Tensor<Scaler, 1> columns_scalers(columns_number);

    for(Index i = 0; i < columns_number; i++)
    {
        columns_scalers(i) = columns(i).scaler;
    }

    return columns_scalers;
}


Tensor<Scaler, 1> DataSet::get_input_variables_scalers() const
{
    const Index input_columns_number = get_input_columns_number();
    const Index input_variables_number = get_input_variables_number();

    const Tensor<Column, 1> input_columns = get_input_columns();

    Tensor<Scaler, 1> input_variables_scalers(input_variables_number);

    Index index = 0;

    for(Index i = 0; i < input_columns_number; i++)
    {
        for(Index j = 0;  j < input_columns(i).get_variables_number(); j++)
        {
            input_variables_scalers(index) = input_columns(i).scaler;
            index++;
        }
    }

    return input_variables_scalers;
}


Tensor<Scaler, 1> DataSet::get_target_variables_scalers() const
{
    const Index target_columns_number = get_target_columns_number();
    const Index target_variables_number = get_target_variables_number();

    const Tensor<Column, 1> target_columns = get_target_columns();

    Tensor<Scaler, 1> target_variables_scalers(target_variables_number);

    Index index = 0;

    for(Index i = 0; i < target_columns_number; i++)
    {
        for(Index j = 0;  j < target_columns(i).get_variables_number(); j++)
        {
            target_variables_scalers(index) = target_columns(i).scaler;
            index++;
        }
    }

    return target_variables_scalers;
}


/// Returns a string vector that contains the names of the columns.

Tensor<string, 1> DataSet::get_columns_names() const
{
    const Index columns_number = get_columns_number();

    Tensor<string, 1> columns_names(columns_number);

    for(Index i = 0; i < columns_number; i++)
    {
        columns_names(i) = columns(i).name;
    }

    return columns_names;
}


Tensor<string, 1> DataSet::get_time_series_columns_names() const
{
    const Index columns_number = get_time_series_columns_number();

    Tensor<string, 1> columns_names(columns_number);

    for(Index i = 0; i < columns_number; i++)
    {
        columns_names(i) = time_series_columns(i).name;
    }

    return columns_names;
}


/// Returns a string vector that contains the names of the columns whose uses are Input.

Tensor<string, 1> DataSet::get_input_columns_names() const
{
    const Index input_columns_number = get_input_columns_number();

    Tensor<string, 1> input_columns_names(input_columns_number);

    Index index = 0;

    for(Index i = 0; i < columns.size(); i++)
    {
        if(columns(i).column_use == VariableUse::Input)
        {
            input_columns_names(index) = columns(i).name;
            index++;
        }
    }

    return input_columns_names;
}


/// Returns a string vector which contains the names of the columns whose uses are Target.

Tensor<string, 1> DataSet::get_target_columns_names() const
{
    const Index target_columns_number = get_target_columns_number();

    Tensor<string, 1> target_columns_names(target_columns_number);

    Index index = 0;

    for(Index i = 0; i < columns.size(); i++)
    {
        if(columns(i).column_use == VariableUse::Target)
        {
            target_columns_names(index) = columns(i).name;
            index++;
        }
    }

    return target_columns_names;
}


/// Returns a string vector which contains the names of the columns used whether Input, Target or Time.

Tensor<string, 1> DataSet::get_used_columns_names() const
{
    const Index columns_number = get_columns_number();
    const Index used_columns_number = get_used_columns_number();

    Tensor<string, 1> names(used_columns_number);

    Index index = 0 ;

    for(Index i = 0; i < columns_number; i++)
    {
        if(columns(i).column_use != VariableUse::Unused)
        {
            names(index) = columns(i).name;
            index++;
        }
    }

    return names;
}


/// Returns the number of columns whose uses are Input.

Index DataSet::get_input_columns_number() const
{
    Index input_columns_number = 0;

    for(Index i = 0; i < columns.size(); i++)
    {
        if(columns(i).column_use == VariableUse::Input)
        {
            input_columns_number++;
        }
    }

    return input_columns_number;
}


Index DataSet::get_input_time_series_columns_number() const
{
    Index input_columns_number = 0;

    for(Index i = 0; i < time_series_columns.size(); i++)
    {
        if(time_series_columns(i).column_use == VariableUse::Input)
        {
            input_columns_number++;
        }
    }

    return input_columns_number;
}


/// Returns the number of columns whose uses are Target.

Index DataSet::get_target_columns_number() const
{
    Index target_columns_number = 0;

    for(Index i = 0; i < columns.size(); i++)
    {
        if(columns(i).column_use == VariableUse::Target)
        {
            target_columns_number++;
        }
    }

    return target_columns_number;
}


Index DataSet::get_target_time_series_columns_number() const
{
    Index target_columns_number = 0;

    for(Index i = 0; i < time_series_columns.size(); i++)
    {
        if(time_series_columns(i).column_use == VariableUse::Target)
        {
            target_columns_number++;
        }
    }

    return target_columns_number;
}


/// Returns the number of columns whose uses are Time

Index DataSet::get_time_columns_number() const
{
    Index time_columns_number = 0;

    for(Index i = 0; i < columns.size(); i++)
    {
        if(columns(i).column_use == VariableUse::Time)
        {
            time_columns_number++;
        }
    }

    return time_columns_number;
}


/// Returns the number of columns that are not used.

Index DataSet::get_unused_columns_number() const
{
    Index unused_columns_number = 0;

    for(Index i = 0; i < columns.size(); i++)
    {
        if(columns(i).column_use == VariableUse::Unused)
        {
            unused_columns_number++;
        }
    }

    return unused_columns_number;
}


/// Returns the number of columns that are used.

Index DataSet::get_used_columns_number() const
{
    Index used_columns_number = 0;

    for(Index i = 0; i < columns.size(); i++)
    {
        if(columns(i).column_use != VariableUse::Unused)
        {
            used_columns_number++;
        }
    }

    return used_columns_number;
}

Index DataSet::get_variables_less_target() const
{
    Index columns_number = 0;

    for (Index i = 0; i < columns.size(); i++)
    {

        if(columns(i).type == ColumnType::Categorical)
        {
            if(columns(i).column_use == VariableUse::Input)
            {
                columns_number += columns(i).categories_uses.size();
            }
            else if(columns(i).column_use == VariableUse::Unused)
            {
                columns_number += columns(i).categories_uses.size();
            }
        }
        else
        {
            if(columns(i).column_use == VariableUse::Input)
            {
                columns_number++;
            }
            else if(columns(i).column_use == VariableUse::Unused)
            {
                columns_number ++;
            }
        }
    }

    return columns_number;
}

Tensor<type, 1> DataSet::box_plot_from_histogram(Histogram& histogram, const Index& bins_number) const
{
    const Index samples_number = get_training_samples_number();

    Tensor<type, 1>relative_frequencies = histogram.frequencies.cast<type>() *
           histogram.frequencies.constant(100.0).cast<type>() /
           histogram.frequencies.constant(samples_number).cast<type>();

    // Assuming you have the bin centers and relative frequencies in the following arrays:
    Tensor<type, 1> binCenters = histogram.centers;
    Tensor<type, 1> binFrequencies = relative_frequencies;

    // Calculate the cumulative frequency distribution
    type cumulativeFrequencies[1000];
    cumulativeFrequencies[0] = binFrequencies[0];
    for (int i = 1; i < 1000; i++) {
        cumulativeFrequencies[i] = cumulativeFrequencies[i-1] + binFrequencies[i];
    }

    // Calculate total frequency
    type totalFrequency = cumulativeFrequencies[999];

    // Calculate quartile positions
    type Q1Position = 0.25 * totalFrequency;
    type Q2Position = 0.5 * totalFrequency;
    type Q3Position = 0.75 * totalFrequency;

    // Find quartile bin numbers
    int Q1Bin = 0, Q2Bin = 0, Q3Bin = 0;
    for (int i = 0; i < 1000; i++) {
        if (cumulativeFrequencies[i] >= Q1Position) {
            Q1Bin = i;
            break;
        }
    }
    for (int i = 0; i < 1000; i++) {
        if (cumulativeFrequencies[i] >= Q2Position) {
            Q2Bin = i;
            break;
        }
    }
    for (int i = 0; i < 1000; i++) {
        if (cumulativeFrequencies[i] >= Q3Position) {
            Q3Bin = i;
            break;
        }
    }

    // Calculate quartile values
    type binWidth = binCenters[1] - binCenters[0];
    type Q1Value = binCenters[Q1Bin] + ((Q1Position - cumulativeFrequencies[Q1Bin-1]) / binFrequencies[Q1Bin]) * binWidth;
    type Q2Value = binCenters[Q2Bin] + ((Q2Position - cumulativeFrequencies[Q2Bin-1]) / binFrequencies[Q2Bin]) * binWidth;
    type Q3Value = binCenters[Q3Bin] + ((Q3Position - cumulativeFrequencies[Q3Bin-1]) / binFrequencies[Q3Bin]) * binWidth;

    // Calculate the maximum and minimum values
    type minValue = binCenters[0] - binWidth / 2.0;
    type maxValue = binCenters[999] + binWidth / 2.0;

    // Create a Tensor object with the necessary values for the box plot
    Tensor<type, 1> iqr_values(5);
    iqr_values(0) = minValue;
    iqr_values(1) = Q1Value;
    iqr_values(2) = Q2Value;
    iqr_values(3) = Q3Value;
    iqr_values(4) = maxValue;

    return iqr_values;
}



/// Returns the columns of the data set.

Tensor<DataSet::Column, 1> DataSet::get_columns() const
{
    return columns;
}


Tensor<DataSet::Column, 1> DataSet::get_time_series_columns() const
{
    return time_series_columns;
}


Tensor<DataSet::Column, 1> DataSet::get_associative_columns() const
{
    return associative_columns;
}


Index DataSet::get_time_series_data_rows_number() const
{
    return time_series_data.dimension(0);
}


/// Returns the input columns of the data set.

Tensor<DataSet::Column, 1> DataSet::get_input_columns() const
{
    const Index inputs_number = get_input_columns_number();

    Tensor<Column, 1> input_columns(inputs_number);
    Index input_index = 0;

    for(Index i = 0; i < columns.size(); i++)
    {
        if(columns(i).column_use == VariableUse::Input)
        {
            input_columns(input_index) = columns(i);
            input_index++;
        }
    }

    return input_columns;
}


/// Returns the input columns of the data set.

Tensor<bool, 1> DataSet::get_input_columns_binary() const
{
    const Index columns_number = get_columns_number();

    Tensor<bool, 1> input_columns_binary(columns_number);

    for(Index i = 0; i < columns_number; i++)
    {
        if(columns(i).column_use == VariableUse::Input)
            input_columns_binary(i) = true;
        else
            input_columns_binary(i) = false;
    }

    return input_columns_binary;
}


/// Returns the target columns of the data set.

Tensor<DataSet::Column, 1> DataSet::get_target_columns() const
{
    const Index targets_number = get_target_columns_number();

    Tensor<Column, 1> target_columns(targets_number);
    Index target_index = 0;

    for(Index i = 0; i < columns.size(); i++)
    {
        if(columns(i).column_use == VariableUse::Target)
        {
            target_columns(target_index) = columns(i);
            target_index++;
        }
    }

    return target_columns;
}


/// Returns the used columns of the data set.

Tensor<DataSet::Column, 1> DataSet::get_used_columns() const
{
    const Index used_columns_number = get_used_columns_number();

    const Tensor<Index, 1> used_columns_indices = get_used_columns_indices();

    Tensor<DataSet::Column, 1> used_columns(used_columns_number);

    for(Index i = 0; i < used_columns_number; i++)
    {
        used_columns(i) = columns(used_columns_indices(i));
    }

    return used_columns;
}


/// Returns the number of columns in the data set.

Index DataSet::get_columns_number() const
{
    return columns.size();
}


/// Returns the number of constant columns in the data set.

Index DataSet::get_constant_columns_number() const
{
    Index constant_number = 0;

    for(Index i = 0; i < columns.size(); i++)
    {
        if(columns(i).type == ColumnType::Constant)
            constant_number++;
    }

    return constant_number;
}

/// Returns the number of channels of the images in the data set.

Index DataSet::get_channels_number() const
{
    return channels_number;
}


/// Returns the width of the images in the data set.

Index DataSet::get_image_width() const
{
    return image_width;
}


/// Returns the height of the images in the data set.

Index DataSet::get_image_height() const
{
    return image_height;
}

/// Returns the height of the images in the data set.

Index DataSet::get_image_size() const
{
    return image_height*image_width*channels_number;
}

/// Returns the padding set in the BMP file.

Index DataSet::get_image_padding() const
{
    return padding;
}

/// Returns the number of columns in the time series.

Index DataSet::get_time_series_columns_number() const
{
    return time_series_columns.size();
}

/// Returns the number of variables in the data set.

Index DataSet::get_variables_number() const
{
    Index variables_number = 0;

    for (Index i = 0; i < columns.size(); i++)
    {
        if (columns(i).type == ColumnType::Categorical)
        {
            variables_number += columns(i).categories.size();
        }
        else
        {
            variables_number++;
        }
    }

    return variables_number;
}

/// Returns the number of variables in the time series data.

Index DataSet::get_time_series_variables_number() const
{
    Index variables_number = 0;

    for(Index i = 0; i < time_series_columns.size(); i++)
    {
        if(columns(i).type == ColumnType::Categorical)
        {
            variables_number += time_series_columns(i).categories.size();
        }
        else
        {
            variables_number++;
        }
    }

    return variables_number;
}


/// Returns the number of input variables of the data set.
/// Note that the number of variables does not have to equal the number of columns in the data set,
/// because OpenNN recognizes the categorical columns, separating these categories into variables of the data set.

Index DataSet::get_input_variables_number() const
{
    Index inputs_number = 0;

    for(Index i = 0; i < columns.size(); i++)
    {
        if(columns(i).type == ColumnType::Categorical)
        {
            for(Index j = 0; j < columns(i).categories_uses.size(); j++)
            {
                if(columns(i).categories_uses(j) == VariableUse::Input)
                {
                    inputs_number++;
                }
            }
        }
        else if(columns(i).column_use == VariableUse::Input)
        {
            inputs_number++;
        }
    }

    return inputs_number;
}


/// Returns the number of target variables of the data set.

Index DataSet::get_target_variables_number() const
{
    Index targets_number = 0;

    for(Index i = 0; i < columns.size(); i++)
    {
        if(columns(i).type == ColumnType::Categorical)
        {
            for(Index j = 0; j < columns(i).categories_uses.size(); j++)
            {
                if(columns(i).categories_uses(j) == VariableUse::Target)
                {
                    targets_number++;
                }
            }
        }
        else if(columns(i).column_use == VariableUse::Target)
        {
            targets_number++;
        }
    }

    return targets_number;
}


/// Returns the number of variables which will neither be used as input nor as target.

Index DataSet::get_unused_variables_number() const
{
    Index unused_number = 0;

    for(Index i = 0; i < columns.size(); i++)
    {
        if(columns(i).type == ColumnType::Categorical)
        {
            for(Index j = 0; j < columns(i).categories_uses.size(); j++)
            {
                if(columns(i).categories_uses(j) == VariableUse::Unused) unused_number++;
            }

        }
        else if(columns(i).column_use == VariableUse::Unused)
        {
            unused_number++;
        }
    }

    return unused_number;
}


/// Returns a variable index in the data set with given name.
/// @param name Name of variable.

Index DataSet::get_variable_index(const string& name) const
{
    const Index variables_number = get_variables_number();

    const Tensor<string, 1> variables_names = get_variables_names();

    for(Index i = 0; i < variables_number; i++)
    {
        if(variables_names(i) == name) return i;
    }

    return 0;

    //    throw exception("Exception: Index DataSet::get_variable_index(const string& name) const");
}


/// Returns the indices of the unused variables.

Tensor<Index, 1> DataSet::get_unused_variables_indices() const
{
    const Index unused_number = get_unused_variables_number();

    const Tensor<Index, 1> unused_columns_indices = get_unused_columns_indices();

    Tensor<Index, 1> unused_indices(unused_number);

    Index unused_index = 0;
    Index unused_variable_index = 0;

    for(Index i = 0; i < columns.size(); i++)
    {
        if(columns(i).type == ColumnType::Categorical)
        {
            const Index current_categories_number = columns(i).get_categories_number();

            for(Index j = 0; j < current_categories_number; j++)
            {
                if(columns(i).categories_uses(j) == VariableUse::Unused)
                {
                    unused_indices(unused_index) = unused_variable_index;
                    unused_index++;
                }

                unused_variable_index++;
            }
        }
        else if(columns(i).column_use == VariableUse::Unused)
        {
            unused_indices(unused_index) = i;
            unused_index++;
            unused_variable_index++;
        }
        else
        {
            unused_variable_index++;
        }
    }

    return unused_indices;
}


/// Returns the indices of the used variables.

Tensor<Index, 1> DataSet::get_used_variables_indices() const
{
    const Index used_number = get_used_variables_number();

    Tensor<Index, 1> used_indices(used_number);

    Index used_index = 0;
    Index used_variable_index = 0;

    for(Index i = 0; i < columns.size(); i++)
    {
        if(columns(i).type == ColumnType::Categorical)
        {
            const Index current_categories_number = columns(i).get_categories_number();

            for(Index j = 0; j < current_categories_number; j++)
            {
                if(columns(i).categories_uses(j) != VariableUse::Unused)
                {
                    used_indices(used_index) = used_variable_index;
                    used_index++;
                }

                used_variable_index++;
            }
        }
        else if(columns(i).column_use != VariableUse::Unused)
        {
            used_indices(used_index) = used_variable_index;
            used_index++;
            used_variable_index++;
        }
        else
        {
            used_variable_index++;
        }
    }

    return used_indices;
}



/// Returns the indices of the input variables.

Tensor<Index, 1> DataSet::get_input_variables_indices() const
{
    const Index inputs_number = get_input_variables_number();

    const Tensor<Index, 1> input_columns_indices = get_input_columns_indices();

    Tensor<Index, 1> input_variables_indices(inputs_number);

    Index input_index = 0;
    Index input_variable_index = 0;

    for(Index i = 0; i < columns.size(); i++)
    {
        if(columns(i).type == ColumnType::Categorical)
        {
            const Index current_categories_number = columns(i).get_categories_number();

            for(Index j = 0; j < current_categories_number; j++)
            {
                if(columns(i).categories_uses(j) == VariableUse::Input)
                {
                    input_variables_indices(input_index) = input_variable_index;
                    input_index++;
                }

                input_variable_index++;
            }
        }
        else if(columns(i).column_use == VariableUse::Input) // Binary, numeric
        {
            input_variables_indices(input_index) = input_variable_index;
            input_index++;
            input_variable_index++;
        }
        else
        {
            input_variable_index++;
        }
    }

    return input_variables_indices;
}


/// Returns the number of numeric inputs columns

Index DataSet::get_numerical_input_columns_number() const
{
    Index numeric_input_columns_number = 0;

    for(Index i = 0; i < columns.size(); i++)
    {
        if((columns(i).type == ColumnType::Numeric) && (columns(i).column_use == VariableUse::Input))
        {
            numeric_input_columns_number++;
        }
    }

    return numeric_input_columns_number;
}

/// Returns the numeric inputs columns indices

Tensor<Index, 1> DataSet::get_numerical_input_columns() const
{
    Index numeric_input_columns_number = get_numerical_input_columns_number();

    Tensor<Index, 1> numeric_columns_indices(numeric_input_columns_number);

    Index numeric_columns_index = 0;

    for(Index i = 0; i < columns.size(); i++)
    {
        if((columns(i).type == ColumnType::Numeric) && (columns(i).column_use == VariableUse::Input))
        {
            numeric_columns_indices(numeric_columns_index) = i;
            numeric_columns_index++;
        }
    }

    return numeric_columns_indices;
}


/// Returns the indices of the numeric input variables.

Tensor<Index, 1> DataSet::get_numerical_input_variables_indices() const
{
    Index numeric_input_columns_number = get_numerical_input_columns_number();

    Index numeric_input_index = 0;
    Index input_variable_index = 0;

    Tensor<Index, 1> numeric_input_variables_indices(numeric_input_columns_number);

    for(Index i = 0; i < columns.size(); i++)
    {
        if(columns(i).type == ColumnType::Categorical)
        {
            const Index current_categories_number = columns(i).get_categories_number();

            for(Index j = 0; j < current_categories_number; j++)
            {
                input_variable_index++;
            }
        }
        else if((columns(i).type == ColumnType::Binary) && (columns(i).column_use == VariableUse::Input))
        {
            input_variable_index++;
        }
        else if((columns(i).type == ColumnType::Numeric) && (columns(i).column_use == VariableUse::Input))
        {
            numeric_input_variables_indices(numeric_input_index) = input_variable_index;

            numeric_input_index++;
            input_variable_index++;
        }
        else
        {
            input_variable_index++;
        }
    }

    return numeric_input_variables_indices;
}


/// Returns the indices of the target variables.

Tensor<Index, 1> DataSet::get_target_variables_indices() const
{
    const Index targets_number = get_target_variables_number();

    const Tensor<Index, 1> target_columns_indices = get_target_columns_indices();

    Tensor<Index, 1> target_variables_indices(targets_number);

    Index target_index = 0;
    Index target_variable_index = 0;

    for(Index i = 0; i < columns.size(); i++)
    {
        if(columns(i).type == ColumnType::Categorical)
        {
            const Index current_categories_number = columns(i).get_categories_number();

            for(Index j = 0; j < current_categories_number; j++)
            {
                if(columns(i).categories_uses(j) == VariableUse::Target)
                {
                    target_variables_indices(target_index) = target_variable_index;
                    target_index++;
                }

                target_variable_index++;
            }
        }
        else if(columns(i).column_use == VariableUse::Target) // Binary, numeric
        {
            target_variables_indices(target_index) = target_variable_index;
            target_index++;
            target_variable_index++;
        }
        else
        {
            target_variable_index++;
        }
    }

    return target_variables_indices;
}


/// Sets the uses of the data set columns.
/// @param new_columns_uses String vector that contains the new uses to be set,
/// note that this vector needs to be the size of the number of columns in the data set.

void DataSet::set_columns_uses(const Tensor<string, 1>& new_columns_uses)
{
    const Index new_columns_uses_size = new_columns_uses.size();

    if(new_columns_uses_size != columns.size())
    {
        ostringstream buffer;

        buffer << "OpenNN Exception: DataSet class.\n"
               << "void set_columns_uses(const Tensor<string, 1>&) method.\n"
               << "Size of columns uses ("
               << new_columns_uses_size << ") must be equal to columns size ("
               << columns.size() << "). \n";

        throw invalid_argument(buffer.str());
    }

    for(Index i = 0; i < new_columns_uses.size(); i++)
    {
        columns(i).set_use(new_columns_uses(i));
    }

    input_variables_dimensions.resize(1);
    input_variables_dimensions.setConstant(get_input_variables_number());
}


/// Sets the uses of the data set columns.
/// @param new_columns_uses DataSet::VariableUse vector that contains the new uses to be set,
/// note that this vector needs to be the size of the number of columns in the data set.

void DataSet::set_columns_uses(const Tensor<VariableUse, 1>& new_columns_uses)
{
    const Index new_columns_uses_size = new_columns_uses.size();

    if(new_columns_uses_size != columns.size())
    {
        ostringstream buffer;

        buffer << "OpenNN Exception: DataSet class.\n"
               << "void set_columns_uses(const Tensor<string, 1>&) method.\n"
               << "Size of columns uses (" << new_columns_uses_size << ") must be equal to columns size (" << columns.size() << "). \n";

        throw invalid_argument(buffer.str());
    }

    for(Index i = 0; i < new_columns_uses.size(); i++)
    {
        columns(i).set_use(new_columns_uses(i));
    }

    input_variables_dimensions.resize(1);
    input_variables_dimensions.setConstant(get_input_variables_number());
}


/// Sets all columns in the data_set as unused columns.

void DataSet::set_columns_unused()
{
    const Index columns_number = get_columns_number();

    for(Index i = 0; i < columns_number; i++)
    {
        set_column_use(i, VariableUse::Unused);
    }
}


void DataSet::set_input_target_columns(const Tensor<Index, 1>& input_columns, const Tensor<Index, 1>& target_columns)
{
    set_columns_unused();

    for(Index i = 0; i < input_columns.size(); i++)
    {
        set_column_use(input_columns(i), VariableUse::Input);
    }

    for(Index i = 0; i < target_columns.size(); i++)
    {
        set_column_use(target_columns(i), VariableUse::Target);
    }
}

void DataSet::set_input_target_columns(const Tensor<string, 1>& input_columns, const Tensor<string, 1>& target_columns)
{
    set_columns_unused();

    for(Index i = 0; i < input_columns.size(); i++)
    {
        set_column_use(input_columns(i), VariableUse::Input);
    }

    for(Index i = 0; i < target_columns.size(); i++)
    {
        set_column_use(target_columns(i), VariableUse::Target);
    }
}


/// Sets all input columns in the data_set as unused columns.

void DataSet::set_input_columns_unused()
{
    const Index columns_number = get_columns_number();

    for(Index i = 0; i < columns_number; i++)
    {
        if(columns(i).column_use == DataSet::VariableUse::Input) set_column_use(i, VariableUse::Unused);
    }
}



void DataSet::set_input_columns(const Tensor<Index, 1>& input_columns_indices, const Tensor<bool, 1>& input_columns_use)
{
    for(Index i = 0; i < input_columns_indices.size(); i++)
    {
        if(input_columns_use(i)) set_column_use(input_columns_indices(i), VariableUse::Input);
        else set_column_use(input_columns_indices(i), VariableUse::Unused);
    }
}


/// Sets the use of a single column.
/// @param index Index of column.
/// @param new_use Use for that column.

void DataSet::set_column_use(const Index& index, const VariableUse& new_use)
{
    columns(index).column_use = new_use;

    if(columns(index).type == ColumnType::Categorical)
    {
        columns(index).set_categories_uses(new_use);
    }
}

void DataSet::set_columns_unused(const Tensor<Index, 1>& unused_columns_index)
{
    for(Index i = 0; i < unused_columns_index.size(); i++)
    {
        set_column_use(unused_columns_index(i), VariableUse::Unused);
    }
}

/// Sets the use of a single column.
/// @param name Name of column.
/// @param new_use Use for that column.

void DataSet::set_column_use(const string& name, const VariableUse& new_use)
{
    const Index index = get_column_index(name);

    set_column_use(index, new_use);
}

void DataSet::set_column_type(const Index& index, const ColumnType& new_type)
{
    columns[index].type = new_type;
}


void DataSet::set_column_type(const string& name, const ColumnType& new_type)
{
    const Index index = get_column_index(name);

    set_column_type(index, new_type);
}


/// This method set the name of a single variable.
/// @param index Index of variable.
/// @param new_name Name of variable.

void DataSet::set_variable_name(const Index& variable_index, const string& new_variable_name)
{
#ifdef OPENNN_DEBUG

    const Index variables_number = get_variables_number();

    if(variable_index >= variables_number)
    {
        ostringstream buffer;

        buffer << "OpenNN Exception: Variables class.\n"
               << "void set_name(const Index&, const string&) method.\n"
               << "Index of variable must be less than number of variables.\n";

        throw invalid_argument(buffer.str());
    }

#endif

    const Index columns_number = get_columns_number();

    Index index = 0;

    for(Index i = 0; i < columns_number; i++)
    {
        if(columns(i).type == ColumnType::Categorical)
        {
            for(Index j = 0; j < columns(i).get_categories_number(); j++)
            {
                if(index == variable_index)
                {
                    columns(i).categories(j) = new_variable_name;
                    return;
                }
                else
                {
                    index++;
                }
            }
        }
        else
        {
            if(index == variable_index)
            {
                columns(i).name = new_variable_name;
                return;
            }
            else
            {
                index++;
            }
        }
    }
}


/// Sets new names for the variables in the data set from a vector of strings.
/// The size of that vector must be equal to the total number of variables.
/// @param new_names Name of variables.

void DataSet::set_variables_names(const Tensor<string, 1>& new_variables_names)
{
#ifdef OPENNN_DEBUG

    const Index variables_number = get_variables_number();

    const Index size = new_variables_names.size();

    if(size != variables_number)
    {
        ostringstream buffer;

        buffer << "OpenNN Exception: Variables class.\n"
               << "void set_names(const Tensor<string, 1>&) method.\n"
               << "Size (" << size << ") must be equal to number of variables (" << variables_number << ").\n";

        throw invalid_argument(buffer.str());
    }

#endif

    const Index columns_number = get_columns_number();

    Index index = 0;

    for(Index i = 0; i < columns_number; i++)
    {
        if(columns(i).type == ColumnType::Categorical)
        {
            for(Index j = 0; j < columns(i).get_categories_number(); j++)
            {
                columns(i).categories(j) = new_variables_names(index);
                index++;
            }
        }
        else
        {
            columns(i).name = new_variables_names(index);
            index++;
        }
    }
}


/// Sets new names for the columns in the data set from a vector of strings.
/// The size of that vector must be equal to the total number of variables.
/// @param new_names Name of variables.

void DataSet::set_columns_names(const Tensor<string, 1>& new_names)
{
    const Index new_names_size = new_names.size();
    const Index columns_number = get_columns_number();

    if(new_names_size != columns_number)
    {
        ostringstream buffer;

        buffer << "OpenNN Exception: DataSet class.\n"
               << "void set_columns_names(const Tensor<string, 1>&).\n"
               << "Size of names (" << new_names.size() << ") is not equal to columns number (" << columns_number << ").\n";

        throw invalid_argument(buffer.str());
    }

    for(Index i = 0; i < columns_number; i++)
    {
        columns(i).name = get_trimmed(new_names(i));
    }
}


/// Sets all the variables in the data set as input variables.

void DataSet::set_input()
{
    for(Index i = 0; i < columns.size(); i++)
    {
        if(columns(i).type == ColumnType::Constant) continue;

        columns(i).set_use(VariableUse::Input);
    }
}


/// Sets all the variables in the data set as target variables.

void DataSet::set_target()
{
    for(Index i = 0; i < columns.size(); i++)
    {
        columns(i).set_use(VariableUse::Target);
    }
}


/// Sets all the variables in the data set as unused variables.

void DataSet::set_variables_unused()
{
    for(Index i = 0; i < columns.size(); i++)
    {
        columns(i).set_use(VariableUse::Unused);
    }
}


/// Sets a new number of variables in the variables object.
/// All variables are set as inputs but the last one, which is set as targets.
/// @param new_columns_number Number of variables.

void DataSet::set_columns_number(const Index& new_columns_number)
{
    columns.resize(new_columns_number);

    set_default_columns_uses();
}


void DataSet::set_columns_scalers(const Scaler& scalers)
{
    const Index columns_number = get_columns_number();

    for(Index i = 0; i < columns_number; i++)
    {
        columns(i).scaler = scalers;
    }
}


void DataSet::set_columns_scalers(const Tensor<Scaler, 1>& new_scalers)
{
    const Index columns_number = get_columns_number();

    if(new_scalers.size() != columns_number)
    {
        ostringstream buffer;

        buffer << "OpenNN Exception: DataSet class.\n"
               << "void set_columns_scalers(const Tensor<Scaler, 1>& new_scalers) method.\n"
               << "Size of column scalers(" << new_scalers.size() << ") has to be the same as columns numbers(" << columns_number << ").\n";

        throw invalid_argument(buffer.str());
    }

    for(Index i = 0; i < columns_number; i++)
    {
        columns(i).scaler = new_scalers[i];
    }

}


void DataSet::set_binary_simple_columns()
{
    bool is_binary = true;

    Index variable_index = 0;

    Index different_values = 0;

    for(Index column_index = 0; column_index < columns.size(); column_index++)
    {
        if(columns(column_index).type == ColumnType::Numeric)
        {
            Tensor<type, 1> values(3);
            values.setRandom();
            different_values = 0;
            is_binary = true;

            for(Index row_index = 0; row_index < data.dimension(0); row_index++)
            {
                if(!isnan(data(row_index, variable_index))
                        && data(row_index, variable_index) != values(0)
                        && data(row_index, variable_index) != values(1))
                {
                    values(different_values) = data(row_index, variable_index);
                    different_values++;
                }

                if(row_index == (data.dimension(0)-1))
                {
                    if(different_values == 1)
                    {
                        is_binary = false;
                        break;
                    }
                }

                if(different_values > 2)
                {
                    is_binary = false;
                    break;
                }
            }

            if(is_binary)
            {
                columns(column_index).type = ColumnType::Binary;
                scale_minimum_maximum_binary(data, values(0), values(1), variable_index);
                columns(column_index).categories.resize(2);

                if((abs(values(0)-type(0))<NUMERIC_LIMITS_MIN) && (abs(values(1)-type(1))<NUMERIC_LIMITS_MIN))
                {
                    if(abs(values(0) - int(values(0))) < NUMERIC_LIMITS_MIN)
                        columns(column_index).categories(1) = std::to_string(static_cast<int>(values(0)));
                    else
                        columns(column_index).categories(1) = std::to_string(values(0));
                    if(abs(values(1) - int(values(1))) < NUMERIC_LIMITS_MIN)
                        columns(column_index).categories(0) = std::to_string(static_cast<int>(values(1)));
                    else
                        columns(column_index).categories(0) = std::to_string(values(1));

                }
                else if(abs(values(0) - type(1))<NUMERIC_LIMITS_MIN && abs(values(1) - type(0))<NUMERIC_LIMITS_MIN)
                {
                    if(abs(values(0) - int(values(0))) < NUMERIC_LIMITS_MIN)
                        columns(column_index).categories(0) = std::to_string(static_cast<int>(values(0)));
                    else
                        columns(column_index).categories(0) = std::to_string(values(0));
                    if(abs(values(1) - int(values(1))) < NUMERIC_LIMITS_MIN)
                        columns(column_index).categories(1) = std::to_string(static_cast<int>(values(1)));
                    else
                        columns(column_index).categories(1) = std::to_string(values(1));
                }
                else if(values(0) > values(1))
                {
                    if(abs(values(0) - int(values(0))) < NUMERIC_LIMITS_MIN)
                        columns(column_index).categories(0) = std::to_string(static_cast<int>(values(0)));
                    else
                        columns(column_index).categories(0) = std::to_string(values(0));
                    if(abs(values(1) - int(values(1))) < NUMERIC_LIMITS_MIN)
                        columns(column_index).categories(1) = std::to_string(static_cast<int>(values(1)));
                    else
                        columns(column_index).categories(1) = std::to_string(values(1));
                }
                else if(values(0) < values(1))
                {
                    if(abs(values(0) - int(values(0))) < NUMERIC_LIMITS_MIN)
                        columns(column_index).categories(1) = std::to_string(static_cast<int>(values(0)));
                    else
                        columns(column_index).categories(1) = std::to_string(values(0));
                    if(abs(values(1) - int(values(1))) < NUMERIC_LIMITS_MIN)
                        columns(column_index).categories(0) = std::to_string(static_cast<int>(values(1)));
                    else
                        columns(column_index).categories(0) = std::to_string(values(1));
                }

                const VariableUse column_use = columns(column_index).column_use;
                columns(column_index).categories_uses.resize(2);
                columns(column_index).categories_uses(0) = column_use;
                columns(column_index).categories_uses(1) = column_use;
            }

            variable_index++;
        }
        else if(columns(column_index).type == ColumnType::Binary)
        {
            Tensor<string,1> positive_words(4);
            Tensor<string,1> negative_words(4);

            positive_words.setValues({"yes","positive","+","true"});
            negative_words.setValues({"no","negative","-","false"});

            string first_category = columns(column_index).categories(0);
            string original_first_category = columns(column_index).categories(0);
            trim(first_category);

            string second_category = columns(column_index).categories(1);
            string original_second_category = columns(column_index).categories(1);
            trim(second_category);

            transform(first_category.begin(), first_category.end(), first_category.begin(), ::tolower);
            transform(second_category.begin(), second_category.end(), second_category.begin(), ::tolower);

            if( contains(positive_words, first_category) && contains(negative_words, second_category) )
            {
                columns(column_index).categories(0) = original_first_category;
                columns(column_index).categories(1) = original_second_category;
            }
            else if( contains(positive_words, second_category) && contains(negative_words, first_category) )
            {
                columns(column_index).categories(0) = original_second_category;
                columns(column_index).categories(1) = original_first_category;
            }

            variable_index++;
        }
        else if(columns(column_index).type == ColumnType::Categorical)
        {
            variable_index += columns(column_index).get_categories_number();
        }
        else
        {
            variable_index++;
        }
    }

    if(display) cout << "Binary columns checked " << endl;
}

void DataSet::set_categories_number(const Index& new_categories_number)
{
    categories_number = new_categories_number;
}

void DataSet::check_constant_columns()
{
    if(display) cout << "Checking constant columns..." << endl;

    Index variable_index = 0;

    for(Index column = 0; column < get_columns_number(); column++)
    {
        if(columns(column).type == ColumnType::Numeric)
        {
            const Tensor<type, 1> numeric_column = data.chip(variable_index, 1);
            if(is_constant(numeric_column))
            {
                columns(column).type = ColumnType::Constant;
                columns(column).column_use = VariableUse::Unused;
            }
            variable_index++;
        }
        else if(columns(column).type == ColumnType::DateTime)
        {
            columns(column).column_use = VariableUse::Unused;
            variable_index++;
        }
        else if(columns(column).type == ColumnType::Constant)
        {
            variable_index++;
        }
        else if(columns(column).type == ColumnType::Binary)
        {
            if(columns(column).get_categories_number() == 1)
            {
                columns(column).type = ColumnType::Constant;
                columns(column).column_use = VariableUse::Unused;
            }

            variable_index++;
        }
        else if(columns(column).type == ColumnType::Categorical)
        {
            if(columns(column).get_categories_number() == 1)
            {
                columns(column).type = ColumnType::Constant;
                columns(column).column_use = VariableUse::Unused;
            }


            variable_index += columns(column).get_categories_number();
        }
    }
}

Tensor<type, 2> DataSet::transform_binary_column(const Tensor<type, 1>& column) const

{
    const Index rows_number = column.dimension(0);

    Tensor<type, 2> new_column(rows_number , 2);
    new_column.setZero();

    for(Index i = 0; i < rows_number; i++)
    {
        if(abs(column(i) - static_cast<type>(1)) < type(NUMERIC_LIMITS_MIN))
        {
            new_column(i,1) = static_cast<type>(1);
        }
        else if(abs(column(i)) < type(NUMERIC_LIMITS_MIN))
        {
            new_column(i,0) = static_cast<type>(1);
        }
        else
        {
            new_column(i,0) = type(NAN);
            new_column(i,1) = type(NAN);
        }
    }

    return new_column;
}

/// Sets new input dimensions in the data set.

void DataSet::set_input_variables_dimensions(const Tensor<Index, 1>& new_inputs_dimensions)
{
    input_variables_dimensions = new_inputs_dimensions;
}


/// Returns true if the data matrix is empty, and false otherwise.

bool DataSet::is_empty() const
{
    if(data.dimension(0) == 0 || data.dimension(1) == 0)
    {
        return true;
    }

    return false;
}


/// Returns a reference to the data matrix in the data set.
/// The number of rows is equal to the number of samples.
/// The number of columns is equal to the number of variables.

const Tensor<type, 2>& DataSet::get_data() const
{
    return data;
}


Tensor<type, 2>* DataSet::get_data_pointer()
{
    return &data;
}


/// Returns a reference to the time series data matrix in the data set.
/// Only for time series problems.

const Tensor<type, 2>& DataSet::get_time_series_data() const
{
    return time_series_data;
}


const Tensor<type, 2>& DataSet::get_associative_data() const
{
    return associative_data;
}


/// Returns a string with the method used.

DataSet::MissingValuesMethod DataSet::get_missing_values_method() const
{
    return missing_values_method;
}


/// Returns the name of the data file.

const string& DataSet::get_data_file_name() const
{
    return data_file_name;
}


/// Returns true if the first line of the data file has a header with the names of the variables, and false otherwise.

const bool& DataSet::get_header_line() const
{
    return has_columns_names;
}


/// Returns true if the data file has rows label, and false otherwise.

const bool& DataSet::get_rows_label() const
{
    return has_rows_labels;
}


Tensor<string, 1> DataSet::get_rows_label_tensor() const
{
    return rows_labels;
}

Tensor<string, 1> DataSet::get_testing_rows_label_tensor()
{
    const Index testing_samples_number = get_testing_samples_number();
    const Tensor<Index, 1> testing_indices = get_testing_samples_indices();
    Tensor<string, 1> testing_rows_label(testing_samples_number);

    for(Index i = 0; i < testing_samples_number; i++)
    {
        testing_rows_label(i) = rows_labels(testing_indices(i));
    }

    return testing_rows_label;
}


Tensor<string, 1> DataSet::get_selection_rows_label_tensor()
{
    const Index selection_samples_number = get_selection_samples_number();
    const Tensor<Index, 1> selection_indices = get_selection_samples_indices();
    Tensor<string, 1> selection_rows_label(selection_samples_number);

    for(Index i = 0; i < selection_samples_number; i++)
    {
        selection_rows_label(i) = rows_labels(selection_indices(i));
    }

    return selection_rows_label;
}


/// Returns the separator to be used in the data file.

const DataSet::Separator& DataSet::get_separator() const
{
    return separator;
}


/// Returns the string which will be used as separator in the data file.

char DataSet::get_separator_char() const
{
    switch(separator)
    {
    case Separator::Space:
        return ' ';

    case Separator::Tab:
        return '\t';

    case Separator::Comma:
        return ',';

    case Separator::Semicolon:
        return ';';

    default:
        return char();
    }

}


/// Returns the string which will be used as separator in the data file.

string DataSet::get_separator_string() const
{
    switch(separator)
    {
    case Separator::Space:
        return "Space";

    case Separator::Tab:
        return "Tab";

    case Separator::Comma:
        return "Comma";

    case Separator::Semicolon:
        return "Semicolon";

    default:
        return string();
    }
}


/// Returns the string which will be used as separator in the data file for Text Classification.

string DataSet::get_text_separator_string() const
{
    switch(text_separator)
    {
    case Separator::Tab:
        return "Tab";

    case Separator::Semicolon:
        return "Semicolon";

    default:
        return string();
    }
}


/// Returns the string codification used in the data file.

const DataSet::Codification DataSet::get_codification() const
{
    return codification;
}


/// Returns a string that contains the string codification used in the data file.

const string DataSet::get_codification_string() const
{
    switch(codification)
    {
    case Codification::UTF8:
        return "UTF-8";

    case Codification::SHIFT_JIS:
        return "SHIFT_JIS";

    default:
        return "UTF-8";
    }
}


/// Returns the string which will be used as label for the missing values in the data file.

const string& DataSet::get_missing_values_label() const
{
    return missing_values_label;
}


/// Returns the number of lags to be used in a time series prediction application.

const Index& DataSet::get_lags_number() const
{
    return lags_number;
}


/// Returns the number of steps ahead to be used in a time series prediction application.

const Index& DataSet::get_steps_ahead() const
{
    return steps_ahead;
}


/// Returns the indices of the time variables in the data set.

const string& DataSet::get_time_column() const
{
    return time_column;
}


Index DataSet::get_time_series_time_column_index() const
{
    for(Index i = 0; i < time_series_columns.size(); i++)
    {
        if(time_series_columns(i).type == ColumnType::DateTime) return i;
    }

    return static_cast<Index>(NAN);
}


const Index& DataSet::get_short_words_length() const
{
    return short_words_length;
}


const Index& DataSet::get_long_words_length() const
{
    return long_words_length;
}


const Tensor<Index,1>& DataSet::get_words_frequencies() const
{
    return words_frequencies;
}


/// Returns a value of the scaling-unscaling method enumeration from a string containing the name of that method.
/// @param scaling_unscaling_method String with the name of the scaling and unscaling method.

Scaler DataSet::get_scaling_unscaling_method(const string& scaling_unscaling_method)
{
    if(scaling_unscaling_method == "NoScaling")
    {
        return Scaler::NoScaling;
    }
    else if(scaling_unscaling_method == "MinimumMaximum")
    {
        return Scaler::MinimumMaximum;
    }
    else if(scaling_unscaling_method == "Logarithmic")
    {
        return Scaler::Logarithm;
    }
    else if(scaling_unscaling_method == "MeanStandardDeviation")
    {
        return Scaler::MeanStandardDeviation;
    }
    else if(scaling_unscaling_method == "StandardDeviation")
    {
        return Scaler::StandardDeviation;
    }
    else
    {
        ostringstream buffer;

        buffer << "OpenNN Exception: DataSet class.\n"
               << "static Scaler get_scaling_unscaling_method(const string).\n"
               << "Unknown scaling-unscaling method: " << scaling_unscaling_method << ".\n";

        throw invalid_argument(buffer.str());
    }
}


/// Returns a matrix with the training samples in the data set.
/// The number of rows is the number of training
/// The number of columns is the number of variables.

Tensor<type, 2> DataSet::get_training_data() const
{

    //       const Index variables_number = get_variables_number();

    //       Tensor<Index, 1> variables_indices(0, 1, variables_number-1);

    Tensor<Index, 1> variables_indices = get_used_variables_indices();

    const Tensor<Index, 1> training_indices = get_training_samples_indices();

    return get_subtensor_data(training_indices, variables_indices);

    //    return Tensor<type, 2>();
}


/// Returns a matrix with the selection samples in the data set.
/// The number of rows is the number of selection
/// The number of columns is the number of variables.

Tensor<type, 2> DataSet::get_selection_data() const
{
    const Tensor<Index, 1> selection_indices = get_selection_samples_indices();

    const Index variables_number = get_variables_number();

    Tensor<Index, 1> variables_indices;
    initialize_sequential(variables_indices, 0, 1, variables_number-1);

    return get_subtensor_data(selection_indices, variables_indices);
}


/// Returns a matrix with the testing samples in the data set.
/// The number of rows is the number of testing
/// The number of columns is the number of variables.

Tensor<type, 2> DataSet::get_testing_data() const
{
    const Index variables_number = get_variables_number();

    Tensor<Index, 1> variables_indices;
    initialize_sequential(variables_indices, 0, 1, variables_number-1);

    const Tensor<Index, 1> testing_indices = get_testing_samples_indices();

    return get_subtensor_data(testing_indices, variables_indices);
}


/// Returns a matrix with the input variables in the data set.
/// The number of rows is the number of
/// The number of columns is the number of input variables.

Tensor<type, 2> DataSet::get_input_data() const
{
    const Index samples_number = get_samples_number();

    Tensor<Index, 1> indices;
    initialize_sequential(indices, 0, 1, samples_number-1);

    const Tensor<Index, 1> input_variables_indices = get_input_variables_indices();

    return get_subtensor_data(indices, input_variables_indices);
}


/// Returns a matrix with the target variables in the data set.
/// The number of rows is the number of
/// The number of columns is the number of target variables.

Tensor<type, 2> DataSet::get_target_data() const
{
    const Tensor<Index, 1> indices = get_used_samples_indices();

    const Tensor<Index, 1> target_variables_indices = get_target_variables_indices();

    return get_subtensor_data(indices, target_variables_indices);
}


/// Returns a tensor with the input variables in the data set.
/// The number of rows is the number of
/// The number of columns is the number of input variables.

Tensor<type, 2> DataSet::get_input_data(const Tensor<Index, 1>& samples_indices) const
{
    const Tensor<Index, 1> input_variables_indices = get_input_variables_indices();

    return get_subtensor_data(samples_indices, input_variables_indices);
}


/// Returns a tensor with the target variables in the data set.
/// The number of rows is the number of
/// The number of columns is the number of input variables.

Tensor<type, 2> DataSet::get_target_data(const Tensor<Index, 1>& samples_indices) const
{
    const Tensor<Index, 1> target_variables_indices = get_target_variables_indices();

    return get_subtensor_data(samples_indices, target_variables_indices);
}


/// Returns a matrix with training samples and input variables.
/// The number of rows is the number of training
/// The number of columns is the number of input variables.

Tensor<type, 2> DataSet::get_training_input_data() const
{
    const Tensor<Index, 1> training_indices = get_training_samples_indices();

    const Tensor<Index, 1> input_variables_indices = get_input_variables_indices();

    return get_subtensor_data(training_indices, input_variables_indices);
}


/// Returns a tensor with training samples and target variables.
/// The number of rows is the number of training
/// The number of columns is the number of target variables.

Tensor<type, 2> DataSet::get_training_target_data() const
{
    const Tensor<Index, 1> training_indices = get_training_samples_indices();

    const Tensor<Index, 1>& target_variables_indices = get_target_variables_indices();

    return get_subtensor_data(training_indices, target_variables_indices);
}


/// Returns a tensor with selection samples and input variables.
/// The number of rows is the number of selection
/// The number of columns is the number of input variables.

Tensor<type, 2> DataSet::get_selection_input_data() const
{
    const Tensor<Index, 1> selection_indices = get_selection_samples_indices();

    const Tensor<Index, 1> input_variables_indices = get_input_variables_indices();

    return get_subtensor_data(selection_indices, input_variables_indices);
}


/// Returns a tensor with selection samples and target variables.
/// The number of rows is the number of selection
/// The number of columns is the number of target variables.

Tensor<type, 2> DataSet::get_selection_target_data() const
{
    const Tensor<Index, 1> selection_indices = get_selection_samples_indices();

    const Tensor<Index, 1> target_variables_indices = get_target_variables_indices();

    return get_subtensor_data(selection_indices, target_variables_indices);
}


/// Returns a tensor with testing samples and input variables.
/// The number of rows is the number of testing
/// The number of columns is the number of input variables.

Tensor<type, 2> DataSet::get_testing_input_data() const
{
    const Tensor<Index, 1> input_variables_indices = get_input_variables_indices();

    const Tensor<Index, 1> testing_indices = get_testing_samples_indices();

    return get_subtensor_data(testing_indices, input_variables_indices);
}


/// Returns a tensor with testing samples and target variables.
/// The number of rows is the number of testing
/// The number of columns is the number of target variables.

Tensor<type, 2> DataSet::get_testing_target_data() const
{
    const Tensor<Index, 1> target_variables_indices = get_target_variables_indices();

    const Tensor<Index, 1> testing_indices = get_testing_samples_indices();

    return get_subtensor_data(testing_indices, target_variables_indices);
}


/// Returns the inputs and target values of a single sample in the data set.
/// @param index Index of the sample.

Tensor<type, 1> DataSet::get_sample_data(const Index& index) const
{

#ifdef OPENNN_DEBUG

    const Index samples_number = get_samples_number();

    if(index >= samples_number)
    {
        ostringstream buffer;

        buffer << "OpenNN Exception: DataSet class.\n"
               << "Tensor<type, 1> get_sample(const Index&) const method.\n"
               << "Index of sample (" << index << ") must be less than number of samples (" << samples_number << ").\n";

        throw invalid_argument(buffer.str());
    }

#endif

    // Get sample

    return data.chip(index,0);
}


/// Returns the inputs and target values of a single sample in the data set.
/// @param sample_index Index of the sample.
/// @param variables_indices Indices of the variables.

Tensor<type, 1> DataSet::get_sample_data(const Index& sample_index, const Tensor<Index, 1>& variables_indices) const
{
#ifdef OPENNN_DEBUG

    const Index samples_number = get_samples_number();

    if(sample_index >= samples_number)
    {
        ostringstream buffer;

        buffer << "OpenNN Exception: DataSet class.\n"
               << "Tensor<type, 1> get_sample(const Index&, const Tensor<Index, 1>&) const method.\n"
               << "Index of sample must be less than number of \n";

        throw invalid_argument(buffer.str());
    }

#endif

    const Index variables_number = variables_indices.size();

    Tensor<type, 1 > row(variables_number);

    for(Index i = 0; i < variables_number; i++)
    {
        Index variable_index = variables_indices(i);

        row(i) = data(sample_index, variable_index);
    }

    return row;

    //return data.get_row(sample_index, variables_indices);

}


/// Returns the inputs values of a single sample in the data set.
/// @param sample_index Index of the sample.

Tensor<type, 2> DataSet::get_sample_input_data(const Index&  sample_index) const
{
    const Index input_variables_number = get_input_variables_number();

    const Tensor<Index, 1> input_variables_indices = get_input_variables_indices();

    Tensor<type, 2> inputs(1, input_variables_number);

    for(Index i = 0; i < input_variables_number; i++)
    {
        inputs(0, i) = data(sample_index, input_variables_indices(i));
    }

    return inputs;
}


/// Returns the target values of a single sample in the data set.
/// @param sample_index Index of the sample.

Tensor<type, 2> DataSet::get_sample_target_data(const Index&  sample_index) const
{
    const Tensor<Index, 1> target_variables_indices = get_target_variables_indices();

    return get_subtensor_data(Tensor<Index, 1>(sample_index), target_variables_indices);
}


/// Returns the index from the column with a given name,
/// @param columns_names Names of the columns we want to know the index.

Tensor<Index, 1> DataSet::get_columns_index(const Tensor<string, 1>& columns_names) const
{
    Tensor<Index, 1> columns_index(columns_names.size());

    for(Index i = 0; i < columns_names.size(); i++)
    {
        columns_index(i) = get_column_index(columns_names(i));
    }

    return columns_index;
}

/// Returns the index of the column with the given name.
/// @param column_name Name of the column to be found.

Index DataSet::get_column_index(const string& column_name) const
{
    const Index columns_number = get_columns_number();

    for(Index i = 0; i < columns_number; i++)
    {
        if(columns(i).name == column_name) return i;
    }

    ostringstream buffer;

    buffer << "OpenNN Exception: DataSet class.\n"
           << "Index get_column_index(const string&) const method.\n"
           << "Cannot find " << column_name << "\n";

    throw invalid_argument(buffer.str());
}


/// Returns the index of the column to which a variable index belongs.
/// @param variable_index Index of the variable to be found.

Index DataSet::get_column_index(const Index& variable_index) const
{
    const Index columns_number = get_columns_number();

    Index total_variables_number = 0;

    for(Index i = 0; i < columns_number; i++)
    {
        if(columns(i).type == ColumnType::Categorical)
        {
            total_variables_number += columns(i).get_categories_number();
        }
        else
        {
            total_variables_number++;
        }

        if((variable_index+1) <= total_variables_number) return i;
    }

    ostringstream buffer;

    buffer << "OpenNN Exception: DataSet class.\n"
           << "Index get_column_index(const type&) const method.\n"
           << "Cannot find variable index: " << variable_index << ".\n";

    throw invalid_argument(buffer.str());
}


/// Returns the indices of a variable in the data set.
/// Note that the number of variables does not have to equal the number of columns in the data set,
/// because OpenNN recognizes the categorical columns, separating these categories into variables of the data set.

Tensor<Index, 1> DataSet::get_variable_indices(const Index& column_index) const
{
    Index index = 0;

    for(Index i = 0; i < column_index; i++)
    {
        if(columns(i).type == ColumnType::Categorical)
        {
            index += columns(i).categories.size();
        }
        else
        {
            index++;
        }
    }

    if(columns(column_index).type == ColumnType::Categorical)
    {
        Tensor<Index, 1> variable_indices(columns(column_index).categories.size());

        for(Index j = 0; j<columns(column_index).categories.size(); j++)
        {
            variable_indices(j) = index+j;
        }

        return variable_indices;
    }
    else
    {
        Tensor<Index, 1> indices(1);
        indices.setConstant(index);

        return indices;
    }
}


/// Returns the data from the data set column with a given index,
/// these data can be stored in a matrix or a vector depending on whether the column is categorical or not(respectively).
/// @param column_index Index of the column.

Tensor<type, 2> DataSet::get_column_data(const Index& column_index) const
{
    Index columns_number = 1;
    const Index rows_number = data.dimension(0);

    if(columns(column_index).type == ColumnType::Categorical)
    {
        columns_number = columns(column_index).get_categories_number();
    }

    const Eigen::array<Index, 2> extents = {rows_number, columns_number};
    const Eigen::array<Index, 2> offsets = {0, get_variable_indices(column_index)(0)};

    return data.slice(offsets, extents);
}


/// Returns the data from the data set column with a given index,
/// these data can be stored in a matrix or a vector depending on whether the column is categorical or not(respectively).
/// @param column_index Index of the column.

Tensor<type, 2> DataSet::get_columns_data(const Tensor<Index, 1>& selected_column_indices) const
{
    const Index columns_number = selected_column_indices.size();
    const Index rows_number = data.dimension(0);

    Tensor<type, 2> data_slice(rows_number, columns_number);

    for(Index i = 0; i < columns_number; i++)
    {
        Eigen::array<Index, 1> rows_number_to_reshape{{rows_number}};

        Tensor<type, 2> single_column_data = get_column_data(selected_column_indices(i));

        Tensor<type, 1> column_data = single_column_data.reshape(rows_number_to_reshape);

        data_slice.chip(i,1) = column_data;
    }

    return data_slice;
}


/// Returns the data from the time series column with a given index,
/// @param column_index Index of the column.

Tensor<type, 2> DataSet::get_time_series_column_data(const Index& column_index) const
{
    Index columns_number = 1;

    const Index rows_number = time_series_data.dimension(0);

    if(time_series_columns(column_index).type == ColumnType::Categorical)
    {
        columns_number = time_series_columns(column_index).get_categories_number();
    }

    const Eigen::array<Index, 2> extents = {rows_number, columns_number};
    const Eigen::array<Index, 2> offsets = {0, get_variable_indices(column_index)(0)};

    return time_series_data.slice(offsets, extents);
}


/// Returns the data from the data set column with a given index,
/// these data can be stored in a matrix or a vector depending on whether the column is categorical or not(respectively).
/// @param column_index Index of the column.
/// @param rows_indices Rows of the indices.

Tensor<type, 2> DataSet::get_column_data(const Index& column_index, const Tensor<Index, 1>& rows_indices) const
{
    return get_subtensor_data(rows_indices, get_variable_indices(column_index));
}

/// Returns the data from the data set column with a given name,
/// these data can be stored in a matrix or a vector depending on whether the column is categorical or not(respectively).
/// @param column_name Name of the column.

Tensor<type, 2> DataSet::get_column_data(const string& column_name) const
{
    const Index column_index = get_column_index(column_name);

    return get_column_data(column_index);
}


/// Returns all the samples of a single variable in the data set.
/// @param index Index of the variable.

Tensor<type, 1> DataSet::get_variable_data(const Index& index) const
{

#ifdef OPENNN_DEBUG

    const Index variables_number = get_variables_number();

    if(index >= variables_number)
    {
        ostringstream buffer;

        buffer << "OpenNN Exception: DataSet class.\n"
               << "Tensor<type, 1> get_variable(const Index&) const method.\n"
               << "Index of variable must be less than number of \n";

        throw invalid_argument(buffer.str());
    }

#endif

    return data.chip(index, 1);
}


/// Returns all the samples of a single variable in the data set.
/// @param variable_name Name of the variable.

Tensor<type, 1> DataSet::get_variable_data(const string& variable_name) const
{

    const Tensor<string, 1> variable_names = get_variables_names();

    Index size = 0;

    for(Index i = 0; i < variable_names.size(); i++)
    {
        if(variable_names(i) ==  variable_name) size++;
    }

    Tensor<Index, 1> variable_index(size);

    Index index = 0;

    for(Index i = 0; i < variable_names.size(); i++)
    {
        if(variable_names(i) ==  variable_name)
        {
            variable_index(index) = i;

            index++;
        }
    }

#ifdef OPENNN_DEBUG

    const Index variables_size = variable_index.size();

    if(variables_size == 0)
    {
        ostringstream buffer;

        buffer << "OpenNN Exception: DataSet class.\n"
               << "Tensor<type, 1> get_variable(const string&) const method.\n"
               << "Variable: " << variable_name << " does not exist.\n";

        throw invalid_argument(buffer.str());
    }

    if(variables_size > 1)
    {
        ostringstream buffer;

        buffer << "OpenNN Exception: DataSet class.\n"
               << "Tensor<type, 1> get_variable(const string&) const method.\n"
               << "Variable: " << variable_name << " appears more than once in the data set.\n";

        throw invalid_argument(buffer.str());
    }

#endif

    return data.chip(variable_index(0), 1);
}


/// Returns a given set of samples of a single variable in the data set.
/// @param variable_index Index of the variable.
/// @param samples_indices Indices of the

Tensor<type, 1> DataSet::get_variable_data(const Index& variable_index, const Tensor<Index, 1>& samples_indices) const
{

#ifdef OPENNN_DEBUG

    const Index variables_number = get_variables_number();

    if(variable_index >= variables_number)
    {
        ostringstream buffer;

        buffer << "OpenNN Exception: DataSet class.\n"
               << "Tensor<type, 1> get_variable(const Index&, const Tensor<Index, 1>&) const method.\n"
               << "Index of variable must be less than number of \n";

        throw invalid_argument(buffer.str());
    }

#endif

    const Index samples_indices_size = samples_indices.size();

    Tensor<type, 1 > column(samples_indices_size);

    for(Index i = 0; i < samples_indices_size; i++)
    {
        Index sample_index = samples_indices(i);

        column(i) = data(sample_index, variable_index);
    }

    return column;
}


/// Returns a given set of samples of a single variable in the data set.
/// @param variable_name Name of the variable.
/// @param samples_indices Indices of the

Tensor<type, 1> DataSet::get_variable_data(const string& variable_name, const Tensor<Index, 1>& samples_indices) const
{

    const Tensor<string, 1> variable_names = get_variables_names();

    Index size = 0;

    for(Index i = 0; i < variable_names.size(); i++)
    {
        if(variable_names(i) ==  variable_name) size++;
    }

    Tensor<Index, 1> variable_index(size);

    Index index = 0;

    for(Index i = 0; i < variable_names.size(); i++)
    {
        if(variable_names(i) ==  variable_name)
        {
            variable_index(index) = i;

            index++;
        }
    }

#ifdef OPENNN_DEBUG

    const Index variables_size = variable_index.size();

    if(variables_size == 0)
    {
        ostringstream buffer;

        buffer << "OpenNN Exception: DataSet class.\n"
               << "Tensor<type, 1> get_variable(const string&) const method.\n"
               << "Variable: " << variable_name << " does not exist.\n";

        throw invalid_argument(buffer.str());
    }

    if(variables_size > 1)
    {
        ostringstream buffer;

        buffer << "OpenNN Exception: DataSet class.\n"
               << "Tensor<type, 1> get_variable(const string&, const Tensor<Index, 1>&) const method.\n"
               << "Variable: " << variable_name << " appears more than once in the data set.\n";

        throw invalid_argument(buffer.str());
    }

#endif

    const Index samples_indices_size = samples_indices.size();

    Tensor<type, 1 > column(samples_indices_size);

    for(Index i = 0; i < samples_indices_size; i++)
    {
        Index sample_index = samples_indices(i);

        column(i) = data(sample_index, variable_index(0));
    }

    return column;
}


Tensor<Tensor<string, 1>, 1> DataSet::get_data_file_preview() const
{
    return data_file_preview;
}


Tensor<string, 2> DataSet::get_text_data_file_preview() const
{
    return text_data_file_preview;
}


Tensor<type, 2> DataSet::get_subtensor_data(const Tensor<Index, 1> & rows_indices, const Tensor<Index, 1> & variables_indices) const
{
    const Index rows_number = rows_indices.size();
    const Index variables_number = variables_indices.size();

    Tensor<type, 2> subtensor(rows_number, variables_number);

    Index row_index;
    Index variable_index;

    const Tensor<type, 2>& data = get_data();

    for(Index i = 0; i < rows_number; i++)
    {
        row_index = rows_indices(i);

        for(Index j = 0; j < variables_number; j++)
        {
            variable_index = variables_indices(j);

            subtensor(i, j) = data(row_index, variable_index);
        }
    }

    return subtensor;
}


/// Sets zero samples and zero variables in the data set.

void DataSet::set()
{
    thread_pool = nullptr;
    thread_pool_device = nullptr;

    data.resize(0,0);

    samples_uses.resize(0);

    columns.resize(0);

    time_series_data.resize(0,0);

    time_series_columns.resize(0);

    columns_missing_values_number.resize(0);
}

void DataSet::set(const Tensor<type, 1>& inputs_variables_dimensions, const Index& channels_number)
{
    // Set data
    const Index variables_number = inputs_variables_dimensions.dimension(0) + channels_number;
    const Index samples_number = 1;
    data.resize(samples_number, variables_number);

    // Set columns
    for (Index i = 0; i < inputs_variables_dimensions.dimension(0);++i) {
        for (Index j = 0; j < inputs_variables_dimensions(i);++j) {
            columns(i+j).name = "column_" + to_string(i+j+1);
            columns(i+j).column_use = VariableUse::Input;
            columns(i+j).type = ColumnType::Numeric;
        }
    }
    for (Index i = 0; i < channels_number;++i) {
        columns(inputs_variables_dimensions.dimension(0) + i).name = "column_" + to_string(inputs_variables_dimensions.dimension(0) + i + 1);
        columns(inputs_variables_dimensions.dimension(0) + i).column_use = VariableUse::Target;
        columns(inputs_variables_dimensions.dimension(0) + i).type = ColumnType::Numeric;
    }

}


void DataSet::set(const string& data_file_name, const char& separator, const bool& new_has_columns_names)
{
    set();

    set_default();

    set_data_file_name(data_file_name);

    set_separator(separator);

    set_has_columns_names(new_has_columns_names);

    read_csv();

    set_default_columns_scalers();

    set_default_columns_uses();

}


void DataSet::set(const string& data_file_name, const char& separator, const bool& new_has_columns_names, const DataSet::Codification& new_codification)
{
    set();

    set_default();

    set_data_file_name(data_file_name);

    set_separator(separator);

    set_has_columns_names(new_has_columns_names);

    set_codification(new_codification);

    read_csv();

    set_default_columns_scalers();

    set_default_columns_uses();

}


/// Sets all variables from a data matrix.
/// @param new_data Data matrix.

void DataSet::set(const Tensor<type, 2>& new_data)
{
    data_file_name = "";

    const Index variables_number = new_data.dimension(1);
    const Index samples_number = new_data.dimension(0);

    set(samples_number, variables_number);

    data = new_data;

    set_default_columns_uses();
}


/// Sets new numbers of samples and variables in the inputs targets data set.
/// All the variables are set as inputs.
/// @param new_samples_number Number of
/// @param new_variables_number Number of variables.

void DataSet::set(const Index& new_samples_number, const Index& new_variables_number)
{
#ifdef OPENNN_DEBUG

    if(new_samples_number == 0)
    {
        ostringstream buffer;

        buffer << "OpenNN Exception: DataSet class.\n"
               << "void set(const Index&, const Index&) method.\n"
               << "Number of samples must be greater than zero.\n";

        throw invalid_argument(buffer.str());
    }

    if(new_variables_number == 0)
    {
        ostringstream buffer;

        buffer << "OpenNN Exception: DataSet class.\n"
               << "void set(const Index&, const Index&) method.\n"
               << "Number of variables must be greater than zero.\n";

        throw invalid_argument(buffer.str());
    }

#endif

    data.resize(new_samples_number, new_variables_number);

    columns.resize(new_variables_number);

    for(Index index = 0; index < new_variables_number-1; index++)
    {
        columns(index).name = "column_" + to_string(index+1);
        columns(index).column_use = VariableUse::Input;
        columns(index).type = ColumnType::Numeric;
    }

    columns(new_variables_number-1).name = "column_" + to_string(new_variables_number);
    columns(new_variables_number-1).column_use = VariableUse::Target;
    columns(new_variables_number-1).type = ColumnType::Numeric;

    samples_uses.resize(new_samples_number);
    split_samples_random();
}


/// Sets new numbers of samples and inputs and target variables in the data set.
/// The variables in the data set are the number of inputs plus the number of targets.
/// @param new_samples_number Number of
/// @param new_inputs_number Number of input variables.
/// @param new_targets_number Number of target variables.

void DataSet::set(const Index& new_samples_number,
                  const Index& new_inputs_number,
                  const Index& new_targets_number)
{

    data_file_name = "";

    const Index new_variables_number = new_inputs_number + new_targets_number;

    data.resize(new_samples_number, new_variables_number);

    columns.resize(new_variables_number);

    for(Index i = 0; i < new_variables_number; i++)
    {
        if(i < new_inputs_number)
        {
            columns(i).name = "column_" + to_string(i+1);
            columns(i).column_use = VariableUse::Input;
            columns(i).type = ColumnType::Numeric;
        }
        else
        {
            columns(i).name = "column_" + to_string(i+1);
            columns(i).column_use = VariableUse::Target;
            columns(i).type = ColumnType::Numeric;
        }
    }

    input_variables_dimensions.resize(1);

    samples_uses.resize(new_samples_number);
    split_samples_random();
}


void DataSet::set(const Index& new_images_number,
                  const Index& new_channels_number,
                  const Index& new_height,
                  const Index& new_width,
                  const Index& new_targets_number)
{

    data_file_name = "";

    const Index new_inputs_number = new_channels_number * new_width * new_height;

    const Index new_variables_number = new_channels_number * new_width * new_height + new_targets_number;

    data.resize(new_images_number, new_variables_number);

    columns.resize(new_variables_number);

    for(Index i = 0; i < new_variables_number; i++)
    {
        if(i < new_inputs_number)
        {
            columns(i).name = "column_" + to_string(i+1);
            columns(i).column_use = VariableUse::Input;
            columns(i).type = ColumnType::Numeric;
        }
        else
        {
            columns(i).name = "column_" + to_string(i+1);
            columns(i).column_use = VariableUse::Target;
            columns(i).type = ColumnType::Numeric;
        }
    }

    input_variables_dimensions.resize(3);
    input_variables_dimensions.setValues({new_channels_number, new_height, new_width});

    samples_uses.resize(new_images_number);
    split_samples_random();
}


/// Sets the members of this data set object with those from another data set object.
/// @param other_data_set Data set object to be copied.

void DataSet::set(const DataSet& other_data_set)
{
    data_file_name = other_data_set.data_file_name;

    has_columns_names = other_data_set.has_columns_names;

    separator = other_data_set.separator;

    missing_values_label = other_data_set.missing_values_label;

    data = other_data_set.data;

    columns = other_data_set.columns;

    display = other_data_set.display;
}


/// Sets the data set members from a XML document.
/// @param data_set_document TinyXML document containing the member data.

void DataSet::set(const tinyxml2::XMLDocument& data_set_document)
{
    if(thread_pool != nullptr) delete thread_pool;
    if(thread_pool_device != nullptr) delete thread_pool_device;

    set_default();

    from_XML(data_set_document);
}


/// Sets the data set members by loading them from a XML file.
/// @param file_name Data set XML file_name.

void DataSet::set(const string& file_name)
{
    load(file_name);
}

/// Sets a new display value.
/// If it is set to true messages from this class are to be displayed on the screen;
/// if it is set to false messages from this class are not to be displayed on the screen.
/// @param new_display Display value.

void DataSet::set_display(const bool& new_display)
{
    display = new_display;
}


/// Sets the default member values:
/// <ul>
/// <li> Display: True.
/// </ul>

void DataSet::set_default()
{
//    delete thread_pool;
//    delete thread_pool_device;

    const int n = omp_get_max_threads();
    thread_pool = new ThreadPool(n);
    thread_pool_device = new ThreadPoolDevice(thread_pool, n);

    has_columns_names = false;

    separator = Separator::Comma;

    missing_values_label = "NA";

    lags_number = 0;

    steps_ahead = 0;

    set_default_columns_uses();

    set_default_columns_names();

    input_variables_dimensions.resize(1);

    input_variables_dimensions.setConstant(get_input_variables_number());

}

void DataSet::set_project_type_string(const string& new_project_type)
{
    if(new_project_type == "Approximation")
    {
        set_project_type(ProjectType::Approximation);
    }
    else if(new_project_type == "Classification")
    {
        set_project_type(ProjectType::Classification);
    }
    else if(new_project_type == "Forecasting")
    {
        set_project_type(ProjectType::Forecasting);
    }
    else if(new_project_type == "ImageClassification")
    {
        set_project_type(ProjectType::ImageClassification);
    }
    else if(new_project_type == "TextClassification")
    {
        set_project_type(ProjectType::TextClassification);
    }
    else if(new_project_type == "AutoAssociation")
    {
        set_project_type(ProjectType::AutoAssociation);
    }
    else
    {
        const string message =
                "Data Set class exception:\n"
                "void set_project_type_string(const string&)\n"
                "Unknown project type: " + new_project_type + "\n";

        throw logic_error(message);
    }
}

void DataSet::set_project_type(const DataSet::ProjectType& new_project_type)
{
    project_type = new_project_type;
}


/// Sets a new data matrix.
/// The number of rows must be equal to the number of
/// The number of columns must be equal to the number of variables.
/// Indices of all training, selection and testing samples and inputs and target variables do not change.
/// @param new_data Data matrix.

void DataSet::set_data(const Tensor<type, 2>& new_data)
{
    const Index samples_number = new_data.dimension(0);
    const Index variables_number = new_data.dimension(1);

    set(samples_number, variables_number);

    data = new_data;
}


void DataSet::set_time_series_data(const Tensor<type, 2>& new_data)
{
    time_series_data = new_data;
}


Index DataSet::get_associative_columns_number() const
{
    return associative_columns.size();
}



void DataSet::set_associative_data(const Tensor<type, 2>& new_data)
{
    associative_data = new_data;
}


void DataSet::set_time_series_columns_number(const Index& new_variables_number)
{
    time_series_columns.resize(new_variables_number);
}


void DataSet::set_associative_columns_number(const Index& new_variables_number)
{
    associative_columns.resize(new_variables_number);
}


/// Sets the name of the data file.
/// It also loads the data from that file.
/// Moreover, it sets the variables and samples objects.
/// @param new_data_file_name Name of the file containing the data.

void DataSet::set_data_file_name(const string& new_data_file_name)
{
    data_file_name = new_data_file_name;
}


/// Sets if the data file contains a header with the names of the columns.

void DataSet::set_has_columns_names(const bool& new_has_columns_names)
{
    has_columns_names = new_has_columns_names;
}


/// Sets if the data file contains rows label.

void DataSet::set_has_rows_label(const bool& new_has_rows_label)
{
    has_rows_labels = new_has_rows_label;
}


/// Sets a new separator.
/// @param new_separator Separator value.

void DataSet::set_separator(const Separator& new_separator)
{
    separator = new_separator;
}


/// Sets a new separator from a char.
/// @param new_separator Char with the separator value.

void DataSet::set_separator(const char& new_separator)
{
    if(new_separator == ' ')
    {
        separator = Separator::Space;
    }
    else if(new_separator == '\t')
    {
        separator = Separator::Tab;
    }
    else if(new_separator == ',')
    {
        separator = Separator::Comma;
    }
    else if(new_separator == ';')
    {
        separator = Separator::Semicolon;
    }
    else
    {
        ostringstream buffer;

        buffer << "OpenNN Exception: DataSet class.\n"
               << "void set_separator(const char&) method.\n"
               << "Unknown separator: " << new_separator << ".\n";

        throw invalid_argument(buffer.str());
    }
}


/// Sets a new separator from a string.
/// @param new_separator Char with the separator value.

void DataSet::set_separator(const string& new_separator_string)
{
    if(new_separator_string == "Space")
    {
        separator = Separator::Space;
    }
    else if(new_separator_string == "Tab")
    {
        separator = Separator::Tab;
    }
    else if(new_separator_string == "Comma")
    {
        separator = Separator::Comma;
    }
    else if(new_separator_string == "Semicolon")
    {
        separator = Separator::Semicolon;
    }
    else
    {
        ostringstream buffer;

        buffer << "OpenNN Exception: DataSet class.\n"
               << "void set_separator(const string&) method.\n"
               << "Unknown separator: " << new_separator_string << ".\n";

        throw invalid_argument(buffer.str());
    }
}


/// Sets a new separator.
/// @param new_separator Separator value.

void DataSet::set_text_separator(const Separator& new_separator)
{
    separator = new_separator;
}


/// Sets a new separator from a string.
/// @param new_separator Char with the separator value.

void DataSet::set_text_separator(const string& new_separator_string)
{
    if(new_separator_string == "Tab")
    {
        text_separator = Separator::Tab;
    }
    else if(new_separator_string == "Semicolon")
    {
        text_separator = Separator::Semicolon;
    }
    else
    {
        ostringstream buffer;

        buffer << "OpenNN Exception: DataSet class.\n"
               << "void set_text_separator(const string&) method.\n"
               << "Unknown separator: " << new_separator_string << ".\n";

        throw invalid_argument(buffer.str());
    }
}


/// Sets a new string codification for the dataset.
/// @param new_codification String codification for the dataset.

void DataSet::set_codification(const DataSet::Codification& new_codification)
{
    codification = new_codification;
}


/// Sets a new string codification for the dataset.
/// @param new_codification String codification for the dataset.

void DataSet::set_codification(const string& new_codification_string)
{
    if(new_codification_string == "UTF-8")
    {
        codification = Codification::UTF8;
    }
    else if(new_codification_string == "SHIFT_JIS")
    {
        codification = Codification::SHIFT_JIS;
    }
    else
    {
        ostringstream buffer;

        buffer << "OpenNN Exception: DataSet class.\n"
               << "void set_codification(const string&) method.\n"
               << "Unknown codification: " << new_codification_string << ".\n"
               << "Available codifications: UTF-8, SHIFT_JIS.\n";

        throw invalid_argument(buffer.str());
    }
}


/// Sets a new label for the missing values.
/// @param new_missing_values_label Label for the missing values.

void DataSet::set_missing_values_label(const string& new_missing_values_label)
{
#ifdef OPENNN_DEBUG

    if(get_trimmed(new_missing_values_label).empty())
    {
        ostringstream buffer;

        buffer << "OpenNN Exception: DataSet class.\n"
               << "void set_missing_values_label(const string&) method.\n"
               << "Missing values label cannot be empty.\n";

        throw invalid_argument(buffer.str());
    }

#endif

    missing_values_label = new_missing_values_label;
}


/// Sets a new method for the missing values.
/// @param new_missing_values_method Method for the missing values.

void DataSet::set_missing_values_method(const DataSet::MissingValuesMethod& new_missing_values_method)
{
    missing_values_method = new_missing_values_method;
}


void DataSet::set_missing_values_method(const string & new_missing_values_method)
{
    if(new_missing_values_method == "Unuse")
    {
        missing_values_method = MissingValuesMethod::Unuse;
    }
    else if(new_missing_values_method == "Mean")
    {
        missing_values_method = MissingValuesMethod::Mean;
    }
    else if(new_missing_values_method == "Median")
    {
        missing_values_method = MissingValuesMethod::Median;
    }
    else if(new_missing_values_method == "Interpolation")
    {
        missing_values_method = MissingValuesMethod::Interpolation;
    }
    else
    {
        ostringstream buffer;

        buffer << "OpenNN Exception: DataSet class.\n"
               << "void set_missing_values_method(const string & method.\n"
               << "Not known method type.\n";

        throw invalid_argument(buffer.str());
    }
}


/// Sets a new number of lags to be defined for a time series prediction application.
/// When loading the data file, the time series data will be modified according to this number.
/// @param new_lags_number Number of lags(x-1, ..., x-l) to be used.

void DataSet::set_lags_number(const Index& new_lags_number)
{
    lags_number = new_lags_number;
}


/// Sets a new number of steps ahead to be defined for a time series prediction application.
/// When loading the data file, the time series data will be modified according to this number.
/// @param new_steps_ahead_number Number of steps ahead to be used.

void DataSet::set_steps_ahead_number(const Index& new_steps_ahead_number)
{
    steps_ahead = new_steps_ahead_number;
}


/// Sets the new position where the time data is located in the data set.
/// @param new_time_index Position where the time data is located.

void DataSet::set_time_column(const string& new_time_column)
{
    time_column = new_time_column;
}


void DataSet::set_short_words_length(const Index& new_short_words_length)
{
    short_words_length = new_short_words_length;
}


void DataSet::set_long_words_length(const Index& new_long_words_length)
{
    long_words_length = new_long_words_length;
}


void DataSet::set_words_frequencies(const Tensor<Index,1>& new_words_frequencies)
{
    words_frequencies = new_words_frequencies;
}


void DataSet::set_channels_number(const int& new_channels_number)
{
    channels_number = new_channels_number;
}


void DataSet::set_image_width(const int& new_width)
{
    image_width = new_width;
}


void DataSet::set_image_height(const int& new_height)
{
    image_height = new_height;
}


void DataSet::set_image_padding(const int& new_padding)
{
    padding = new_padding;
}


void DataSet::set_images_number(const Index & new_images_number)
{
    images_number = new_images_number;
}

type DataSet::calculate_intersection_over_union(const BoundingBox& gTruth_bounding_box, const BoundingBox& proposed_bounding_box)
{
    Index intersection_x_top_left = max(gTruth_bounding_box.x_top_left, proposed_bounding_box.x_top_left);
    Index intersection_y_top_left = max(gTruth_bounding_box.y_top_left, proposed_bounding_box.y_top_left);
    Index intersection_x_bottom_right = min(gTruth_bounding_box.x_bottom_right, proposed_bounding_box.x_bottom_right);
    Index intersection_y_bottom_right = min(gTruth_bounding_box.y_bottom_right, proposed_bounding_box.y_bottom_right);

    if((intersection_x_bottom_right < intersection_x_top_left) || (intersection_y_bottom_right < intersection_y_top_left)) return 0;

    type intersection_area = static_cast<type>((intersection_x_bottom_right - intersection_x_top_left) * (intersection_y_bottom_right - intersection_y_top_left));

    type gTruth_bounding_box_area = (gTruth_bounding_box.x_bottom_right - gTruth_bounding_box.x_top_left) *
                                    (gTruth_bounding_box.y_bottom_right - gTruth_bounding_box.y_top_left);

    type proposed_bounding_box_area = (proposed_bounding_box.x_bottom_right - proposed_bounding_box.x_top_left) *
                                        (proposed_bounding_box.y_bottom_right - proposed_bounding_box.y_top_left);

    type union_area = gTruth_bounding_box_area + proposed_bounding_box_area - intersection_area;

    type intersection_over_union = static_cast<type>(intersection_area / union_area);

    return intersection_over_union;
}


//void DataSet::set_threads()
//{
//    if(thread_pool != nullptr) delete thread_pool;
//    if(thread_pool_device != nullptr) delete thread_pool_device;

//    int new_threads_number = omp_get_max_threads();

//    thread_pool = new ThreadPool(new_threads_number);
//    thread_pool_device = new ThreadPoolDevice(thread_pool, new_threads_number);
//}


void DataSet::set_threads_number(const int& new_threads_number)
{
    if(thread_pool != nullptr) delete thread_pool;
    if(thread_pool_device != nullptr) delete thread_pool_device;

    thread_pool = new ThreadPool(new_threads_number);
    thread_pool_device = new ThreadPoolDevice(thread_pool, new_threads_number);
}


/// Sets a new number of samples in the data set.
/// All samples are also set for training.
/// The indices of the inputs and target variables do not change.
/// @param new_samples_number Number of samples.

void DataSet::set_samples_number(const Index& new_samples_number)
{
    const Index variables_number = get_variables_number();

    set(new_samples_number,variables_number);
}


/// Removes the input of target indices of that variables with zero standard deviation.
/// It might change the size of the vectors containing the inputs and targets indices.

Tensor<string, 1> DataSet::unuse_constant_columns()
{
    const Index columns_number = get_columns_number();

#ifdef OPENNN_DEBUG

    if(columns_number == 0)
    {
        ostringstream buffer;

        buffer << "OpenNN Exception: DataSet class.\n"
               << "Tensor<string, 1> unuse_constant_columns() method.\n"
               << "Number of columns is zero.\n";

        throw invalid_argument(buffer.str());
    }

#endif

    Tensor<Index, 1> used_samples_indices = get_used_samples_indices();

    Tensor<string, 1> constant_columns(0);

    for(Index i = 0; i < columns_number; i++)
    {
        if(columns(i).type == ColumnType::Constant)
        {
            columns(i).set_use(VariableUse::Unused);
            constant_columns = push_back(constant_columns, columns(i).name);
        }
    }

    return constant_columns;
}


/// Removes the training, selection and testing indices of that samples which are repeated in the data matrix.
/// It might change the size of the vectors containing the training, selection and testing indices.

Tensor<Index, 1> DataSet::unuse_repeated_samples()
{
    const Index samples_number = get_samples_number();

#ifdef OPENNN_DEBUG

    if(samples_number == 0)
    {
        ostringstream buffer;

        buffer << "OpenNN Exception: DataSet class.\n"
               << "Tensor<Index, 1> unuse_repeated_samples() method.\n"
               << "Number of samples is zero.\n";

        throw invalid_argument(buffer.str());
    }

#endif

    Tensor<Index, 1> repeated_samples(0);

    Tensor<type, 1> sample_i;
    Tensor<type, 1> sample_j;

    for(Index i = 0; i < samples_number; i++)
    {
        sample_i = get_sample_data(i);

        for(Index j = static_cast<Index>(i+1); j < samples_number; j++)
        {
            sample_j = get_sample_data(j);

            if(get_sample_use(j) != SampleUse::Unused
                    && equal(sample_i.data(), sample_i.data()+sample_i.size(), sample_j.data()))
            {
                set_sample_use(j, SampleUse::Unused);

                repeated_samples = push_back(repeated_samples, j);
            }
        }
    }

    return repeated_samples;
}


/// Return unused variables without correlation.
/// @param minimum_correlation Minimum correlation between variables.

Tensor<string, 1> DataSet::unuse_uncorrelated_columns(const type& minimum_correlation)
{
    Tensor<string, 1> unused_columns;

    const Tensor<Correlation, 2> correlations = calculate_input_target_columns_correlations();

    const Index input_columns_number = get_input_columns_number();
    const Index target_columns_number = get_target_columns_number();

    const Tensor<Index, 1> input_columns_indices = get_input_columns_indices();

    for(Index i = 0; i < input_columns_number; i++)
    {
        const Index input_column_index = input_columns_indices(i);

        for(Index j = 0; j < target_columns_number; j++)
        {
            if(!isnan(correlations(i,j).r)
                    && abs(correlations(i,j).r) < minimum_correlation
                    && columns(input_column_index).column_use != VariableUse::Unused)
            {
                columns(input_column_index).set_use(VariableUse::Unused);

                unused_columns = push_back(unused_columns, columns(input_column_index).name);
            }
        }
    }

    return unused_columns;
}


Tensor<string, 1> DataSet::unuse_multicollinear_columns(Tensor<Index, 1>& original_variable_indices, Tensor<Index, 1>& final_variable_indices)
{

    // Original_columns_indices and final_columns_indices refers to the indices of the variables

    Tensor<string, 1> unused_columns;

    for (Index i = 0; i < original_variable_indices.size(); i++)
    {
        Index original_column_index = original_variable_indices(i);
        bool found = false;

        for (Index j = 0; j < final_variable_indices.size(); j++)
        {
            if (original_column_index == final_variable_indices(j))
            {
                found = true;
                break;
            }
        }

        Index column_index = get_column_index(original_column_index);

        if (!found && columns(column_index).column_use != VariableUse::Unused)
        {
            columns(column_index).set_use(VariableUse::Unused);
            unused_columns = push_back(unused_columns, columns(column_index).name);
        }
    }

    return unused_columns;
}



/// Returns the distribution of each of the columns. In the case of numeric columns, it returns a
/// histogram, for the case of categorical columns, it returns the frequencies of each category and for the
/// binary columns it returns the frequencies of the positives and negatives.
/// The default number of bins is 10.
/// @param bins_number Number of bins.

Tensor<Histogram, 1> DataSet::calculate_columns_distribution(const Index& bins_number) const
{
    const Index columns_number = columns.size();
    const Index used_columns_number = get_used_columns_number();
    const Tensor<Index, 1> used_samples_indices = get_used_samples_indices();
    const Index used_samples_number = used_samples_indices.size();

    Tensor<Histogram, 1> histograms(used_columns_number);

    Index variable_index = 0;
    Index used_column_index = 0;

    for(Index i = 0; i < columns_number; i++)
    {
        if(columns(i).type == ColumnType::Numeric)
        {
            if(columns(i).column_use == VariableUse::Unused)
            {
                variable_index++;
            }
            else
            {
                Tensor<type, 1> column(used_samples_number);

                for(Index j = 0; j < used_samples_number; j++)
                {
                    column(j) = data(used_samples_indices(j), variable_index);
                }

                histograms(used_column_index) = histogram(column, bins_number);

                variable_index++;
                used_column_index++;
            }
        }
        else if(columns(i).type == ColumnType::Categorical)
        {
            const Index categories_number = columns(i).get_categories_number();

            if(columns(i).column_use == VariableUse::Unused)
            {
                variable_index += categories_number;
            }
            else
            {
                Tensor<Index, 1> categories_frequencies(categories_number);
                categories_frequencies.setZero();
                Tensor<type, 1> centers(categories_number);

                for(Index j = 0; j < categories_number; j++)
                {
                    for(Index k = 0; k < used_samples_number; k++)
                    {
                        if(abs(data(used_samples_indices(k), variable_index) - type(1)) < type(NUMERIC_LIMITS_MIN))
                        {
                            categories_frequencies(j)++;
                        }
                    }

                    centers(j) = static_cast<type>(j);

                    variable_index++;
                }

                histograms(used_column_index).frequencies = categories_frequencies;
                histograms(used_column_index).centers = centers;

                used_column_index++;
            }
        }
        else if(columns(i).type == ColumnType::Binary)
        {
            if(columns(i).column_use == VariableUse::Unused)
            {
                variable_index++;
            }
            else
            {
                Tensor<Index, 1> binary_frequencies(2);
                binary_frequencies.setZero();

                for(Index j = 0; j < used_samples_number; j++)
                {
                    if(abs(data(used_samples_indices(j), variable_index) - type(1)) < type(NUMERIC_LIMITS_MIN))
                    {
                        binary_frequencies(0)++;
                    }
                    else
                    {
                        binary_frequencies(1)++;
                    }
                }

                histograms(used_column_index).frequencies = binary_frequencies;
                variable_index++;
                used_column_index++;
            }
        }
        else if(columns(i).type == ColumnType::DateTime)
        {
            // @todo

            if(columns(i).column_use == VariableUse::Unused)
            {
            }
            else
            {
            }

            variable_index++;
        }
        else
        {
            variable_index++;
        }
    }

    return histograms;
}

BoxPlot DataSet::calculate_single_box_plot(Tensor<type,1>& values) const
{
    const Index n = values.size();

    Tensor<Index, 1> indices(n);

    for(Index i = 0; i < n; i++)
    {
        indices(i) = i;
    }

    return box_plot(values, indices);
}

Tensor<BoxPlot, 1> DataSet::calculate_data_columns_box_plot(Tensor<type,2>& data) const
{
    const Index columns_number = data.dimension(1);
    Tensor<BoxPlot, 1> box_plots(columns_number);

    for(Index i = 0; i < columns_number; i++)
    {
        box_plots(i) = box_plot(data.chip(i, 1));
    }

    return box_plots;
}


/// Returns a vector of subvectors with the values of a box and whiskers plot.
/// The size of the vector is equal to the number of used variables.
/// The size of the subvectors is 5 and they consist on:
/// <ul>
/// <li> Minimum
/// <li> First quartile
/// <li> Second quartile
/// <li> Third quartile
/// <li> Maximum
/// </ul>

Tensor<BoxPlot, 1> DataSet::calculate_columns_box_plots() const
{
    Index used_columns_number = get_used_columns_number();

    Index columns_number = get_columns_number();

    const Tensor<Index, 1> used_samples_indices = get_used_samples_indices();

    Tensor<BoxPlot, 1> box_plots(columns_number);

    Index used_column_index = 0;
    Index variable_index = 0;

    for(Index i = 0; i < columns_number; i++)
    {
        if(columns(i).type == ColumnType::Numeric || columns(i).type == ColumnType::Binary)
        {
            if(columns(i).column_use != VariableUse::Unused)
            {
                box_plots(i) = box_plot(data.chip(variable_index, 1), used_samples_indices);

                used_column_index++;
            }
            else
            {
                box_plots(i) = BoxPlot();
            }

            variable_index++;
        }
        else if(columns(i).type == ColumnType::Categorical)
        {
            variable_index += columns(i).get_categories_number();

            box_plots(i) = BoxPlot();
        }
        else
        {
            variable_index++;
            box_plots(i) = BoxPlot();
        }
    }

    return box_plots;
}


/// Counts the number of used negatives of the selected target.
/// @param target_index Index of the target to evaluate.

Index DataSet::calculate_used_negatives(const Index& target_index)
{
    Index negatives = 0;

    const Tensor<Index, 1> used_indices = get_used_samples_indices();

    const Index used_samples_number = used_indices.size();

    for(Index i = 0; i < used_samples_number; i++)
    {
        const Index training_index = used_indices(i);

        if(data(training_index, target_index) != type(NAN))
        {
            if(abs(data(training_index, target_index)) < type(NUMERIC_LIMITS_MIN))
            {
                negatives++;
            }
            else if(abs(data(training_index, target_index) - type(1)) > type(NUMERIC_LIMITS_MIN)
                    || data(training_index, target_index) < type(0))
            {
                ostringstream buffer;

                buffer << "OpenNN Exception: DataSet class.\n"
                       << "Index calculate_used_negatives(const Index&) const method.\n"
                       << "Training sample is neither a positive nor a negative: " << training_index << "-" << target_index << "-" << data(training_index, target_index) << endl;

                throw invalid_argument(buffer.str());
            }
        }
    }

    return negatives;
}


/// Counts the number of negatives of the selected target in the training data.
/// @param target_index Index of the target to evaluate.

Index DataSet::calculate_training_negatives(const Index& target_index) const
{
    Index negatives = 0;

    const Tensor<Index, 1> training_indices = get_training_samples_indices();

    const Index training_samples_number = training_indices.size();

    for(Index i = 0; i < training_samples_number; i++)
    {
        const Index training_index = training_indices(i);

        if(abs(data(training_index, target_index)) < type(NUMERIC_LIMITS_MIN))
        {
            negatives++;
        }
        else if(abs(data(training_index, target_index) - static_cast<type>(1)) > static_cast<type>(1.0e-3))
        {
            ostringstream buffer;

            buffer << "OpenNN Exception: DataSet class.\n"
                   << "Index calculate_training_negatives(const Index&) const method.\n"
                   << "Training sample is neither a positive nor a negative: " << data(training_index, target_index) << endl;

            throw invalid_argument(buffer.str());
        }
    }

    return negatives;
}


/// Counts the number of negatives of the selected target in the selection data.
/// @param target_index Index of the target to evaluate.

Index DataSet::calculate_selection_negatives(const Index& target_index) const
{
    Index negatives = 0;

    const Index selection_samples_number = get_selection_samples_number();

    const Tensor<Index, 1> selection_indices = get_selection_samples_indices();

    for(Index i = 0; i < static_cast<Index>(selection_samples_number); i++)
    {
        const Index selection_index = selection_indices(i);

        if(abs(data(selection_index, target_index)) < type(NUMERIC_LIMITS_MIN))
        {
            negatives++;
        }
        else if(abs(data(selection_index, target_index) - type(1)) > type(NUMERIC_LIMITS_MIN))
        {
            ostringstream buffer;

            buffer << "OpenNN Exception: DataSet class.\n"
                   << "Index calculate_testing_negatives(const Index&) const method.\n"
                   << "Selection sample is neither a positive nor a negative: " << data(selection_index, target_index) << endl;

            throw invalid_argument(buffer.str());
        }
    }

    return negatives;
}


/// Counts the number of negatives of the selected target in the testing data.
/// @param target_index Index of the target to evaluate.

Index DataSet::calculate_testing_negatives(const Index& target_index) const
{
    Index negatives = 0;

    const Index testing_samples_number = get_testing_samples_number();

    const Tensor<Index, 1> testing_indices = get_testing_samples_indices();

    for(Index i = 0; i < static_cast<Index>(testing_samples_number); i++)
    {
        const Index testing_index = testing_indices(i);

        if(data(testing_index, target_index) < type(NUMERIC_LIMITS_MIN))
        {
            negatives++;
        }
    }

    return negatives;
}


/// Returns a vector of vectors containing some basic descriptives of all the variables in the data set.
/// The size of this vector is four. The subvectors are:
/// <ul>
/// <li> Minimum.
/// <li> Maximum.
/// <li> Mean.
/// <li> Standard deviation.
/// </ul>

Tensor<Descriptives, 1> DataSet::calculate_variables_descriptives() const
{
    return descriptives(data);
}


/// Returns a vector of vectors containing some basic descriptives of the used variables and samples
/// The size of this vector is four. The subvectors are:
/// <ul>
/// <li> Minimum.
/// <li> Maximum.
/// <li> Mean.
/// <li> Standard deviation.
/// </ul>

Tensor<Descriptives, 1> DataSet::calculate_used_variables_descriptives() const
{
    const Tensor<Index, 1> used_samples_indices = get_used_samples_indices();
    const Tensor<Index, 1> used_variables_indices = get_used_variables_indices();

    return descriptives(data, used_samples_indices, used_variables_indices);
}


/// Calculate the descriptives of the samples with positive targets in binary classification problems.

Tensor<Descriptives, 1> DataSet::calculate_columns_descriptives_positive_samples() const
{

#ifdef OPENNN_DEBUG

    const Index targets_number = get_target_variables_number();

    if(targets_number != 1)
    {
        ostringstream buffer;

        buffer << "OpenNN Exception: DataSet class.\n"
               << "Tensor<type, 2> calculate_columns_descriptives_positive_samples() const method.\n"
               << "Number of targets muste be 1.\n";

        throw invalid_argument(buffer.str());
    }
#endif

    const Index target_index = get_target_variables_indices()(0);

    const Tensor<Index, 1> used_samples_indices = get_used_samples_indices();
    const Tensor<Index, 1> input_variables_indices = get_input_variables_indices();

    const Index samples_number = used_samples_indices.size();

    // Count used positive samples

    Index positive_samples_number = 0;

    for(Index i = 0; i < samples_number; i++)
    {
        Index sample_index = used_samples_indices(i);

        if(abs(data(sample_index, target_index) - type(1)) < type(NUMERIC_LIMITS_MIN)) positive_samples_number++;
    }

    // Get used positive samples indices

    Tensor<Index, 1> positive_used_samples_indices(positive_samples_number);
    Index positive_sample_index = 0;

    for(Index i = 0; i < samples_number; i++)
    {
        Index sample_index = used_samples_indices(i);

        if(abs(data(sample_index, target_index) - type(1)) < type(NUMERIC_LIMITS_MIN))
        {
            positive_used_samples_indices(positive_sample_index) = sample_index;
            positive_sample_index++;
        }
    }

    return descriptives(data, positive_used_samples_indices, input_variables_indices);
}


/// Calculate the descriptives of the samples with neagtive targets in binary classification problems.

Tensor<Descriptives, 1> DataSet::calculate_columns_descriptives_negative_samples() const
{

#ifdef OPENNN_DEBUG

    const Index targets_number = get_target_variables_number();

    if(targets_number != 1)
    {
        ostringstream buffer;

        buffer << "OpenNN Exception: DataSet class.\n"
               << "Tensor<type, 2> calculate_columns_descriptives_positive_samples() const method.\n"
               << "Number of targets muste be 1.\n";

        throw invalid_argument(buffer.str());
    }
#endif

    const Index target_index = get_target_variables_indices()(0);

    const Tensor<Index, 1> used_samples_indices = get_used_samples_indices();
    const Tensor<Index, 1> input_variables_indices = get_input_variables_indices();

    const Index samples_number = used_samples_indices.size();

    // Count used negative samples

    Index negative_samples_number = 0;

    for(Index i = 0; i < samples_number; i++)
    {
        Index sample_index = used_samples_indices(i);

        if(data(sample_index, target_index) < type(NUMERIC_LIMITS_MIN)) negative_samples_number++;
    }

    // Get used negative samples indices

    Tensor<Index, 1> negative_used_samples_indices(negative_samples_number);
    Index negative_sample_index = 0;

    for(Index i = 0; i < samples_number; i++)
    {
        Index sample_index = used_samples_indices(i);

        if(data(sample_index, target_index) < type(NUMERIC_LIMITS_MIN))
        {
            negative_used_samples_indices(negative_sample_index) = sample_index;
            negative_sample_index++;
        }

    }

    return descriptives(data, negative_used_samples_indices, input_variables_indices);
}


/// Returns a matrix with the data set descriptive statistics.
/// @param class_index Data set index number to make the descriptive statistics.

Tensor<Descriptives, 1> DataSet::calculate_columns_descriptives_categories(const Index& class_index) const
{
    const Tensor<Index, 1> used_samples_indices = get_used_samples_indices();
    const Tensor<Index, 1> input_variables_indices = get_input_variables_indices();

    const Index samples_number = used_samples_indices.size();

    // Count used class samples

    Index class_samples_number = 0;

    for(Index i = 0; i < samples_number; i++)
    {
        Index sample_index = used_samples_indices(i);

        if(abs(data(sample_index, class_index) - type(1)) < type(NUMERIC_LIMITS_MIN)) class_samples_number++;
    }

    // Get used class samples indices

    Tensor<Index, 1> class_used_samples_indices(class_samples_number);
    class_used_samples_indices.setZero();
    Index class_sample_index = 0;

    for(Index i = 0; i < samples_number; i++)
    {
        Index sample_index = used_samples_indices(i);

        if(abs(data(sample_index, class_index) - type(1)) < type(NUMERIC_LIMITS_MIN))
        {
            class_used_samples_indices(class_sample_index) = sample_index;
            class_sample_index++;
        }
    }

    return descriptives(data, class_used_samples_indices, input_variables_indices);
}


/// Returns a vector of vectors containing some basic descriptives of all variables on the training
/// The size of this vector is two. The subvectors are:
/// <ul>
/// <li> Training data minimum.
/// <li> Training data maximum.
/// <li> Training data mean.
/// <li> Training data standard deviation.
/// </ul>

Tensor<Descriptives, 1> DataSet::calculate_columns_descriptives_training_samples() const
{
    const Tensor<Index, 1> training_indices = get_training_samples_indices();

    const Tensor<Index, 1> used_indices = get_used_columns_indices();

    return descriptives(data, training_indices, used_indices);
}


/// Returns a vector of vectors containing some basic descriptives of all variables on the selection
/// The size of this vector is two. The subvectors are:
/// <ul>
/// <li> Selection data minimum.
/// <li> Selection data maximum.
/// <li> Selection data mean.
/// <li> Selection data standard deviation.
/// </ul>

Tensor<Descriptives, 1> DataSet::calculate_columns_descriptives_selection_samples() const
{
    const Tensor<Index, 1> selection_indices = get_selection_samples_indices();

    const Tensor<Index, 1> used_indices = get_used_columns_indices();

    return descriptives(data, selection_indices, used_indices);
}


/// Returns a vector of Descriptives structures with some basic statistics of the input variables on the used
/// This includes the minimum, maximum, mean and standard deviation.
/// The size of this vector is the number of inputs.

Tensor<Descriptives, 1> DataSet::calculate_input_variables_descriptives() const
{
    const Tensor<Index, 1> used_samples_indices = get_used_samples_indices();

    const Tensor<Index, 1> input_variables_indices = get_input_variables_indices();

    return descriptives(data, used_samples_indices, input_variables_indices);
}


/// Returns a vector of vectors with some basic descriptives of the target variables on all
/// The size of this vector is four. The subvectors are:
/// <ul>
/// <li> Target variables minimum.
/// <li> Target variables maximum.
/// <li> Target variables mean.
/// <li> Target variables standard deviation.
/// </ul>

Tensor<Descriptives, 1> DataSet::calculate_target_variables_descriptives() const
{
    const Tensor<Index, 1> used_indices = get_used_samples_indices();

    const Tensor<Index, 1> target_variables_indices = get_target_variables_indices();

    return descriptives(data, used_indices, target_variables_indices);
}


Tensor<Descriptives, 1> DataSet::calculate_testing_target_variables_descriptives() const
{
    const Tensor<Index, 1> testing_indices = get_testing_samples_indices();

    const Tensor<Index, 1> target_variables_indices = get_target_variables_indices();

    return descriptives(data, testing_indices, target_variables_indices);
}


/// Returns a vector containing the minimums of the input variables.

Tensor<type, 1> DataSet::calculate_input_variables_minimums() const
{
    return columns_minimums(data, get_used_samples_indices(), get_input_variables_indices());
}


/// Returns a vector containing the minimums of the target variables.

Tensor<type, 1> DataSet::calculate_target_variables_minimums() const
{
    return columns_minimums(data, get_used_samples_indices(), get_target_variables_indices());
}



/// Returns a vector containing the maximums of the input variables.

Tensor<type, 1> DataSet::calculate_input_variables_maximums() const
{
    return columns_maximums(data, get_used_samples_indices(), get_input_variables_indices());
}


/// Returns a vector containing the maximums of the target variables.

Tensor<type, 1> DataSet::calculate_target_variables_maximums() const
{
    return columns_maximums(data, get_used_samples_indices(), get_target_variables_indices());
}


/// Returns a vector containing the maximum of the used variables.

Tensor<type, 1> DataSet::calculate_used_variables_minimums() const
{
    return columns_minimums(data, get_used_samples_indices(), get_used_variables_indices());
}


/// Returns a vector containing the means of a set of given variables.
/// @param variables_indices Indices of the variables.

Tensor<type, 1> DataSet::calculate_variables_means(const Tensor<Index, 1>& variables_indices) const
{
    const Index variables_number = variables_indices.size();

    Tensor<type, 1> means(variables_number);
    means.setZero();

#pragma omp parallel for

    for(Index i = 0; i < variables_number; i++)
    {
        const Index variable_index = variables_indices(i);

        Tensor<type, 0> mean = data.chip(variable_index, 1).mean();

        means(i) = mean(0);
    }

    return means;
}


Tensor<type, 1> DataSet::calculate_used_targets_mean() const
{
    const Tensor<Index, 1> used_indices = get_used_samples_indices();

    const Tensor<Index, 1> target_variables_indices = get_target_variables_indices();

    return mean(data, used_indices, target_variables_indices);
}


/// Returns the mean values of the target variables on the selection

Tensor<type, 1> DataSet::calculate_selection_targets_mean() const
{
    const Tensor<Index, 1> selection_indices = get_selection_samples_indices();

    const Tensor<Index, 1> target_variables_indices = get_target_variables_indices();

    return mean(data, selection_indices, target_variables_indices);
}


/// Returns the value of the gmt that has the data set, by default it is 0.
/// This is recommended to use in forecasting problems.

Index DataSet::get_gmt() const
{
    return gmt;
}


/// Sets the value of the gmt, by default it is 0.
/// This is recommended to use in forecasting problems.

void DataSet::set_gmt(Index& new_gmt)
{
    gmt = new_gmt;
}


/// Calculates the correlations between all outputs and all inputs.
/// It returns a matrix with the data stored in CorrelationsResults format, where the number of rows is the input number
/// and number of columns is the target number.
/// Each element contains the correlation between a single input and a single target.

Tensor<Correlation, 2> DataSet::calculate_input_target_columns_correlations() const
{
    const int number_of_thread = omp_get_max_threads();
    ThreadPool* correlations_thread_pool = new ThreadPool(number_of_thread);
    ThreadPoolDevice* correlations_thread_pool_device = new ThreadPoolDevice(correlations_thread_pool, number_of_thread);

    const Index input_columns_number = get_input_columns_number();
    const Index target_columns_number = get_target_columns_number();

    const Tensor<Index, 1> input_columns_indices = get_input_columns_indices();
    const Tensor<Index, 1> target_columns_indices = get_target_columns_indices();

    const Tensor<Index, 1> used_samples_indices = get_used_samples_indices();

    Tensor<Correlation, 2> correlations(input_columns_number, target_columns_number);

#pragma omp parallel for
    for(Index i = 0; i < input_columns_number; i++)
    {
        const Index input_index = input_columns_indices(i);

        const Tensor<type, 2> input_column_data = get_column_data(input_index, used_samples_indices);

        for(Index j = 0; j < target_columns_number; j++)
        {
            const Index target_index = target_columns_indices(j);

            const Tensor<type, 2> target_column_data = get_column_data(target_index, used_samples_indices);

            correlations(i,j) = opennn::correlation(correlations_thread_pool_device, input_column_data, target_column_data);
        }
    }

    delete correlations_thread_pool;
    delete correlations_thread_pool_device;

    return correlations;
}


Tensor<Correlation, 2> DataSet::calculate_input_target_columns_correlations_spearman() const
{
    const Index input_columns_number = get_input_columns_number();
    const Index target_columns_number = get_target_columns_number();

    const Tensor<Index, 1> input_columns_indices = get_input_columns_indices();
    const Tensor<Index, 1> target_columns_indices = get_target_columns_indices();

    const Tensor<Index, 1> used_samples_indices = get_used_samples_indices();

    Tensor<Correlation, 2> correlations(input_columns_number, target_columns_number);

    for(Index i = 0; i < input_columns_number; i++)
    {
        const Index input_index = input_columns_indices(i);

        const Tensor<type, 2> input_column_data = get_column_data(input_index, used_samples_indices);

        for(Index j = 0; j < target_columns_number; j++)
        {
            const Index target_index = target_columns_indices(j);

            const Tensor<type, 2> target_column_data = get_column_data(target_index, used_samples_indices);

            correlations(i,j) = opennn::correlation_spearman(thread_pool_device, input_column_data, target_column_data);
        }
    }

    return correlations;
}

/// Returns true if the data contain missing values.

bool DataSet::has_nan() const
{
    const type rows_number = data.dimension(0);

    //    const type columns_number = data.dimension(1);

    for(Index i = 0; i < rows_number; i++)
    {
        if(samples_uses(i) != SampleUse::Unused)
        {
            if(has_nan_row(i)) return true;
        }
    }

    return false;

    //    for(Index i = 0; i < data.size(); i++)
    //    {
    //        if(isnan(data(i))) return true;
    //    }

    //    return false;
}


/// Returns true if the given row contains missing values.

bool DataSet::has_nan_row(const Index& row_index) const
{
    for(Index j = 0; j < data.dimension(1); j++)
    {
        if(isnan(data(row_index,j))) return true;
    }

    return false;
}


/// Print on screen the information about the missing values in the data set.
/// <ul>
/// <li> Total number of missing values.
/// <li> Number of variables with missing values.
/// <li> Number of samples with missing values.
/// </ul>

void DataSet::print_missing_values_information() const
{
    const Index missing_values_number = count_nan();

    cout << "Missing values number: " << missing_values_number << " (" << missing_values_number*100/data.size() << "%)" << endl;

    const Tensor<Index, 0> columns_with_missing_values = count_nan_columns().sum();

    cout << "Columns with missing values: " << columns_with_missing_values(0)
         << " (" << columns_with_missing_values(0)*100/data.dimension(1) << "%)" << endl;

    const Index samples_with_missing_values = count_rows_with_nan();

    cout << "Samples with missing values: "
         << samples_with_missing_values << " (" << samples_with_missing_values*100/data.dimension(0) << "%)" << endl;
}


/// Print on screen the correlation between targets and inputs.

void DataSet::print_input_target_columns_correlations() const
{
    const Index inputs_number = get_input_variables_number();
    const Index targets_number = get_target_columns_number();

    const Tensor<string, 1> inputs_names = get_input_columns_names();
    const Tensor<string, 1> targets_name = get_target_columns_names();

    const Tensor<Correlation, 2> correlations = calculate_input_target_columns_correlations();

    for(Index j = 0; j < targets_number; j++)
    {
        for(Index i = 0; i < inputs_number; i++)
        {
            cout << targets_name(j) << " - " << inputs_names(i) << ": " << correlations(i,j).r << endl;
        }
    }
}


/// This method print on screen the corretaliont between inputs and targets.
/// @param number Number of variables to be printed.

void DataSet::print_top_input_target_columns_correlations() const
{
    const Index inputs_number = get_input_columns_number();
    const Index targets_number = get_target_columns_number();

    const Tensor<string, 1> inputs_names = get_input_variables_names();
    const Tensor<string, 1> targets_name = get_target_variables_names();

    const Tensor<type, 2> correlations = get_correlation_values(calculate_input_target_columns_correlations());

    Tensor<type, 1> target_correlations(inputs_number);

    Tensor<string, 2> top_correlations(inputs_number, 2);

    map<type,string> top_correlation;

    for(Index i = 0 ; i < inputs_number; i++)
    {
        for(Index j = 0 ; j < targets_number ; j++)
        {
            top_correlation.insert(pair<type,string>(correlations(i,j), inputs_names(i) + " - " + targets_name(j)));
        }
    }

    map<type,string>::iterator it;

    for(it = top_correlation.begin(); it != top_correlation.end(); it++)
    {
        cout << "Correlation:  " << (*it).first << "  between  " << (*it).second << "" << endl;
    }
}


/// Calculate the correlation between each input in the data set.
/// Returns a matrix with the correlation values between variables in the data set.


Tensor<Tensor<Correlation, 2>, 1> DataSet::calculate_input_columns_correlations(const bool& calculate_pearson_correlations, const bool& calculate_spearman_correlations) const
{
    const Tensor<Index, 1> input_columns_indices = get_input_columns_indices();

    const Index input_columns_number = get_input_columns_number();

    Tensor<Correlation, 2> correlations(input_columns_number, input_columns_number);
    Tensor<Correlation, 2> correlations_spearman(input_columns_number, input_columns_number);

    // list to return
    Tensor<Tensor<Correlation, 2>, 1> correlations_list(2);

    for(Index i = 0; i < input_columns_number; i++)
    {
        const Index current_input_index_i = input_columns_indices(i);

        const Tensor<type, 2> input_i = get_column_data(current_input_index_i);

        if(display) cout << "Calculating " << columns(current_input_index_i).name << " correlations. " << endl;

        for(Index j = i; j < input_columns_number; j++)
        {
            if(j == i)
            {
                if(calculate_pearson_correlations)
                {
                    correlations(i,j).r = type(1);
                    correlations(i,j).b = type(1);
                    correlations(i,j).a = type(0);

                    correlations(i,j).upper_confidence = type(1);
                    correlations(i,j).lower_confidence = type(1);
                    correlations(i,j).correlation_type = CorrelationType::Linear;
                    correlations(i,j).correlation_method = CorrelationMethod::Pearson;
                }

                if(calculate_spearman_correlations)
                {
                    correlations_spearman(i,j).r = type(1);
                    correlations_spearman(i,j).b = type(1);
                    correlations_spearman(i,j).a = type(0);

                    correlations_spearman(i,j).upper_confidence = type(1);
                    correlations_spearman(i,j).lower_confidence = type(1);
                    correlations_spearman(i,j).correlation_type = CorrelationType::Linear;
                    correlations_spearman(i,j).correlation_method = CorrelationMethod::Spearman;
                }
            }
            else
            {
                const Index current_input_index_j = input_columns_indices(j);

                const Tensor<type, 2> input_j = get_column_data(current_input_index_j);

                if(calculate_pearson_correlations)
                {
                    correlations(i,j) = opennn::correlation(thread_pool_device, input_i, input_j);
                    if(correlations(i,j).r > (type(1) - NUMERIC_LIMITS_MIN))
                        correlations(i,j).r = type(1);
                }

                if(calculate_spearman_correlations)
                {
                    correlations_spearman(i,j) = opennn::correlation_spearman(thread_pool_device, input_i, input_j);

                    if(correlations_spearman(i,j).r > (type(1) - NUMERIC_LIMITS_MIN))
                        correlations_spearman(i,j).r = type(1);
                }
            }
        }
    }


    if(calculate_pearson_correlations)
    {
        for(Index i = 0; i < input_columns_number; i++)
        {
            for(Index j = 0; j < i; j++)
            {
                correlations(i,j) = correlations(j,i);
            }
        }
    }

    if(calculate_spearman_correlations)
    {
        for(Index i = 0; i < input_columns_number; i++)
        {
            for(Index j = 0; j < i; j++)
            {
                correlations_spearman(i,j) = correlations_spearman(j,i);
            }
        }
    }

    correlations_list(0) = correlations;
    correlations_list(1) = correlations_spearman;
    return correlations_list;
}


/// Print on screen the correlation between variables in the data set.

void DataSet::print_inputs_correlations() const
{
    const Tensor<type, 2> inputs_correlations = get_correlation_values(calculate_input_columns_correlations()(0));

    cout << inputs_correlations << endl;
}


void DataSet::print_data_file_preview() const
{
    const Index size = data_file_preview.size();

    for(Index i = 0;  i < size; i++)
    {
        for(Index j = 0; j < data_file_preview(i).size(); j++)
        {
            cout << data_file_preview(i)(j) << " ";
        }

        cout << endl;
    }
}


/// This method print on screen the corretaliont between variables.
/// @param number Number of variables to be printed.

void DataSet::print_top_inputs_correlations() const
{
    const Index variables_number = get_input_variables_number();

    const Tensor<string, 1> variables_name = get_input_variables_names();

    const Tensor<type, 2> variables_correlations = get_correlation_values(calculate_input_columns_correlations()(0));

    const Index correlations_number = variables_number*(variables_number-1)/2;

    Tensor<string, 2> top_correlations(correlations_number, 3);

    map<type, string> top_correlation;

    for(Index i = 0; i < variables_number; i++)
    {
        for(Index j = i; j < variables_number; j++)
        {
            if(i == j) continue;

            top_correlation.insert(pair<type,string>(variables_correlations(i,j), variables_name(i) + " - " + variables_name(j)));
        }
    }

    map<type,string> ::iterator it;

    for(it = top_correlation.begin(); it != top_correlation.end(); it++)
    {
        cout << "Correlation: " << (*it).first << "  between  " << (*it).second << "" << endl;
    }
}


/// Returns a vector of strings containing the scaling method that best fits each
/// of the input variables.
/// @todo Takes too long in big files.

void DataSet::set_default_columns_scalers()
{
    const Index columns_number = columns.size();

    if(project_type == ProjectType::ImageClassification)
    {
        set_columns_scalers(Scaler::MinimumMaximum);
    }
    else
    {
        for(Index i = 0; i < columns_number; i++)
        {
            if(columns(i).type == ColumnType::Numeric)
            {
                columns(i).scaler = Scaler::MeanStandardDeviation;
            }
            else
            {
                columns(i).scaler = Scaler::MinimumMaximum;
            }
        }
    }

}


Tensor<Descriptives, 1> DataSet::scale_data()
{
    const Index variables_number = get_variables_number();

    const Tensor<Descriptives, 1> variables_descriptives = calculate_variables_descriptives();

    Index column_index;

    for(Index i = 0; i < variables_number; i++)
    {
        column_index = get_column_index(i);

        switch(columns(column_index).scaler)
        {
        case Scaler::NoScaling:
            // Do nothing
            break;

        case Scaler::MinimumMaximum:
            scale_minimum_maximum(data, i, variables_descriptives(i));
            break;

        case Scaler::MeanStandardDeviation:
            scale_mean_standard_deviation(data, i, variables_descriptives(i));
            break;

        case Scaler::StandardDeviation:
            scale_standard_deviation(data, i, variables_descriptives(i));
            break;

        case Scaler::Logarithm:
            scale_logarithmic(data, i);
            break;

        default:
        {
            ostringstream buffer;

            buffer << "OpenNN Exception: DataSet class\n"
                   << "void scale_data() method.\n"
                   << "Unknown scaler: " << int(columns(i).scaler) << "\n";

            throw invalid_argument(buffer.str());
        }
        }
    }

    return variables_descriptives;
}


void DataSet::unscale_data(const Tensor<Descriptives, 1>& variables_descriptives)
{
    const Index variables_number = get_variables_number();

    for(Index i = 0; i < variables_number; i++)
    {
        switch(columns(i).scaler)
        {
        case Scaler::NoScaling:
            // Do nothing
            break;

        case Scaler::MinimumMaximum:
            unscale_minimum_maximum(data, i, variables_descriptives(i));
            break;

        case Scaler::MeanStandardDeviation:
            unscale_mean_standard_deviation(data, i, variables_descriptives(i));
            break;

        case Scaler::StandardDeviation:
            unscale_standard_deviation(data, i, variables_descriptives(i));
            break;

        case Scaler::Logarithm:
            unscale_logarithmic(data, i);
            break;

        default:
        {
            ostringstream buffer;

            buffer << "OpenNN Exception: DataSet class\n"
                   << "void unscale_data() method.\n"
                   << "Unknown scaler: " << int(columns(i).scaler) << "\n";

            throw invalid_argument(buffer.str());
        }
        }
    }
}


/// It scales every input variable with the given method.
/// The method to be used is that in the scaling and unscaling method variable.

Tensor<Descriptives, 1> DataSet::scale_input_variables()
{
    //    if(input_variables_dimensions.size() == 2)
    //    {
    const Index input_variables_number = get_input_variables_number();

    const Tensor<Index, 1> input_variables_indices = get_input_variables_indices();
    const Tensor<Scaler, 1> input_variables_scalers = get_input_variables_scalers();

    const Tensor<Descriptives, 1> input_variables_descriptives = calculate_input_variables_descriptives();

    for(Index i = 0; i < input_variables_number; i++)
    {
        switch(input_variables_scalers(i))
        {
        case Scaler::NoScaling:
            // Do nothing
            break;

        case Scaler::MinimumMaximum:
            scale_minimum_maximum(data, input_variables_indices(i), input_variables_descriptives(i));
            break;

        case Scaler::MeanStandardDeviation:
            scale_mean_standard_deviation(data, input_variables_indices(i), input_variables_descriptives(i));
            break;

        case Scaler::StandardDeviation:
            scale_standard_deviation(data, input_variables_indices(i), input_variables_descriptives(i));
            break;

        case Scaler::Logarithm:
            scale_logarithmic(data, input_variables_indices(i));
            break;

        default:
        {
            ostringstream buffer;

            buffer << "OpenNN Exception: DataSet class\n"
                   << "void scale_input_variables(const Tensor<string, 1>&, const Tensor<Descriptives, 1>&) method.\n"
                   << "Unknown scaling and unscaling method: " << int(input_variables_scalers(i)) << "\n";

            throw invalid_argument(buffer.str());
        }
        }
    }

    return input_variables_descriptives;
    //    }
    //    else if(input_variables_dimensions.size() == 4)
    //    {
    //        const Index input_variables_number = get_input_variables_number();
    //        Tensor<Descriptives, 1> input_variables_descriptives(input_variables_number);

    //        for(Index i = 0; i < input_variables_number; i++)
    //        {
    //            input_variables_descriptives(i).minimum = 0;
    //            input_variables_descriptives(i).maximum = 255;

    //            data(i) = - static_cast<type>(1)+ static_cast<type>(2*data(i)/255);
    //        }

    //        return input_variables_descriptives;
    //    }
}


/// Calculates the input and target variables descriptives.
/// Then it scales the target variables with those values.
/// The method to be used is that in the scaling and unscaling method variable.
/// Finally, it returns the descriptives.

Tensor<Descriptives, 1> DataSet::scale_target_variables()
{
    const Index target_variables_number = get_target_variables_number();

    const Tensor<Index, 1> target_variables_indices = get_target_variables_indices();
    const Tensor<Scaler, 1> target_variables_scalers = get_target_variables_scalers();

    const Tensor<Descriptives, 1> target_variables_descriptives = calculate_target_variables_descriptives();

    for(Index i = 0; i < target_variables_number; i++)
    {
        switch(target_variables_scalers(i))
        {
        case Scaler::NoScaling:
            // Do nothing
            break;

        case Scaler::MinimumMaximum:
            scale_minimum_maximum(data, target_variables_indices(i), target_variables_descriptives(i));
            break;

        case Scaler::MeanStandardDeviation:
            scale_mean_standard_deviation(data, target_variables_indices(i), target_variables_descriptives(i));
            break;

        case Scaler::StandardDeviation:
            scale_standard_deviation(data, target_variables_indices(i), target_variables_descriptives(i));
            break;

        case Scaler::Logarithm:
            scale_logarithmic(data, target_variables_indices(i));
            break;

        default:
        {
            ostringstream buffer;

            buffer << "OpenNN Exception: DataSet class\n"
                   << "void scale_input_variables(const Tensor<string, 1>&, const Tensor<Descriptives, 1>&) method.\n"
                   << "Unknown scaling and unscaling method: " << int(target_variables_scalers(i)) << "\n";

            throw invalid_argument(buffer.str());
        }
        }
    }

    return target_variables_descriptives;
}


/// It unscales every input variable with the given method.
/// The method to be used is that in the scaling and unscaling method variable.

void DataSet::unscale_input_variables(const Tensor<Descriptives, 1>& input_variables_descriptives)
{
    const Index input_variables_number = get_input_variables_number();

    const Tensor<Index, 1> input_variables_indices = get_input_variables_indices();

    const Tensor<Scaler, 1> input_variables_scalers = get_input_variables_scalers();

    for(Index i = 0; i < input_variables_number; i++)
    {
        switch(input_variables_scalers(i))
        {
        case Scaler::NoScaling:
            // Do nothing
            break;

        case Scaler::MinimumMaximum:
            unscale_minimum_maximum(data, input_variables_indices(i), input_variables_descriptives(i));
            break;

        case Scaler::MeanStandardDeviation:
            unscale_mean_standard_deviation(data, input_variables_indices(i), input_variables_descriptives(i));
            break;

        case Scaler::StandardDeviation:
            unscale_standard_deviation(data, input_variables_indices(i), input_variables_descriptives(i));
            break;

        case Scaler::Logarithm:
            unscale_logarithmic(data, input_variables_indices(i));
            break;

        default:
        {
            ostringstream buffer;

            buffer << "OpenNN Exception: DataSet class\n"
                   << "void unscale_input_variables(const Tensor<string, 1>&, const Tensor<Descriptives, 1>&) method.\n"
                   << "Unknown unscaling and unscaling method: " << int(input_variables_scalers(i)) << "\n";

            throw invalid_argument(buffer.str());
        }
        }
    }
}


/// It unscales the input variables with that values.
/// The method to be used is that in the scaling and unscaling method variable.

void DataSet::unscale_target_variables(const Tensor<Descriptives, 1>& targets_descriptives)
{
    const Index target_variables_number = get_target_variables_number();
    const Tensor<Index, 1> target_variables_indices = get_target_variables_indices();
    const Tensor<Scaler, 1> target_variables_scalers = get_target_variables_scalers();

    for(Index i = 0; i < target_variables_number; i++)
    {
        switch(target_variables_scalers(i))
        {
        case Scaler::NoScaling:
            break;

        case Scaler::MinimumMaximum:
            unscale_minimum_maximum(data, target_variables_indices(i), targets_descriptives(i));
            break;

        case Scaler::MeanStandardDeviation:
            unscale_mean_standard_deviation(data, target_variables_indices(i), targets_descriptives(i));
            break;

        case Scaler::StandardDeviation:
            unscale_standard_deviation(data, target_variables_indices(i), targets_descriptives(i));
            break;

        case Scaler::Logarithm:
            unscale_logarithmic(data, target_variables_indices(i));
            break;

        default:
        {
            ostringstream buffer;

            buffer << "OpenNN Exception: DataSet class\n"
                   << "void unscale_targets(const Tensor<Descriptives, 1>&) method.\n"
                   << "Unknown unscaling and unscaling method.\n";

            throw invalid_argument(buffer.str());
        }
        }
    }
}


/// Initializes the data matrix with a given value.
/// @param new_value Initialization value.

void DataSet::set_data_constant(const type& new_value)
{
    data.setConstant(new_value);
}

type DataSet::round_to_precision(type x, const int& precision){

    type factor = pow(10,precision);
    return (round(factor*x))/factor;
}

Tensor<type,2> DataSet::round_to_precision_matrix(Tensor<type,2> matrix,const int& precision)
{
    Tensor<type, 2> matrix_rounded(matrix.dimension(0), matrix.dimension(1));

    type factor = pow(10,precision);

    for (int i = 0; i < matrix.dimension(0); i++)
    {
        for (int j = 0; j < matrix.dimension(1); j++)
        {
            matrix_rounded(i,j) = (round(factor*matrix(i,j)))/factor;
        }
    }

    return matrix_rounded;
}

Tensor<type, 1> DataSet::round_to_precision_tensor(Tensor<type, 1> tensor, const int& precision)
{
    Tensor<type, 1> tensor_rounded(tensor.size());

    type factor = pow (10,precision);

    for (Index i = 0; i < tensor.size(); i++)
    {
        tensor_rounded(i) = (round(factor*tensor(i)))/factor;
    }

    return tensor_rounded;
}

//type DataSet::r_distribution_to_z_distribution(const type& r_distribution)
//{
//    const type z_distribution = 0.5*log((1+r_distribution)/(1 - r_distribution));

//    return z_distribution;
//}

//type DataSet::z_distribution_to_r_distribution(const type& z_distribution)
//{
//    const type r_distribution = (exp(2*z_distribution)-1) / (exp(2*z_distribution)+1);

//    return r_distribution;
//}

//Tensor<type,1> DataSet::confidence_interval_z_correlation(const type& z_distribution, const Index& n)
//{
//    Tensor<type, 1> confidence_interval(2);

//    const type z_standard_error = 1.959964;

//    confidence_interval(0) = z_distribution - z_standard_error * 1/sqrt(n - 3);

//    confidence_interval(1) = z_distribution + z_standard_error * 1/sqrt(n - 3);

//    return confidence_interval;
//}

/// Initializes the data matrix with random values chosen from a uniform distribution
/// with given minimum and maximum.

void DataSet::set_data_random()
{
    data.setRandom();
}


/// Initializes the data matrix with random values chosen from a uniform distribution
/// with given minimum and maximum. The targets will be binary randoms.

void DataSet::set_data_binary_random()
{
    data.setRandom();

    const Index samples_number = data.dimension(0);
    const Index variables_number = data.dimension(1);

    const Index input_variables_number = get_input_variables_number();
    const Index target_variables_number = variables_number - input_variables_number;

    Index target_variable_index = 0;

    for(Index i = 0; i < samples_number; i++)
    {
        if(target_variables_number == 1) target_variable_index = rand()%2;
        else target_variable_index = rand()%(variables_number-input_variables_number)+input_variables_number;

        for(Index j = input_variables_number; j < variables_number; j++)
        {
            if(target_variables_number == 1) data(i,j) = static_cast<type>(target_variable_index);
            else data(i,j) = (j == target_variable_index) ? type(1) : type(0);
        }
    }
}


/// Serializes the data set object into a XML document of the TinyXML library without keep the DOM tree in memory.

void DataSet::write_XML(tinyxml2::XMLPrinter& file_stream) const
{
    ostringstream buffer;

    time_t start, finish;
    time(&start);

    file_stream.OpenElement("DataSet");

    // Data file

    file_stream.OpenElement("DataFile");

    if(project_type != ProjectType::ImageClassification)
    {
        // File type
        {
            file_stream.OpenElement("FileType");

            file_stream.PushText("csv");

            file_stream.CloseElement();
        }
    }
    else
    {
        // File type
        {
            file_stream.OpenElement("FileType");

            file_stream.PushText("bmp");

            file_stream.CloseElement();
        }
    }

    // Data file name
    {
        file_stream.OpenElement("DataFileName");

        file_stream.PushText(data_file_name.c_str());

        file_stream.CloseElement();
    }

    // Separator
    {
        file_stream.OpenElement("Separator");

        file_stream.PushText(get_separator_string().c_str());

        file_stream.CloseElement();
    }

    // Text Separator
    if(project_type == ProjectType::TextClassification)
    {
        file_stream.OpenElement("TextSeparator");

        file_stream.PushText(get_text_separator_string().c_str());

        file_stream.CloseElement();
    }

    // Columns names
    {
        file_stream.OpenElement("ColumnsNames");

        buffer.str("");
        buffer << has_columns_names;

        file_stream.PushText(buffer.str().c_str());

        file_stream.CloseElement();
    }

    // Rows labels
    {
        file_stream.OpenElement("RowsLabels");

        buffer.str("");

        buffer << has_rows_labels;

        file_stream.PushText(buffer.str().c_str());

        file_stream.CloseElement();
    }

    // Missing values label
    {
        file_stream.OpenElement("MissingValuesLabel");

        file_stream.PushText(missing_values_label.c_str());

        file_stream.CloseElement();
    }

    // Image classification
    if(project_type == ProjectType::ImageClassification)
    {
        // Channels
        file_stream.OpenElement("Channels");

        buffer.str("");
        buffer << get_channels_number();

        file_stream.PushText(buffer.str().c_str());

        file_stream.CloseElement();

        // Width
        file_stream.OpenElement("Width");

        buffer.str("");
        buffer << get_image_width();

        file_stream.PushText(buffer.str().c_str());

        file_stream.CloseElement();

        // Height
        file_stream.OpenElement("Height");

        buffer.str("");
        buffer << get_image_height();

        file_stream.PushText(buffer.str().c_str());

        file_stream.CloseElement();

        // Padding
        file_stream.OpenElement("Padding");

        buffer.str("");
        buffer << get_image_padding();

        file_stream.PushText(buffer.str().c_str());

        file_stream.CloseElement();
    }

    // Lags number
    {
        file_stream.OpenElement("LagsNumber");

        buffer.str("");
        buffer << get_lags_number();

        file_stream.PushText(buffer.str().c_str());

        file_stream.CloseElement();
    }

    // Steps Ahead
    {
        file_stream.OpenElement("StepsAhead");

        buffer.str("");
        buffer << get_steps_ahead();

        file_stream.PushText(buffer.str().c_str());

        file_stream.CloseElement();
    }

    // Time Column
    {
        file_stream.OpenElement("TimeColumn");

        buffer.str("");
        buffer << get_time_column();

        file_stream.PushText(buffer.str().c_str());

        file_stream.CloseElement();
    }

    // Text classification

    if(project_type == ProjectType::TextClassification)
    {
        // Short words length
        file_stream.OpenElement("ShortWordsLength");

        buffer.str("");
        buffer << get_short_words_length();

        file_stream.PushText(buffer.str().c_str());

        file_stream.CloseElement();

        // Long words length
        file_stream.OpenElement("LongWordsLength");

        buffer.str("");
        buffer << get_long_words_length();

        file_stream.PushText(buffer.str().c_str());

        file_stream.CloseElement();

        // Stop words list
        file_stream.OpenElement("StopWordsList");

        const Index stop_words_number = stop_words.dimension(0);

        buffer.str("");

        for(Index i = 0; i < stop_words_number; i++)
        {
            buffer << stop_words(i);

            if(i != stop_words_number-1) buffer << ",";
        }

        file_stream.PushText(buffer.str().c_str());

        file_stream.CloseElement();
    }

    // Codification

    file_stream.OpenElement("Codification");

    buffer.str("");
    buffer << get_codification_string();

    file_stream.PushText(buffer.str().c_str());

    file_stream.CloseElement();

    // Close DataFile

    file_stream.CloseElement();

    // Columns

    file_stream.OpenElement("Columns");

    // Columns number
    {
        file_stream.OpenElement("ColumnsNumber");

        buffer.str("");
        buffer << get_columns_number();

        file_stream.PushText(buffer.str().c_str());

        file_stream.CloseElement();
    }

    // Columns items

    const Index columns_number = get_columns_number();

    {
        for(Index i = 0; i < columns_number; i++)
        {
            file_stream.OpenElement("Column");

            file_stream.PushAttribute("Item", to_string(i+1).c_str());

            columns(i).write_XML(file_stream);

            file_stream.CloseElement();
        }
    }

    // Close columns

    file_stream.CloseElement();

    // Time series columns

    const Index time_series_columns_number = get_time_series_columns_number();

    if(time_series_columns_number != 0)
    {
        file_stream.OpenElement("TimeSeriesColumns");

        // Time series columns number
        {
            file_stream.OpenElement("TimeSeriesColumnsNumber");

            buffer.str("");
            buffer << get_time_series_columns_number();

            file_stream.PushText(buffer.str().c_str());

            file_stream.CloseElement();
        }

        // Time series columns items

        for(Index i = 0; i < time_series_columns_number; i++)
        {
            file_stream.OpenElement("TimeSeriesColumn");

            file_stream.PushAttribute("Item", to_string(i+1).c_str());

            time_series_columns(i).write_XML(file_stream);

            file_stream.CloseElement();
        }

        // Close time series columns

        file_stream.CloseElement();
    }

    // Rows labels

    if(has_rows_labels)
    {
        const Index rows_labels_number = rows_labels.size();

        file_stream.OpenElement("RowsLabels");

        buffer.str("");

        for(Index i = 0; i < rows_labels_number; i++)
        {
            buffer << rows_labels(i);

            if(i != rows_labels_number-1) buffer << ",";
        }

        file_stream.PushText(buffer.str().c_str());

        file_stream.CloseElement();
    }

    // Samples

    file_stream.OpenElement("Samples");

    // Samples number
    {
        file_stream.OpenElement("SamplesNumber");

        buffer.str("");
        buffer << get_samples_number();

        file_stream.PushText(buffer.str().c_str());

        file_stream.CloseElement();
    }

    // Samples uses

    {
        file_stream.OpenElement("SamplesUses");

        buffer.str("");

        const Index samples_number = get_samples_number();

        for(Index i = 0; i < samples_number; i++)
        {
            SampleUse sample_use = samples_uses(i);

            buffer << Index(sample_use);

            if(i < (samples_number-1)) buffer << " ";
        }

        file_stream.PushText(buffer.str().c_str());

        file_stream.CloseElement();
    }

    // Close samples

    file_stream.CloseElement();

    // Missing values

    file_stream.OpenElement("MissingValues");

    // Missing values method

    {
        file_stream.OpenElement("MissingValuesMethod");

        if(missing_values_method == MissingValuesMethod::Mean)
        {
            file_stream.PushText("Mean");
        }
        else if(missing_values_method == MissingValuesMethod::Median)
        {
            file_stream.PushText("Median");
        }
        else if(missing_values_method == MissingValuesMethod::Unuse)
        {
            file_stream.PushText("Unuse");
        }
        else if(missing_values_method == MissingValuesMethod::Interpolation)
        {
            file_stream.PushText("Interpolation");
        }

        file_stream.CloseElement();
    }

    // Missing values number

    {
        file_stream.OpenElement("MissingValuesNumber");

        buffer.str("");
        buffer << missing_values_number;

        file_stream.PushText(buffer.str().c_str());

        file_stream.CloseElement();
    }

    if(missing_values_number > 0)
    {
        // Columns missing values number
        {
            file_stream.OpenElement("ColumnsMissingValuesNumber");

            const Index columns_number = columns_missing_values_number.size();

            buffer.str("");

            for(Index i = 0; i < columns_number; i++)
            {
                buffer << columns_missing_values_number(i);

                if(i != (columns_number-1)) buffer << " ";
            }

            file_stream.PushText(buffer.str().c_str());

            file_stream.CloseElement();
        }

        // Rows missing values number
        {
            file_stream.OpenElement("RowsMissingValuesNumber");

            buffer.str("");
            buffer << rows_missing_values_number;

            file_stream.PushText(buffer.str().c_str());

            file_stream.CloseElement();
        }
    }

    // Missing values

    file_stream.CloseElement();

    // Frequencies

    if(project_type == ProjectType::TextClassification)
    {
        file_stream.OpenElement("WordsFrequencies");

        for(Index i = 0; i < words_frequencies.size(); i++)
        {
            buffer.str("");
            buffer << words_frequencies(i);

            file_stream.PushText(buffer.str().c_str());
            if(i != words_frequencies.size()-1) file_stream.PushText(" ");

        }

        file_stream.CloseElement();
    }

    // Preview data

    file_stream.OpenElement("PreviewData");

    file_stream.OpenElement("PreviewSize");

    buffer.str("");

    if(project_type != ProjectType::TextClassification)
    {
        buffer << data_file_preview.size();

        file_stream.PushText(buffer.str().c_str());

        file_stream.CloseElement();

        for(Index i = 0; i < data_file_preview.size(); i++)
        {
            file_stream.OpenElement("Row");

            file_stream.PushAttribute("Item", to_string(i+1).c_str());

            for(Index j = 0; j < data_file_preview(i).size(); j++)
            {
                file_stream.PushText(data_file_preview(i)(j).c_str());

                if(j != data_file_preview(i).size()-1)
                {
                    file_stream.PushText(",");
                }
            }

            file_stream.CloseElement();
        }
    }
    else
    {
        buffer << text_data_file_preview.dimension(0);

        file_stream.PushText(buffer.str().c_str());

        file_stream.CloseElement();

        for(Index i = 0; i < text_data_file_preview.dimension(0); i++)
        {
            file_stream.OpenElement("Row");

            file_stream.PushAttribute("Item", to_string(i+1).c_str());

            file_stream.PushText(text_data_file_preview(i,0).c_str());

            file_stream.CloseElement();
        }

        for(Index i = 0; i < text_data_file_preview.dimension(0); i++)
        {
            file_stream.OpenElement("Target");

            file_stream.PushAttribute("Item", to_string(i+1).c_str());

            file_stream.PushText(text_data_file_preview(i,1).c_str());

            file_stream.CloseElement();
        }
    }

    // Close preview data

    file_stream.CloseElement();

    // Close data set

    file_stream.CloseElement();

    time(&finish);
}


void DataSet::from_XML(const tinyxml2::XMLDocument& data_set_document)
{
    ostringstream buffer;

    // Data set element

    const tinyxml2::XMLElement* data_set_element = data_set_document.FirstChildElement("DataSet");

    if(!data_set_element)
    {
        buffer << "OpenNN Exception: DataSet class.\n"
               << "void from_XML(const tinyxml2::XMLDocument&) method.\n"
               << "Data set element is nullptr.\n";

        throw invalid_argument(buffer.str());
    }

    // Data file

    const tinyxml2::XMLElement* data_file_element = data_set_element->FirstChildElement("DataFile");

    if(!data_file_element)
    {
        buffer << "OpenNN Exception: DataSet class.\n"
               << "void from_XML(const tinyxml2::XMLDocument&) method.\n"
               << "Data file element is nullptr.\n";

        throw invalid_argument(buffer.str());
    }

    // Data file name

    const tinyxml2::XMLElement* data_file_name_element = data_file_element->FirstChildElement("DataFileName");

    if(!data_file_name_element)
    {
        buffer << "OpenNN Exception: DataSet class.\n"
               << "void from_XML(const tinyxml2::XMLDocument&) method.\n"
               << "DataFileName element is nullptr.\n";

        throw invalid_argument(buffer.str());
    }

    if(data_file_name_element->GetText())
    {
        const string new_data_file_name = data_file_name_element->GetText();

        set_data_file_name(new_data_file_name);
    }

    // Separator

    const tinyxml2::XMLElement* separator_element = data_file_element->FirstChildElement("Separator");

    if(separator_element)
    {
        if(separator_element->GetText())
        {
            const string new_separator = separator_element->GetText();

            set_separator(new_separator);
        }
        else
        {
            set_separator("Comma");
        }
    }
    else
    {
        set_separator("Comma");
    }

    // Text separator

    const tinyxml2::XMLElement* text_separator_element = data_file_element->FirstChildElement("TextSeparator");

    if(text_separator_element)
    {
        if(text_separator_element->GetText())
        {
            const string new_separator = text_separator_element->GetText();

            try
            {
                set_text_separator(new_separator);
            }
            catch(const invalid_argument& e)
            {
                cerr << e.what() << endl;
            }
        }
    }

    // Has columns names

    const tinyxml2::XMLElement* columns_names_element = data_file_element->FirstChildElement("ColumnsNames");

    if(columns_names_element)
    {
        const string new_columns_names_string = columns_names_element->GetText();

        try
        {
            set_has_columns_names(new_columns_names_string == "1");
        }
        catch(const invalid_argument& e)
        {
            cerr << e.what() << endl;
        }
    }

    // Rows labels

    const tinyxml2::XMLElement* rows_label_element = data_file_element->FirstChildElement("RowsLabels");

    if(rows_label_element)
    {
        const string new_rows_label_string = rows_label_element->GetText();

        try
        {
            set_has_rows_label(new_rows_label_string == "1");
        }
        catch(const invalid_argument& e)
        {
            cerr << e.what() << endl;
        }
    }

    // Missing values label

    const tinyxml2::XMLElement* missing_values_label_element = data_file_element->FirstChildElement("MissingValuesLabel");

    if(missing_values_label_element)
    {
        if(missing_values_label_element->GetText())
        {
            const string new_missing_values_label = missing_values_label_element->GetText();

            set_missing_values_label(new_missing_values_label);
        }
        else
        {
            set_missing_values_label("NA");
        }
    }
    else
    {
        set_missing_values_label("NA");
    }

    // Image classification

    // Channels

    const tinyxml2::XMLElement* channels_number_element = data_file_element->FirstChildElement("Channels");

    if(channels_number_element)
    {
        if(channels_number_element->GetText())
        {
            const Index channels = static_cast<Index>(atoi(channels_number_element->GetText()));

            set_channels_number(channels);
        }
    }

    // Width

    const tinyxml2::XMLElement* image_width_element = data_file_element->FirstChildElement("Width");

    if(image_width_element)
    {
        if(image_width_element->GetText())
        {
            const Index width = static_cast<Index>(atoi(image_width_element->GetText()));

            set_image_width(width);
        }
    }

    // Height

    const tinyxml2::XMLElement* image_height_element = data_file_element->FirstChildElement("Height");

    if(image_height_element)
    {
        if(image_height_element->GetText())
        {
            const Index height = static_cast<Index>(atoi(image_height_element->GetText()));

            set_image_height(height);
        }
    }

    // Padding

    const tinyxml2::XMLElement* image_padding_element = data_file_element->FirstChildElement("Padding");

    if(image_padding_element)
    {
        if(image_padding_element->GetText())
        {
            const Index padding = static_cast<Index>(atoi(image_padding_element->GetText()));

            set_image_padding(padding);
        }
    }

    // Forecasting

    // Lags number

    const tinyxml2::XMLElement* lags_number_element = data_file_element->FirstChildElement("LagsNumber");

    if(!lags_number_element)
    {
        buffer << "OpenNN Exception: DataSet class.\n"
               << "void from_XML(const tinyxml2::XMLDocument&) method.\n"
               << "Lags number element is nullptr.\n";

        throw invalid_argument(buffer.str());
    }

    if(lags_number_element->GetText())
    {
        const Index new_lags_number = static_cast<Index>(atoi(lags_number_element->GetText()));

        set_lags_number(new_lags_number);
    }

    // Steps ahead

    const tinyxml2::XMLElement* steps_ahead_element = data_file_element->FirstChildElement("StepsAhead");

    if(!steps_ahead_element)
    {
        buffer << "OpenNN Exception: DataSet class.\n"
               << "void from_XML(const tinyxml2::XMLDocument&) method.\n"
               << "Steps ahead element is nullptr.\n";

        throw invalid_argument(buffer.str());
    }

    if(steps_ahead_element->GetText())
    {
        const Index new_steps_ahead = static_cast<Index>(atoi(steps_ahead_element->GetText()));

        set_steps_ahead_number(new_steps_ahead);
    }

    // Time column

    const tinyxml2::XMLElement* time_column_element = data_file_element->FirstChildElement("TimeColumn");

    if(!time_column_element)
    {
        buffer << "OpenNN Exception: DataSet class.\n"
               << "void from_XML(const tinyxml2::XMLDocument&) method.\n"
               << "Time column element is nullptr.\n";

        throw invalid_argument(buffer.str());
    }

    if(time_column_element->GetText())
    {
        const string new_time_column = time_column_element->GetText();

        set_time_column(new_time_column);
    }

    // Text classification

    const tinyxml2::XMLElement* short_words_length_element = data_file_element->FirstChildElement("ShortWordsLength");

    if(short_words_length_element)
    {
        if(short_words_length_element->GetText())
        {
            const int new_short_words_length = static_cast<Index>(atoi(short_words_length_element->GetText()));

            set_short_words_length(new_short_words_length);
        }
    }

    const tinyxml2::XMLElement* long_words_length_element = data_file_element->FirstChildElement("LongWordsLength");

    if(long_words_length_element)
    {
        if(long_words_length_element->GetText())
        {
            const int new_long_words_length = static_cast<Index>(atoi(long_words_length_element->GetText()));

            set_long_words_length(new_long_words_length);
        }
    }

    const tinyxml2::XMLElement* stop_words_list_element = data_file_element->FirstChildElement("StopWordsList");

    if(stop_words_list_element)
    {
        if(stop_words_list_element->GetText())
        {
            const string new_stop_words_list = stop_words_list_element->GetText();

            stop_words = get_tokens(new_stop_words_list,",");
        }
    }

    // Codification

    const tinyxml2::XMLElement* codification_element = data_file_element->FirstChildElement("Codification");

    if(codification_element)
    {
        if(codification_element->GetText())
        {
            const string new_codification = codification_element->GetText();

            set_codification(new_codification);
        }
    }

    // Columns

    const tinyxml2::XMLElement* columns_element = data_set_element->FirstChildElement("Columns");

    if(!columns_element)
    {
        buffer << "OpenNN Exception: DataSet class.\n"
               << "void from_XML(const tinyxml2::XMLDocument&) method.\n"
               << "Columns element is nullptr.\n";

        throw invalid_argument(buffer.str());
    }

    // Columns number

    const tinyxml2::XMLElement* columns_number_element = columns_element->FirstChildElement("ColumnsNumber");

    if(!columns_number_element)
    {
        buffer << "OpenNN Exception: DataSet class.\n"
               << "void from_XML(const tinyxml2::XMLDocument&) method.\n"
               << "Columns number element is nullptr.\n";

        throw invalid_argument(buffer.str());
    }

    Index new_columns_number = 0;

    if(columns_number_element->GetText())
    {
        new_columns_number = static_cast<Index>(atoi(columns_number_element->GetText()));

        set_columns_number(new_columns_number);
    }

    // Columns

    const tinyxml2::XMLElement* start_element = columns_number_element;

    if(new_columns_number > 0)
    {
        for(Index i = 0; i < new_columns_number; i++)
        {
            const tinyxml2::XMLElement* column_element = start_element->NextSiblingElement("Column");
            start_element = column_element;

            if(column_element->Attribute("Item") != to_string(i+1))
            {
                buffer << "OpenNN Exception: DataSet class.\n"
                       << "void DataSet:from_XML(const tinyxml2::XMLDocument&) method.\n"
                       << "Column item number (" << i+1 << ") does not match (" << column_element->Attribute("Item") << ").\n";

                throw invalid_argument(buffer.str());
            }

            // Name

            const tinyxml2::XMLElement* name_element = column_element->FirstChildElement("Name");

            if(!name_element)
            {
                buffer << "OpenNN Exception: DataSet class.\n"
                       << "void Column::from_XML(const tinyxml2::XMLDocument&) method.\n"
                       << "Name element is nullptr.\n";

                throw invalid_argument(buffer.str());
            }

            if(name_element->GetText())
            {
                const string new_name = name_element->GetText();

                columns(i).name = new_name;
            }

            // Scaler

            const tinyxml2::XMLElement* scaler_element = column_element->FirstChildElement("Scaler");

            if(!scaler_element)
            {
                buffer << "OpenNN Exception: DataSet class.\n"
                       << "void DataSet::from_XML(const tinyxml2::XMLDocument&) method.\n"
                       << "Scaler element is nullptr.\n";

                throw invalid_argument(buffer.str());
            }

            if(scaler_element->GetText())
            {
                const string new_scaler = scaler_element->GetText();

                columns(i).set_scaler(new_scaler);
            }

            // Column use

            const tinyxml2::XMLElement* column_use_element = column_element->FirstChildElement("ColumnUse");

            if(!column_use_element)
            {
                buffer << "OpenNN Exception: DataSet class.\n"
                       << "void DataSet::from_XML(const tinyxml2::XMLDocument&) method.\n"
                       << "Column use element is nullptr.\n";

                throw invalid_argument(buffer.str());
            }

            if(column_use_element->GetText())
            {
                const string new_column_use = column_use_element->GetText();

                columns(i).set_use(new_column_use);
            }

            // Type

            const tinyxml2::XMLElement* type_element = column_element->FirstChildElement("Type");

            if(!type_element)
            {
                buffer << "OpenNN Exception: DataSet class.\n"
                       << "void Column::from_XML(const tinyxml2::XMLDocument&) method.\n"
                       << "Type element is nullptr.\n";

                throw invalid_argument(buffer.str());
            }

            if(type_element->GetText())
            {
                const string new_type = type_element->GetText();
                columns(i).set_type(new_type);
            }

            if(columns(i).type == ColumnType::Categorical || columns(i).type == ColumnType::Binary)
            {
                // Categories

                const tinyxml2::XMLElement* categories_element = column_element->FirstChildElement("Categories");

                if(!categories_element)
                {
                    buffer << "OpenNN Exception: DataSet class.\n"
                           << "void Column::from_XML(const tinyxml2::XMLDocument&) method.\n"
                           << "Categories element is nullptr.\n";

                    throw invalid_argument(buffer.str());
                }

                if(categories_element->GetText())
                {
                    const string new_categories = categories_element->GetText();

                    columns(i).categories = get_tokens(new_categories, ';');
                }

                // Categories uses

                const tinyxml2::XMLElement* categories_uses_element = column_element->FirstChildElement("CategoriesUses");

                if(!categories_uses_element)
                {
                    buffer << "OpenNN Exception: DataSet class.\n"
                           << "void Column::from_XML(const tinyxml2::XMLDocument&) method.\n"
                           << "Categories uses element is nullptr.\n";

                    throw invalid_argument(buffer.str());
                }

                if(categories_uses_element->GetText())
                {
                    const string new_categories_uses = categories_uses_element->GetText();

                    columns(i).set_categories_uses(get_tokens(new_categories_uses, ';'));
                }
            }
        }
    }


    // Time series columns

    const tinyxml2::XMLElement* time_series_columns_element = data_set_element->FirstChildElement("TimeSeriesColumns");

    if(!time_series_columns_element)
    {
        //        buffer << "OpenNN Exception: DataSet class.\n"
        //               << "void from_XML(const tinyxml2::XMLDocument&) method.\n"
        //               << "Time series columns element is nullptr.\n";

        //        throw invalid_argument(buffer.str());

        // do nothing
    }
    else
    {
        // Time series columns number

        const tinyxml2::XMLElement* time_series_columns_number_element = time_series_columns_element->FirstChildElement("TimeSeriesColumnsNumber");

        if(!time_series_columns_number_element)
        {
            buffer << "OpenNN Exception: DataSet class.\n"
                   << "void from_XML(const tinyxml2::XMLDocument&) method.\n"
                   << "Time seires columns number element is nullptr.\n";

            throw invalid_argument(buffer.str());
        }

        Index time_series_new_columns_number = 0;

        if(time_series_columns_number_element->GetText())
        {
            time_series_new_columns_number = static_cast<Index>(atoi(time_series_columns_number_element->GetText()));

            set_time_series_columns_number(time_series_new_columns_number);
        }

        // Time series columns

        const tinyxml2::XMLElement* time_series_start_element = time_series_columns_number_element;

        if(time_series_new_columns_number > 0)
        {
            for(Index i = 0; i < time_series_new_columns_number; i++)
            {
                const tinyxml2::XMLElement* time_series_column_element = time_series_start_element->NextSiblingElement("TimeSeriesColumn");
                time_series_start_element = time_series_column_element;

                if(time_series_column_element->Attribute("Item") != to_string(i+1))
                {
                    buffer << "OpenNN Exception: DataSet class.\n"
                           << "void DataSet:from_XML(const tinyxml2::XMLDocument&) method.\n"
                           << "Time series column item number (" << i+1 << ") does not match (" << time_series_column_element->Attribute("Item") << ").\n";

                    throw invalid_argument(buffer.str());
                }

                // Name

                const tinyxml2::XMLElement* time_series_name_element = time_series_column_element->FirstChildElement("Name");

                if(!time_series_name_element)
                {
                    buffer << "OpenNN Exception: DataSet class.\n"
                           << "void Column::from_XML(const tinyxml2::XMLDocument&) method.\n"
                           << "Time series name element is nullptr.\n";

                    throw invalid_argument(buffer.str());
                }

                if(time_series_name_element->GetText())
                {
                    const string time_series_new_name = time_series_name_element->GetText();

                    time_series_columns(i).name = time_series_new_name;
                }

                // Scaler

                const tinyxml2::XMLElement* time_series_scaler_element = time_series_column_element->FirstChildElement("Scaler");

                if(!time_series_scaler_element)
                {
                    buffer << "OpenNN Exception: DataSet class.\n"
                           << "void DataSet::from_XML(const tinyxml2::XMLDocument&) method.\n"
                           << "Time series scaler element is nullptr.\n";

                    throw invalid_argument(buffer.str());
                }

                if(time_series_scaler_element->GetText())
                {
                    const string time_series_new_scaler = time_series_scaler_element->GetText();

                    time_series_columns(i).set_scaler(time_series_new_scaler);
                }

                // Column use

                const tinyxml2::XMLElement* time_series_column_use_element = time_series_column_element->FirstChildElement("ColumnUse");

                if(!time_series_column_use_element)
                {
                    buffer << "OpenNN Exception: DataSet class.\n"
                           << "void DataSet::from_XML(const tinyxml2::XMLDocument&) method.\n"
                           << "Time series column use element is nullptr.\n";

                    throw invalid_argument(buffer.str());
                }

                if(time_series_column_use_element->GetText())
                {
                    const string time_series_new_column_use = time_series_column_use_element->GetText();

                    time_series_columns(i).set_use(time_series_new_column_use);
                }

                // Type

                const tinyxml2::XMLElement* time_series_type_element = time_series_column_element->FirstChildElement("Type");

                if(!time_series_type_element)
                {
                    buffer << "OpenNN Exception: DataSet class.\n"
                           << "void Column::from_XML(const tinyxml2::XMLDocument&) method.\n"
                           << "Time series type element is nullptr.\n";

                    throw invalid_argument(buffer.str());
                }

                if(time_series_type_element->GetText())
                {
                    const string time_series_new_type = time_series_type_element->GetText();
                    time_series_columns(i).set_type(time_series_new_type);
                }

                if(time_series_columns(i).type == ColumnType::Categorical || time_series_columns(i).type == ColumnType::Binary)
                {
                    // Categories

                    const tinyxml2::XMLElement* time_series_categories_element = time_series_column_element->FirstChildElement("Categories");

                    if(!time_series_categories_element)
                    {
                        buffer << "OpenNN Exception: DataSet class.\n"
                               << "void Column::from_XML(const tinyxml2::XMLDocument&) method.\n"
                               << "Time series categories element is nullptr.\n";

                        throw invalid_argument(buffer.str());
                    }

                    if(time_series_categories_element->GetText())
                    {
                        const string time_series_new_categories = time_series_categories_element->GetText();

                        time_series_columns(i).categories = get_tokens(time_series_new_categories, ';');
                    }

                    // Categories uses

                    const tinyxml2::XMLElement* time_series_categories_uses_element = time_series_column_element->FirstChildElement("CategoriesUses");

                    if(!time_series_categories_uses_element)
                    {
                        buffer << "OpenNN Exception: DataSet class.\n"
                               << "void Column::from_XML(const tinyxml2::XMLDocument&) method.\n"
                               << "Time series categories uses element is nullptr.\n";

                        throw invalid_argument(buffer.str());
                    }

                    if(time_series_categories_uses_element->GetText())
                    {
                        const string time_series_new_categories_uses = time_series_categories_uses_element->GetText();

                        time_series_columns(i).set_categories_uses(get_tokens(time_series_new_categories_uses, ';'));
                    }
                }
            }
        }
    }

    // Rows label

    if(has_rows_labels)
    {
        // Rows labels begin tag

        const tinyxml2::XMLElement* rows_labels_element = data_set_element->FirstChildElement("RowsLabels");

        if(!rows_labels_element)
        {
            buffer << "OpenNN Exception: DataSet class.\n"
                   << "void from_XML(const tinyxml2::XMLDocument&) method.\n"
                   << "Rows labels element is nullptr.\n";

            throw invalid_argument(buffer.str());
        }

        // Rows labels

        if(rows_labels_element->GetText())
        {
            const string new_rows_labels = rows_labels_element->GetText();

            char separator = ',';

            if (new_rows_labels.find(",") == string::npos
                    && new_rows_labels.find(";") != string::npos) {
                separator = ';';
            }

            rows_labels = get_tokens(new_rows_labels, separator);
        }
    }

    // Samples

    const tinyxml2::XMLElement* samples_element = data_set_element->FirstChildElement("Samples");

    if(!samples_element)
    {
        buffer << "OpenNN Exception: DataSet class.\n"
               << "void from_XML(const tinyxml2::XMLDocument&) method.\n"
               << "Samples element is nullptr.\n";

        throw invalid_argument(buffer.str());
    }

    // Samples number

    const tinyxml2::XMLElement* samples_number_element = samples_element->FirstChildElement("SamplesNumber");

    if(!samples_number_element)
    {
        buffer << "OpenNN Exception: DataSet class.\n"
               << "void from_XML(const tinyxml2::XMLDocument&) method.\n"
               << "Samples number element is nullptr.\n";

        throw invalid_argument(buffer.str());
    }

    if(samples_number_element->GetText())
    {
        const Index new_samples_number = static_cast<Index>(atoi(samples_number_element->GetText()));

        samples_uses.resize(new_samples_number);

        set_training();
    }

    // Samples uses

    const tinyxml2::XMLElement* samples_uses_element = samples_element->FirstChildElement("SamplesUses");

    if(!samples_uses_element)
    {
        buffer << "OpenNN Exception: DataSet class.\n"
               << "void from_XML(const tinyxml2::XMLDocument&) method.\n"
               << "Samples uses element is nullptr.\n";

        throw invalid_argument(buffer.str());
    }

    if(samples_uses_element->GetText())
    {
        set_samples_uses(get_tokens(samples_uses_element->GetText(), ' '));
    }

    // Missing values

    const tinyxml2::XMLElement* missing_values_element = data_set_element->FirstChildElement("MissingValues");

    if(!missing_values_element)
    {
        buffer << "OpenNN Exception: DataSet class.\n"
               << "void from_XML(const tinyxml2::XMLDocument&) method.\n"
               << "Missing values element is nullptr.\n";

        throw invalid_argument(buffer.str());
    }

    // Missing values method

    const tinyxml2::XMLElement* missing_values_method_element = missing_values_element->FirstChildElement("MissingValuesMethod");

    if(!missing_values_method_element)
    {
        buffer << "OpenNN Exception: DataSet class.\n"
               << "void from_XML(const tinyxml2::XMLDocument&) method.\n"
               << "Missing values method element is nullptr.\n";

        throw invalid_argument(buffer.str());
    }

    if(missing_values_method_element->GetText())
    {
        set_missing_values_method(missing_values_method_element->GetText());
    }

    // Missing values number

    const tinyxml2::XMLElement* missing_values_number_element = missing_values_element->FirstChildElement("MissingValuesNumber");

    if(!missing_values_number_element)
    {
        buffer << "OpenNN Exception: DataSet class.\n"
               << "void from_XML(const tinyxml2::XMLDocument&) method.\n"
               << "Missing values number element is nullptr.\n";

        throw invalid_argument(buffer.str());
    }

    if(missing_values_number_element->GetText())
    {
        missing_values_number = static_cast<Index>(atoi(missing_values_number_element->GetText()));
    }

    if(missing_values_number > 0)
    {
        // Columns Missing values number

        const tinyxml2::XMLElement* columns_missing_values_number_element = missing_values_element->FirstChildElement("ColumnsMissingValuesNumber");

        if(!columns_missing_values_number_element)
        {
            buffer << "OpenNN Exception: DataSet class.\n"
                   << "void from_XML(const tinyxml2::XMLDocument&) method.\n"
                   << "Columns missing values number element is nullptr.\n";

            throw invalid_argument(buffer.str());
        }

        if(columns_missing_values_number_element->GetText())
        {
            Tensor<string, 1> new_columns_missing_values_number = get_tokens(columns_missing_values_number_element->GetText(), ' ');

            columns_missing_values_number.resize(new_columns_missing_values_number.size());

            for(Index i = 0; i < new_columns_missing_values_number.size(); i++)
            {
                columns_missing_values_number(i) = atoi(new_columns_missing_values_number(i).c_str());
            }
        }

        // Rows missing values number

        const tinyxml2::XMLElement* rows_missing_values_number_element = missing_values_element->FirstChildElement("RowsMissingValuesNumber");

        if(!rows_missing_values_number_element)
        {
            buffer << "OpenNN Exception: DataSet class.\n"
                   << "void from_XML(const tinyxml2::XMLDocument&) method.\n"
                   << "Rows missing values number element is nullptr.\n";

            throw invalid_argument(buffer.str());
        }

        if(rows_missing_values_number_element->GetText())
        {
            rows_missing_values_number = static_cast<Index>(atoi(rows_missing_values_number_element->GetText()));
        }
    }

    // Words frequencies

    if(project_type == ProjectType::TextClassification)
    {
        const tinyxml2::XMLElement* words_frequencies_element = data_set_element->FirstChildElement("WordsFrequencies");

        if(!words_frequencies_element)
        {
            buffer << "OpenNN Exception: DataSet class.\n"
                   << "void from_XML(const tinyxml2::XMLDocument&) method.\n"
                   << "Words frequencies element is nullptr.\n";

            throw invalid_argument(buffer.str());
        }

        if(words_frequencies_element->GetText())
        {
            Tensor<string, 1> new_words_frequencies = get_tokens(words_frequencies_element->GetText(), ' ');

            words_frequencies.resize(new_words_frequencies.size());

            for(Index i = 0; i < new_words_frequencies.size(); i++)
            {
                words_frequencies(i) = atoi(new_words_frequencies(i).c_str());
            }

        }

    }

    // Preview data

    const tinyxml2::XMLElement* preview_data_element = data_set_element->FirstChildElement("PreviewData");

    if(!preview_data_element)
    {
        buffer << "OpenNN Exception: DataSet class.\n"
               << "void from_XML(const tinyxml2::XMLDocument&) method.\n"
               << "Preview data element is nullptr.\n";

        throw invalid_argument(buffer.str());
    }

    // Preview size

    const tinyxml2::XMLElement* preview_size_element = preview_data_element->FirstChildElement("PreviewSize");

    if(!preview_size_element)
    {
        buffer << "OpenNN Exception: DataSet class.\n"
               << "void from_XML(const tinyxml2::XMLDocument&) method.\n"
               << "Preview size element is nullptr.\n";

        throw invalid_argument(buffer.str());
    }

    Index new_preview_size = 0;

    if(preview_size_element->GetText())
    {
        new_preview_size = static_cast<Index>(atoi(preview_size_element->GetText()));

        if(new_preview_size > 0) data_file_preview.resize(new_preview_size);
        if(new_preview_size > 0) text_data_file_preview.resize(new_preview_size, 2);
    }

    // Preview data

    start_element = preview_size_element;

    if(project_type != ProjectType::TextClassification)
    {
        for(Index i = 0; i < new_preview_size; i++)
        {
            const tinyxml2::XMLElement* row_element = start_element->NextSiblingElement("Row");
            start_element = row_element;

            if(row_element->Attribute("Item") != to_string(i+1))
            {
                buffer << "OpenNN Exception: DataSet class.\n"
                       << "void from_XML(const tinyxml2::XMLDocument&) method.\n"
                       << "Row item number (" << i+1 << ") does not match (" << row_element->Attribute("Item") << ").\n";

                throw invalid_argument(buffer.str());
            }

            if(row_element->GetText())
            {
                data_file_preview(i) = get_tokens(row_element->GetText(), ',');
            }
        }
    }
    else
    {
        for(Index i = 0; i < new_preview_size; i++)
        {
            const tinyxml2::XMLElement* row_element = start_element->NextSiblingElement("Row");
            start_element = row_element;

            if(row_element->Attribute("Item") != to_string(i+1))
            {
                buffer << "OpenNN Exception: DataSet class.\n"
                       << "void from_XML(const tinyxml2::XMLDocument&) method.\n"
                       << "Row item number (" << i+1 << ") does not match (" << row_element->Attribute("Item") << ").\n";

                throw invalid_argument(buffer.str());
            }

            if(row_element->GetText())
            {
                text_data_file_preview(i,0) = row_element->GetText();
            }
        }

        for(Index i = 0; i < new_preview_size; i++)
        {
            const tinyxml2::XMLElement* row_element = start_element->NextSiblingElement("Target");
            start_element = row_element;

            if(row_element->Attribute("Item") != to_string(i+1))
            {
                buffer << "OpenNN Exception: DataSet class.\n"
                       << "void from_XML(const tinyxml2::XMLDocument&) method.\n"
                       << "Target item number (" << i+1 << ") does not match (" << row_element->Attribute("Item") << ").\n";

                throw invalid_argument(buffer.str());
            }

            if(row_element->GetText())
            {
                text_data_file_preview(i,1) = row_element->GetText();
            }
        }
    }

    // Display

    const tinyxml2::XMLElement* display_element = data_set_element->FirstChildElement("Display");

    if(display_element)
    {
        const string new_display_string = display_element->GetText();

        try
        {
            set_display(new_display_string != "0");
        }
        catch(const invalid_argument& e)
        {
            cerr << e.what() << endl;
        }
    }
}


/// Prints to the screen in text format the main numbers from the data set object.

void DataSet::print() const
{
    if(display)
    {
        const Index variables_number = get_variables_number();
        const Index samples_number = get_samples_number();

        cout << "Data set object summary:\n"
             << "Number of variables: " << variables_number << "\n"
             << "Number of samples: " << samples_number << "\n";
    }
}


/// Saves the members of a data set object to a XML-type file in an XML-type format.
/// @param file_name Name of data set XML-type file.

void DataSet::save(const string& file_name) const
{
    FILE* pFile = fopen(file_name.c_str(), "w");

    tinyxml2::XMLPrinter document(pFile);

    write_XML(document);

    fclose(pFile);
}


/// Loads the members of a data set object from a XML-type file:
/// <ul>
/// <li> Samples number.
/// <li> Training samples number.
/// <li> Training samples indices.
/// <li> Selection samples number.
/// <li> Selection samples indices.
/// <li> Testing samples number.
/// <li> Testing samples indices.
/// <li> Input variables number.
/// <li> Input variables indices.
/// <li> Target variables number.
/// <li> Target variables indices.
/// <li> Input variables name.
/// <li> Target variables name.
/// <li> Input variables description.
/// <li> Target variables description.
/// <li> Display.
/// <li> Data.
/// </ul>
/// Please mind about the file format. This is specified in the User's Guide.
/// @param file_name Name of data set XML-type file.

void DataSet::load(const string& file_name)
{
    tinyxml2::XMLDocument document;

    if(document.LoadFile(file_name.c_str()))
    {
        ostringstream buffer;

        buffer << "OpenNN Exception: DataSet class.\n"
               << "void load(const string&) method.\n"
               << "Cannot load XML file " << file_name << ".\n";

        throw invalid_argument(buffer.str());
    }

    from_XML(document);
}


void DataSet::print_columns() const
{
    const Index columns_number = get_columns_number();

    for(Index i = 0; i < columns_number; i++)
    {
        columns(i).print();
        cout << endl;
    }

    cout << endl;

}

void DataSet::print_columns_types() const
{
    const Index columns_number = get_columns_number();

    for(Index i = 0; i < columns_number; i++)
    {
        if(columns(i).type == ColumnType::Numeric) cout << "Numeric ";
        else if(columns(i).type == ColumnType::Binary) cout << "Binary ";
        else if(columns(i).type == ColumnType::Categorical) cout << "Categorical ";
        else if(columns(i).type == ColumnType::DateTime) cout << "DateTime ";
        else if(columns(i).type == ColumnType::Constant) cout << "Constant ";
    }

    cout << endl;
}


void DataSet::print_columns_uses() const
{
    const Index columns_number = get_columns_number();

    for(Index i = 0; i < columns_number; i++)
    {
        if(columns(i).column_use == VariableUse::Input) cout << "Input ";
        else if(columns(i).column_use == VariableUse::Target) cout << "Target ";
        else if(columns(i).column_use == VariableUse::Unused) cout << "Unused ";
    }

    cout << endl;
}


void DataSet::print_columns_scalers() const
{
    const Index columns_number = get_columns_number();

    const Tensor<Scaler, 1> scalers = get_columns_scalers();

    for(Index i = 0; i < columns_number; i++)
    {
        if(scalers[i] == Scaler::NoScaling)
            cout << "NoScaling" << endl;
        else if(scalers[i] == Scaler::MinimumMaximum)
            cout << "MinimumMaximum" << endl;
        else if(scalers[i] == Scaler::MeanStandardDeviation)
            cout << "MeanStandardDeviation" << endl;
        else if(scalers[i] == Scaler::StandardDeviation)
            cout << "StandardDeviation" << endl;
        else if(scalers[i] == Scaler::Logarithm)
            cout << "Logarithm" << endl;
    }

    cout << endl;
}


/// Prints to the screen the values of the data matrix.

void DataSet::print_data() const
{
    if(display) cout << data << endl;
}


/// Prints to the screen a preview of the data matrix, i.e. the first, second and last samples.

void DataSet::print_data_preview() const
{
    if(!display) return;

    const Index samples_number = get_samples_number();

    if(samples_number > 0)
    {
        const Tensor<type, 1> first_sample = data.chip(0, 0);

        cout << "First sample:  \n";

        for(int i = 0; i< first_sample.dimension(0); i++)
        {
            cout  << first_sample(i) << "  ";
        }

        cout << endl;
    }

    if(samples_number > 1)
    {
        const Tensor<type, 1> second_sample = data.chip(1, 0);

        cout << "Second sample:  \n";

        for(int i = 0; i< second_sample.dimension(0); i++)
        {
            cout  << second_sample(i) << "  ";
        }

        cout << endl;
    }

    if(samples_number > 2)
    {
        const Tensor<type, 1> last_sample = data.chip(samples_number-1, 0);

        cout << "Last sample:  \n";

        for(int i = 0; i< last_sample.dimension(0); i++)
        {
            cout  << last_sample(i) << "  ";
        }

        cout << endl;
    }
}


/// Saves to the data file the values of the data matrix.

void DataSet::save_data() const
{
    std::ofstream file(data_file_name.c_str());

    if(!file.is_open())
    {
        ostringstream buffer;

        buffer << "OpenNN Exception: Matrix template." << endl
               << "void save_csv(const string&, const char&, const Vector<string>&, const Vector<string>&) method." << endl
               << "Cannot open matrix data file: " << data_file_name << endl;

        throw invalid_argument(buffer.str());
    }

    file.precision(20);

    const Index samples_number = get_samples_number();
    const Index variables_number = get_variables_number();

    const Tensor<string, 1> variables_names = get_variables_names();

    char separator_char = ',';//get_separator_char();

    if(this->has_rows_labels)
    {
        file << "id" << separator_char;
    }
    for(Index j = 0; j < variables_number; j++)
    {
        file << variables_names[j];

        if(j != variables_number-1)
        {
            file << separator_char;
        }
    }

    file << endl;

    for(Index i = 0; i < samples_number; i++)
    {
        if(this->has_rows_labels)
        {
            file << rows_labels(i) << separator_char;
        }
        for(Index j = 0; j < variables_number; j++)
        {
            file << data(i,j);

            if(j != variables_number-1)
            {
                file << separator_char;
            }
        }

        file << endl;
    }

    file.close();
}


/// Saves to the data file the values of the data matrix in binary format.

void DataSet::save_data_binary(const string& binary_data_file_name) const
{
    std::regex accent_regex("[\\xC0-\\xFF]");
    std::ofstream file;

    #ifdef _WIN32

    if (std::regex_search(binary_data_file_name, accent_regex))
    {
        std::wstring_convert<std::codecvt_utf8<wchar_t>> conv;
        std::wstring file_name_wide = conv.from_bytes(binary_data_file_name);
        file.open(file_name_wide, ios::binary);
    }
    else
    {
        file.open(binary_data_file_name.c_str(), ios::binary);
    }

    #else
        file.open(binary_data_file_name.c_str(), ios::binary);
    #endif

    if(!file.is_open())
    {
        ostringstream buffer;

        buffer << "OpenNN Exception: DataSet class." << endl
               << "void save_data_binary() method." << endl
               << "Cannot open data binary file." << endl;

        throw invalid_argument(buffer.str());
    }

    // Write data

    streamsize size = sizeof(Index);

    Index columns_number = data.dimension(1);
    Index rows_number = data.dimension(0);

    cout << "Saving binary data file..." << endl;

    file.write(reinterpret_cast<char*>(&columns_number), size);
    file.write(reinterpret_cast<char*>(&rows_number), size);

    size = sizeof(type);

    type value;

    for(int i = 0; i < columns_number; i++)
    {
        for(int j = 0; j < rows_number; j++)
        {
            value = data(j,i);

            file.write(reinterpret_cast<char*>(&value), size);
        }
    }

    file.close();

    cout << "Binary data file saved." << endl;
}


/// Saves to the data file the values of the time series data matrix in binary format.

void DataSet::save_time_series_data_binary(const string& binary_data_file_name) const
{
    std::ofstream file(binary_data_file_name.c_str(), ios::binary);

    if(!file.is_open())
    {
        ostringstream buffer;

        buffer << "OpenNN Exception: DataSet class." << endl
               << "void save_time_series_data_binary(const string) method." << endl
               << "Cannot open data binary file." << endl;

        throw invalid_argument(buffer.str());
    }

    // Write data

    streamsize size = sizeof(Index);

    Index columns_number = time_series_data.dimension(1);
    Index rows_number = time_series_data.dimension(0);

    cout << "Saving binary data file..." << endl;

    file.write(reinterpret_cast<char*>(&columns_number), size);
    file.write(reinterpret_cast<char*>(&rows_number), size);

    size = sizeof(type);

    type value;

    for(int i = 0; i < columns_number; i++)
    {
        for(int j = 0; j < rows_number; j++)
        {
            value = time_series_data(j,i);

            file.write(reinterpret_cast<char*>(&value), size);
        }
    }

    file.close();

    cout << "Binary data file saved." << endl;
}


/// Saves to the data file the values of the auto associative data matrix in binary format.

void DataSet::save_auto_associative_data_binary(const string& binary_data_file_name) const
{
    std::ofstream file(binary_data_file_name.c_str(), ios::binary);

    if(!file.is_open())
    {
        ostringstream buffer;

        buffer << "OpenNN Exception: DataSet class." << endl
               << "void save_auto_associative_data_binary(const string) method." << endl
               << "Cannot open data binary file." << endl;

        throw invalid_argument(buffer.str());
    }

    // Write data

    streamsize size = sizeof(Index);

    Index columns_number = associative_data.dimension(1);
    Index rows_number = associative_data.dimension(0);

    cout << "Saving binary associative data file..." << endl;

    file.write(reinterpret_cast<char*>(&columns_number), size);
    file.write(reinterpret_cast<char*>(&rows_number), size);

    size = sizeof(type);

    type value;

    for(int i = 0; i < columns_number; i++)
    {
        for(int j = 0; j < rows_number; j++)
        {
            value = associative_data(j,i);

            file.write(reinterpret_cast<char*>(&value), size);
        }
    }

    file.close();

    cout << "Binary data file saved." << endl;
}



/// Arranges an input-target DataSet from a time series matrix, according to the number of lags.

void DataSet::transform_time_series()
{
    cout << "Transforming time series..." << endl;

    if(lags_number == 0 || steps_ahead == 0) return;

    transform_time_series_data();

    transform_time_series_columns();

    split_samples_sequential();

    unuse_constant_columns();
}


/// Arranges an input-target DataSet from a time series matrix, according to the number of lags.

void DataSet::transform_associative_dataset()
{
    transform_associative_data();

    transform_associative_columns();

    unuse_constant_columns();

//    set_training();

    set_auto_associative_samples_uses();
}


/// This method loads the data from a binary data file.

void DataSet::load_data_binary()
{
    std::regex accent_regex("[\\xC0-\\xFF]");
    std::ifstream file;

    #ifdef _WIN32

    if (std::regex_search(data_file_name, accent_regex))
    {
        std::wstring_convert<std::codecvt_utf8<wchar_t>> conv;
        std::wstring file_name_wide = conv.from_bytes(data_file_name);
        file.open(file_name_wide, ios::binary);
    }
    else
    {
        file.open(data_file_name.c_str(), ios::binary);
    }
    #else
        file.open(data_file_name.c_str(), ios::binary);
    #endif

    if(!file.is_open())
    {
        ostringstream buffer;

        buffer << "OpenNN Exception: DataSet class.\n"
               << "void load_data_binary() method.\n"
               << "Cannot open binary file: " << data_file_name << "\n";

        throw invalid_argument(buffer.str());
    }

    streamsize size = sizeof(Index);

    Index columns_number;
    Index rows_number;

    file.read(reinterpret_cast<char*>(&columns_number), size);
    file.read(reinterpret_cast<char*>(&rows_number), size);

    size = sizeof(type);

    type value;

    data.resize(rows_number, columns_number);

    for(Index i = 0; i < rows_number*columns_number; i++)
    {
        file.read(reinterpret_cast<char*>(&value), size);
        data(i) = value;
    }

    file.close();
}


/// This method loads time series data from a binary data file.

void DataSet::load_time_series_data_binary(const string& time_series_data_file_name)
{
    std::ifstream file;

    file.open(time_series_data_file_name.c_str(), ios::binary);

    if(!file.is_open())
    {
        ostringstream buffer;

        buffer << "OpenNN Exception: DataSet class.\n"
               << "void load_time_series_data_binary(const string&) method.\n"
               << "Cannot open binary file: " << time_series_data_file_name << "\n";

        throw invalid_argument(buffer.str());
    }

    streamsize size = sizeof(Index);

    Index columns_number;
    Index rows_number;

    file.read(reinterpret_cast<char*>(&columns_number), size);
    file.read(reinterpret_cast<char*>(&rows_number), size);

    size = sizeof(type);

    type value;

    time_series_data.resize(rows_number, columns_number);

    for(Index i = 0; i < rows_number*columns_number; i++)
    {
        file.read(reinterpret_cast<char*>(&value), size);

        time_series_data(i) = value;
    }

    file.close();
}


/// This method loads associative data from a binary data file.

void DataSet::load_auto_associative_data_binary(const string& auto_associative_data_file_name)
{
    std::ifstream file;

    file.open(auto_associative_data_file_name.c_str(), ios::binary);

    if(!file.is_open())
    {
        ostringstream buffer;

        buffer << "OpenNN Exception: DataSet class.\n"
               << "void load_auto_associative_data_binary(const string&) method.\n"
               << "Cannot open binary file: " << auto_associative_data_file_name << "\n";

        throw invalid_argument(buffer.str());
    }

    streamsize size = sizeof(Index);

    Index columns_number;
    Index rows_number;

    file.read(reinterpret_cast<char*>(&columns_number), size);
    file.read(reinterpret_cast<char*>(&rows_number), size);

    size = sizeof(type);

    type value;

    associative_data.resize(rows_number, columns_number);

    for(Index i = 0; i < rows_number*columns_number; i++)
    {
        file.read(reinterpret_cast<char*>(&value), size);

        associative_data(i) = value;
    }

    file.close();
}


/// This method checks if the input data file has the correct format. Returns an error message.

void DataSet::check_input_csv(const string & input_data_file_name, const char & separator_char) const
{
    std::ifstream file(input_data_file_name.c_str());

    if(!file.is_open())
    {
        ostringstream buffer;

        buffer << "OpenNN Exception: DataSet class.\n"
               << "void check_input_csv() method.\n"
               << "Cannot open input data file: " << input_data_file_name << "\n";

        throw invalid_argument(buffer.str());
    }

    string line;
    Index line_number = 0;
    Index total_lines = 0;

    Index tokens_count;

    Index columns_number = get_columns_number() - get_target_columns_number();
    if(project_type == ProjectType::AutoAssociation)
        columns_number = get_columns_number() - get_target_columns_number() - get_unused_columns_number()/2;

    while(file.good())
    {
        line_number++;

        getline(file, line);

        trim(line);

        erase(line, '"');

        if(line.empty()) continue;

        total_lines++;

        tokens_count = count_tokens(line, separator_char);

        if(tokens_count != columns_number)
        {
            ostringstream buffer;

            buffer << "OpenNN Exception: DataSet class.\n"
                   << "void check_input_csv() method.\n"
                   << "Line " << line_number << ": Size of tokens in input file ("
                   << tokens_count << ") is not equal to number of columns("
                   << columns_number << "). \n"
                   << "Input csv must contain values for all the variables except the target. \n";

            throw invalid_argument(buffer.str());
        }
    }

    file.close();

    if(total_lines == 0)
    {
        ostringstream buffer;

        buffer << "OpenNN Exception: DataSet class.\n"
               << "void check_input_csv() method.\n"
               << "Input data file is empty. \n";

        throw invalid_argument(buffer.str());
    }
}


/// This method loads data from a file and returns a matrix containing the input columns.

Tensor<type, 2> DataSet::read_input_csv(const string& input_data_file_name,
                                        const char& separator_char,
                                        const string& missing_values_label,
                                        const bool& has_columns_name,
                                        const bool& has_rows_label) const
{
    std::ifstream file(input_data_file_name.c_str());

    if(!file.is_open())
    {
        ostringstream buffer;

        buffer << "OpenNN Exception: DataSet class.\n"
               << "void read_input_csv() method.\n"
               << "Cannot open input data file: " << input_data_file_name << "\n";

        throw invalid_argument(buffer.str());
    }

    // Count samples number

    Index input_samples_count = 0;

    string line;
    Index line_number = 0;

    Index tokens_count;

    Index columns_number = get_columns_number() - get_target_columns_number();
    if(project_type == ProjectType::AutoAssociation)
        columns_number = get_columns_number() - get_target_columns_number() - get_unused_columns_number()/2;

    while(file.good())
    {
        line_number++;

        getline(file, line);

        trim(line);

        erase(line, '"');

        if(line.empty()) continue;

        tokens_count = count_tokens(line, separator_char);

        if(tokens_count != columns_number)
        {
            ostringstream buffer;

            buffer << "OpenNN Exception: DataSet class.\n"
                   << "void read_input_csv() method.\n"
                   << "Line " << line_number << ": Size of tokens("
                   << tokens_count << ") is not equal to number of columns("
                   << columns_number << ").\n";

            throw invalid_argument(buffer.str());
        }

        input_samples_count++;
    }

    file.close();

    Index variables_number = get_input_variables_number();

    if(has_columns_name) input_samples_count--;

    Tensor<type, 2> inputs_data(input_samples_count, variables_number);
    inputs_data.setZero();

    // Fill input data

    file.open(input_data_file_name.c_str());

    if(!file.is_open())
    {
        ostringstream buffer;

        buffer << "OpenNN Exception: DataSet class.\n"
               << "void read_input_csv() method.\n"
               << "Cannot open input data file: " << input_data_file_name << " for filling input data file. \n";

        throw invalid_argument(buffer.str());
    }

    // Read first line

    if(has_columns_name)
    {
        while(file.good())
        {
            getline(file, line);

            if(line.empty()) continue;

            break;
        }
    }

    // Read rest of the lines

    Tensor<string, 1> tokens;

    line_number = 0;
    Index variable_index = 0;
    Index token_index = 0;
    bool is_ID = has_rows_label;

    const bool is_float = is_same<type, float>::value;
    bool has_missing_values = false;

    while(file.good())
    {
        getline(file, line);

        trim(line);

        erase(line, '"');

        if(line.empty()) continue;

        tokens = get_tokens(line, separator_char);

        variable_index = 0;
        token_index = 0;
        is_ID = has_rows_label;

        for(Index i = 0; i < columns.size(); i++)
        {
            if(is_ID)
            {
                is_ID = false;
                continue;
            }

            if(columns(i).column_use == VariableUse::Unused)
            {
                token_index++;
                continue;
            }
            else if(columns(i).column_use != VariableUse::Input)
            {
                continue;
            }

            if(columns(i).type == ColumnType::Numeric)
            {
                if(tokens(token_index) == missing_values_label || tokens(token_index).empty())
                {
                    has_missing_values = true;
                    inputs_data(line_number, variable_index) = static_cast<type>(NAN);
                }
                else if(is_float)
                {
                    inputs_data(line_number, variable_index) = type(strtof(tokens(token_index).data(), nullptr));
                }
                else
                {
                    inputs_data(line_number, variable_index) = type(stof(tokens(token_index)));
                }

                variable_index++;
            }
            else if(columns(i).type == ColumnType::Binary)
            {
                if(tokens(token_index) == missing_values_label)
                {
                    has_missing_values = true;
                    inputs_data(line_number, variable_index) = static_cast<type>(NAN);
                }
                else if(columns(i).categories.size() > 0 && tokens(token_index) == columns(i).categories(0))
                {
                    inputs_data(line_number, variable_index) = type(1);
                }
                else if(tokens(token_index) == columns(i).name)
                {
                    inputs_data(line_number, variable_index) = type(1);
                }

                variable_index++;
            }
            else if(columns(i).type == ColumnType::Categorical)
            {
                for(Index k = 0; k < columns(i).get_categories_number(); k++)
                {
                    if(tokens(token_index) == missing_values_label)
                    {
                        has_missing_values = true;
                        inputs_data(line_number, variable_index) = static_cast<type>(NAN);
                    }
                    else if(tokens(token_index) == columns(i).categories(k))
                    {
                        inputs_data(line_number, variable_index) = type(1);
                    }

                    variable_index++;
                }
            }
            else if(columns(i).type == ColumnType::DateTime)
            {
                if(tokens(token_index) == missing_values_label || tokens(token_index).empty())
                {
                    has_missing_values = true;
                    inputs_data(line_number, variable_index) = static_cast<type>(NAN);
                }
                else
                {
                    inputs_data(line_number, variable_index) = static_cast<type>(date_to_timestamp(tokens(token_index), gmt));
                }

                variable_index++;
            }
            else if(columns(i).type == ColumnType::Constant)
            {
                if(tokens(token_index) == missing_values_label || tokens(token_index).empty())
                {
                    has_missing_values = true;
                    inputs_data(line_number, variable_index) = static_cast<type>(NAN);
                }
                else if(is_float)
                {
                    inputs_data(line_number, variable_index) = type(strtof(tokens(token_index).data(), nullptr));
                }
                else
                {
                    inputs_data(line_number, variable_index) = type(stof(tokens(token_index)));
                }

                variable_index++;
            }

            token_index++;
        }

        line_number++;
    }

    file.close();

    if(!has_missing_values)
    {
        return inputs_data;
    }
    else
    {
        // Scrub missing values

        const MissingValuesMethod missing_values_method = get_missing_values_method();

        if(missing_values_method == MissingValuesMethod::Unuse || missing_values_method == MissingValuesMethod::Mean)
        {
            const Tensor<type, 1> means = mean(inputs_data);

            const Index samples_number = inputs_data.dimension(0);
            const Index variables_number = inputs_data.dimension(1);

#pragma omp parallel for schedule(dynamic)

            for(Index j = 0; j < variables_number; j++)
            {
                for(Index i = 0; i < samples_number; i++)
                {
                    if(isnan(inputs_data(i, j)))
                    {
                        inputs_data(i,j) = means(j);
                    }
                }
            }
        }
        else
        {
            const Tensor<type, 1> medians = median(inputs_data);

            const Index samples_number = inputs_data.dimension(0);
            const Index variables_number = inputs_data.dimension(1);

#pragma omp parallel for schedule(dynamic)

            for(Index j = 0; j < variables_number; j++)
            {
                for(Index i = 0; i < samples_number; i++)
                {
                    if(isnan(inputs_data(i, j)))
                    {
                        inputs_data(i,j) = medians(j);
                    }
                }
            }
        }

        return inputs_data;
    }
}


/// This method parses a string decoded in non UTF8 decodification to UTF8
/// @param input_string String to be parsed

string DataSet::decode(const string& input_string) const
{
    switch(codification)
    {
    case DataSet::Codification::UTF8:
    {
        return input_string;
    }

    case DataSet::Codification::SHIFT_JIS:
    {
        return sj2utf8(input_string);
    }

    default:
        return input_string;
    }
}


/// Returns a vector containing the number of samples of each class in the data set.
/// If the number of target variables is one then the number of classes is two.
/// If the number of target variables is greater than one then the number of classes is equal to the number of target variables.

Tensor<Index, 1> DataSet::calculate_target_distribution() const
{
    const Index samples_number = get_samples_number();
    const Index targets_number = get_target_variables_number();
    const Tensor<Index, 1> target_variables_indices = get_target_variables_indices();

    Tensor<Index, 1> class_distribution;

    if(targets_number == 1) // Two classes
    {
        class_distribution = Tensor<Index, 1>(2);

        Index target_index = target_variables_indices(0);

        Index positives = 0;
        Index negatives = 0;

        for(Index sample_index = 0; sample_index < static_cast<Index>(samples_number); sample_index++)
        {
            if(!isnan(data(static_cast<Index>(sample_index),target_index)))
            {
                if(data(static_cast<Index>(sample_index), target_index) < static_cast<type>(0.5))
                {
                    negatives++;
                }
                else
                {
                    positives++;
                }
            }
        }

        class_distribution(0) = negatives;
        class_distribution(1) = positives;
    }
    else // More than two classes
    {
        class_distribution = Tensor<Index, 1>(targets_number);

        class_distribution.setZero();

        for(Index i = 0; i < samples_number; i++)
        {
            if(get_sample_use(i) != SampleUse::Unused)
            {
                for(Index j = 0; j < targets_number; j++)
                {
                    if(data(i,target_variables_indices(j)) == static_cast<type>(NAN)) continue;

                    if(data(i,target_variables_indices(j)) > type(0.5)) class_distribution(j)++;
                }
            }
        }
    }

    return class_distribution;
}


/// Calculate the outliers from the data set using Tukey's test.
/// @param cleaning_parameter Parameter used to detect outliers.

Tensor<Tensor<Index, 1>, 1> DataSet::calculate_Tukey_outliers(const type& cleaning_parameter) const
{
    const Index samples_number = get_used_samples_number();
    const Tensor<Index, 1> samples_indices = get_used_samples_indices();

    const Index columns_number = get_columns_number();
    const Index used_columns_number = get_used_columns_number();
    const Tensor<Index, 1> used_columns_indices = get_used_columns_indices();

    Tensor<Tensor<Index, 1>, 1> return_values(2);

    return_values(0) = Tensor<Index, 1>(samples_number);
    return_values(1) = Tensor<Index, 1>(used_columns_number);

    return_values(0).setZero();
    return_values(1).setZero();

    Tensor<BoxPlot, 1> box_plots = calculate_columns_box_plots();

    Index variable_index = 0;
    Index used_variable_index = 0;

#pragma omp parallel for
    for(Index i = 0; i < columns_number; i++)
    {
        if(columns(i).column_use == VariableUse::Unused && columns(i).type == ColumnType::Categorical)
        {
            variable_index += columns(i).get_categories_number();
            continue;
        }
        else if(columns(i).column_use == VariableUse::Unused) // Numeric, Binary or DateTime
        {
            variable_index++;
            continue;
        }

        if(columns(i).type == ColumnType::Categorical)
        {
            variable_index += columns(i).get_categories_number();
            used_variable_index++;
            continue;
        }
        else if(columns(i).type == ColumnType::Binary || columns(i).type == ColumnType::DateTime)
        {
            variable_index++;
            used_variable_index++;
            continue;
        }
        else // Numeric
        {
            const type interquartile_range = box_plots(i).third_quartile - box_plots(i).first_quartile;

            if(interquartile_range < numeric_limits<type>::epsilon())
            {
                variable_index++;
                used_variable_index++;
                continue;
            }

            Index columns_outliers = 0;

            for(Index j = 0; j < samples_number; j++)
            {
                const Tensor<type, 1> sample = get_sample_data(samples_indices(static_cast<Index>(j)));

                if(sample(variable_index) < (box_plots(i).first_quartile - cleaning_parameter * interquartile_range) ||
                    sample(variable_index) > (box_plots(i).third_quartile + cleaning_parameter * interquartile_range))
                {
                    return_values(0)(static_cast<Index>(j)) = 1;

                    columns_outliers++;
                }
            }

            return_values(1)(used_variable_index) = columns_outliers;

            variable_index++;
            used_variable_index++;
        }
    }

    return return_values;
}


/// Calculate the outliers from the data set using Tukey's test and sets in samples object.
/// @param cleaning_parameter Parameter used to detect outliers

Tensor<Tensor<Index, 1>, 1> DataSet::replace_Tukey_outliers_with_NaN(const type& cleaning_parameter)
{
//    const Tensor<Tensor<Index, 1>, 1> outliers_indices = calculate_Tukey_outliers(cleaning_parameter);

    const Index samples_number = get_used_samples_number();
    const Tensor<Index, 1> samples_indices = get_used_samples_indices();

    const Index columns_number = get_columns_number();
    const Index used_columns_number = get_used_columns_number();
    const Tensor<Index, 1> used_columns_indices = get_used_columns_indices();

    Tensor<Tensor<Index, 1>, 1> return_values(2);

    return_values(0) = Tensor<Index, 1>(samples_number);
    return_values(1) = Tensor<Index, 1>(used_columns_number);

    return_values(0).setZero();
    return_values(1).setZero();

    Tensor<BoxPlot, 1> box_plots = calculate_columns_box_plots();

    Index variable_index = 0;
    Index used_variable_index = 0;

#pragma omp parallel for
    for(Index i = 0; i < columns_number; i++)
    {
        if(columns(i).column_use == VariableUse::Unused && columns(i).type == ColumnType::Categorical)
        {
            variable_index += columns(i).get_categories_number();
            continue;
        }
        else if(columns(i).column_use == VariableUse::Unused) // Numeric, Binary or DateTime
        {
            variable_index++;
            continue;
        }

        if(columns(i).type == ColumnType::Categorical)
        {
            variable_index += columns(i).get_categories_number();
            used_variable_index++;
            continue;
        }
        else if(columns(i).type == ColumnType::Binary || columns(i).type == ColumnType::DateTime)
        {
            variable_index++;
            used_variable_index++;
            continue;
        }
        else // Numeric
        {
            const type interquartile_range = box_plots(i).third_quartile - box_plots(i).first_quartile;

            if(interquartile_range < numeric_limits<type>::epsilon())
            {
                variable_index++;
                used_variable_index++;
                continue;
            }

            Index columns_outliers = 0;

            for(Index j = 0; j < samples_number; j++)
            {
                const Tensor<type, 1> sample = get_sample_data(samples_indices(static_cast<Index>(j)));

                if(sample(variable_index) < (box_plots(i).first_quartile - cleaning_parameter * interquartile_range) ||
                    sample(variable_index) > (box_plots(i).third_quartile + cleaning_parameter * interquartile_range))
                {
                    return_values(0)(static_cast<Index>(j)) = 1;

                    columns_outliers++;

                    data(samples_indices(static_cast<Index>(j)), variable_index) = numeric_limits<type>::quiet_NaN();
                }
            }

            return_values(1)(used_variable_index) = columns_outliers;

            variable_index++;
            used_variable_index++;
        }
    }

    return return_values;
}

void DataSet::unuse_Tukey_outliers(const type& cleaning_parameter)
{
    const Tensor<Tensor<Index, 1>, 1> outliers_indices = calculate_Tukey_outliers(cleaning_parameter);

    const Tensor<Index, 1> outliers_samples = get_elements_greater_than(outliers_indices, 0);

    set_samples_uses(outliers_samples, DataSet::SampleUse::Unused);
}


Tensor<Index, 1> DataSet::select_outliers_via_contamination(const Tensor<type, 1>& outlier_ranks,
                                                            const type & contamination,
                                                            bool higher) const
{
    const Index samples_number = get_used_samples_number();

    Tensor<Tensor<type, 1>, 1> ordered_ranks(samples_number);

    Tensor<Index, 1> outlier_indexes(samples_number);
    outlier_indexes.setZero();

    for(Index i = 0; i < samples_number; i++)
    {
        ordered_ranks(i) = Tensor<type, 1>(2);
        ordered_ranks(i)(0) = type(i);
        ordered_ranks(i)(1) = outlier_ranks(i);
    }

    sort(ordered_ranks.data(), ordered_ranks.data() + samples_number,
         [](Tensor<type, 1> & a, Tensor<type, 1> & b)
    {
        return a(1) < b(1);
    });

    if(higher)
    {
        for(Index i = Index((type(1) - contamination)*type(samples_number)); i < samples_number; i++)
            outlier_indexes(static_cast<Index>(ordered_ranks(i)(0))) = 1;
    }
    else
    {
        for(Index i = 0; i < Index(contamination*type(samples_number)); i++)
            outlier_indexes(static_cast<Index>(ordered_ranks(i)(0))) = 1;
    }

    return outlier_indexes;
}


Tensor<Index, 1> DataSet::select_outliers_via_standard_deviation(const Tensor<type, 1>& outlier_ranks,
                                                                 const type & deviation_factor,
                                                                 bool higher) const
{
    const Index samples_number = get_used_samples_number();
    const type mean_ranks = mean(outlier_ranks);
    const type std_ranks = standard_deviation(outlier_ranks);

    Tensor<Index, 1> outlier_indexes(samples_number);
    outlier_indexes.setZero();


    if(higher)
    {
        for(Index i = 0; i < samples_number; i++)
        {
            if(outlier_ranks(i) > mean_ranks + deviation_factor*std_ranks)
                outlier_indexes(i) = 1;
        }
    }
    else
    {
        for(Index i = 0; i < samples_number; i++)
        {
            if(outlier_ranks(i) < mean_ranks - deviation_factor*std_ranks)
                outlier_indexes(i) = 1;
        }
    }


    return outlier_indexes;
}


type DataSet::calculate_euclidean_distance(const Tensor<Index, 1>& variables_indices,
                                           const Index& sample_index,
                                           const Index& other_sample_index) const
{
    const Index input_variables_number = variables_indices.size();

    type distance = type(0);
    type error;

    for(Index i = 0; i < input_variables_number; i++)
    {
        error = data(sample_index, variables_indices(i)) - data(other_sample_index, variables_indices(i));

        distance += error*error;
    }

    return sqrt(distance);
}


Tensor<type, 2> DataSet::calculate_distance_matrix(const Tensor<Index,1>& indices)const
{
    const Index samples_number = indices.size();

    const Tensor<Index, 1> input_variables_indices = get_input_variables_indices();

    Tensor<type, 2> distance_matrix(samples_number, samples_number);

    distance_matrix.setZero();
#pragma omp parallel for

    for(Index i = 0; i < samples_number ; i++)
    {
        for(Index k = 0; k < i; k++)
        {
            distance_matrix(i,k)
                    = distance_matrix(k,i)
                    = calculate_euclidean_distance(input_variables_indices, indices(i), indices(k));
        }
    }
    return distance_matrix;
}


Tensor<list<Index>, 1> DataSet::calculate_k_nearest_neighbors(const Tensor<type, 2>& distance_matrix, const Index& k_neighbors) const
{
    const Index samples_number = distance_matrix.dimensions()[0];

    Tensor<list<Index>, 1> neighbors_indices(samples_number);

#pragma omp parallel for

    for(Index i = 0; i < samples_number; i++)
    {
        list<type> min_distances(k_neighbors, numeric_limits<type>::max());

        neighbors_indices(i) = list<Index>(k_neighbors, 0);

        for(Index j = 0; j < samples_number; j++)
        {
            if(j == i) continue;

            list<Index>::iterator neighbor_it = neighbors_indices(i).begin();
            list<type>::iterator current_min = min_distances.begin();

            for(Index k = 0; k < k_neighbors; k++, current_min++, neighbor_it++)
            {
                if(distance_matrix(i,j) < *current_min)
                {
                    neighbors_indices(i).insert(neighbor_it, j);

                    min_distances.insert(current_min, distance_matrix(i,j));

                    break;
                }
            }
        }

        neighbors_indices(i).resize(k_neighbors);
    }

    return neighbors_indices;
}


Tensor<Tensor<type, 1>, 1> DataSet::get_kd_tree_data() const
{
    const Index used_samples_number = get_used_samples_number();
    const Index input_variables_number = get_input_variables_number();

    const Tensor<Index, 1> used_samples_indices = get_used_samples_indices();
    const Tensor<Index, 1> input_variables_indices = get_input_variables_indices();

    Tensor<Tensor<type, 1>, 1> kd_tree_data(used_samples_number);

    for(Index i = 0; i < used_samples_number; i++)
    {
        kd_tree_data(i) = Tensor<type, 1>(input_variables_number+1);

        kd_tree_data(i)(0) = type(used_samples_indices(i)); // Storing index

        for(Index j = 0; j < input_variables_number; j++)
            kd_tree_data(i)(j+1) = data(used_samples_indices(i), input_variables_indices(j));
    }

    return kd_tree_data;
}


Tensor<Tensor<Index, 1>, 1> DataSet::create_bounding_limits_kd_tree(const Index& depth) const
{

    Tensor<Tensor<Index, 1>, 1> bounding_limits(depth+1);

    bounding_limits(0) = Tensor<Index, 1>(2);
    bounding_limits(0)(0) = 0;
    bounding_limits(0)(1) = get_used_samples_number();


    for(Index i = 1; i <= depth; i++)
    {
        bounding_limits(i) = Tensor<Index, 1>(pow(2, i)+1);
        bounding_limits(i)(0) = 0;

        for(Index j = 1; j < bounding_limits(i).size()-1; j = j+2)
        {
            bounding_limits(i)(j) = (bounding_limits(i-1)(j/2+1) - bounding_limits(i-1)(j/2))/2
                    + bounding_limits(i-1)(j/2);

            bounding_limits(i)(j+1) = bounding_limits(i-1)(j/2+1);
        }
    }
    return bounding_limits;
}


void DataSet::create_kd_tree(Tensor<Tensor<type, 1>, 1>& tree, const Tensor<Tensor<Index, 1>, 1>& bounding_limits) const
{
    const Index depth = bounding_limits.size()-1;
    const Index input_variables = tree(0).size();

    auto specific_sort = [&tree](const Index & first, const Index & last, const Index & split_variable)
    {
        sort(tree.data() + first, tree.data() + last,
             [&split_variable](const Tensor<type, 1> & a, const Tensor<type, 1> & b)
        {
            return a(split_variable) > b(split_variable);
        });
    };

    specific_sort(bounding_limits(0)(0), bounding_limits(0)(1), 1);

    Index split_variable = 2;

    for(Index i = 1; i <= depth; i++, split_variable++)
    {
        split_variable = max(split_variable % input_variables, static_cast<Index>(1));

        specific_sort(bounding_limits(i)(0), bounding_limits(i)(1), split_variable);

#pragma omp parallel for
        for(Index j = 1; j < (Index)bounding_limits(i).size()-1; j++)
            specific_sort(bounding_limits(i)(j)+1, bounding_limits(i)(j+1), split_variable);
    }
}


Tensor<list<Index>, 1> DataSet::calculate_bounding_boxes_neighbors(const Tensor<Tensor<type, 1>, 1>& tree,
                                                                   const Tensor<Index, 1>& leaves_indices,
                                                                   const Index& depth,
                                                                   const Index& k_neighbors) const
{
    /*
    const Index used_samples_number = get_used_samples_number();
    const Index leaves_number = pow(2, depth);

    Tensor<type, 1> bounding_box;

    Tensor<type, 2> distance_matrix;
    Tensor<list<Index>, 1> k_nearest_neighbors(used_samples_number);

    for(Index i = 0; i < leaves_number; i++) // Each bounding box
    {
        const Index first = leaves_indices(i);
        const Index last = leaves_indices(i+1);
        bounding_box = Tensor<type, 1>(last-first);

        for(Index j = 0; j < last - first; j++)
            bounding_box(j) = tree(first+j)(0);

        Tensor<type, 2> distance_matrix = calculate_distance_matrix(bounding_box);
        Tensor<list<Index>, 1> box_nearest_neighbors = calculate_k_nearest_neighbors(distance_matrix, k_neighbors);

        for(Index j = 0; j < last - first; j++)
        {
            for(auto & element : box_nearest_neighbors(j))
                element = bounding_box(element);

            k_nearest_neighbors(bounding_box(j)) = move(box_nearest_neighbors(j));
        }
    }

    return k_nearest_neighbors;
*/
    return Tensor<list<Index>, 1>();
}


Tensor<list<Index>, 1> DataSet::calculate_kd_tree_neighbors(const Index& k_neighbors, const Index& min_samples_leaf) const
{
    /*
    const Index used_samples_number = get_used_samples_number();

    Tensor<Tensor<type, 1>, 1> tree = get_kd_tree_data();

    const Index depth = max(floor(log(static_cast<type>(used_samples_number)/static_cast<type>(min_samples_leaf))),
                       static_cast<type>(0.0));

    Tensor<Tensor<Index, 1>, 1> bounding_limits = create_bounding_limits_kd_tree(depth);

    create_kd_tree(tree, bounding_limits);

    return calculate_bounding_boxes_neighbors(tree, bounding_limits(depth), depth, k_neighbors);
*/
    return Tensor<list<Index>, 1>();
}


Tensor<type, 1> DataSet::calculate_average_reachability(Tensor<list<Index>, 1>& k_nearest_indexes,
                                                        const Index& k) const
{
    const Index samples_number = get_used_samples_number();
    const Tensor<Index, 1> samples_indices = get_used_samples_indices();
    const Tensor<Index, 1> input_variables_indices = get_input_variables_indices();

    Tensor<type, 1> average_reachability(samples_number);
    average_reachability.setZero();

#pragma omp parallel for

    for(Index i = 0; i < samples_number; i++)
    {
        list<Index>::iterator neighbor_it = k_nearest_indexes(i).begin();

        type distance_between_points;
        type distance_2_k_neighbor;

        for(Index j = 0; j < k; j++, neighbor_it++)
        {
            const Index neighbor_k_index = k_nearest_indexes(*neighbor_it).back();

            distance_between_points = calculate_euclidean_distance(input_variables_indices, i, *neighbor_it);
            distance_2_k_neighbor = calculate_euclidean_distance(input_variables_indices, *neighbor_it, neighbor_k_index);

            average_reachability(i) += max(distance_between_points, distance_2_k_neighbor);
        }

        average_reachability(i) /= type(k);
    }

    return average_reachability;
}


Tensor<type, 1> DataSet::calculate_local_outlier_factor(Tensor<list<Index>, 1>& k_nearest_indexes,
                                                        const Tensor<type, 1>& average_reachabilities,
                                                        const Index & k) const
{
    const Index samples_number = get_used_samples_number();

    if(average_reachabilities.size() > samples_number)
    {
        ostringstream buffer;

        buffer << "OpenNN Exception: DataSet class.\n"
               << "    Tensor<type, 1> calculate_local_outlier_factor(Tensor<list<Index>, 1>&, const Tensor<type, 1>&, const Index &) const method.\n"
               << "Average reachibilities size must be less than samples number.\n";

        throw invalid_argument(buffer.str());
    }


    Tensor<type, 1> LOF_value(samples_number);

    long double sum;

#pragma omp parallel for

    for(Index i = 0; i < samples_number; i++)
    {
        sum = 0.0;

        for(const auto & neighbor_index : k_nearest_indexes(i))
            sum += average_reachabilities(i) / average_reachabilities(neighbor_index);

        LOF_value(i) = type(sum/k) ;
    }
    return LOF_value;
}



/// Calculate the outliers from the data set using the LocalOutlierFactor method.
/// @param k_neighbors Used to perform a k_nearest_algorithm to find the local density. Default is 20.
/// @param min_samples_leaf The minimum number of samples per leaf when building a KDTree.
/// If 0, automatically decide between using brute force aproach or KDTree.
/// If > samples_number/2, brute force aproach is performed. Default is 0.
/// @param contamination Percentage of outliers in the data_set to be selected. If 0.0, those paterns which deviates from the mean of LOF
/// more than 2 times are considered outlier. Default is 0.0.

Tensor<Index, 1> DataSet::calculate_local_outlier_factor_outliers(const Index& k_neighbors,
                                                                  const Index& min_samples_leaf,
                                                                  const type& contamination) const
{
    if(k_neighbors < 0)
    {
        ostringstream buffer;

        buffer << "OpenNN Exception: DataSet class.\n"
               << "Tensor<Index, 1> DataSet::calculate_local_outlier_factor_outliers(const Index&, const Index&, const type&) const method.\n"
               << "k_neighbors(" << k_neighbors << ") should be a positive integer value\n";

        throw invalid_argument(buffer.str());
    }

    if(contamination < type(0) && contamination > type(0.5))
    {
        ostringstream buffer;

        buffer << "OpenNN Exception: DataSet class.\n"
               << "Tensor<Index, 1> DataSet::calculate_local_outlier_factor_outliers(const Index&, const Index&, const type&) const method.\n"
               << "Outlier contamination(" << contamination << ") should be a value between 0.0 and 0.5\n";

        throw invalid_argument(buffer.str());
    }

    const Index samples_number = get_used_samples_number();

    bool kdtree = false;

    Index k = min(k_neighbors, samples_number-1);
    Index min_samples_leaf_fix = max(min_samples_leaf, static_cast<Index>(0));

    if(min_samples_leaf == 0 && samples_number > 5000)
    {
        min_samples_leaf_fix = 200;
        k = min(k, min_samples_leaf_fix-1);
        kdtree = true;
    }
    else if(min_samples_leaf!=0 && min_samples_leaf < samples_number/2)
    {
        k = min(k, min_samples_leaf_fix-1);
        kdtree = true;
    }

    Tensor<list<Index>, 1> k_nearest_indexes;

    kdtree ? k_nearest_indexes = calculate_kd_tree_neighbors(k, min_samples_leaf_fix)
            : k_nearest_indexes = calculate_k_nearest_neighbors(calculate_distance_matrix(get_used_samples_indices()), k);


    const Tensor<type, 1> average_reachabilities = calculate_average_reachability(k_nearest_indexes, k);


    const Tensor<type, 1> LOF_value = calculate_local_outlier_factor(k_nearest_indexes, average_reachabilities, k);


    Tensor<Index, 1> outlier_indexes;

    contamination > type(0)
            ? outlier_indexes = select_outliers_via_contamination(LOF_value, contamination, true)
            : outlier_indexes = select_outliers_via_standard_deviation(LOF_value, type(2.0), true);

    return outlier_indexes;
}


void DataSet::calculate_min_max_indices_list(list<Index>& elements, const Index& variable_index, type& min, type& max) const
{
    type value;
    min = max = data(elements.front(), variable_index);
    for(const auto & sample_index : elements)
    {
        value = data(sample_index, variable_index);
        if(min > value) min = value;
        else if(max < value) max = value;
    }
}


Index DataSet::split_isolation_tree(Tensor<type, 2> & tree, list<list<Index>>& tree_simulation, list<Index>& tree_index) const
{
    /*
    const Index current_tree_index = tree_index.front();
    const type current_variable = tree(current_tree_index, 1);
    const type division_value = tree(current_tree_index, 0);

    list<Index> current_node_samples  = tree_simulation.front();

    list<Index> one_side_samples;
    list<Index> other_side_samples;

    Index delta_next_depth_nodes = 0;
    Index one_side_count = 0;
    Index other_side_count = 0;


    for(auto & sample_index : current_node_samples)
    {
        if(data(sample_index, current_variable) < division_value)
        {
            one_side_count++;
            one_side_samples.emplace_back(sample_index);
        }
        else
        {
            other_side_count++;
            other_side_samples.emplace_back(sample_index);
        }
    }

    if(one_side_count != 0)
    {
        if(one_side_count != 1)
        {
            tree_simulation.emplace_back(one_side_samples);
            tree_index.emplace_back(current_tree_index*2+1);
            delta_next_depth_nodes++;
        }

        if(other_side_count != 1)
        {
            tree_simulation.emplace_back(other_side_samples);
            tree_index.emplace_back(current_tree_index*2+2);
            delta_next_depth_nodes++;
        }

        tree(current_tree_index*2+1, 2) = type(one_side_count);
        tree(current_tree_index*2+2, 2) = type(other_side_count);
    }


    return delta_next_depth_nodes;
*/
    return Index();
}


Tensor<type, 2> DataSet::create_isolation_tree(const Tensor<Index, 1>& indices, const Index& max_depth) const
{
    const Index used_samples_number = indices.size();

    const Index variables_number = get_input_variables_number();
    const Tensor<Index, 1> input_variables_indices = get_input_variables_indices();

    list<list<Index>> tree_simulation;
    list<Index> tree_index;
    list<Index> current_node_samples;

    Tensor<type, 2> tree(pow(2, max_depth+1) - 1, 3);
    tree.setConstant(numeric_limits<type>::infinity());

    for(Index i = 0; i < used_samples_number; i++)
        current_node_samples.emplace_back(indices(i));

    tree_simulation.emplace_back(current_node_samples);
    tree(0, 2) = type(used_samples_number);
    tree_index.emplace_back(0);

    current_node_samples.clear();

    Index current_depth_nodes = 1;
    Index next_depth_nodes = 0;
    Index current_variable_index = input_variables_indices(rand() % variables_number);
    Index current_depth = 0;

    Index current_index;

    type min;
    type max;

    while(current_depth < max_depth && !(tree_simulation.empty()))
    {
        current_node_samples = tree_simulation.front();
        current_index = tree_index.front();

        calculate_min_max_indices_list(current_node_samples, current_variable_index, min, max);

        tree(current_index, 0) = static_cast<type>((max-min)*(type(rand())/static_cast<type>(RAND_MAX))) + min;

        tree(current_index, 1) = type(current_variable_index);

        next_depth_nodes += split_isolation_tree(tree, tree_simulation, tree_index);

        tree_simulation.pop_front();
        tree_index.pop_front();

        current_depth_nodes--;

        if(current_depth_nodes == 0)
        {
            current_depth++;
            swap(current_depth_nodes, next_depth_nodes);
            current_variable_index = input_variables_indices(rand() % variables_number);
        }
    }

    return tree;
}


Tensor<Tensor<type, 2>, 1> DataSet::create_isolation_forest(const Index& trees_number, const Index& sub_set_size, const Index& max_depth) const
{
    const Tensor<Index, 1> indices = get_used_samples_indices();
    const Index samples_number = get_used_samples_number();
    Tensor<Tensor<type, 2>, 1> forest(trees_number);

    std::random_device rng;
    std::mt19937 urng(rng());

    for(Index i = 0; i < trees_number; i++)
    {
        Tensor<Index, 1> sub_set_indices(sub_set_size);
        Tensor<Index, 1> aux_indices = indices;
        std::shuffle(aux_indices.data(), aux_indices.data()+samples_number, urng);

        for(Index j = 0; j < sub_set_size; j++)
            sub_set_indices(j) = aux_indices(j);

        forest(i) = create_isolation_tree(sub_set_indices, max_depth);

    }
    return forest;
}


type DataSet::calculate_tree_path(const Tensor<type, 2>& tree, const Index& sample_index,
                                  const Index& tree_depth) const
{
    Index current_index = 0;
    Index current_depth = 0;
    const Index tree_length = tree.dimensions()[0];

    type samples;
    type value;

    while(current_depth < tree_depth)
    {
        if(tree(current_index, 2) == type(1))
        {
            return type(current_depth);
        }
        else if(current_index*2 >= tree_length ||
                (tree(current_index*2+1, 2) == numeric_limits<type>::infinity())
                ) //Next node doesn't exist or node is leaf
        {
            samples = tree(current_index, 2);

            return type(log(samples- type(1)) - (type(2) *(samples- type(1)))/samples + type(0.5772) + type(current_depth));
        }


        value = data(sample_index, static_cast<Index>(tree(current_index, 1)));

        (value < tree(current_index, 0)) ? current_index = current_index*2 + 1
                : current_index = current_index*2 + 2;

        current_depth++;
    }

    samples = tree(current_index, 2);
    if(samples == type(1))
        return type(current_depth);
    else
        return type(log(samples- type(1))-(type(2.0) *(samples- type(1)))/samples + type(0.5772) + type(current_depth));
}


Tensor<type, 1> DataSet::calculate_average_forest_paths(const Tensor<Tensor<type, 2>, 1>& forest, const Index& tree_depth) const
{
    const Index samples_number = get_used_samples_number();
    const Index n_trees = forest.dimensions()[0];
    Tensor<type, 1> average_paths(samples_number);
    average_paths.setZero();

# pragma omp parallel for
    for(Index i = 0; i < samples_number; i++)
    {
        for(Index j = 0; j < n_trees; j++)
            average_paths(i) += calculate_tree_path(forest(j), i, tree_depth);

        average_paths(i) /= type(n_trees);
    }
    return average_paths;
}


Tensor<Index, 1> DataSet::calculate_isolation_forest_outliers(const Index& n_trees,
                                                              const Index& subs_set_samples,
                                                              const type& contamination) const
{
    const Index samples_number = get_used_samples_number();
    const Index fixed_subs_set_samples = min(samples_number, subs_set_samples);
    const Index max_depth = Index(ceil(log2(fixed_subs_set_samples))*2);
    const Tensor<Tensor<type, 2>, 1> forest = create_isolation_forest(n_trees, fixed_subs_set_samples, max_depth);

    const Tensor<type, 1> average_paths = calculate_average_forest_paths(forest, max_depth);

    Tensor<Index, 1> outlier_indexes;

    contamination > type(0)
            ? outlier_indexes = select_outliers_via_contamination(average_paths, contamination, false)
            : outlier_indexes = select_outliers_via_standard_deviation(average_paths, type(2.0), false);

    return outlier_indexes;
}



/// Returns a matrix with the values of autocorrelation for every variable in the data set.
/// The number of rows is equal to the number of
/// The number of columns is the maximum lags number.
/// @param maximum_lags_number Maximum lags number for which autocorrelation is calculated.

Tensor<type, 2> DataSet::calculate_autocorrelations(const Index& lags_number) const
{
    const Index samples_number = time_series_data.dimension(0);

    if(lags_number > samples_number)
    {
        ostringstream buffer;

        buffer << "OpenNN Exception: DataSet class.\n"
               << "Tensor<type, 2> calculate_cross_correlations(const Index& lags_number) const method.\n"
               << "Lags number(" << lags_number
               << ") is greater than the number of samples("
               << samples_number << ") \n";

        throw invalid_argument(buffer.str());
    }

    const Index columns_number = get_time_series_columns_number();

    const Index input_columns_number = get_input_time_series_columns_number();
    const Index target_columns_number = get_target_time_series_columns_number();

    const Index input_target_columns_number = input_columns_number + target_columns_number;

    const Tensor<Index, 1> input_columns_indices = get_input_time_series_columns_indices();
    const Tensor<Index, 1> target_columns_indices = get_target_time_series_columns_indices();

    Index input_target_numeric_column_number = 0;

    int counter = 0;

    for(Index i = 0; i < input_target_columns_number; i++)
    {
        if(i < input_columns_number)
        {
            const Index column_index = input_columns_indices(i);

            const ColumnType input_column_type = time_series_columns(column_index).type;

            if(input_column_type == ColumnType::Numeric)
            {
                input_target_numeric_column_number++;
            }
        }
        else
        {
            const Index column_index = target_columns_indices(counter);

            const ColumnType target_column_type = time_series_columns(column_index).type;

            if(target_column_type == ColumnType::Numeric)
            {
                input_target_numeric_column_number++;
            }

            counter++;
        }
    }

    Index new_lags_number;

    if((samples_number == lags_number || samples_number < lags_number) && lags_number > 2)
    {
        new_lags_number = lags_number - 2;
    }
    else if(samples_number == lags_number + 1 && lags_number > 1)
    {
        new_lags_number = lags_number - 1;
    }
    else
    {
        new_lags_number = lags_number;
    }

    Tensor<type, 2> autocorrelations(input_target_numeric_column_number, new_lags_number);
    Tensor<type, 1> autocorrelations_vector(new_lags_number);
    Tensor<type, 2> input_i;
    Index counter_i = 0;

    for(Index i = 0; i < columns_number; i++)
    {
        if(time_series_columns(i).column_use != VariableUse::Unused && time_series_columns(i).type == ColumnType::Numeric)
        {
            input_i = get_time_series_column_data(i);
            cout << "Calculating " << time_series_columns(i).name << " autocorrelations" << endl;
        }
        else
        {
            continue;
        }

        const TensorMap<Tensor<type, 1>> current_input_i(input_i.data(), input_i.dimension(0));

        autocorrelations_vector = opennn::autocorrelations(thread_pool_device, current_input_i, new_lags_number);

        for(Index j = 0; j < new_lags_number; j++)
        {
            autocorrelations (counter_i, j) = autocorrelations_vector(j) ;
        }

        counter_i++;
    }

    return autocorrelations;
}


/// Calculates the cross-correlation between all the variables in the data set.

Tensor<type, 3> DataSet::calculate_cross_correlations(const Index& lags_number) const
{
    const Index samples_number = time_series_data.dimension(0);

    if(lags_number > samples_number)
    {
        ostringstream buffer;

        buffer << "OpenNN Exception: DataSet class.\n"
               << "Tensor<type, 3> calculate_cross_correlations(const Index& lags_number) const method.\n"
               << "Lags number(" << lags_number
               << ") is greater than the number of samples("
               << samples_number << ") \n";

        throw invalid_argument(buffer.str());
    }

    const Index columns_number = get_time_series_columns_number();

    const Index input_columns_number = get_input_time_series_columns_number();
    const Index target_columns_number = get_target_time_series_columns_number();

    const Index input_target_columns_number = input_columns_number + target_columns_number;

    const Tensor<Index, 1> input_columns_indices = get_input_time_series_columns_indices();
    const Tensor<Index, 1> target_columns_indices = get_target_time_series_columns_indices();

    Index input_target_numeric_column_number = 0;
    int counter = 0;

    for(Index i = 0; i < input_target_columns_number; i++)
    {
        if(i < input_columns_number)
        {
            const Index column_index = input_columns_indices(i);

            const ColumnType input_column_type = time_series_columns(column_index).type;

            if(input_column_type == ColumnType::Numeric)
            {
                input_target_numeric_column_number++;
            }
        }
        else
        {
            const Index column_index = target_columns_indices(counter);

            ColumnType target_column_type = time_series_columns(column_index).type;

            if(target_column_type == ColumnType::Numeric)
            {
                input_target_numeric_column_number++;
            }
            counter++;
        }
    }

    Index new_lags_number;

    if(samples_number == lags_number)
    {
        new_lags_number = lags_number - 2;
    }
    else if(samples_number == lags_number + 1)
    {
        new_lags_number = lags_number - 1;
    }
    else
    {
        new_lags_number = lags_number;
    }

    Tensor<type, 3> cross_correlations(input_target_numeric_column_number, input_target_numeric_column_number, new_lags_number);
    Tensor<type, 1> cross_correlations_vector(new_lags_number);
    Tensor<type, 2> input_i;
    Tensor<type, 2> input_j;
    Index counter_i = 0;
    Index counter_j = 0;

    for(Index i = 0; i < columns_number; i++)
    {
        if(time_series_columns(i).column_use != VariableUse::Unused && time_series_columns(i).type == ColumnType::Numeric)
        {
            input_i = get_time_series_column_data(i);

            if(display) cout << "Calculating " << time_series_columns(i).name << " cross correlations:" << endl;

            counter_j = 0;
        }
        else
        {
            continue;
        }

        for(Index j = 0; j < columns_number; j++)
        {
            if(time_series_columns(j).column_use != VariableUse::Unused && time_series_columns(j).type == ColumnType::Numeric)
            {
                input_j = get_time_series_column_data(j);

                if(display) cout << "   vs. " << time_series_columns(j).name << endl;

            }
            else
            {
                continue;
            }

            const TensorMap<Tensor<type, 1>> current_input_i(input_i.data(), input_i.dimension(0));
            const TensorMap<Tensor<type, 1>> current_input_j(input_j.data(), input_j.dimension(0));

            cross_correlations_vector = opennn::cross_correlations(thread_pool_device, current_input_i, current_input_j, new_lags_number);

            for(Index k = 0; k < new_lags_number; k++)
            {
                cross_correlations (counter_i, counter_j, k) = cross_correlations_vector(k) ;
            }

            counter_j++;
        }

        counter_i++;

    }

    return cross_correlations;
}


/// Transforms a sentence to Tensor, according to dataset columns.
/// @param sentence Sentence that we will transform

Tensor<type,1> DataSet::sentence_to_data(const string& sentence) const
{
    Tensor<string, 1> tokens = get_tokens(sentence,' ');

    Tensor<type, 1> vector(get_columns_number() - 1);

    TextAnalytics text_analytics;
    text_analytics.set_short_words_length(short_words_length);
    text_analytics.set_long_words_length(long_words_length);

    Tensor<Tensor<string,1>,1> words = text_analytics.preprocess(tokens);

    TextAnalytics::WordBag word_bag = text_analytics.calculate_word_bag(words);

    const Tensor<string,1> columns_names = get_columns_names();

    const Index words_number = word_bag.words.size();

    vector.setZero();

    for(Index i = 0; i < words_number; i++)
    {
        if( contains(columns_names, word_bag.words(i)) )
        {
            auto it = find(columns_names.data(), columns_names.data() + columns_names.size(), word_bag.words(i));
            const Index index = it - columns_names.data();

            vector(index) = word_bag.frequencies(i);
        }
    }

    return vector;

};


/// Generates an artificial data_set with a given number of samples and number of variables
/// by constant data.
/// @param samples_number Number of samples in the data_set.
/// @param variables_number Number of variables in the data_set.

void DataSet::generate_constant_data(const Index& samples_number, const Index& variables_number, const type& value)
{
    set(samples_number, variables_number);

    data.setConstant(value);

    set_default_columns_uses();
}


/// Generates an artificial data_set with a given number of samples and number of variables
/// using random data.
/// @param samples_number Number of samples in the data_set.
/// @param variables_number Number of variables in the data_set.

void DataSet::generate_random_data(const Index& samples_number, const Index& variables_number)
{
    set(samples_number, variables_number);

    data.setRandom();
}


/// Generates an artificial data_set with a given number of samples and number of variables
/// using a sequential data.
/// @param samples_number Number of samples in the data_set.
/// @param variables_number Number of variables in the data_set.

void DataSet::generate_sequential_data(const Index& samples_number, const Index& variables_number)
{
    set(samples_number, variables_number);

    for(Index i = 0; i < samples_number; i++)
    {
        for(Index j = 0; j < variables_number; j++)
        {
            data(i,j) = static_cast<type>(j);
        }
    }
}


/// Generates an artificial data_set with a given number of samples and number of variables
/// using the Rosenbrock function.
/// @param samples_number Number of samples in the data_set.
/// @param variables_number Number of variables in the data_set.

void DataSet::generate_Rosenbrock_data(const Index& samples_number, const Index& variables_number)
{
    const Index inputs_number = variables_number-1;

    set(samples_number, variables_number);

    data.setRandom();

#pragma omp parallel for

    for(Index i = 0; i < samples_number; i++)
    {
        type rosenbrock(0);

        for(Index j = 0; j < inputs_number-1; j++)
        {
            const type value = data(i,j);
            const type next_value = data(i,j+1);

            rosenbrock += (type(1) - value)*(type(1) - value) + type(100)*(next_value-value*value)*(next_value-value*value);
        }

        data(i, inputs_number) = rosenbrock;
    }

    set_default_columns_uses();

}


void DataSet::generate_sum_data(const Index& samples_number, const Index& variables_number)
{
    set(samples_number,variables_number);

    data.setRandom();

    for(Index i = 0; i < samples_number; i++)
    {
        data(i,variables_number-1) = 0;

        for(Index j = 0; j < variables_number-1; j++)
        {
            data(i,variables_number-1) += data(i,j);
        }
    }

    set(data);
}


/// Unuses those samples with values outside a defined range.
/// @param minimums vector of minimum values in the range.
/// The size must be equal to the number of variables.
/// @param maximums vector of maximum values in the range.
/// The size must be equal to the number of variables.

Tensor<Index, 1> DataSet::filter_data(const Tensor<type, 1>& minimums, const Tensor<type, 1>& maximums)
{
    const Tensor<Index, 1> used_variables_indices = get_used_variables_indices();

    const Index used_variables_number = used_variables_indices.size();

#ifdef OPENNN_DEBUG

    if(minimums.size() != used_variables_number)
    {
        ostringstream buffer;

        buffer << "OpenNN Exception: DataSet class.\n"
               << "Tensor<Index, 1> filter_data(const Tensor<type, 1>&, const Tensor<type, 1>&) method.\n"
               << "Size of minimums(" << minimums.size() << ") is not equal to number of variables(" << used_variables_number << ").\n";

        throw invalid_argument(buffer.str());
    }

    if(maximums.size() != used_variables_number)
    {
        ostringstream buffer;

        buffer << "OpenNN Exception: DataSet class.\n"
               << "Tensor<Index, 1> filter_data(const Tensor<type, 1>&, const Tensor<type, 1>&) method.\n"
               << "Size of maximums(" << maximums.size() << ") is not equal to number of variables(" << used_variables_number << ").\n";

        throw invalid_argument(buffer.str());
    }

#endif

    const Index samples_number = get_samples_number();

    Tensor<type, 1> filtered_indices(samples_number);
    filtered_indices.setZero();

    const Tensor<Index, 1> used_samples_indices = get_used_samples_indices();
    const Index used_samples_number = used_samples_indices.size();

    Index sample_index = 0;

    for(Index i = 0; i < used_variables_number; i++)
    {
        const Index variable_index = used_variables_indices(i);

        for(Index j = 0; j < used_samples_number; j++)
        {
            sample_index = used_samples_indices(j);

            if(get_sample_use(sample_index) == SampleUse::Unused) continue;

            if(isnan(data(sample_index, variable_index))) continue;

            if(abs(data(sample_index, variable_index) - minimums(i)) <= type(NUMERIC_LIMITS_MIN)
                    || abs(data(sample_index, variable_index) - maximums(i)) <= type(NUMERIC_LIMITS_MIN)) continue;

            if(data(sample_index,variable_index) < minimums(i)
                    || data(sample_index,variable_index) > maximums(i))
            {
                filtered_indices(sample_index) = type(1);

                set_sample_use(sample_index, SampleUse::Unused);
            }
        }
    }

    const Index filtered_samples_number =
            static_cast<Index>(count_if(filtered_indices.data(),
                                        filtered_indices.data()+filtered_indices.size(), [](type value)
                               {return value > static_cast<type>(0.5);}));

    Tensor<Index, 1> filtered_samples_indices(filtered_samples_number);

    Index index = 0;

    for(Index i = 0; i < samples_number; i++)
    {
        if(filtered_indices(i) > static_cast<type>(0.5))
        {
            filtered_samples_indices(index) = i;
            index++;
        }
    }

    return filtered_samples_indices;
}


/// Sets all the samples with missing values to "Unused".

void DataSet::impute_missing_values_unuse()
{
    const Index samples_number = get_samples_number();

#pragma omp parallel for

    for(Index i = 0; i <samples_number; i++)
    {
        if(has_nan_row(i)) set_sample_use(i, "Unused");
    }

}


/// Substitutes all the missing values by the mean of the corresponding variable.

void DataSet::impute_missing_values_mean()
{
    const Tensor<Index, 1> used_samples_indices = get_used_samples_indices();
    const Tensor<Index, 1> used_variables_indices = get_used_variables_indices();
    const Tensor<Index, 1> input_variables_indices = get_input_variables_indices();
    const Tensor<Index, 1> target_variables_indices = get_target_variables_indices();

    const Tensor<type, 1> means = mean(data, used_samples_indices, used_variables_indices);

    const Index samples_number = used_samples_indices.size();
    const Index variables_number = used_variables_indices.size();
    const Index target_variables_number = target_variables_indices.size();

    Index current_variable;
    Index current_sample;

    if(lags_number == 0 && steps_ahead == 0)
    {
#pragma omp parallel for schedule(dynamic)

        for(Index j = 0; j < variables_number - target_variables_number; j++)
        {
            current_variable = input_variables_indices(j);

            for(Index i = 0; i < samples_number; i++)
            {
                current_sample = used_samples_indices(i);

                if(isnan(data(current_sample, current_variable)))
                {
                    data(current_sample,current_variable) = means(j);
                }
            }
        }

        for(Index j = 0; j < target_variables_number; j++)
        {
            current_variable = target_variables_indices(j);
            for(Index i = 0; i < samples_number; i++)
            {
                current_sample = used_samples_indices(i);

                if(isnan(data(current_sample, current_variable)))
                {
                    set_sample_use(i, "Unused");
                }
            }
        }

    }
    else
    {

        for (Index j = 0; j < get_variables_number(); j++)
        {
            current_variable = j;

            for (Index i = 0; i < samples_number; i++)
            {
                current_sample = used_samples_indices(i);

                if (isnan(data(current_sample, current_variable)))
                {
                    if (i < lags_number || i > samples_number - steps_ahead)
                    {
                        data(current_sample, current_variable) = means(j);
                    }
                    else
                    {
                        Index k = i;
                        double preview_value = NAN, next_value = NAN;

                        while (isnan(preview_value) && k > 0)
                        {
                            k--;
                            preview_value = data(used_samples_indices(k), current_variable);
                        }

                        k = i;
                        while (isnan(next_value) && k < samples_number)
                        {
                            k++;
                            next_value = data(used_samples_indices(k), current_variable);
                        }

                        if (isnan(preview_value) && isnan(next_value))
                        {
                            ostringstream buffer;

                            buffer << "OpenNN Exception: DataSet class.\n"
                                   << "void DataSet::impute_missing_values_mean() const.\n"
                                   << "The last " << (samples_number - i) + 1 << " samples are all missing, delete them.\n";

                            throw invalid_argument(buffer.str());
                        }

                        if (isnan(preview_value))
                        {
                            data(current_sample, current_variable) = next_value;
                        }
                        else if (isnan(next_value))
                        {
                            data(current_sample, current_variable) = preview_value;
                        }
                        else
                        {
                            data(current_sample, current_variable) = (preview_value + next_value) / 2.0;
                        }
                    }
                }
            }
        }
    }

}

/// Substitutes all the missing values by the median of the corresponding variable.

void DataSet::impute_missing_values_median()
{
    const Tensor<Index, 1> used_samples_indices = get_used_samples_indices();
    const Tensor<Index, 1> used_variables_indices = get_used_variables_indices();
    const Tensor<Index, 1> input_variables_indices = get_input_variables_indices();
    const Tensor<Index, 1> target_variables_indices = get_target_variables_indices();

    const Tensor<type, 1> medians = median(data, used_samples_indices, used_variables_indices);

    const Index samples_number = used_samples_indices.size();
    const Index variables_number = used_variables_indices.size();
    const Index target_variables_number = target_variables_indices.size();

    Index current_variable;
    Index current_sample;

#pragma omp parallel for schedule(dynamic)
    for(Index j = 0; j < variables_number - target_variables_number; j++)
    {
        current_variable = input_variables_indices(j);

        for(Index i = 0; i < samples_number; i++)
        {
            current_sample = used_samples_indices(i);

            if(isnan(data(current_sample, current_variable)))
            {
                data(current_sample,current_variable) = medians(j);
            }
        }
    }

#pragma omp parallel for schedule(dynamic)
    for(Index j = 0; j < target_variables_number; j++)
    {
        current_variable = target_variables_indices(j);

        for(Index i = 0; i < samples_number; i++)
        {
            current_sample = used_samples_indices(i);

            if(isnan(data(current_sample, current_variable)))
            {
                set_sample_use(i, "Unused");
            }
        }

    }
}

/// Substitutes all the missing values by the interpolation of the corresponding variable.

void DataSet::impute_missing_values_interpolate()
{
    const Tensor<Index, 1> used_samples_indices = get_used_samples_indices();
    const Tensor<Index, 1> used_variables_indices = get_used_variables_indices();
    const Tensor<Index, 1> input_variables_indices = get_input_variables_indices();
    const Tensor<Index, 1> target_variables_indices = get_target_variables_indices();

    const Index samples_number = used_samples_indices.size();
    const Index variables_number = used_variables_indices.size();
    const Index target_variables_number = target_variables_indices.size();

    Index current_variable;
    Index current_sample;

#pragma omp parallel for schedule(dynamic)
    for(Index j = 0; j < variables_number - target_variables_number; j++)
    {
        current_variable = input_variables_indices(j);

        for(Index i = 0; i < samples_number; i++)
        {
            current_sample = used_samples_indices(i);

            if(isnan(data(current_sample, current_variable)))
            {
                type x1 = 0;
                type x2 = 0;
                type y1 = 0;
                type y2 = 0;
                type x = 0;
                type y = 0;
                for(Index k = i - 1; k >= 0; k--)
                {
                    if(!isnan(data(used_samples_indices(k), current_variable)))
                    {
                        x1 = used_samples_indices(k);
                        y1 = data(x1, current_variable);
                        break;
                    }
                }
                for(Index k = i + 1; k < samples_number; k++)
                {
                    if(!isnan(data(used_samples_indices(k), current_variable)))
                    {
                        x2 = used_samples_indices(k);
                        y2 = data(x2, current_variable);
                        break;
                    }
                }
                if(x2 != x1)
                {
                    x = current_sample;
                    y = y1 + (x - x1) * (y2 - y1) / (x2 - x1);
                }
                else
                {
                    y = y1;
                }
                data(current_sample,current_variable) = y;
            }
        }
    }

#pragma omp parallel for schedule(dynamic)
    for(Index j = 0; j < target_variables_number; j++)
    {
        current_variable = target_variables_indices(j);

        for(Index i = 0; i < samples_number; i++)
        {
            current_sample = used_samples_indices(i);

            if(isnan(data(current_sample, current_variable)))
            {
                set_sample_use(i, "Unused");
            }
        }

    }
}



/// General method for dealing with missing values.
/// It switches among the different scrubbing methods available,
/// according to the corresponding value in the missing values object.

void DataSet::scrub_missing_values()
{
    switch(missing_values_method)
    {
    case MissingValuesMethod::Unuse:

        impute_missing_values_unuse();

        break;

    case MissingValuesMethod::Mean:

        impute_missing_values_mean();

        break;

    case MissingValuesMethod::Median:

        impute_missing_values_median();

        break;

    case MissingValuesMethod::Interpolation:

        impute_missing_values_interpolate();

        break;
    }

}

void DataSet::read_csv()
{
    read_csv_1();

    if(!has_time_columns() && !has_categorical_columns())
    {
        read_csv_2_simple();

        read_csv_3_simple();
    }
    else
    {
        read_csv_2_complete();

        read_csv_3_complete();
    }
}


/*
Tensor<unsigned char, 1> DataSet::remove_padding(Tensor<unsigned char, 1>& img, const int& rows_number,const int& cols_number, const int& padding)
{
    Tensor<unsigned char, 1> data_without_padding(img.size() - padding*rows_number);

    const int channels = 3;

    if (rows_number % 4 ==0)
    {
        memcpy(data_without_padding.data(), img.data(), static_cast<size_t>(cols_number*channels*rows_number)*sizeof(unsigned char));
    }
    else
    {
        for (int i = 0; i<rows_number; i++)
        {
            if(i==0)
            {
                memcpy(data_without_padding.data(), img.data(), static_cast<size_t>(cols_number*channels)*sizeof(unsigned char));
            }
            else
            {
                memcpy(data_without_padding.data() + channels*cols_number*i, img.data() + channels*cols_number*i + padding*i, static_cast<size_t>(cols_number*channels)*sizeof(unsigned char));
            }
        }
    }
    return data_without_padding;
}
*/

/*
void DataSet::sort_channel(Tensor<unsigned char,1>& original, Tensor<unsigned char,1>& sorted, const int& cols_number)
{
    unsigned char* aux_row = nullptr;

    aux_row = (unsigned char*)malloc(static_cast<size_t>(cols_number*sizeof(unsigned char)));

    const int rows_number = static_cast<int>(original.size()/cols_number);

    for(int i = 0; i <rows_number; i++)
    {
        memcpy(aux_row, original.data() + cols_number*rows_number - (i+1)*cols_number , static_cast<size_t>(cols_number)*sizeof(unsigned char));

        //        reverse(aux_row, aux_row + cols_number); //uncomment this if the lower right corner px should be in the upper left corner.

        memcpy(sorted.data() + cols_number*i , aux_row, static_cast<size_t>(cols_number)*sizeof(unsigned char));
    }

}
*/

Tensor<unsigned char,1> DataSet::read_bmp_image(const string& filename)
{
    FILE* f = fopen(filename.data(), "rb");

    if(!f)
    {
        ostringstream buffer;

        buffer << "OpenNN Exception: DataSet class.\n"
               << "void read_bmp_image() method.\n"
               << "Couldn't open the file.\n";

        throw invalid_argument(buffer.str());
    }

    unsigned char info[54];
    fread(info, sizeof(unsigned char), 54, f);

    const Index width_no_padding = *(int*)&info[18];
    image_height = *(int*)&info[22];
    const Index bits_per_pixel = *(int*)&info[28];
    int channels;

    bits_per_pixel == 24 ? channels = 3 : channels = 1;

    channels_number = channels;

    padding = 0;

    image_width = width_no_padding;

    while((channels*image_width + padding)% 4 != 0)
        padding++;

    const size_t size = image_height*(channels_number*image_width + padding);

    Tensor<unsigned char, 1> image(size);
    image.setZero();

    int data_offset = *(int*)(&info[0x0A]);
    fseek(f, (long int)(data_offset - 54), SEEK_CUR);

    fread(image.data(), sizeof(unsigned char), size, f);
    fclose(f);

    if(channels_number == 3)
    {
        const int rows_number = static_cast<int>(get_image_height());
        const int cols_number = static_cast<int>(get_image_width());

        Tensor<unsigned char, 1> data_without_padding = remove_padding(image, rows_number, cols_number, padding);

        const Eigen::array<Eigen::Index, 3> dims_3D = {channels, rows_number, cols_number};
        const Eigen::array<Eigen::Index, 1> dims_1D = {rows_number*cols_number};

        Tensor<unsigned char,1> red_channel_flatted = data_without_padding.reshape(dims_3D).chip(2,0).reshape(dims_1D); // row_major
        Tensor<unsigned char,1> green_channel_flatted = data_without_padding.reshape(dims_3D).chip(1,0).reshape(dims_1D); // row_major
        Tensor<unsigned char,1> blue_channel_flatted = data_without_padding.reshape(dims_3D).chip(0,0).reshape(dims_1D); // row_major


        Tensor<unsigned char,1> red_channel_flatted_sorted(red_channel_flatted.size());
        Tensor<unsigned char,1> green_channel_flatted_sorted(green_channel_flatted.size());
        Tensor<unsigned char,1> blue_channel_flatted_sorted(blue_channel_flatted.size());

        red_channel_flatted_sorted.setZero();
        green_channel_flatted_sorted.setZero();
        blue_channel_flatted_sorted.setZero();

        sort_channel(red_channel_flatted, red_channel_flatted_sorted, cols_number);
        sort_channel(green_channel_flatted, green_channel_flatted_sorted, cols_number);
        sort_channel(blue_channel_flatted, blue_channel_flatted_sorted,cols_number);

        Tensor<unsigned char, 1> red_green_concatenation(red_channel_flatted_sorted.size() + green_channel_flatted_sorted.size());
        red_green_concatenation = red_channel_flatted_sorted.concatenate(green_channel_flatted_sorted,0); // To allow a double concatenation

        image = red_green_concatenation.concatenate(blue_channel_flatted_sorted, 0);



    }

    return image;
}

size_t DataSet::number_of_elements_in_directory(const fs::path& path)
{
    using fs::directory_iterator;

    return distance(directory_iterator(path), directory_iterator{});

    return size_t();
}

void DataSet::read_bmp()
{
    const fs::path path = data_file_name;

    if(data_file_name.empty())
    {
        ostringstream buffer;

        buffer << "OpenNN Exception: DataSet class.\n"
               << "void read_bmp() method.\n"
               << "Data file name is empty.\n";

        throw invalid_argument(buffer.str());
    }

    has_columns_names = true;
    has_rows_labels = true;
    convolutional_model = true;

    separator = Separator::None;

    vector<fs::path> folder_paths;
    vector<fs::path> image_paths;

    for (const auto & entry : fs::directory_iterator(path))
    {
        folder_paths.emplace_back(entry.path().string());
    }


    for (Index i = 0 ; i < folder_paths.size() ; i++)
    {
        for (const auto & entry : fs::directory_iterator(folder_paths[i]))
        {
            image_paths.emplace_back(entry.path().string());
        }
    }

    for(Index i = 0; i < image_paths.size(); i++)
    {
        if(image_paths[i].extension() != ".bmp")
        {
            fs::remove_all(image_paths[i]);

            //            ostringstream buffer;

            //            buffer << "OpenNN Exception: DataSet class.\n"
            //                   << "void read_bmp() method.\n"
            //                   << "Non-bmp data file format found and deleted. Try to run the program again.\n";

            //            throw invalid_argument(buffer.str());
        }
    }

    Index classes_number = number_of_elements_in_directory(path);
    Tensor<Index, 1> images_numbers(classes_number);

    for(Index i = 0; i < classes_number; i++)
    {
        images_number += number_of_elements_in_directory(folder_paths[i]);
    }

    string info_img;
    Tensor<unsigned char,1> image;
    Index image_size;
    Index size_comprobation = 0;

    for(Index i = 0; i < image_paths.size(); i++)
    {
        info_img = image_paths[i].string();
        image = read_bmp_image(info_img);
        image_size = image.size();
        size_comprobation += image_size;
    }

    if(image_size != size_comprobation/image_paths.size())
    {
        ostringstream buffer;

        buffer << "OpenNN Exception: DataSet class.\n"
               << "void read_bmp() method.\n"
               << "Some images of the dataset have different channel number, width and/or height.\n";

        throw invalid_argument(buffer.str());
    }

    FILE* f = fopen(info_img.data(), "rb");

    unsigned char info[54];

    fread(info, sizeof(unsigned char), 54, f);
    const int width = *(int*)&info[18];
    const int height = *(int*)&info[22];

    const int paddingAmount = (4 - (width) % 4) % 4;
    const int paddingWidth = width + paddingAmount;

    const int bits_per_pixel = *(int*)&info[28];
    int channels;

    bits_per_pixel == 24 ? channels = 3 : channels = 1;

    if(classes_number == 2)
    {
        Index binary_columns_number = 1;
        data.resize(images_number, image_size + binary_columns_number);
    }
    else
    {
        data.resize(images_number, image_size + classes_number);
    }

    data.setZero();

    rows_labels.resize(images_number);

    Index row_index = 0;

    for(Index i = 0; i < classes_number; i++)
    {
        Index images_number = 0;

        vector<string> images_paths;

        for (const auto & entry : fs::directory_iterator(folder_paths[i]))
        {
            images_paths.emplace_back(entry.path().string());
        }

        images_number = images_paths.size();

        for(Index j = 0;  j < images_number; j++)
        {
            image = read_bmp_image(images_paths[j]);

            for(Index k = 0; k < image_size; k++)
            {
                data(row_index, k) = static_cast<type>(image[k]);
            }

            if(classes_number == 2 && i == 0)
            {
                data(row_index, image_size) = 1;
            }
            else if(classes_number == 2 && i == 1)
            {
                data(row_index, image_size) = 0;
            }
            else
            {
                data(row_index, image_size + i) = 1;
            }

            rows_labels(row_index) = images_paths[j];

            row_index++;
        }
    }

    columns.resize(image_size + 1);

    // Input columns

    Index column_index = 0;

    for(Index i = 0; i < channels; i++)
    {
        for(Index j = 0; j < paddingWidth; j++)
        {
            for(Index k = 0; k < height ; k++)
            {
                columns(column_index).name= "pixel_" + to_string(i+1)+ "_" + to_string(j+1) + "_" + to_string(k+1);
                columns(column_index).type = ColumnType::Numeric;
                columns(column_index).column_use = VariableUse::Input;
                columns(column_index).scaler = Scaler::MinimumMaximum;
                column_index++;
            }
        }
    }

    // Target columns

    columns(image_size).name = "class";

    if(classes_number == 1)
    {
        ostringstream buffer;

        buffer << "OpenNN Exception: DataSet class.\n"
               << "void read_bmp() method.\n"
               << "Invalid number of categories. The minimum is 2 and you have 1.\n";

        throw invalid_argument(buffer.str());


    }else if(classes_number == 2)
    {
        Tensor<string, 1> categories(classes_number);

        for(Index i = 0 ; i < classes_number; i++)
        {
            categories(i) = folder_paths[i].filename().string();
        }

        columns(image_size).column_use = VariableUse::Target;
        columns(image_size).type = ColumnType::Binary;
        columns(image_size).categories = categories;

        columns(image_size).categories_uses.resize(classes_number);
        columns(image_size).categories_uses.setConstant(VariableUse::Target);
    }else
    {
        Tensor<string, 1> categories(classes_number);

        for(Index i = 0 ; i < classes_number ; i++)
        {
            categories(i) = folder_paths[i].filename().string();
        }

        columns(image_size).column_use = VariableUse::Target;
        columns(image_size).type = ColumnType::Categorical;
        columns(image_size).categories = categories;

        columns(image_size).categories_uses.resize(classes_number);
        columns(image_size).categories_uses.setConstant(VariableUse::Target);
    }

    samples_uses.resize(images_number);
    split_samples_random();

    image_width = paddingWidth;
    image_height = height;

    input_variables_dimensions.resize(3);
    input_variables_dimensions.setValues({channels, paddingWidth, height});
}

<<<<<<< HEAD
void DataSet::fill_image_data(const int& width, const int& height, const int& channels, const Tensor<type, 2>& imageData)
{
    const fs::path path = data_file_name;



    if(data_file_name.empty())
    {
        ostringstream buffer;

        buffer << "OpenNN Exception: DataSet class.\n"
               << "void read_bmp() method.\n"
               << "Data file name is empty.\n";

        throw invalid_argument(buffer.str());
    }
    has_columns_names = true;
    has_rows_labels = true;
    convolutional_model = true;

    separator = Separator::None;

    vector<fs::path> folder_paths;
    vector<fs::path> image_paths;

    int classes_number = 0;
    int images_total_number = 0;

    for (const auto & entry_path : fs::directory_iterator(path))
    {
        if(entry_path.path().string().find(".DS_Store") != string::npos)
        {
            cout << ".DS_Store found in : " << entry_path << endl;
        }
        else
        {
            fs::path actual_directory = entry_path.path().string();

            folder_paths.emplace_back(actual_directory);
            classes_number++;

            for (const auto & entry_image : fs::directory_iterator(actual_directory))
            {
                if(entry_image.path().string().find(".DS_Store") != string::npos)
                {
                    cout << ".DS_Store found in : " << entry_image.path() << endl;
                }
                else
                {
                    image_paths.emplace_back(entry_image.path().string());
                    images_total_number++;
                }
            }
        }
    }

    images_number = images_total_number;

    const int image_size = width * height * channels;

    Tensor<type, 2> imageDataAux(imageData.dimension(0), imageData.dimension(1));
    imageDataAux = imageData;

    if(classes_number == 2)
    {
        Index binary_columns_number = 1;
        data.resize(images_number, image_size + binary_columns_number);
        imageDataAux.resize(images_number, image_size + binary_columns_number);
    }
    else
    {
        data.resize(images_number, image_size + classes_number);
        imageDataAux.resize(images_number, image_size + classes_number);
    }

    memcpy(data.data(), imageData.data(), images_number * image_size * sizeof(type));

    rows_labels.resize(images_number);

    Index row_index = 0;

    for(Index i = 0; i < classes_number; i++)
    {
        vector<string> images_paths;
        Index images_in_folder = 0;

        for (const auto & entry : fs::directory_iterator(folder_paths[i]))
        {
            if(entry.path().string().find(".DS_Store") != string::npos)
            {
                cout << ".DS_Store found in : " << entry << endl;
            }
            else
            {
                images_paths.emplace_back(entry.path().string());
                images_in_folder++;
            }
        }

        for(Index j = 0;  j < images_in_folder; j++)
        {

            if(classes_number == 2 && i == 0)
            {
                data(row_index, image_size) = 1;
            }
            else if(classes_number == 2 && i == 1)
            {
                data(row_index, image_size) = 0;
            }
            else
            {
                data(row_index, image_size + i) = 1;
            }

            rows_labels(row_index) = images_paths[j];

            row_index++;
        }
    }

    columns.resize(image_size + 1);

    // Input columns

    Index column_index = 0;

        for(Index i = 0; i < channels; i++)
        {
            for(Index j = 0; j < width; j++)
            {
                for(Index k = 0; k < height ; k++)
                {
                    columns(column_index).name= "pixel_" + to_string(i+1)+ "_" + to_string(j+1) + "_" + to_string(k+1);
                    columns(column_index).type = ColumnType::Numeric;
                    columns(column_index).column_use = VariableUse::Input;
                    columns(column_index).scaler = Scaler::MinimumMaximum;
                    column_index++;
                }
            }
        }

    // Target columns

    columns(image_size).name = "class";

    if(classes_number == 1)
    {
        ostringstream buffer;

        buffer << "OpenNN Exception: DataSet class.\n"
               << "void read_bmp() method.\n"
               << "Invalid number of categories. The minimum is 2 and you have 1.\n";

        throw invalid_argument(buffer.str());


    }

    Tensor<string, 1> categories(classes_number);

    for(Index i = 0 ; i < classes_number; i++)
    {
        categories(i) = folder_paths[i].filename().string();
    }

    columns(image_size).column_use = VariableUse::Target;
    columns(image_size).categories = categories;

    columns(image_size).categories_uses.resize(classes_number);
    columns(image_size).categories_uses.setConstant(VariableUse::Target);

    if(classes_number == 2)
    {
        columns(image_size).type = ColumnType::Binary;
    }
    else
    {
        columns(image_size).type = ColumnType::Categorical;
    }

    samples_uses.resize(images_number);
    split_samples_random();

    image_width = width;
    image_height = height;
    channels_number = channels;

    input_variables_dimensions.resize(3);
    input_variables_dimensions.setValues({channels, width, height});
}

/*
Tensor<unsigned char, 1> DataSet::resize_image(Tensor<unsigned char, 1> &data,
                                               const Index &image_width,
                                               const Index &image_height,
                                               const Index &channels_number)
=======

void DataSet::fill_image_data(const int& width, const int& height, const int& channels, const Tensor<type, 2>& imageData)
>>>>>>> 251752d5
{
    const fs::path path = data_file_name;

    if(data_file_name.empty())
    {
        ostringstream buffer;

        buffer << "OpenNN Exception: DataSet class.\n"
               << "void read_bmp() method.\n"
               << "Data file name is empty.\n";

        throw invalid_argument(buffer.str());
    }
    has_columns_names = true;
    has_rows_labels = true;
    convolutional_model = true;

    separator = Separator::None;

    vector<fs::path> folder_paths;
    vector<fs::path> image_paths;

    int classes_number = 0;
    int images_total_number = 0;

    for (const auto & entry_path : fs::directory_iterator(path))
    {
        if(entry_path.path().string().find(".DS_Store") != string::npos)
        {
            cout << ".DS_Store found in : " << entry_path << endl;
        }
        else
        {
            fs::path actual_directory = entry_path.path().string();

            folder_paths.emplace_back(actual_directory);
            classes_number++;

            for (const auto & entry_image : fs::directory_iterator(actual_directory))
            {
                if(entry_image.path().string().find(".DS_Store") != string::npos)
                {
                    cout << ".DS_Store found in : " << entry_image.path() << endl;
                }
                else
                {
                    image_paths.emplace_back(entry_image.path().string());
                    images_total_number++;
                }
            }
        }
    }

    images_number = images_total_number;

    const int image_size = width * height * channels;

    Tensor<type, 2> imageDataAux(imageData.dimension(0), imageData.dimension(1));
    imageDataAux = imageData;

    if(classes_number == 2)
    {
        Index binary_columns_number = 1;
        data.resize(images_number, image_size + binary_columns_number);
        imageDataAux.resize(images_number, image_size + binary_columns_number);
    }
    else
    {
        data.resize(images_number, image_size + classes_number);
        imageDataAux.resize(images_number, image_size + classes_number);
    }

    memcpy(data.data(), imageData.data(), images_number * image_size * sizeof(type));

    rows_labels.resize(images_number);

    Index row_index = 0;

    for(Index i = 0; i < classes_number; i++)
    {
        vector<string> images_paths;
        Index images_in_folder = 0;

        for (const auto & entry : fs::directory_iterator(folder_paths[i]))
        {
            if(entry.path().string().find(".DS_Store") != string::npos)
            {
                cout << ".DS_Store found in : " << entry << endl;
            }
            else
            {
                images_paths.emplace_back(entry.path().string());
                images_in_folder++;
            }
        }

        for(Index j = 0;  j < images_in_folder; j++)
        {

            if(classes_number == 2 && i == 0)
            {
                data(row_index, image_size) = 1;
            }
            else if(classes_number == 2 && i == 1)
            {
                data(row_index, image_size) = 0;
            }
            else
            {
                data(row_index, image_size + i) = 1;
            }

            rows_labels(row_index) = images_paths[j];

            row_index++;
        }
    }

    columns.resize(image_size + 1);

    // Input columns

    Index column_index = 0;

        for(Index i = 0; i < channels; i++)
        {
            for(Index j = 0; j < width; j++)
            {
                for(Index k = 0; k < height ; k++)
                {
                    columns(column_index).name= "pixel_" + to_string(i+1)+ "_" + to_string(j+1) + "_" + to_string(k+1);
                    columns(column_index).type = ColumnType::Numeric;
                    columns(column_index).column_use = VariableUse::Input;
                    columns(column_index).scaler = Scaler::MinimumMaximum;
                    column_index++;
                }
            }
        }

    // Target columns

    columns(image_size).name = "class";

    if(classes_number == 1)
    {
        ostringstream buffer;

        buffer << "OpenNN Exception: DataSet class.\n"
               << "void read_bmp() method.\n"
               << "Invalid number of categories. The minimum is 2 and you have 1.\n";

        throw invalid_argument(buffer.str());


    }

    Tensor<string, 1> categories(classes_number);

    for(Index i = 0 ; i < classes_number; i++)
    {
        categories(i) = folder_paths[i].filename().string();
    }

    columns(image_size).column_use = VariableUse::Target;
    columns(image_size).categories = categories;

    columns(image_size).categories_uses.resize(classes_number);
    columns(image_size).categories_uses.setConstant(VariableUse::Target);

    if(classes_number == 2)
    {
        columns(image_size).type = ColumnType::Binary;
    }
    else
    {
        columns(image_size).type = ColumnType::Categorical;
    }

    samples_uses.resize(images_number);
    split_samples_random();

    image_width = width;
    image_height = height;
    channels_number = channels;

    input_variables_dimensions.resize(3);
    input_variables_dimensions.setValues({channels, width, height});
}

DataSet::BoundingBox DataSet::propose_random_region(const Tensor<unsigned char, 1>& image) const
{
    const Index channels_number = get_channels_number();
    const Index image_height = get_image_height();
    const Index image_width = get_image_width();

    Index x_center = rand() % image_width;
    Index y_center = rand() % image_height;

    Index x_top_left;
    Index y_top_left;

    if(x_center == 0){x_top_left = 0;}else{x_top_left = rand() % x_center;}
    if(y_center == 0){y_top_left = 0;} else{y_top_left = rand() % y_center;}

    Index x_bottom_right;

    if(x_top_left == 0){x_bottom_right = rand()%(image_width - (x_center + 1) + 1) + (x_center + 1);}
    else{x_bottom_right = rand()%(image_width - x_center + 1) + x_center;}

    Index y_bottom_right;

    if(y_top_left == 0){y_bottom_right = rand()%(image_height - (y_center + 1) + 1) + (y_center + 1);}
    else{y_bottom_right = rand() % (image_height - y_center + 1) + y_center;}

    BoundingBox random_region(channels_number, x_top_left, y_top_left, x_bottom_right, y_bottom_right);

    random_region.data = get_bounding_box(image, x_top_left, y_top_left, x_bottom_right, y_bottom_right);

    return random_region;
}


void DataSet::read_ground_truth()
{
    srand(time(NULL));

    const Index classes_number = get_label_classes_number_from_XML(data_file_name);
    const Index annotations_number = get_bounding_boxes_number_from_XML(data_file_name); // This function also save channels, width and height

    const Index regions_number = 1000; // Number of region proposals per image
    const Index region_width = 6; // Final region width to warp
    const Index region_height = 6; // Final region height to warp

    const Index target_variables_number = classes_number == 1 ? 1 : classes_number + 1; // 1 class for background

    const Index samples_number = images_number * regions_number;
    const Index variables_number = channels_number * region_width * region_height + target_variables_number;

    const Index pixels_number = channels_number * region_width * region_height;

    set(samples_number, variables_number);

    data.setZero();

    rows_labels.resize(samples_number);

    Index row_index = 0;

    //-----------------------------Load XML from string-----------------------------------//

    tinyxml2::XMLDocument document;

    if(document.LoadFile(data_file_name.c_str()))
    {
        ostringstream buffer;

        buffer << "OpenNN Exception: DataSet class.\n"
               << "void load(const string&) method.\n"
               << "Cannot load XML file " << data_file_name << ".\n";

        throw invalid_argument(buffer.str());
    }

    //----------------------Read ground Truth XML--------------------------------------//

    ostringstream buffer;

    const tinyxml2::XMLElement* neural_labeler_element = document.FirstChildElement("NeuralLabeler");

    if(!neural_labeler_element)
    {
        buffer << "OpenNN Exception: DataSet class.\n"
               << "void read_ground_truth(const tinyxml2::XMLDocument&) method.\n"
               << "NeuralLabeler element is nullptr.\n";

        throw invalid_argument(buffer.str());
    }

    // Images

    const tinyxml2::XMLElement* images_element = neural_labeler_element -> FirstChildElement("Images");

    if(!images_element)
    {
        buffer << "OpenNN Exception: DataSet class.\n"
               << "void read_ground_truth(const tinyxml2::XMLDocument&) method.\n"
               << "Images element is nullptr.\n";

        throw invalid_argument(buffer.str());
    }

    // Images Number

    const tinyxml2::XMLElement* images_number_element = images_element -> FirstChildElement("ImagesNumber");

    if(!images_number_element)
    {
        buffer << "OpenNN Exception: DataSet class.\n"
               << "void read_ground_truth(const tinyxml2::XMLDocument&) method.\n"
               << "ImagesNumber element is nullptr.\n";

        throw invalid_argument(buffer.str());
    }

    const Index images_number = static_cast<Index>(atoi(images_number_element->GetText()));

    const tinyxml2::XMLElement* start_images_element = images_number_element;

    for(Index image_index = 0; image_index < images_number; image_index++)
    {
        // Image

        const tinyxml2::XMLElement* image_element = start_images_element->NextSiblingElement("Image");
        start_images_element = image_element;

        if(!image_element)
        {
            buffer << "OpenNN Exception: DataSet class.\n"
                   << "void read_ground_truth(const tinyxml2::XMLDocument&) method.\n"
                   << "Image element is nullptr.\n";

            throw invalid_argument(buffer.str());
        }

        // Filename

        const tinyxml2::XMLElement* file_name_element = image_element->FirstChildElement("Filename");

        if(!file_name_element)
        {
            buffer << "OpenNN Exception: DataSet class.\n"
                   << "void read_ground_truth(const tinyxml2::XMLDocument&) method.\n"
                   << "Filename element is nullptr.\n";

            throw invalid_argument(buffer.str());
        }

        const string image_filename = file_name_element->GetText();

        const Tensor<unsigned char, 1> image_pixel_values = read_bmp_image(image_filename);

        // Annotations Number

        const tinyxml2::XMLElement* annotations_number_element = image_element->FirstChildElement("AnnotationsNumber");

        if(!annotations_number_element)
        {
            buffer << "OpenNN Exception: DataSet class.\n"
                   << "void read_ground_truth(const tinyxml2::XMLDocument&) method.\n"
                   << "AnnotationsNumber element is nullptr.\n";

            throw invalid_argument(buffer.str());
        }

        const Index annotations_number = static_cast<Index>(atoi(annotations_number_element->GetText()));

        const tinyxml2::XMLElement* start_annotations_element = annotations_number_element;

        for(Index j = 0; j < annotations_number; j++)
        {
            // Annotation

            const tinyxml2::XMLElement* annotation_element = start_annotations_element->NextSiblingElement("Annotation");
            start_annotations_element = annotation_element;

            if(!annotation_element)
            {
                buffer << "OpenNN Exception: DataSet class.\n"
                       << "void read_ground_truth(const tinyxml2::XMLDocument&) method.\n"
                       << "Annotation element is nullptr.\n";

                throw invalid_argument(buffer.str());
            }

            // Label

            const tinyxml2::XMLElement* label_element = annotation_element->FirstChildElement("Label");

            if(!label_element)
            {
                buffer << "OpenNN Exception: DataSet class.\n"
                       << "void read_ground_truth(const tinyxml2::XMLDocument&) method.\n"
                       << "Label element is nullptr.\n";

                throw invalid_argument(buffer.str());
            }

            const string gTruth_class = label_element->GetText();

            // Points

            const tinyxml2::XMLElement* points_element = annotation_element->FirstChildElement("Points");

            if(!points_element)
            {
                buffer << "OpenNN Exception: DataSet class.\n"
                       << "void read_ground_truth(const tinyxml2::XMLDocument&) method.\n"
                       << "Points element is nullptr.\n";

                throw invalid_argument(buffer.str());
            }

            const string bounding_box_points = points_element->GetText();
            const Tensor<string, 1> splitted_points = get_tokens(bounding_box_points, ',');

            const int x_top_left = static_cast<int>(stoi(splitted_points[0]));
            const int y_top_left = static_cast<int>(stoi(splitted_points[1]));
            const int x_bottom_right = static_cast<int>(stoi(splitted_points[2]));
            const int y_bottom_right = static_cast<int>(stoi(splitted_points[3]));

            // Segmentation for region proposal (Not implemented, we use random region proposal)

            const BoundingBox gTruth_bounding_box = BoundingBox(channels_number, x_top_left, y_top_left, x_bottom_right, y_bottom_right);

            Tensor<BoundingBox, 1> random_bounding_box(regions_number);

            for(Index region_index = 0; region_index < regions_number; region_index++)
            {
                random_bounding_box(region_index) = propose_random_region(image_pixel_values);

                type intersection_over_union = calculate_intersection_over_union(gTruth_bounding_box, random_bounding_box(region_index));

//                cout << "intersection_over_union: " << intersection_over_union << endl;

                if(intersection_over_union >= 0.3) // If IoU > 0.3 -> object class
                {
                    for(Index p = 1; p < labels_tokens.size() + 1; p++)
                    {
                        if(labels_tokens(p - 1) == gTruth_class)
                        {
                            if(classes_number == 1)
                            {
                                data(row_index, pixels_number) = 1;
                            }
                            else
                            {
                                data(row_index, pixels_number + p) = 1;
                            }
                        }
                    }
                }
                else // If IoU < 0.3 -> background class
                {
                    if(classes_number == 1)
                    {
                        data(row_index, pixels_number) = 0;
                    }
                    else
                    {
                        data(row_index, pixels_number) = 1;
                    }
                }

                BoundingBox warped_bounding_box = random_bounding_box(region_index).resize(channels_number, region_width, region_height);

                for(Index j = 0; j < pixels_number; j++)
                {
                    data(row_index, j) = warped_bounding_box.data(j);
                }

                rows_labels(row_index) = image_filename;

                row_index++;
            }
        }
    }

//    cout << data << endl;

    // Input columns

    Index column_index = 0;

    for(Index i = 0; i < channels_number; i++)
    {
        for(Index j = 0; j < region_width; j++)
        {
            for(Index k = 0; k < region_height ; k++)
            {
                columns(column_index).name= "pixel_" + to_string(i+1)+ "_" + to_string(j+1) + "_" + to_string(k+1);
                columns(column_index).type = ColumnType::Numeric;
                columns(column_index).column_use = VariableUse::Input;
                columns(column_index).scaler = Scaler::MinimumMaximum;
                column_index++;
            }
        }
    }

    // Target columns

    columns(pixels_number).name = "label";

    if(classes_number == 0)
    {
        ostringstream buffer;

        buffer << "OpenNN Exception: DataSet class.\n"
               << "void read_ground_truth() method.\n"
               << "Invalid number of categories. The minimum is 1 and you have 0.\n";

        throw invalid_argument(buffer.str());

    }
    else if(classes_number == 1) // Just one because we include background (1+1)
    {
        columns(pixels_number).column_use = VariableUse::Target;
        columns(pixels_number).type = ColumnType::Binary;
        columns(pixels_number).categories = labels_tokens;

        columns(pixels_number).categories_uses.resize(target_variables_number); // classes_number + Background
        columns(pixels_number).categories_uses.setConstant(VariableUse::Target);
    }
    else
    {
        Tensor<string, 1> categories(target_variables_number);

        columns(pixels_number).column_use = VariableUse::Target;
        columns(pixels_number).type = ColumnType::Categorical;
        columns(pixels_number).categories = labels_tokens;

        columns(pixels_number).categories_uses.resize(target_variables_number); // classes_number + Background
        columns(pixels_number).categories_uses.setConstant(VariableUse::Target);
    }

    split_samples_random();

    input_variables_dimensions.resize(3);
    input_variables_dimensions.setValues({region_height, region_width, channels_number});
}


Index DataSet::get_bounding_boxes_number_from_XML(const string& file_name)
{
    Index bounding_boxes_number = 0;
    string image_filename;

    /**********************Load XML from string**************************************/

    tinyxml2::XMLDocument document;

    if(document.LoadFile(file_name.c_str()))
    {
        ostringstream buffer;

        buffer << "OpenNN Exception: DataSet class.\n"
               << "void load(const string&) method.\n"
               << "Cannot load XML file " << file_name << ".\n";

        throw invalid_argument(buffer.str());
    }

    /**********************Read ground Truth XML**************************************/

    ostringstream buffer;

    const tinyxml2::XMLElement* neural_labeler_element = document.FirstChildElement("NeuralLabeler");

    if(!neural_labeler_element)
    {
        buffer << "OpenNN Exception: DataSet class.\n"
               << "void get_bounding_boxes_number_from_XML(const tinyxml2::XMLDocument&) method.\n"
               << "NeuralLabeler element is nullptr.\n";

        throw invalid_argument(buffer.str());
    }

    // Images

    const tinyxml2::XMLElement* images_element = neural_labeler_element -> FirstChildElement("Images");

    if(!images_element)
    {
        buffer << "OpenNN Exception: DataSet class.\n"
               << "void get_bounding_boxes_number_from_XML(const tinyxml2::XMLDocument&) method.\n"
               << "Images element is nullptr.\n";

        throw invalid_argument(buffer.str());
    }

    // Images Number

    const tinyxml2::XMLElement* images_number_element = images_element -> FirstChildElement("ImagesNumber");

    if(!images_number_element)
    {
        buffer << "OpenNN Exception: DataSet class.\n"
               << "void get_bounding_boxes_number_from_XML(const tinyxml2::XMLDocument&) method.\n"
               << "ImagesNumber element is nullptr.\n";

        throw invalid_argument(buffer.str());
    }

    const Index images_number = static_cast<Index>(atoi(images_number_element->GetText()));

    set_images_number(images_number);

    const tinyxml2::XMLElement* start_image_element = images_number_element;

    for(Index i = 0; i < images_number; i++)
    {
        // Image

        const tinyxml2::XMLElement* image_element = start_image_element->NextSiblingElement("Image");
        start_image_element = image_element;

        if(!image_element)
        {
            buffer << "OpenNN Exception: DataSet class.\n"
                   << "void get_bounding_boxes_number_from_XML(const tinyxml2::XMLDocument&) method.\n"
                   << "Image element is nullptr.\n";

            throw invalid_argument(buffer.str());
        }

        // Filename

        const tinyxml2::XMLElement* file_name_element = image_element->FirstChildElement("Filename");

        if(!file_name_element)
        {
            buffer << "OpenNN Exception: DataSet class.\n"
                   << "void get_bounding_boxes_number_from_XML(const tinyxml2::XMLDocument&) method.\n"
                   << "Filename element is nullptr.\n";

            throw invalid_argument(buffer.str());
        }

        image_filename = file_name_element->GetText();

        // Annotations Number

        const tinyxml2::XMLElement* annotations_number_element = image_element->FirstChildElement("AnnotationsNumber");

        if(!annotations_number_element)
        {
            buffer << "OpenNN Exception: DataSet class.\n"
                   << "void get_bounding_boxes_number_from_XML(const tinyxml2::XMLDocument&) method.\n"
                   << "AnnotationsNumber element is nullptr.\n";

            throw invalid_argument(buffer.str());
        }

        const Index annotations_number = static_cast<Index>(atoi(annotations_number_element->GetText()));

        const tinyxml2::XMLElement* start_annotations_element = annotations_number_element;

        for(Index j = 0; j < annotations_number; j++)
        {
            // Annotation

            const tinyxml2::XMLElement* annotation_element = start_annotations_element->NextSiblingElement("Annotation");
            start_annotations_element = annotation_element;

            if(!annotation_element)
            {
                buffer << "OpenNN Exception: DataSet class.\n"
                       << "void get_bounding_boxes_number_from_XML(const tinyxml2::XMLDocument&) method.\n"
                       << "Annotation element is nullptr.\n";

                throw invalid_argument(buffer.str());
            }

            // Label

            const tinyxml2::XMLElement* label_element = annotation_element->FirstChildElement("Label");

            if(!label_element)
            {
                buffer << "OpenNN Exception: DataSet class.\n"
                       << "void get_bounding_boxes_number_from_XML(const tinyxml2::XMLDocument&) method.\n"
                       << "Label element is nullptr.\n";

                throw invalid_argument(buffer.str());
            }

            string gTruth_class = label_element->GetText();

            // Points

            const tinyxml2::XMLElement* points_element = annotation_element->FirstChildElement("Points");

            if(!points_element)
            {
                buffer << "OpenNN Exception: DataSet class.\n"
                       << "void get_bounding_boxes_number_from_XML(const tinyxml2::XMLDocument&) method.\n"
                       << "Points element is nullptr.\n";

                throw invalid_argument(buffer.str());
            }
        }

        bounding_boxes_number += annotations_number;
    }

    read_bmp_image(image_filename); // Read an image to save initially the channels number

    return bounding_boxes_number;
}


Index DataSet::get_label_classes_number_from_XML(const string& file_name)
{
    //-----------------------Load XML from string-----------------------------------/

    tinyxml2::XMLDocument document;

    if(document.LoadFile(file_name.c_str()))
    {
        ostringstream buffer;

        buffer << "OpenNN Exception: DataSet class.\n"
               << "void load(const string&) method.\n"
               << "Cannot load XML file " << file_name << ".\n";

        throw invalid_argument(buffer.str());
    }

    //--------------------------------Read ground Truth XML-------------------------------------/

    ostringstream buffer;

    const tinyxml2::XMLElement* neural_labeler_element = document.FirstChildElement("NeuralLabeler");

    if(!neural_labeler_element)
    {
        buffer << "OpenNN Exception: DataSet class.\n"
               << "void get_label_classes_number_from_XML(const tinyxml2::XMLDocument&) method.\n"
               << "NeuralLabeler element is nullptr.\n";

        throw invalid_argument(buffer.str());
    }

    // Images

    const tinyxml2::XMLElement* images_element = neural_labeler_element -> FirstChildElement("Images");

    if(!images_element)
    {
        buffer << "OpenNN Exception: DataSet class.\n"
               << "void get_label_classes_number_from_XML(const tinyxml2::XMLDocument&) method.\n"
               << "Images element is nullptr.\n";

        throw invalid_argument(buffer.str());
    }

    // Labels

    const tinyxml2::XMLElement* labels_element = neural_labeler_element -> FirstChildElement("Labels");

    if(!labels_element)
    {
        buffer << "OpenNN Exception: DataSet class.\n"
               << "void get_label_classes_number_from_XML(const tinyxml2::XMLDocument&) method.\n"
               << "Labels element is nullptr.\n";

        throw invalid_argument(buffer.str());
    }

    // Labels Number

    const tinyxml2::XMLElement* labels_number_element = labels_element -> FirstChildElement("LabelsNumber");

    if(!labels_number_element)
    {
        buffer << "OpenNN Exception: DataSet class.\n"
               << "void get_label_classes_number_from_XML(const tinyxml2::XMLDocument&) method.\n"
               << "LabelsNumber element is nullptr.\n";

        throw invalid_argument(buffer.str());
    }

    if(labels_number_element->GetText())
    {
        const Index labels_number = static_cast<Index>(atoi(labels_number_element->GetText()));

        set_categories_number(labels_number);
    }

    labels_tokens.resize(categories_number);

    const tinyxml2::XMLElement* start_label_element = labels_number_element;

    for(Index i = 0; i < categories_number; i++)
    {
        // Label

        const tinyxml2::XMLElement* label_element = start_label_element->NextSiblingElement("Label");
        start_label_element = label_element;

        if(!label_element)
        {
            buffer << "OpenNN Exception: DataSet class.\n"
                   << "void get_label_classes_number_from_XML(const tinyxml2::XMLDocument&) method.\n"
                   << "Label element is nullptr.\n";

            throw invalid_argument(buffer.str());
        }

        // Name

        const tinyxml2::XMLElement* name_element = label_element->FirstChildElement("Name");

        if(!name_element)
        {
            buffer << "OpenNN Exception: DataSet class.\n"
                   << "void get_label_classes_number_from_XML(const tinyxml2::XMLDocument&) method.\n"
                   << "Name element is nullptr.\n";

            throw invalid_argument(buffer.str());
        }

        const string label_string = name_element->GetText();

        labels_tokens(i) = label_string;

        // Color

        const tinyxml2::XMLElement* color_element = label_element->FirstChildElement("Color");

        if(!color_element)
        {
            buffer << "OpenNN Exception: DataSet class.\n"
                   << "void get_label_classes_number_from_XML(const tinyxml2::XMLDocument&) method.\n"
                   << "Color element is nullptr.\n";

            throw invalid_argument(buffer.str());
        }
    }

    return categories_number;
}


Tensor<type, 1> DataSet::get_bounding_box(const Tensor<unsigned char, 1>& image,
                                          const Index& x_top_left, const Index& y_top_left,
                                          const Index& x_bottom_right, const Index& y_bottom_right) const
{
    const Index channels_number = get_channels_number();
    const Index height = get_image_height();
    const Index width = get_image_width();
    const Index image_size_single_channel = height * width;

    const Index bounding_box_width = abs(x_top_left - x_bottom_right);
    const Index bounding_box_height = abs(y_top_left - y_bottom_right);
    const Index bounding_box_single_channel_size = bounding_box_width * bounding_box_height;

    Tensor<type, 1> bounding_box_data;
    bounding_box_data.resize(channels_number * bounding_box_single_channel_size);

    const Index pixel_loop_start = width * (height - y_bottom_right) + x_top_left;
    const Index pixel_loop_end = width * (height - 1 - y_top_left) + x_bottom_right;

    if(channels_number == 3)
    {
        Tensor<unsigned char, 1> image_red_channel_flatted_sorted(image_size_single_channel);
        Tensor<unsigned char, 1> image_green_channel_flatted_sorted(image_size_single_channel);
        Tensor<unsigned char, 1> image_blue_channel_flatted_sorted(image_size_single_channel);

        image_red_channel_flatted_sorted = image.slice(Eigen::array<Eigen::Index, 1>({0}), Eigen::array<Eigen::Index, 1>({image_size_single_channel}));
        image_green_channel_flatted_sorted = image.slice(Eigen::array<Eigen::Index, 1>({image_size_single_channel}), Eigen::array<Eigen::Index, 1>({image_size_single_channel}));
        image_blue_channel_flatted_sorted = image.slice(Eigen::array<Eigen::Index, 1>({2 * image_size_single_channel}), Eigen::array<Eigen::Index, 1>({image_size_single_channel}));

        Tensor<type, 1> bounding_box_red_channel(bounding_box_single_channel_size);
        Tensor<type, 1> bounding_box_green_channel(bounding_box_single_channel_size);
        Tensor<type, 1> bounding_box_blue_channel(bounding_box_single_channel_size);

        Index data_index = 0;

        for(Index i = pixel_loop_start; i <= pixel_loop_end - 1; i++)
        {
            const int height_number = (int)(i/height);

            const Index left_margin = height_number * width + x_top_left;
            const Index right_margin = height_number * width + x_bottom_right;

            if(i >= left_margin && i < right_margin)
            {
                bounding_box_red_channel(data_index) = static_cast<type>(image_red_channel_flatted_sorted[i]);
                bounding_box_green_channel(data_index) = static_cast<type>(image_green_channel_flatted_sorted[i]);
                bounding_box_blue_channel(data_index) = static_cast<type>(image_blue_channel_flatted_sorted[i]);

                data_index++;
            }
        }

        Tensor<type, 1> red_green_concatenation(bounding_box_red_channel.size() + bounding_box_green_channel.size());
        red_green_concatenation = bounding_box_red_channel.concatenate(bounding_box_green_channel, 0); // To allow a double concatenation
        bounding_box_data = red_green_concatenation.concatenate(bounding_box_blue_channel, 0);
    }
    else
    {
        Index data_index = 0;

        for(Index i = pixel_loop_start; i <= pixel_loop_end - 1; i++)
        {
            const int height_number = (int)(i/height);

            const Index left_margin = height_number * width + x_top_left;
            const Index right_margin = height_number * width + x_bottom_right;

            if(i >= left_margin && i < right_margin)
            {
                bounding_box_data(data_index) = static_cast<type>(image[i]);
                data_index++;
            }
        }
    }

    return bounding_box_data;
}

// Function to slice a given vector from range X to Y
/*Tensor<unsigned char, 1> DataSet::slicing(Tensor<unsigned char, 1>& arr, int& X, int& Y)
{
    // Starting and Ending iterators

    auto start = X;
    auto end = Y + 1;

    Tensor<unsigned char, 1> result(Y - X + 1);

    // Copy vector using copy function()
    copy(start, end, result);

    // Return the final sliced vector
    return result;
}*/


void DataSet::read_txt()
{
    cout << "Reading .txt file..." << endl;

    TextAnalytics text_analytics;

    text_analytics.set_separator(get_text_separator_string());
    text_analytics.set_short_words_length(short_words_length);
    text_analytics.set_long_words_length(long_words_length);
    text_analytics.set_stop_words(stop_words);

    cout << "Loading documents..." << endl;

    text_analytics.load_documents(data_file_name);

    Tensor<Tensor<string, 1>, 1> document = text_analytics.get_documents();

    Tensor<Tensor<string, 1>, 1> targets = text_analytics.get_targets();

    Tensor<string, 1> full_document = text_analytics.join(document);

    cout << "Processing documents..." << endl;

    Tensor<Tensor<string, 1>, 1> document_tokens = text_analytics.preprocess(full_document);

    cout << "Calculating wordbag..." << endl;

    TextAnalytics::WordBag document_word_bag = text_analytics.calculate_word_bag(document_tokens);
    set_words_frequencies(document_word_bag.frequencies);

    Tensor<string, 1> columns_names = document_word_bag.words;
    const Index document_words_number = document_word_bag.words.size();

    Tensor<type, 1> row(document_words_number);

    // Output

    cout << "Writting data file..." << endl;

    string transformed_data_path = data_file_name;
    replace(transformed_data_path,".txt","_data.txt");
    replace(transformed_data_path,".csv","_data.csv");

    std::ofstream file;
    file.open(transformed_data_path);

    for(Index i  = 0; i < document_words_number; i++)
        file << columns_names(i) << ";";
    file << "target_variable" << "\n";

    // Data file preview

    Index preview_size = 4;

    text_data_file_preview.resize(preview_size,2);

    for(Index i = 0; i < preview_size - 1; i++)
    {
        text_data_file_preview(i,0) = document(0)(i);
        text_data_file_preview(i,1) = targets(0)(i);
    }

    text_data_file_preview(preview_size - 1, 0) = document(0)(document(0).size()-1);
    text_data_file_preview(preview_size - 1, 1) = targets(0)(targets(0).size()-1);

#pragma omp parallel for

    for(Index i = 0; i < document.size(); i++)
    {
        Tensor<string, 1> sheet = document(i);

        for(Index j = 0; j < sheet.size(); j++)
        {
            row.setZero();

            string line = sheet(j);

            Tensor<string,1> tokens = get_tokens(line);

            Tensor<Tensor<string, 1>,1> processed_tokens = text_analytics.preprocess(tokens);

            TextAnalytics::WordBag line_word_bag = text_analytics.calculate_word_bag(processed_tokens);

            Tensor<string, 1> line_words = line_word_bag.words;

            Tensor<Index, 1> line_frequencies = line_word_bag.frequencies;

            for(Index k = 0; k < line_words.size(); k++)
            {
                if( contains(columns_names, line_words(k)) )
                {
                    auto it = find(columns_names.data(), columns_names.data() + document_words_number, line_words(k));

                    const Index word_index = it - columns_names.data();

                    row(word_index) = type(line_frequencies(k));
                }
            }

            for(Index k = 0; k < document_words_number; k++)
                file << row(k) << ";";
            std::for_each(targets(i)(j).begin(), targets(i)(j).end(), [](char & c){
                c = ::tolower(c);});
            file << "target_" + targets(i)(j) << "\n";
        }
    }

    file.close();

    data_file_name = transformed_data_path;
    separator = Separator::Semicolon;
    has_columns_names = true;

    read_csv();

    for(Index i = 0; i < get_input_columns_number(); i++)
        set_column_type(i,ColumnType::Numeric);
};


Tensor<string, 1> DataSet::get_default_columns_names(const Index& columns_number)
{
    Tensor<string, 1> columns_names(columns_number);

    for(Index i = 0; i < columns_number; i++)
    {
        ostringstream buffer;

        buffer << "column_" << i+1;

        columns_names(i) = buffer.str();
    }

    return columns_names;
}


void DataSet::read_csv_1()
{
    if(display) cout << "Path: " << data_file_name << endl;

    if(data_file_name.empty())
    {
        ostringstream buffer;

        buffer << "OpenNN Exception: DataSet class.\n"
               << "void read_csv() method.\n"
               << "Data file name is empty.\n";

        throw invalid_argument(buffer.str());
    }

    std::regex accent_regex("[\\xC0-\\xFF]");
    std::ifstream file;

#ifdef _WIN32

    if (std::regex_search(data_file_name, accent_regex))
    {
        std::wstring_convert<std::codecvt_utf8<wchar_t>> conv;
        std::wstring file_name_wide = conv.from_bytes(data_file_name);
        file.open(file_name_wide);
    }else
    {
        file.open(data_file_name.c_str());
    }
#else
    file.open(data_file_name.c_str());
#endif

    if(!file.is_open())
    {
        ostringstream buffer;

        buffer << "OpenNN Exception: DataSet class.\n"
               << "void read_csv() method.\n"
               << "Cannot open data file: " << data_file_name << "\n";

        throw invalid_argument(buffer.str());
    }

    const char separator_char = get_separator_char();

    if(display) cout << "Setting data file preview..." << endl;

    Index lines_number = has_columns_names ? 4 : 3;

    data_file_preview.resize(lines_number);

    string line;

    Index lines_count = 0;

    while(file.good())
    {
        getline(file, line);

        line = decode(line);

        trim(line);

        erase(line, '"');

        if(line.empty()) continue;

        check_separators(line);

        data_file_preview(lines_count) = get_tokens(line, separator_char);

        lines_count++;

        if(lines_count == lines_number) break;
    }

    file.close();

    // Check empty file

    if(data_file_preview(0).size() == 0)
    {
        ostringstream buffer;

        buffer << "OpenNN Exception: DataSet class.\n"
               << "void read_csv_1() method.\n"
               << "File " << data_file_name << " is empty.\n";

        throw invalid_argument(buffer.str());
    }

    // Set rows labels and columns names

    if(display) cout << "Setting rows labels..." << endl;

    string first_name = data_file_preview(0)(0);
    transform(first_name.begin(), first_name.end(), first_name.begin(), ::tolower);

    const Index columns_number = has_rows_labels ? data_file_preview(0).size()-1 : data_file_preview(0).size();

    columns.resize(columns_number);

    // Check if header has numeric value

    if(has_columns_names && has_numbers(data_file_preview(0)))
    {
        ostringstream buffer;

        buffer << "OpenNN Exception: DataSet class.\n"
               << "void read_csv_1() method.\n"
               << "Some columns names are numeric.\n";

        throw invalid_argument(buffer.str());
    }

    // Columns names

    if(display) cout << "Setting columns names..." << endl;

    if(has_columns_names)
    {
        has_rows_labels ? set_columns_names(data_file_preview(0).slice(Eigen::array<Eigen::Index, 1>({1}),
                                                                       Eigen::array<Eigen::Index, 1>({data_file_preview(0).size()-1})))
                        : set_columns_names(data_file_preview(0));
    }
    else
    {
        set_columns_names(get_default_columns_names(columns_number));
    }

    // Check columns with all missing values

    bool has_nans_columns = false;

    do
    {
        has_nans_columns = false;

        if(lines_number > 10)
            break;

        for(Index i = 0; i < data_file_preview(0).dimension(0); i++)
        {
            if(has_rows_labels && i == 0) continue;

            // Check if all are missing values

            if( data_file_preview(1)(i) == missing_values_label
                    && data_file_preview(2)(i) == missing_values_label
                    && data_file_preview(lines_number-2)(i) == missing_values_label
                    && data_file_preview(lines_number-1)(i) == missing_values_label)
            {
                has_nans_columns = true;
            }
            else
            {
                has_nans_columns = false;
            }

            if(has_nans_columns)
            {
                lines_number++;
                data_file_preview.resize(lines_number);

                string line;
                Index lines_count = 0;

                file.open(data_file_name.c_str());

                if(!file.is_open())
                {
                    ostringstream buffer;

                    buffer << "OpenNN Exception: DataSet class.\n"
                           << "void read_csv() method.\n"
                           << "Cannot open data file: " << data_file_name << "\n";

                    throw invalid_argument(buffer.str());
                }

                while(file.good())
                {
                    getline(file, line);
                    line = decode(line);
                    trim(line);
                    erase(line, '"');
                    if(line.empty()) continue;
                    check_separators(line);
                    data_file_preview(lines_count) = get_tokens(line, separator_char);
                    lines_count++;
                    if(lines_count == lines_number) break;
                }

                file.close();
            }
        }
    }while(has_nans_columns);

    // Columns types

    if(display) cout << "Setting columns types..." << endl;

    Index column_index = 0;

    for(Index i = 0; i < data_file_preview(0).dimension(0); i++)
    {
        if(has_rows_labels && i == 0) continue;

        string data_file_preview_1 = data_file_preview(1)(i);
        string data_file_preview_2 = data_file_preview(2)(i);
        string data_file_preview_3 = data_file_preview(lines_number-2)(i);
        string data_file_preview_4 = data_file_preview(lines_number-1)(i);

        if((is_date_time_string(data_file_preview_1) && data_file_preview_1 != missing_values_label)
                || (is_date_time_string(data_file_preview_2) && data_file_preview_2 != missing_values_label)
                || (is_date_time_string(data_file_preview_3) && data_file_preview_3 != missing_values_label)
                || (is_date_time_string(data_file_preview_4) && data_file_preview_4 != missing_values_label))
        {
            columns(column_index).type = ColumnType::DateTime;
            time_column = columns(column_index).name;
            column_index++;
        }
        else if(((is_numeric_string(data_file_preview_1) && data_file_preview_1 != missing_values_label) || data_file_preview_1.empty())
                || ((is_numeric_string(data_file_preview_2) && data_file_preview_2 != missing_values_label) || data_file_preview_2.empty())
                || ((is_numeric_string(data_file_preview_3) && data_file_preview_3 != missing_values_label) || data_file_preview_3.empty())
                || ((is_numeric_string(data_file_preview_4) && data_file_preview_4 != missing_values_label) || data_file_preview_4.empty()))
        {
            columns(column_index).type = ColumnType::Numeric;
            column_index++;
        }
        else
        {
            columns(column_index).type = ColumnType::Categorical;
            column_index++;
        }
    }

    // Resize data file preview to original

    if(data_file_preview.size() > 4)
    {
        lines_number = has_columns_names ? 4 : 3;

        Tensor<Tensor<string, 1>, 1> data_file_preview_copy(data_file_preview);

        data_file_preview.resize(lines_number);

        data_file_preview(0) = data_file_preview_copy(1);
        data_file_preview(1) = data_file_preview_copy(1);
        data_file_preview(2) = data_file_preview_copy(2);
        data_file_preview(lines_number - 2) = data_file_preview_copy(data_file_preview_copy.size()-2);
        data_file_preview(lines_number - 1) = data_file_preview_copy(data_file_preview_copy.size()-1);
    }

}


void DataSet::read_csv_2_simple()
{   
    std::regex accent_regex("[\\xC0-\\xFF]");
    std::ifstream file;

    #ifdef _WIN32

    if (std::regex_search(data_file_name, accent_regex))
    {
        std::wstring_convert<std::codecvt_utf8<wchar_t>> conv;
        std::wstring file_name_wide = conv.from_bytes(data_file_name);
        file.open(file_name_wide);
    }else
    {
        file.open(data_file_name.c_str());
    }

    #else
        file.open(data_file_name.c_str());
    #endif

    if(!file.is_open())
    {
        ostringstream buffer;

        buffer << "OpenNN Exception: DataSet class.\n"
               << "void read_csv_2_simple() method.\n"
               << "Cannot open data file: " << data_file_name << "\n";

        throw invalid_argument(buffer.str());
    }

    string line;
    Index line_number = 0;

    if(has_columns_names)
    {
        while(file.good())
        {
            line_number++;

            getline(file, line);

            trim(line);

            erase(line, '"');

            if(line.empty()) continue;

            break;
        }
    }

    Index samples_count = 0;

    Index tokens_count;

    if(display) cout << "Setting data dimensions..." << endl;

    const char separator_char = get_separator_char();

    const Index columns_number = get_columns_number();
    const Index raw_columns_number = has_rows_labels ? columns_number + 1 : columns_number;

    while(file.good())
    {
        line_number++;

        getline(file, line);

        trim(line);

        //erase(line, '"');

        if(line.empty()) continue;

        tokens_count = count_tokens(line, separator_char);

        if(tokens_count != raw_columns_number)
        {
            ostringstream buffer;

            buffer << "OpenNN Exception: DataSet class.\n"
                   << "void read_csv_2_simple() method.\n"
                   << "Line " << line_number << ": Size of tokens("
                   << tokens_count << ") is not equal to number of columns("
                   << raw_columns_number << ").\n";

            throw invalid_argument(buffer.str());
        }

        samples_count++;
    }

    file.close();

    data.resize(samples_count, columns_number);

    set_default_columns_uses();

    samples_uses.resize(samples_count);
    samples_uses.setConstant(SampleUse::Training);

    split_samples_random();
}


void DataSet::read_csv_3_simple()
{
    std::regex accent_regex("[\\xC0-\\xFF]");
    std::ifstream file;

    #ifdef _WIN32

    if (std::regex_search(data_file_name, accent_regex))
    {
        std::wstring_convert<std::codecvt_utf8<wchar_t>> conv;
        std::wstring file_name_wide = conv.from_bytes(data_file_name);
        file.open(file_name_wide);
    }else
    {
        file.open(data_file_name.c_str());
    }

    #else
        file.open(data_file_name.c_str());
    #endif

    if(!file.is_open())
    {
        ostringstream buffer;

        buffer << "OpenNN Exception: DataSet class.\n"
               << "void read_csv_3_simple() method.\n"
               << "Cannot open data file: " << data_file_name << "\n";

        throw invalid_argument(buffer.str());
    }

    const bool is_float = is_same<type, float>::value;

    const char separator_char = get_separator_char();

    string line;

    // Read header

    if(has_columns_names)
    {
        while(file.good())
        {
            getline(file, line);

            line = decode(line);

            if(line.empty()) continue;

            break;
        }
    }

    // Read data

    const Index raw_columns_number = has_rows_labels ? get_columns_number() + 1 : get_columns_number();

    Tensor<string, 1> tokens(raw_columns_number);

    const Index samples_number = data.dimension(0);

    if(has_rows_labels) rows_labels.resize(samples_number);

    if(display) cout << "Reading data..." << endl;

    Index sample_index = 0;
    Index column_index = 0;

    while(file.good())
    {
        getline(file, line);

        line = decode(line);

        trim(line);

        erase(line, '"');

        if(line.empty()) continue;

        fill_tokens(line, separator_char, tokens);

        for(Index j = 0; j < raw_columns_number; j++)
        {
            trim(tokens(j));

            if(has_rows_labels && j == 0)
            {
                rows_labels(sample_index) = tokens(j);
            }
            else if(tokens(j) == missing_values_label || tokens(j).empty())
            {
                data(sample_index, column_index) = static_cast<type>(NAN);
                column_index++;
            }
            else if(is_float)
            {
                data(sample_index, column_index) = type(strtof(tokens(j).data(), nullptr));
                column_index++;
            }
            else
            {
                data(sample_index, column_index) = type(stof(tokens(j)));
                column_index++;
            }
        }

        column_index = 0;
        sample_index++;
    }

    const Index data_file_preview_index = has_columns_names ? 3 : 2;

    data_file_preview(data_file_preview_index) = tokens;

    file.close();

    if(display) cout << "Data read succesfully..." << endl;

    // Check Constant

    check_constant_columns();

    // Check Binary

    if(display) cout << "Checking binary columns..." << endl;

    set_binary_simple_columns();

}


void DataSet::read_csv_2_complete()
{
    std::regex accent_regex("[\\xC0-\\xFF]");
    std::ifstream file;

    #ifdef _WIN32

    if (std::regex_search(data_file_name, accent_regex))
    {
        std::wstring_convert<std::codecvt_utf8<wchar_t>> conv;
        std::wstring file_name_wide = conv.from_bytes(data_file_name);
        file.open(file_name_wide);
    }
    else
    {
        file.open(data_file_name.c_str());
    }
#else
    file.open(data_file_name.c_str());
#endif


    if(!file.is_open())
    {
        ostringstream buffer;

        buffer << "OpenNN Exception: DataSet class.\n"
               << "void read_csv_2_complete() method.\n"
               << "Cannot open data file: " << data_file_name << "\n";

        throw invalid_argument(buffer.str());
    }

    const char separator_char = get_separator_char();

    string line;

    Tensor<string, 1> tokens;

    Index lines_count = 0;
    Index tokens_count;

    const Index columns_number = columns.size();

    for(unsigned j = 0; j < columns_number; j++)
    {
        if(columns(j).type != ColumnType::Categorical)
        {
            columns(j).column_use = VariableUse::Input;
        }
    }

    // Skip header

    if(has_columns_names)
    {
        while(file.good())
        {
            getline(file, line);

            trim(line);

            if(line.empty()) continue;

            break;
        }
    }

    // Read data

    if(display) cout << "Setting data dimensions..." << endl;

    const Index raw_columns_number = has_rows_labels ? columns_number + 1 : columns_number;

    Index column_index = 0;

    while(file.good())
    {
        getline(file, line);

        line = decode(line);

        trim(line);

        erase(line, '"');

        if(line.empty()) continue;

        tokens = get_tokens(line, separator_char);

        tokens_count = tokens.size();

        if(static_cast<unsigned>(tokens_count) != raw_columns_number)
        {
            const string message =
                    "Sample " + to_string(lines_count+1) + " error:\n"
                                                           "Size of tokens (" + to_string(tokens_count) + ") is not equal to number of columns (" + to_string(raw_columns_number) + ").\n"
                                                                                                                                                                                    "Please check the format of the data file (e.g: Use of commas both as decimal and column separator)";

            throw invalid_argument(message);
        }

        for(unsigned j = 0; j < raw_columns_number; j++)
        {
            if(has_rows_labels && j == 0) continue;

            if(columns(column_index).type == ColumnType::Categorical)
            {
                if(find(columns(column_index).categories.data(), columns(column_index).categories.data() + columns(column_index).categories.size(), tokens(j)) == (columns(column_index).categories.data() + columns(column_index).categories.size()))
                {
                    if(tokens(j) == missing_values_label || tokens(j).find(missing_values_label) != string::npos)
                    {
                        column_index++;
                        continue;
                    }

                    columns(column_index).add_category(tokens(j));
                }
            }

            column_index++;
        }

        column_index = 0;

        lines_count++;
    }

    if(display) cout << "Setting types..." << endl;

    for(Index j = 0; j < columns_number; j++)
    {
        if(columns(j).type == ColumnType::Categorical)
        {
            if(columns(j).categories.size() == 2)
            {
                columns(j).type = ColumnType::Binary;
            }
        }
    }

    file.close();

    const Index samples_number = static_cast<unsigned>(lines_count);

    const Index variables_number = get_variables_number();

    data.resize(static_cast<Index>(samples_number), variables_number);
    data.setZero();

    if(has_rows_labels) rows_labels.resize(samples_number);

    set_default_columns_uses();

    samples_uses.resize(static_cast<Index>(samples_number));

    samples_uses.setConstant(SampleUse::Training);

    split_samples_random();
}


void DataSet::read_csv_3_complete()
{
    std::regex accent_regex("[\\xC0-\\xFF]");
    std::ifstream file;

    #ifdef _WIN32

    if (std::regex_search(data_file_name, accent_regex))
    {
        std::wstring_convert<std::codecvt_utf8<wchar_t>> conv;
        std::wstring file_name_wide = conv.from_bytes(data_file_name);
        file.open(file_name_wide);
    }
    else
    {
        file.open(data_file_name.c_str());
    }

    #else
        file.open(data_file_name.c_str());
    #endif


    if(!file.is_open())
    {
        ostringstream buffer;

        buffer << "OpenNN Exception: DataSet class.\n"
               << "void read_csv_3_complete() method.\n"
               << "Cannot open data file: " << data_file_name << "\n";

        throw invalid_argument(buffer.str());
    }

    const char separator_char = get_separator_char();

    const Index columns_number = columns.size();

    const Index raw_columns_number = has_rows_labels ? columns_number+1 : columns_number;

    string line;

    Tensor<string, 1> tokens;

    string token;

    unsigned sample_index = 0;
    unsigned variable_index = 0;
    unsigned column_index = 0;

    // Skip header

    if(has_columns_names)
    {
        while(file.good())
        {
            getline(file, line);

            line = decode(line);

            trim(line);

            if(line.empty()) continue;

            break;
        }
    }

    // Read data

    if(display) cout << "Reading data..." << endl;

    while(file.good())
    {
        getline(file, line);

        line = decode(line);

        trim(line);

        erase(line, '"');

        if(line.empty()) continue;

        tokens = get_tokens(line, separator_char);

        variable_index = 0;
        column_index = 0;

        for(Index j = 0; j < raw_columns_number; j++)
        {
            trim(tokens(j));

            if(has_rows_labels && j ==0)
            {
                rows_labels(sample_index) = tokens(j);
                continue;
            }
            else if(columns(column_index).type == ColumnType::Numeric)
            {
                if(tokens(j) == missing_values_label || tokens(j).empty())
                {
                    data(sample_index, variable_index) = static_cast<type>(NAN);
                    variable_index++;
                }
                else
                {
                    try
                    {
                        data(sample_index, variable_index) = static_cast<type>(stod(tokens(j)));
                        variable_index++;
                    }
                    catch(const invalid_argument& e)
                    {
                        ostringstream buffer;

                        buffer << "OpenNN Exception: DataSet class.\n"
                               << "void read_csv_3_complete() method.\n"
                               << "Sample " << sample_index << "; Invalid number: " << tokens(j) << "\n";

                        throw invalid_argument(buffer.str());
                    }
                }
            }
            else if(columns(column_index).type == ColumnType::DateTime)
            {
                if(tokens(j) == missing_values_label || tokens(j).empty())
                {
                    data(sample_index, variable_index) = static_cast<type>(NAN);
                    variable_index++;
                }
                else
                {
                    data(sample_index, variable_index) = static_cast<type>(date_to_timestamp(tokens(j), gmt));
                    variable_index++;
                }
            }
            else if(columns(column_index).type == ColumnType::Categorical)
            {
                for(Index k = 0; k < columns(column_index).get_categories_number(); k++)
                {
                    if(tokens(j) == missing_values_label)
                    {
                        data(sample_index, variable_index) = static_cast<type>(NAN);
                    }
                    else if(tokens(j) == columns(column_index).categories(k))
                    {
                        data(sample_index, variable_index) = type(1);
                    }

                    variable_index++;
                }
            }
            else if(columns(column_index).type == ColumnType::Binary)
            {
                string lower_case_token = tokens(j);

                trim(lower_case_token);
                transform(lower_case_token.begin(), lower_case_token.end(), lower_case_token.begin(), ::tolower);

                Tensor<string,1> positive_words(5);
                Tensor<string,1> negative_words(5);

                positive_words.setValues({"yes", "positive", "+", "true", "si"});
                negative_words.setValues({"no", "negative", "-", "false", "no"});

                if(tokens(j) == missing_values_label || tokens(j).find(missing_values_label) != string::npos)
                {
                    data(sample_index, variable_index) = static_cast<type>(NAN);
                }
                else if( contains(positive_words, lower_case_token) )
                {
                    data(sample_index, variable_index) = type(1);
                }
                else if( contains(negative_words, lower_case_token) )
                {
                    data(sample_index, variable_index) = type(0);
                }
                else if(columns(column_index).categories.size() > 0 && tokens(j) == columns(column_index).categories(0))
                {
                    data(sample_index, variable_index) = type(1);
                }
                else if(tokens(j) == columns(column_index).name)
                {
                    data(sample_index, variable_index) = type(1);
                }

                variable_index++;
            }

            column_index++;
        }

        sample_index++;
    }

    const Index data_file_preview_index = has_columns_names ? 3 : 2;

    data_file_preview(data_file_preview_index) = tokens;

    if(display) cout << "Data read succesfully..." << endl;

    file.close();

    // Check Constant and DateTime to unused

    check_constant_columns();

    // Check binary

    if(display) cout << "Checking binary columns..." << endl;

    set_binary_simple_columns();

}


void DataSet::check_separators(const string& line) const
{
    if(line.find(',') == string::npos
            && line.find(';') == string::npos
            && line.find(' ') == string::npos
            && line.find('\t') == string::npos) return;

    const char separator_char = get_separator_char();

    if(line.find(separator_char) == string::npos)
    {
        const string message =
                "Error: " + get_separator_string() + " separator not found in line data file " + data_file_name + ".\n"
                                                                                                                  "Line: '" + line + "'";

        throw invalid_argument(message);
    }

    if(separator == Separator::Space)
    {
        if(line.find(',') != string::npos)
        {
            const string message =
                    "Error: Found comma (',') in data file " + data_file_name + ", but separator is space (' ').";

            throw invalid_argument(message);
        }
        if(line.find(';') != string::npos)
        {
            const string message =
                    "Error: Found semicolon (';') in data file " + data_file_name + ", but separator is space (' ').";

            throw invalid_argument(message);
        }
    }
    else if(separator == Separator::Tab)
    {
        if(line.find(',') != string::npos)
        {
            const string message =
                    "Error: Found comma (',') in data file " + data_file_name + ", but separator is tab ('   ').";

            throw invalid_argument(message);
        }
        if(line.find(';') != string::npos)
        {
            const string message =
                    "Error: Found semicolon (';') in data file " + data_file_name + ", but separator is tab ('   ').";

            throw invalid_argument(message);
        }
    }
    else if(separator == Separator::Comma)
    {
        if(line.find(";") != string::npos)
        {
            const string message =
                    "Error: Found semicolon (';') in data file " + data_file_name + ", but separator is comma (',').";

            throw invalid_argument(message);
        }
    }
    else if(separator == Separator::Semicolon)
    {
        if(line.find(",") != string::npos)
        {
            const string message =
                    "Error: Found comma (',') in data file " + data_file_name + ", but separator is semicolon (';'). " + line;

            throw invalid_argument(message);
        }
    }
}


void DataSet::check_special_characters(const string & line) const
{
    if( line.find_first_of("|@#~€¬^*") != string::npos)
    {
        const string message =
                "Error: found special characters in line: " + line + ". Please, review the file.";
        throw invalid_argument(message);
    }

    //#ifdef __unix__
    //    if(line.find("\r") != string::npos)
    //    {
    //        const string message =
    //                "Error: mixed break line characters in line: " + line + ". Please, review the file.";
    //        throw invalid_argument(message);
    //    }
    //#endif

}


bool DataSet::has_binary_columns() const
{
    const Index variables_number = columns.size();

    for(Index i = 0; i < variables_number; i++)
    {
        if(columns(i).type == ColumnType::Binary) return true;
    }

    return false;
}


bool DataSet::has_categorical_columns() const
{
    const Index variables_number = columns.size();

    for(Index i = 0; i < variables_number; i++)
    {
        if(columns(i).type == ColumnType::Categorical) return true;
    }

    return false;
}


bool DataSet::has_time_columns() const
{
    const Index columns_number = columns.size();

    for(Index i = 0; i < columns_number; i++)
    {
        if(columns(i).type == ColumnType::DateTime) return true;
    }

    return false;
}


bool DataSet::has_time_time_series_columns() const
{
    const Index time_series_columns_number = time_series_columns.size();

    for(Index i = 0; i < time_series_columns_number; i++)
    {
        if(time_series_columns(i).type == ColumnType::DateTime) return true;
    }

    return false;
}


bool DataSet::has_selection() const
{
    if(get_selection_samples_number() == 0) return false;

    return true;
}


Tensor<Index, 1> DataSet::count_nan_columns() const
{
    const Index columns_number = get_columns_number();
    const Index rows_number = get_samples_number();

    Tensor<Index, 1> nan_columns(columns_number);
    nan_columns.setZero();

    for(Index column_index = 0; column_index < columns_number; column_index++)
    {
        const Index current_variable_index = get_variable_indices(column_index)(0);

        for(Index row_index = 0; row_index < rows_number; row_index++)
        {
            if(isnan(data(row_index,current_variable_index)))
            {
                nan_columns(column_index)++;
            }
        }
    }

    return nan_columns;
}


Index DataSet::count_rows_with_nan() const
{
    Index rows_with_nan = 0;

    const Index rows_number = data.dimension(0);
    const Index columns_number = data.dimension(1);

    bool has_nan = true;

    for(Index row_index = 0; row_index < rows_number; row_index++)
    {
        has_nan = false;

        for(Index column_index = 0; column_index < columns_number; column_index++)
        {
            if(isnan(data(row_index, column_index)))
            {
                has_nan = true;
                break;
            }
        }

        if(has_nan) rows_with_nan++;
    }

    return rows_with_nan;
}


Index DataSet::count_nan() const
{
    return count_NAN(data);
}


void DataSet::set_missing_values_number(const Index& new_missing_values_number)
{
    missing_values_number = new_missing_values_number;
}


void DataSet::set_missing_values_number()
{
    missing_values_number = count_nan();
}


void DataSet::set_columns_missing_values_number(const Tensor<Index, 1>& new_columns_missing_values_number)
{
    columns_missing_values_number = new_columns_missing_values_number;
}


void DataSet::set_columns_missing_values_number()
{
    columns_missing_values_number = count_nan_columns();
}


void DataSet::set_rows_missing_values_number(const Index& new_rows_missing_values_number)
{
    rows_missing_values_number = new_rows_missing_values_number;
}


void DataSet::set_rows_missing_values_number()
{
    rows_missing_values_number = count_rows_with_nan();
}


void DataSet::fix_repeated_names()
{
    // Fix columns names

    const Index columns_number = columns.size();

    map<string, Index> columns_count_map;

    for(Index i = 0; i < columns_number; i++)
    {
        auto result = columns_count_map.insert(pair<string, Index>(columns(i).name, 1));

        if(!result.second) result.first->second++;
    }

    for(const auto & element : columns_count_map)
    {
        if(element.second > 1)
        {
            const string repeated_name = element.first;
            Index repeated_index = 1;

            for(Index i = 0; i < columns.size(); i++)
            {
                if(columns(i).name == repeated_name)
                {
                    columns(i).name = columns(i).name + "_" + to_string(repeated_index);
                    repeated_index++;
                }
            }
        }
    }

    // Fix variables names

    if(has_categorical_columns() || has_binary_columns())
    {
        Tensor<string, 1> variables_names = get_variables_names();

        const Index variables_number = variables_names.size();

        map<string, Index> variables_count_map;

        for(Index i = 0; i < variables_number; i++)
        {
            auto result = variables_count_map.insert(pair<string, Index>(variables_names(i), 1));

            if(!result.second) result.first->second++;
        }

        for(const auto & element : variables_count_map)
        {
            if(element.second > 1)
            {
                const string repeated_name = element.first;

                for(Index i = 0; i < variables_number; i++)
                {
                    if(variables_names(i) == repeated_name)
                    {
                        const Index column_index = get_column_index(i);

                        if(columns(column_index).type != ColumnType::Categorical) continue;

                        variables_names(i) = variables_names(i) + "_" + columns(column_index).name;
                    }
                }
            }
        }

        set_variables_names(variables_names);
    }
}

void DataSet::initialize_sequential(Tensor<Index, 1>& new_tensor,
                                    const Index& start, const Index& step, const Index& end) const
{
    const Index new_size = (end-start)/step+1;

    new_tensor.resize(new_size);
    new_tensor(0) = start;

    for(Index i = 1; i < new_size-1; i++)
    {
        new_tensor(i) = new_tensor(i-1)+step;
    }

    new_tensor(new_size-1) = end;
}


void DataSet::intialize_sequential(Tensor<type, 1>& new_tensor,
                                   const type& start, const type& step, const type& end) const
{
    const Index new_size = Index((end-start)/type(step) + type(1));

    new_tensor.resize(new_size);
    new_tensor(0) = start;

    for(Index i = 1; i < new_size-1; i++)
    {
        new_tensor(i) = new_tensor(i-1)+step;
    }

    new_tensor(new_size-1) = end;
}


Tensor<Index, 2> DataSet::split_samples(const Tensor<Index, 1>& samples_indices, const Index& new_batch_size) const
{
    const Index samples_number = samples_indices.dimension(0);

    Index batches_number;
    Index batch_size = new_batch_size;

    if(samples_number < batch_size)
    {
        batches_number = 1;
        batch_size = samples_number;
    }
    else
    {
        batches_number = samples_number / batch_size;
    }

    Tensor<Index, 2> batches(batches_number, batch_size);

    Index count = 0;

    for(Index i = 0; i < batches_number;++i)
    {
        for(Index j = 0; j < batch_size;++j)
        {
            batches(i,j) = samples_indices(count);

            count++;
        }
    }

    return batches;
}


void DataSetBatch::fill(const Tensor<Index, 1>& samples,
                        const Tensor<Index, 1>& inputs,
                        const Tensor<Index, 1>& targets)
{
    const Tensor<type, 2>& data = data_set_pointer->get_data();

    const Tensor<Index, 1>& input_variables_dimensions = data_set_pointer->get_input_variables_dimensions();

    if(input_variables_dimensions.size() == 1)
    {
        fill_submatrix(data, samples, inputs, inputs_data);
    }
    else if(input_variables_dimensions.size() == 3)
    {
        const Index channels_number = input_variables_dimensions(0);
        const Index rows_number = input_variables_dimensions(1);
        const Index columns_number = input_variables_dimensions(2);

        TensorMap<Tensor<type, 4>> inputs(inputs_data, batch_size, channels_number, rows_number, columns_number);

        #pragma omp parallel for

        for(Index image = 0; image < batch_size; image++)
        {
            Index index = 0;

            for (Index row = rows_number - 1; row >= 0; row--)
            {
                for(Index column = 0; column < columns_number; column++)
                {
                    for (Index channel = channels_number - 1; channel >= 0 ; channel--)
                    {
                        inputs(image, channel, row, column) = data(image, index);
                        index++;
                    }
                }
            }
        }
    }

    fill_submatrix(data, samples, targets, targets_data);

}


DataSetBatch::DataSetBatch(const Index& new_samples_number, DataSet* new_data_set_pointer)
{
    set(new_samples_number, new_data_set_pointer);
}


void DataSetBatch::set(const Index& new_batch_size, DataSet* new_data_set_pointer)
{
    batch_size = new_batch_size;

    data_set_pointer = new_data_set_pointer;

    const Index input_variables_number = data_set_pointer->get_input_variables_number();
    const Index target_variables_number = data_set_pointer->get_target_variables_number();

    const Tensor<Index, 1> input_variables_dimensions = data_set_pointer->get_input_variables_dimensions();

    size_t inputs_data_size = 0;
    size_t targets_data_size = batch_size*target_variables_number*sizeof(type);

    if(input_variables_dimensions.size() == 1)
    {
        inputs_dimensions.resize(2);
        inputs_dimensions.setValues({batch_size, input_variables_number});

//        inputs_data = (type*)malloc(static_cast<size_t>(batch_size*input_variables_number*sizeof(type)));

        inputs_data_size = batch_size*input_variables_number*sizeof(type);
    }
    else if(input_variables_dimensions.size() == 3)
    {
        const Index channels_number = input_variables_dimensions(0);
        const Index rows_number = input_variables_dimensions(1);
        const Index columns_number = input_variables_dimensions(2);

        inputs_dimensions.resize(4);
        inputs_dimensions.setValues({batch_size, channels_number, rows_number, columns_number});

        //delete inputs_data;
//        inputs_data = (type*)malloc(static_cast<size_t>(rows_number*columns_number*channels_number*batch_size*sizeof(type)));
        inputs_data_size = rows_number*columns_number*channels_number*batch_size*sizeof(type);
    }

    targets_dimensions.resize(2);
    targets_dimensions.setValues({batch_size, target_variables_number});

    //delete targets_data;
    inputs_data = (type*)malloc(static_cast<size_t>(inputs_data_size));

//    inputs_data = make_unique<type[]>(inputs_data_size);
<<<<<<< HEAD
=======
    inputs_data = unique_ptr<type[]>(new type[inputs_data_size]);


>>>>>>> 251752d5
    targets_data = (type*)malloc(static_cast<size_t>(targets_data_size));
}


Index DataSetBatch::get_batch_samples_number() const
{
    return batch_size;
}


void DataSetBatch::print() const
{
    cout << "Batch" << endl;

    cout << "Inputs dimensions:" << endl;
    cout << inputs_dimensions << endl;

    cout << "Dimensions " << endl;
    cout << inputs_dimensions.dimensions() << endl;

    cout << "Inputs:" << endl;
    if(inputs_dimensions.size() == 2)
        cout << TensorMap<Tensor<type, 2>>(inputs_data, inputs_dimensions(0), inputs_dimensions(1)) << endl;
    else if(inputs_dimensions.size() == 4)
        cout << TensorMap<Tensor<type, 4>>(inputs_data, inputs_dimensions(0), inputs_dimensions(1), inputs_dimensions(2), inputs_dimensions(3)) << endl;
    cout << "Targets dimensions:" << endl;
    cout << targets_dimensions << endl;

    cout << "Targets:" << endl;
    cout << TensorMap<Tensor<type,2>>(targets_data, targets_dimensions(0), targets_dimensions(1)) << endl;
}


void DataSet::shuffle()
{
    random_device rng;
    mt19937 urng(rng());

    const Index data_rows = data.dimension(0);
    const Index data_columns = data.dimension(1);

    Tensor<Index, 1> indices(data_rows);

    for(Index i = 0; i < data_rows; i++) indices(i) = i;

    std::shuffle(&indices(0), &indices(data_rows-1), urng);

    Tensor<type, 2> new_data(data_rows, data_columns);
    Tensor<string, 1> new_rows_labels(data_rows);

    Index index = 0;

    for(Index i = 0; i < data_rows; i++)
    {
        index = indices(i);

        new_rows_labels(i) = rows_labels(index);

        for(Index j = 0; j < data_columns; j++)
        {
            new_data(i,j) = data(index,j);
        }
    }

    data = new_data;
    rows_labels = new_rows_labels;
}


bool DataSet::get_has_rows_labels() const
{
    return this->has_rows_labels;
}

}


// OpenNN: Open Neural Networks Library.
// Copyright(C) 2005-2023 Artificial Intelligence Techniques, SL.
//
// This library is free software; you can redistribute it and/or
// modify it under the terms of the GNU Lesser General Public
// License as published by the Free Software Foundation; either
// version 2.1 of the License, or any later version.
//
// This library is distributed in the hope that it will be useful,
// but WITHOUT ANY WARRANTY; without even the implied warranty of
// MERCHANTABILITY or FITNESS FOR A PARTICULAR PURPOSE.  See the GNU
// Lesser General Public License for more details.

// You should have received a copy of the GNU Lesser General Public
// License along with this library; if not, write to the Free Software
// Foundation, Inc., 51 Franklin St, Fifth Floor, Boston, MA  02110-1301  USA<|MERGE_RESOLUTION|>--- conflicted
+++ resolved
@@ -12616,7 +12616,7 @@
     input_variables_dimensions.setValues({channels, paddingWidth, height});
 }
 
-<<<<<<< HEAD
+
 void DataSet::fill_image_data(const int& width, const int& height, const int& channels, const Tensor<type, 2>& imageData)
 {
     const fs::path path = data_file_name;
@@ -12814,10 +12814,6 @@
                                                const Index &image_width,
                                                const Index &image_height,
                                                const Index &channels_number)
-=======
-
-void DataSet::fill_image_data(const int& width, const int& height, const int& channels, const Tensor<type, 2>& imageData)
->>>>>>> 251752d5
 {
     const fs::path path = data_file_name;
 
@@ -13354,7 +13350,7 @@
     Index bounding_boxes_number = 0;
     string image_filename;
 
-    /**********************Load XML from string**************************************/
+    //------------------------------ Load XML from string ------------------------------
 
     tinyxml2::XMLDocument document;
 
@@ -13369,7 +13365,7 @@
         throw invalid_argument(buffer.str());
     }
 
-    /**********************Read ground Truth XML**************************************/
+    //--------------------------- Read ground Truth XML---------------------------
 
     ostringstream buffer;
 
@@ -13520,7 +13516,7 @@
 
 Index DataSet::get_label_classes_number_from_XML(const string& file_name)
 {
-    //-----------------------Load XML from string-----------------------------------/
+    //-----------------------Load XML from string-----------------------------------
 
     tinyxml2::XMLDocument document;
 
@@ -13730,7 +13726,7 @@
 }
 
 // Function to slice a given vector from range X to Y
-/*Tensor<unsigned char, 1> DataSet::slicing(Tensor<unsigned char, 1>& arr, int& X, int& Y)
+Tensor<unsigned char, 1> DataSet::slicing(Tensor<unsigned char, 1>& arr, int& X, int& Y)
 {
     // Starting and Ending iterators
 
@@ -15249,14 +15245,8 @@
 
     //delete targets_data;
     inputs_data = (type*)malloc(static_cast<size_t>(inputs_data_size));
-
 //    inputs_data = make_unique<type[]>(inputs_data_size);
-<<<<<<< HEAD
-=======
-    inputs_data = unique_ptr<type[]>(new type[inputs_data_size]);
-
-
->>>>>>> 251752d5
+
     targets_data = (type*)malloc(static_cast<size_t>(targets_data_size));
 }
 
