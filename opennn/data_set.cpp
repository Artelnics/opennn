//   OpenNN: Open Neural Networks Library
//   www.opennn.net
//
//   D A T A   S E T   C L A S S
//
//   Artificial Intelligence Techniques SL
//   artelnics@artelnics.com

#include "data_set.h"
#include "statistics.h"
#include "correlations.h"
#include "tensors.h"
#include "strings_utilities.h"

namespace opennn
{

    DataSet::DataSet(const Index& new_samples_number,
                     const dimensions& new_input_dimensions,
                     const dimensions& new_target_dimensions)
    {
        set(new_samples_number, new_input_dimensions, new_target_dimensions);
    }


    DataSet::DataSet(const filesystem::path& data_path,
                     const string& separator,
                     const bool& has_header,
                     const bool& has_sample_ids,
                     const Codification& data_codification)
    {
        set(data_path, separator, has_header, has_sample_ids, data_codification);
    }


    const bool& DataSet::get_display() const
    {
        return display;
    }


    DataSet::RawVariable::RawVariable(const string& new_name,
                                      const VariableUse& new_raw_variable_use,
                                      const RawVariableType& new_type,
                                      const Scaler& new_scaler,
                                      const vector<string>& new_categories)
    {
        set(new_name, new_raw_variable_use, new_type, new_scaler, new_categories);
    }


    void DataSet::RawVariable::set(const string& new_name,
                                   const VariableUse& new_raw_variable_use,
                                   const RawVariableType& new_type,
                                   const Scaler& new_scaler,
                                   const vector<string>& new_categories)
    {
        name = new_name;
        use = new_raw_variable_use;
        type = new_type;
        scaler = new_scaler;
        categories = new_categories;
    }


    void DataSet::RawVariable::set_scaler(const Scaler& new_scaler)
    {
        scaler = new_scaler;
    }


    void DataSet::RawVariable::set_scaler(const string& new_scaler_string)
    {
        const Scaler new_scaler = string_to_scaler(new_scaler_string);

        set_scaler(new_scaler);
    }


    void DataSet::RawVariable::set_use(const VariableUse& new_raw_variable_use)
    {
        use = new_raw_variable_use;
    }


    void DataSet::RawVariable::set_use(const string& new_raw_variable_use)
    {
        if (new_raw_variable_use == "Decoder")
            set_use(VariableUse::Decoder);
        else if (new_raw_variable_use == "Input")
            set_use(VariableUse::Input);
        else if (new_raw_variable_use == "Target")
            set_use(VariableUse::Target);
        else if (new_raw_variable_use == "Time")
            set_use(VariableUse::Time);
        else if (new_raw_variable_use == "None")
            set_use(VariableUse::None);
        else
            throw runtime_error("Unknown raw_variable use: " + new_raw_variable_use + "\n");
    }


    void DataSet::RawVariable::set_type(const string& new_raw_variable_type)
    {
        if (new_raw_variable_type == "Numeric")
            type = RawVariableType::Numeric;
        else if (new_raw_variable_type == "Binary")
            type = RawVariableType::Binary;
        else if (new_raw_variable_type == "Categorical")
            type = RawVariableType::Categorical;
        else if (new_raw_variable_type == "DateTime")
            type = RawVariableType::DateTime;
        else if (new_raw_variable_type == "Constant")
            type = RawVariableType::Constant;
        else
            throw runtime_error("Raw variable type is not valid (" + new_raw_variable_type + ").\n");
    }


    void DataSet::RawVariable::set_categories(const vector<string>& new_categories)
    {
        categories = new_categories;
    }


    void DataSet::RawVariable::from_XML(const XMLDocument& document)
    {
        name = read_xml_string(document.FirstChildElement(), "Name");
        set_scaler(read_xml_string(document.FirstChildElement(), "Scaler"));
        set_use(read_xml_string(document.FirstChildElement(), "Use"));
        set_type(read_xml_string(document.FirstChildElement(), "Type"));

        if (type == RawVariableType::Categorical)
        {
            const string categories_text = read_xml_string(document.FirstChildElement(), "Categories");
            categories = get_tokens(categories_text, ";");
        }
    }


    void DataSet::RawVariable::to_XML(XMLPrinter& printer) const
    {
        add_xml_element(printer, "Name", name);
        add_xml_element(printer, "Scaler", scaler_to_string(scaler));
        add_xml_element(printer, "Use", get_use_string());
        add_xml_element(printer, "Type", get_type_string());

        if (type == RawVariableType::Categorical || type == RawVariableType::Binary)
            add_xml_element(printer, "Categories", vector_to_string(categories,";"));
    }


    void DataSet::RawVariable::print() const
    {
        cout << "Raw variable" << endl
             << "Name: " << name << endl
             << "Use: " << get_use_string() << endl
             << "Type: " << get_type_string() << endl
             << "Scaler: " << scaler_to_string(scaler) << endl;

        if (categories.size() != 0)
        {
            cout << "Categories: " << endl;
            print_vector(categories);
        }

        cout << endl;
    }


    DataSet::ModelType DataSet::get_model_type() const
    {
        return model_type;
    }


    string DataSet::get_model_type_string() const
    {
        switch (model_type)
        {
        case ModelType::Approximation:
            return "Approximation";
        case ModelType::Classification:
            return "Classification";
        case ModelType::Forecasting:
            return "Forecasting";
        case ModelType::AutoAssociation:
            return "AutoAssociation";
        case ModelType::TextClassification:
            return "TextClassification";
        case ModelType::ImageClassification:
            return "ImageClassification";
        default:
            throw runtime_error("Unknown model type");
        }
    }


    string DataSet::RawVariable::get_use_string() const
    {
        switch (use)
        {
        case VariableUse::Decoder: return "Decoder";
        case VariableUse::Input: return "Input";
        case VariableUse::Target: return "Target";
        case VariableUse::Time: return "Time";
        case VariableUse::None: return "None";
        default: throw runtime_error("Unknown raw variable use");
        }
    }


    Index DataSet::RawVariable::get_categories_number() const
    {
        return categories.size();
    }


    bool DataSet::is_sample_used(const Index& index) const
    {
        return sample_uses[index] != SampleUse::None;
    }


    Tensor<Index, 1> DataSet::get_sample_use_numbers() const
    {
        Tensor<Index, 1> count(4);
        count.setZero();

        const Index samples_number = get_samples_number();

#pragma omp parallel for

        for (Index i = 0; i < samples_number; i++)
            switch (sample_uses[i])
            {
            case SampleUse::Training: count[0]++; break;
            case SampleUse::Selection: count[1]++; break;
            case SampleUse::Testing: count[2]++; break;
            default: count[3]++; break;
            }

        return count;
    }


    Tensor<type, 1> DataSet::get_sample_use_percentages() const
    {
        const Index samples_number = get_samples_number();

        return (get_sample_use_numbers().cast<type>()) * (100 / type(samples_number));
    }


    string DataSet::get_sample_string(const Index& sample_index) const
    {
        const Tensor<type, 1> sample = data.chip(sample_index, 0);

        string sample_string;

        const Index raw_variables_number = get_raw_variables_number();

        Index variable_index = 0;

        for (Index i = 0; i < raw_variables_number; i++)
        {
            const RawVariable& raw_variable = raw_variables[i];

            switch (raw_variable.type)
            {
            case RawVariableType::Numeric:
                sample_string += isnan(data(sample_index, variable_index))
                    ? missing_values_label
                    : to_string(double(data(sample_index, variable_index)));

                variable_index++;
                break;

            case RawVariableType::Binary:
                sample_string += isnan(data(sample_index, variable_index))
                    ? missing_values_label
                    : raw_variable.categories[Index(data(sample_index, variable_index))];

                variable_index++;
                break;

            case RawVariableType::DateTime:
                sample_string += isnan(data(sample_index, variable_index))
                    ? missing_values_label
                    : to_string(double(data(sample_index, variable_index)));

                variable_index++;
                break;

            case RawVariableType::Categorical:
                if (isnan(data(sample_index, variable_index)))
                {
                    sample_string += missing_values_label;
                }
                else
                {
                    const Index categories_number = raw_variable.get_categories_number();

                    for (Index j = 0; j < categories_number; j++)
                    {
                        if (abs(data(sample_index, variable_index + j) - type(1)) < NUMERIC_LIMITS_MIN)
                        {
                            sample_string += raw_variable.categories[j];
                            break;
                        }
                    }

                    variable_index += categories_number;
                }
                break;

            case RawVariableType::Constant:
                sample_string += isnan(data(sample_index, variable_index))
                    ? missing_values_label
                    : to_string(double(data(sample_index, variable_index)));

                variable_index++;
                break;

            default:
                break;
            }

            if (i != raw_variables_number - 1)
                sample_string += get_separator_string() + string(" ");
        }

        return sample_string;
    }


    vector<Index> DataSet::get_sample_indices(const SampleUse& sample_use) const
    {
        const Index samples_number = get_samples_number();

        const Index count = get_samples_number(sample_use);

        vector<Index> indices(count);

        Index index = 0;

        for (Index i = 0; i < samples_number; i++)
            if (sample_uses[i] == sample_use)
                indices[index++] = i;

        return indices;
    }


    vector<Index> DataSet::get_used_sample_indices() const
    {
        const Index samples_number = get_samples_number();

        const Index used_samples_number = samples_number - get_samples_number(SampleUse::None);

        vector<Index> used_indices(used_samples_number);

        Index index = 0;

        for (Index i = 0; i < samples_number; i++)
            if (sample_uses[i] != SampleUse::None)
                used_indices[index++] = i;

        return used_indices;
    }


    DataSet::SampleUse DataSet::get_sample_use(const Index& index) const
    {
        return sample_uses[index];
    }


    const vector<DataSet::SampleUse>& DataSet::get_sample_uses() const
    {
        return sample_uses;
    }


    vector<Index> DataSet::get_sample_uses_vector() const
    {
        const Index samples_number = get_samples_number();

        vector<Index> sample_uses_vector(samples_number);

#pragma omp parallel for

        for (Index i = 0; i < samples_number; i++)
            sample_uses_vector[i] = Index(sample_uses[i]);

        return sample_uses_vector;
    }


    vector<vector<Index>> DataSet::get_batches(const vector<Index>& sample_indices,
        const Index& batch_size,
        const bool& shuffle,
        const Index& new_buffer_size) const
    {

        if (!shuffle) return split_samples(sample_indices, batch_size);

        random_device rng;
        mt19937 urng(rng());

        const Index samples_number = sample_indices.size();

        Index batches_number;

        const Index new_batch_size = min(batch_size, samples_number);

        samples_number < new_batch_size
            ? batches_number = 1
            : batches_number = samples_number / new_batch_size;

        vector<vector<Index>> batches(batches_number);
        
        vector<Index> samples_copy(sample_indices);

        // Shuffle

        std::shuffle(samples_copy.data(), samples_copy.data() + samples_copy.size(), urng);

        #pragma omp parallel for
        for (Index i = 0; i < batches_number; i++)
        {
            batches[i].resize(new_batch_size);

            const Index offset = i * batches_number;

            for (Index j = 0; j < new_batch_size; j++)
                batches[i][j] = samples_copy[offset + j];
        }
        
        return batches;
    }


    Index DataSet::get_samples_number(const SampleUse& sample_use) const
    {
        return count_if(sample_uses.begin(), sample_uses.end(),
            [&sample_use](const SampleUse& new_sample_use) { return new_sample_use == sample_use; });
    }


    Index DataSet::get_used_samples_number() const
    {
        const Index samples_number = get_samples_number();
        const Index unused_samples_number = get_samples_number(SampleUse::None);

        return samples_number - unused_samples_number;
    }


    void DataSet::set(const SampleUse& sample_use)
    {
        fill(sample_uses.begin(), sample_uses.end(), sample_use);
    }


    void DataSet::set_sample_use(const Index& index, const SampleUse& new_use)
    {
        const Index samples_number = get_samples_number();

        if (index >= samples_number)
            throw runtime_error("Index must be less than samples number.\n");

        sample_uses[index] = new_use;
    }


    void DataSet::set_sample_use(const Index& index, const string& new_use)
    {
        if (new_use == "Training")
            sample_uses[index] = SampleUse::Training;
        else if (new_use == "Selection")
            sample_uses[index] = SampleUse::Selection;
        else if (new_use == "Testing")
            sample_uses[index] = SampleUse::Testing;
        else if (new_use == "None")
            sample_uses[index] = SampleUse::None;
        else
            throw runtime_error("Unknown sample use: " + new_use + "\n");
    }


    void DataSet::set_sample_uses(const vector<SampleUse>& new_uses)
    {
        const Index samples_number = get_samples_number();

        for (Index i = 0; i < samples_number; i++)
            sample_uses[i] = new_uses[i];
    }


    void DataSet::set_sample_uses(const vector<string>& new_uses)
    {
        const Index samples_number = new_uses.size();

        for (Index i = 0; i < samples_number; i++)
            if (new_uses[i] == "Training" || new_uses[i] == "0")
                sample_uses[i] = SampleUse::Training;
            else if (new_uses[i] == "Selection" || new_uses[i] == "1")
                sample_uses[i] = SampleUse::Selection;
            else if (new_uses[i] == "Testing" || new_uses[i] == "2")
                sample_uses[i] = SampleUse::Testing;
            else if (new_uses[i] == "None" || new_uses[i] == "3")
                sample_uses[i] = SampleUse::None;
            else
                throw runtime_error("Unknown sample use: " + new_uses[i] + ".\n");
    }


    void DataSet::set_sample_uses(const vector<Index>& indices, const SampleUse& sample_use)
    {
        for (size_t i = 0; i < indices.size(); i++)
            set_sample_use(indices[i], sample_use);
    }


    void DataSet::split_samples_random(const type& training_samples_ratio,
        const type& selection_samples_ratio,
        const type& testing_samples_ratio)
    {

        random_device rng;
        mt19937 urng(rng());

        const Index used_samples_number = get_used_samples_number();

        if (used_samples_number == 0) return;

        const type total_ratio = training_samples_ratio + selection_samples_ratio + testing_samples_ratio;

        const Index selection_samples_number = Index((selection_samples_ratio * used_samples_number) / total_ratio);
        const Index testing_samples_number = Index((testing_samples_ratio * used_samples_number) / total_ratio);

        const Index training_samples_number = used_samples_number - selection_samples_number - testing_samples_number;

        const Index sum_samples_number = training_samples_number + selection_samples_number + testing_samples_number;

        if (sum_samples_number != used_samples_number)
            throw runtime_error("Sum of numbers of training, selection and testing samples is not equal to number of used samples.\n");

        const Index samples_number = get_samples_number();

        vector<Index> indices(samples_number);
        iota(indices.begin(), indices.end(), 0);

        std::shuffle(indices.data(), indices.data() + indices.size(), urng);

        auto assign_sample_use = [this, &indices](SampleUse use, Index count, Index& i)
            {
                Index assigned_count = 0;

                while (assigned_count < count)
                {
                    const Index index = indices[i++];

                    if (sample_uses[index] != SampleUse::None)
                    {
                        sample_uses[index] = use;
                        assigned_count++;
                    }
                }
            };

        Index index = 0;

        assign_sample_use(SampleUse::Training, training_samples_number, index);
        assign_sample_use(SampleUse::Selection, selection_samples_number, index);
        assign_sample_use(SampleUse::Testing, testing_samples_number, index);
    }


    void DataSet::split_samples_sequential(const type& training_samples_ratio,
        const type& selection_samples_ratio,
        const type& testing_samples_ratio)
    {
        const Index used_samples_number = get_used_samples_number();

        if (used_samples_number == 0) return;

        const type total_ratio = training_samples_ratio + selection_samples_ratio + testing_samples_ratio;

        const Index selection_samples_number = Index(selection_samples_ratio * type(used_samples_number) / type(total_ratio));
        const Index testing_samples_number = Index(testing_samples_ratio * type(used_samples_number) / type(total_ratio));
        const Index training_samples_number = used_samples_number - selection_samples_number - testing_samples_number;

        const Index sum_samples_number = training_samples_number + selection_samples_number + testing_samples_number;

        if (sum_samples_number != used_samples_number)
            throw runtime_error("Sum of numbers of training, selection and testing samples is not equal to number of used samples.\n");

        auto set_sample_uses = [this](SampleUse use, Index count, Index& i)
            {
                Index current_count = 0;

                while (current_count < count)
                {
                    if (sample_uses[i] != SampleUse::None)
                    {
                        sample_uses[i] = use;
                        current_count++;
                    }

                    i++;
                }
            };

        Index index = 0;

        set_sample_uses(SampleUse::Training, training_samples_number, index);
        set_sample_uses(SampleUse::Selection, selection_samples_number, index);
        set_sample_uses(SampleUse::Testing, testing_samples_number, index);
    }


    void DataSet::set_raw_variables(const vector<RawVariable>& new_raw_variables)
    {
        raw_variables = new_raw_variables;
    }


    void DataSet::set_default_raw_variables_uses()
    {
        const Index raw_variables_number = raw_variables.size();

        bool target = false;

        if (raw_variables_number == 0)
            return;

        if (raw_variables_number == 1)
        {
            raw_variables[0].set_use(VariableUse::None);
            return;
        }
        
        set(VariableUse::Input);
        
        for (Index i = raw_variables.size() - 1; i >= 0; i--)
        {
            if (raw_variables[i].type == RawVariableType::Constant
                || raw_variables[i].type == RawVariableType::DateTime)
            {
                raw_variables[i].set_use(VariableUse::None);
                continue;
            }

            if (!target)
            {
                raw_variables[i].set_use(VariableUse::Target);

                target = true;

                continue;
            }
        }
    }


    void DataSet::set_default_raw_variable_names()
    {
        const Index raw_variables_number = raw_variables.size();

        for (Index i = 0; i < raw_variables_number; i++)
            raw_variables[i].name = "variable_" + to_string(1 + i);
    }


    vector<string> DataSet::get_variable_names() const
    {
        const Index raw_variables_number = get_raw_variables_number();

        const Index variables_number = get_variables_number();

        vector<string> variable_names(variables_number);

        Index index = 0;

        for (const DataSet::RawVariable& raw_variable : raw_variables)
            if (raw_variable.type == RawVariableType::Categorical)
                for (size_t j = 0; j < raw_variable.categories.size(); j++)
                    variable_names[index++] = raw_variable.categories[j];
            else
                variable_names[index++] = raw_variable.name;

        return variable_names;
    }


    vector<string> DataSet::get_variable_names(const VariableUse& variable_use) const
    {
        const Index variables_number = get_variables_number(variable_use);

        vector<string> variable_names(variables_number);

        const Index raw_variables_number = get_raw_variables_number();

        Index index = 0;

        for (const DataSet::RawVariable& raw_variable : raw_variables)
        {
            if (raw_variable.use != variable_use)
                continue;

            if (raw_variable.type == RawVariableType::Categorical)
                for (Index j = 0; j < raw_variable.get_categories_number(); j++)
                    variable_names[index++] = raw_variable.categories[j];
            else
                variable_names[index++] = raw_variable.name;
        }

        return variable_names;
    }


    dimensions DataSet::get_dimensions(const DataSet::VariableUse& variable_use) const
    {
        switch (variable_use)
        {
        case DataSet::VariableUse::Input:
            return input_dimensions;
            break;

        case DataSet::VariableUse::Target:
            return target_dimensions;
            break;

        case DataSet::VariableUse::Decoder:
            return decoder_dimensions;
            break;

        default:
            throw invalid_argument("get_dimensions::Invalid VariableUse type.");
        }
    }


    void DataSet::set_dimensions(const DataSet::VariableUse& variable_use, const dimensions& new_dimensions)
    {
        switch (variable_use)
        {
        case DataSet::VariableUse::Input:
            input_dimensions = new_dimensions;
            break;

        case DataSet::VariableUse::Target:
            target_dimensions = new_dimensions;
            break;

        case DataSet::VariableUse::Decoder:
            decoder_dimensions = new_dimensions;
            break;

        default:
            throw invalid_argument("set_dimensions::Invalid VariableUse type.");
        }
    }


    Index DataSet::get_used_variables_number() const
    {
        const Index variables_number = get_variables_number();

        const Index unused_variables_number = get_variables_number(VariableUse::None);

        return variables_number - unused_variables_number;
    }


    vector<Index> DataSet::get_variable_indices(const VariableUse& variable_use) const
    {
        const Index this_variables_number = get_variables_number(variable_use);
        vector<Index> this_variable_indices(this_variables_number);

        Index variable_index = 0;
        Index this_variable_index = 0;

        for (const DataSet::RawVariable& raw_variable : raw_variables)
        {
            if (raw_variable.use != variable_use)
            {
                raw_variable.type == RawVariableType::Categorical
                    ? variable_index += raw_variable.get_categories_number()
                    : variable_index++;

                continue;
            }

            if (raw_variable.type == RawVariableType::Categorical)
            {
                const Index categories_number = raw_variable.get_categories_number();

                for (Index j = 0; j < categories_number; j++)
                    this_variable_indices[this_variable_index++] = variable_index++;
            }
            else
            {
                this_variable_indices[this_variable_index++] = variable_index++;
            }
        }

        return this_variable_indices;
    }


    vector<Index> DataSet::get_raw_variable_indices(const VariableUse& variable_use) const
    {
        const Index count = get_raw_variables_number(variable_use);

        vector<Index> indices(count);

        const Index raw_variables_number = get_raw_variables_number();

        Index index = 0;

        for (Index i = 0; i < raw_variables_number; i++)
            if (raw_variables[i].use == variable_use)
                indices[index++] = i;

        return indices;
    }


    vector<Index> DataSet::get_used_raw_variables_indices() const
    {
        const Index raw_variables_number = get_raw_variables_number();

        const Index used_raw_variables_number = get_used_raw_variables_number();

        vector<Index> used_indices(used_raw_variables_number);

        Index index = 0;

        for (Index i = 0; i < raw_variables_number; i++)
            if (raw_variables[i].use == VariableUse::Input
                || raw_variables[i].use == VariableUse::Target
                || raw_variables[i].use == VariableUse::Time)
                used_indices[index++] = i;

        return used_indices;
    }


    vector<Scaler> DataSet::get_variable_scalers(const VariableUse& variable_use) const
    {
        const Index input_raw_variables_number = get_raw_variables_number(variable_use);
        const Index input_variables_number = get_variables_number(variable_use);

        const vector<RawVariable> input_raw_variables = get_raw_variables(variable_use);

        vector<Scaler> input_variable_scalers(input_variables_number);

        Index index = 0;

        for (Index i = 0; i < input_raw_variables_number; i++)
            if (input_raw_variables[i].type == RawVariableType::Categorical)
                for (Index j = 0; j < input_raw_variables[i].get_categories_number(); j++)
                    input_variable_scalers[index++] = input_raw_variables[i].scaler;
            else
                input_variable_scalers[index++] = input_raw_variables[i].scaler;

        return input_variable_scalers;
    }


    vector<string> DataSet::get_raw_variable_names() const
    {
        const Index raw_variables_number = get_raw_variables_number();

        vector<string> raw_variable_names(raw_variables_number);

        for (Index i = 0; i < raw_variables_number; i++)
            raw_variable_names[i] = raw_variables[i].name;

        return raw_variable_names;
    }


    vector<string> DataSet::get_raw_variable_names(const VariableUse& variable_use) const
    {
        const Index raw_variables_number = get_raw_variables_number();

        const Index count = get_raw_variables_number(variable_use);

        vector<string> names(count);

        Index index = 0;

        for (const DataSet::RawVariable& raw_variable : raw_variables)
        {
            if (raw_variable.use != variable_use)
                continue;

            names[index++] = raw_variable.name;
        }

        return names;
    }


    Index DataSet::get_raw_variables_number(const VariableUse& variable_use) const
    {
        Index count = 0;

        for (const DataSet::RawVariable& raw_variable : raw_variables)
            if (raw_variable.use == variable_use)
                count++;

        return count;
    }


    Index DataSet::get_used_raw_variables_number() const
    {
        Index used_raw_variables_number = 0;

        for (const DataSet::RawVariable& raw_variable : raw_variables)
            if (raw_variable.use != VariableUse::None)
                used_raw_variables_number++;

        return used_raw_variables_number;
    }


    const vector<DataSet::RawVariable>& DataSet::get_raw_variables() const
    {
        return raw_variables;
    }


    vector<DataSet::RawVariable> DataSet::get_raw_variables(const VariableUse& variable_use) const
    {
        const Index count = get_raw_variables_number(variable_use);

        vector<RawVariable> this_raw_variables(count);
        Index index = 0;

        for (const DataSet::RawVariable& raw_variable : raw_variables)
            if (raw_variable.use == variable_use)
                this_raw_variables[index++] = raw_variable;

        return this_raw_variables;
    }


    Index DataSet::get_variables_number() const
    {
        Index count = 0;

        for (const DataSet::RawVariable& raw_variable : raw_variables)
            count += raw_variable.type == RawVariableType::Categorical
            ? raw_variable.get_categories_number()
            : 1;

        return count;
    }


    Index DataSet::get_variables_number(const VariableUse& variable_use) const
    {
        Index count = 0;

        for (const DataSet::RawVariable& raw_variable : raw_variables)
        {
            if (raw_variable.use != variable_use)
                continue;

            count += (raw_variable.type == RawVariableType::Categorical)
                ? raw_variable.get_categories_number()
                : 1;
        }

        return count;
    }


    vector<Index> DataSet::get_used_variable_indices() const
    {
        const Index used_variables_number = get_used_variables_number();
        vector<Index> used_variable_indices(used_variables_number);

        Index variable_index = 0;
        Index used_variable_index = 0;

        for (const DataSet::RawVariable& raw_variable : raw_variables)
        {
            const Index categories_number = raw_variable.get_categories_number();

            if (raw_variable.use == VariableUse::None)
            {
                variable_index += categories_number;
                continue;
            }

            for (Index j = 0; j < categories_number; j++)
                used_variable_indices[used_variable_index++] = variable_index++;
        }

        return used_variable_indices;
    }


    void DataSet::set_raw_variable_uses(const vector<string>& new_raw_variables_uses)
    {
        const size_t new_raw_variables_uses_size = new_raw_variables_uses.size();

        if (new_raw_variables_uses_size != raw_variables.size())
            throw runtime_error("Size of raw_variables uses (" + to_string(new_raw_variables_uses_size) + ") "
                "must be equal to raw_variables size (" + to_string(raw_variables.size()) + "). \n");

        for (size_t i = 0; i < new_raw_variables_uses.size(); i++)
            raw_variables[i].set_use(new_raw_variables_uses[i]);
    }


    void DataSet::set_raw_variable_uses(const vector<VariableUse>& new_raw_variables_uses)
    {
        const size_t new_raw_variables_uses_size = new_raw_variables_uses.size();

        if (new_raw_variables_uses_size != raw_variables.size())
            throw runtime_error("Size of raw_variables uses (" + to_string(new_raw_variables_uses_size) + ") "
                "must be equal to raw_variables size (" + to_string(raw_variables.size()) + ").\n");

        for (size_t i = 0; i < new_raw_variables_uses.size(); i++)
            raw_variables[i].set_use(new_raw_variables_uses[i]);
    }


    void DataSet::set_raw_variables(const VariableUse& variable_use)
    {
        const Index raw_variables_number = get_raw_variables_number();

        for (Index i = 0; i < raw_variables_number; i++)
            set_raw_variable_use(i, variable_use);
    }


    void DataSet::set_raw_variable_indices(const vector<Index>& input_raw_variables,
        const vector<Index>& target_raw_variables)
    {
        set_raw_variables(VariableUse::None);

        for (size_t i = 0; i < input_raw_variables.size(); i++)
            set_raw_variable_use(input_raw_variables[i], VariableUse::Input);

        for (size_t i = 0; i < target_raw_variables.size(); i++)
            set_raw_variable_use(target_raw_variables[i], VariableUse::Target);

        const Index input_dimensions = get_variables_number(VariableUse::Input);
        const Index target_dimensions = get_variables_number(VariableUse::Target);

        set_dimensions(VariableUse::Input,{input_dimensions});
        set_dimensions(VariableUse::Target, {target_dimensions});
    }


    // void DataSet::set_raw_variable_indices(const vector<string>& input_raw_variables,
    //                                                     const vector<string>& target_raw_variables)
    // {
    //     set_raw_variables(VariableUse::None);

    //     for(size_t i = 0; i < input_raw_variables.size(); i++)
    //         set_raw_variable_use(input_raw_variables[i], VariableUse::Input);

    //     for(size_t i = 0; i < target_raw_variables.size(); i++)
    //         set_raw_variable_use(target_raw_variables[i], VariableUse::Target);
    // }


    void DataSet::set_input_raw_variables_unused()
    {
        const Index raw_variables_number = get_raw_variables_number();

        for (Index i = 0; i < raw_variables_number; i++)
            if (raw_variables[i].use == DataSet::VariableUse::Input)
                set_raw_variable_use(i, VariableUse::None);
    }


    void DataSet::set_raw_variable_use(const Index& index, const VariableUse& new_use)
    {
        raw_variables[index].use = new_use;
    }


    void DataSet::set_raw_variable_use(const string& name, const VariableUse& new_use)
    {
        const Index index = get_raw_variable_index(name);

        set_raw_variable_use(index, new_use);
    }


    void DataSet::set_raw_variable_type(const Index& index, const RawVariableType& new_type)
    {
        raw_variables[index].type = new_type;
    }


    void DataSet::set_raw_variable_type(const string& name, const RawVariableType& new_type)
    {
        const Index index = get_raw_variable_index(name);

        set_raw_variable_type(index, new_type);
    }


    void DataSet::set_raw_variable_types(const RawVariableType& new_type)
    {
        for (size_t i = 0; i < raw_variables.size(); i++)
            raw_variables[i].type = new_type;
    }


    void DataSet::set_variable_names(const vector<string>& new_variables_names)
    {
        Index index = 0;

        for (DataSet::RawVariable& raw_variable : raw_variables)
            if (raw_variable.type == RawVariableType::Categorical)
                for (Index j = 0; j < raw_variable.get_categories_number(); j++)
                    raw_variable.categories[j] = new_variables_names[index++];
            else
                raw_variable.name = new_variables_names[index++];
    }


    void DataSet::set_raw_variable_names(const vector<string>& new_names)
    {
        const Index new_names_size = new_names.size();
        const Index raw_variables_number = get_raw_variables_number();

        if (new_names_size != raw_variables_number)
            throw runtime_error("Size of names (" + to_string(new_names.size()) + ") "
                "is not equal to raw_variables number (" + to_string(raw_variables_number) + ").\n");

        for (Index i = 0; i < raw_variables_number; i++)
            raw_variables[i].name = get_trimmed(new_names[i]);
    }


    void DataSet::set(const VariableUse& variable_use)
    {
        /*
        for (DataSet::RawVariable& raw_variable : raw_variables)
        {
            if (raw_variable.type == RawVariableType::Constant)
                continue;

            raw_variable.set_use(variable_use);
        }
        */
        const Index raw_variables_number = get_raw_variables_number();

        for (Index i = 0; i < raw_variables_number; i++)
        {
            if (raw_variables[i].type == RawVariableType::Constant)
                continue;

            raw_variables[i].set_use(variable_use);
        }
    }


    void DataSet::set_raw_variables_number(const Index& new_raw_variables_number)
    {
        raw_variables.resize(new_raw_variables_number);
    }


    void DataSet::set_raw_variable_scalers(const Scaler& scalers)
    {
        for (DataSet::RawVariable& raw_variable : raw_variables)
            raw_variable.scaler = scalers;
    }


    void DataSet::set_raw_variable_scalers(const vector<Scaler>& new_scalers)
    {
        const size_t raw_variables_number = get_raw_variables_number();

        if (new_scalers.size() != raw_variables_number)
            throw runtime_error("Size of raw_variable scalers(" + to_string(new_scalers.size()) + ") "
                "has to be the same as raw_variables numbers(" + to_string(raw_variables_number) + ").\n");

        for (size_t i = 0; i < raw_variables_number; i++)
            raw_variables[i].scaler = new_scalers[i];
    }


    void DataSet::set_binary_raw_variables()
    {
        Index variable_index = 0;

        const Index raw_variables_number = get_raw_variables_number();

        for (Index raw_variable_index = 0; raw_variable_index < raw_variables_number; raw_variable_index++)
        {
            RawVariable& raw_variable = raw_variables[raw_variable_index];

            if (raw_variable.type == RawVariableType::Numeric)
            {
                const Tensor<type, 1> data_column = data.chip(variable_index, 1);

                if (is_binary(data_column))
                {
                    raw_variable.type = RawVariableType::Binary;
                    raw_variable.categories = { "0","1" };
                }

                variable_index++;
            }
            else if (raw_variable.type == RawVariableType::Categorical)
                variable_index += raw_variable.get_categories_number();
            else if (raw_variable.type == RawVariableType::DateTime
                || raw_variable.type == RawVariableType::Constant
                || raw_variable.type == RawVariableType::Binary)
                variable_index++;
        }
    }


    void DataSet::unuse_constant_raw_variables()
    {
        Index variable_index = 0;

        const Index raw_variables_number = get_raw_variables_number();

        for (Index raw_variable_index = 0; raw_variable_index < raw_variables_number; raw_variable_index++)
        {
            RawVariable& raw_variable = raw_variables[raw_variable_index];

            if (raw_variable.type == RawVariableType::Numeric)
            {
                const Tensor<type, 1> data_column = data.chip(variable_index, 1);

                if (is_constant(data_column))
                    raw_variable.set(raw_variable.name, VariableUse::None, RawVariableType::Constant);

                variable_index++;
            }
            else if (raw_variable.type == RawVariableType::DateTime || raw_variable.type == RawVariableType::Constant)
            {
                variable_index++;
            }
            else if (raw_variable.type == RawVariableType::Binary)
            {
                if (raw_variable.get_categories_number() == 1)
                    raw_variable.set(raw_variable.name, VariableUse::None, RawVariableType::Constant);

                variable_index++;
            }
            else if (raw_variable.type == RawVariableType::Categorical)
            {
                if (raw_variable.get_categories_number() == 1)
                    raw_variable.set(raw_variable.name, VariableUse::None, RawVariableType::Constant);

                variable_index += raw_variable.get_categories_number();
            }
        }
    }


    const Tensor<type, 2>& DataSet::get_data() const
    {
        return data;
    }


    Tensor<type, 2>* DataSet::get_data_p()
    {
        return &data;
    }


    DataSet::MissingValuesMethod DataSet::get_missing_values_method() const
    {
        return missing_values_method;
    }


    string DataSet::get_missing_values_method_string() const
    {
        switch (missing_values_method)
        {
        case MissingValuesMethod::Mean:
            return "Mean";
        case MissingValuesMethod::Median:
            return "Median";
        case MissingValuesMethod::Unuse:
            return "Unuse";
        case MissingValuesMethod::Interpolation:
            return "Interpolation";
        default:
            throw runtime_error("Unknown missing values method");
        }
    }


    const filesystem::path& DataSet::get_data_path() const
    {
        return data_path;
    }


    const bool& DataSet::get_header_line() const
    {
        return has_header;
    }


    const bool& DataSet::get_has_sample_ids() const
    {
        return has_sample_ids;
    }


    vector<string> DataSet::get_sample_ids() const
    {
        return sample_ids;
    }


    const DataSet::Separator& DataSet::get_separator() const
    {
        return separator;
    }


    string DataSet::get_separator_string() const
    {
        switch (separator)
        {
        case Separator::Space:
            return " ";
        case Separator::Tab:
            return "\t";
        case Separator::Comma:
            return ",";
        case Separator::Semicolon:
            return ";";
        default:
            return string();
        }
    }


    string DataSet::get_separator_name() const
    {
        switch (separator)
        {
        case Separator::Space:
            return "Space";
        case Separator::Tab:
            return "Tab";
        case Separator::Comma:
            return "Comma";
        case Separator::Semicolon:
            return "Semicolon";
        default:
            return string();
        }
    }


    const DataSet::Codification& DataSet::get_codification() const
    {
        return codification;
    }


    const string DataSet::get_codification_string() const
    {
        switch (codification)
        {
        case Codification::UTF8:
            return "UTF-8";
        case Codification::SHIFT_JIS:
            return "SHIFT_JIS";
        default:
            return "UTF-8";
        }
    }


    const string& DataSet::get_missing_values_label() const
    {
        return missing_values_label;
    }


    Tensor<type, 2> DataSet::get_data(const SampleUse& sample_use) const
    {
        const vector<Index> variable_indices = get_used_variable_indices();

        const vector<Index> sample_indices = get_sample_indices(sample_use);

        Tensor<type, 2> this_data(sample_indices.size(), variable_indices.size());

        fill_tensor_data(data, sample_indices, variable_indices, this_data.data());

        return this_data;
    }


    Tensor<type, 2> DataSet::get_data(const VariableUse& variable_use) const
    {
        const Index samples_number = get_samples_number();

        vector<Index> indices(samples_number);
        iota(indices.begin(), indices.end(), 0);

        const vector<Index> variable_indices = get_variable_indices(variable_use);

        Tensor<type, 2> this_data(indices.size(), variable_indices.size());

        fill_tensor_data(data, indices, variable_indices, this_data.data());

        return this_data;
    }


    Tensor<type, 2> DataSet::get_data(const SampleUse& sample_use, const VariableUse& variable_use) const
    {
        const vector<Index> sample_indices = get_sample_indices(sample_use);

        const vector<Index> variable_indices = get_variable_indices(variable_use);

        Tensor<type, 2> this_data(sample_indices.size(), variable_indices.size());

        fill_tensor_data(data, sample_indices, variable_indices, this_data.data());

        return this_data;
    }


    Tensor<type, 2> DataSet::get_data_from_indices(const vector<Index>& sample_indices, const vector<Index>& variable_indices) const
    {
        Tensor<type, 2> this_data(sample_indices.size(), variable_indices.size());

        fill_tensor_data(data, sample_indices, variable_indices, this_data.data());

        return this_data;
    }


    Tensor<type, 1> DataSet::get_sample_data(const Index& index) const
    {
        return data.chip(index, 0);
    }


    Tensor<type, 1> DataSet::get_sample_data(const Index& sample_index, const vector<Index>& variable_indices) const
    {
        const Index variables_number = variable_indices.size();

        Tensor<type, 1 > row(variables_number);

#pragma omp parallel for
        for (Index i = 0; i < variables_number; i++)
            row(i) = data(sample_index, variable_indices[i]);

        return row;
    }


    Tensor<type, 2> DataSet::get_sample_input_data(const Index& sample_index) const
    {
        const Index input_variables_number = get_variables_number(VariableUse::Input);

        const vector<Index> input_variable_indices = get_variable_indices(DataSet::VariableUse::Input);

        Tensor<type, 2> inputs(1, input_variables_number);

        for (Index i = 0; i < input_variables_number; i++)
            inputs(0, i) = data(sample_index, input_variable_indices[i]);

        return inputs;
    }


    Tensor<type, 2> DataSet::get_sample_target_data(const Index& sample_index) const
    {
        const vector<Index> target_variable_indices = get_variable_indices(DataSet::VariableUse::Target);

        Tensor<type, 2> sample_target_data(1, target_variable_indices.size());

        fill_tensor_data(data, vector<Index>(sample_index), target_variable_indices, sample_target_data.data());

        return sample_target_data;
    }


    Index DataSet::get_raw_variable_index(const string& column_name) const
    {
        const Index raw_variables_number = get_raw_variables_number();

        for (Index i = 0; i < raw_variables_number; i++)
            if (raw_variables[i].name == column_name)
                return i;

        throw runtime_error("Cannot find " + column_name + "\n");
    }


    Index DataSet::get_raw_variable_index(const Index& variable_index) const
    {
        const Index raw_variables_number = get_raw_variables_number();

        Index total_variables_number = 0;

        for (Index i = 0; i < raw_variables_number; i++)
        {
            total_variables_number += (raw_variables[i].type == RawVariableType::Categorical)
                ? raw_variables[i].get_categories_number()
                : 1;

            if (variable_index + 1 <= total_variables_number)
                return i;
        }

        throw runtime_error("Cannot find variable index: " + to_string(variable_index) + ".\n");
    }


    vector<vector<Index>> DataSet::get_variable_indices() const
    {
        const Index raw_variables_number = get_raw_variables_number();

        vector<vector<Index>> indices(raw_variables_number);

        for (Index i = 0; i < raw_variables_number; i++)
            indices[i] = get_variable_indices(i);

        return indices;
    }


    vector<Index> DataSet::get_variable_indices(const Index& raw_variable_index) const
    {
        Index index = 0;

        for (Index i = 0; i < raw_variable_index; i++)
            index += (raw_variables[i].type == RawVariableType::Categorical)
            ? raw_variables[i].categories.size()
            : 1;

        const RawVariable& raw_variable = raw_variables[raw_variable_index];

        if (raw_variable.type == RawVariableType::Categorical)
        {
            vector<Index> indices(raw_variable.categories.size());

            for (size_t j = 0; j < raw_variable.categories.size(); j++)
                indices[j] = index + j;

            return indices;
        }

        return vector<Index>(1, index);
    }


    Tensor<type, 2> DataSet::get_raw_variable_data(const Index& raw_variable_index) const
    {
        Index raw_variables_number = 1;
        const Index rows_number = data.dimension(0);

        if (raw_variables[raw_variable_index].type == RawVariableType::Categorical)
            raw_variables_number = raw_variables[raw_variable_index].get_categories_number();

        const Eigen::array<Index, 2> extents = { rows_number, raw_variables_number };
        const Eigen::array<Index, 2> offsets = { 0, get_variable_indices(raw_variable_index)[0] };

        return data.slice(offsets, extents);
    }


    Tensor<type, 1> DataSet::get_sample(const Index& sample_index) const
    {
        if (sample_index >= data.dimension(0))
            throw runtime_error("Sample index out of bounds.");

        return data.chip(sample_index, 0);
    }


    string DataSet::get_sample_category(const Index& sample_index, const Index& column_index_start) const
    {
        if (raw_variables[column_index_start].type != RawVariableType::Categorical)
            throw runtime_error("The specified raw_variable is not of categorical type.");

        for (size_t raw_variable_index = column_index_start; raw_variable_index < raw_variables.size(); raw_variable_index++)
            if (data(sample_index, raw_variable_index) == 1)
                return raw_variables[column_index_start].categories[raw_variable_index - column_index_start];

        throw runtime_error("Sample does not have a valid one-hot encoded category.");
    }


    Tensor<type, 2> DataSet::get_raw_variable_data(const Index& raw_variable_index, const vector<Index>& row_indices) const
    {
        Tensor<type, 2> raw_variable_data(row_indices.size(), get_variable_indices(raw_variable_index).size());

        fill_tensor_data(data, row_indices, get_variable_indices(raw_variable_index), raw_variable_data.data());

        return raw_variable_data;
    }


    Tensor<type, 2> DataSet::get_raw_variable_data(const string& column_name) const
    {
        const Index raw_variable_index = get_raw_variable_index(column_name);

        return get_raw_variable_data(raw_variable_index);
    }


    const vector<vector<string>>& DataSet::get_data_file_preview() const
    {
        return data_file_preview;
    }


    void DataSet::set(const filesystem::path& new_data_path,
        const string& new_separator,
        const bool& new_has_header,
        const bool& new_has_ids,
        const DataSet::Codification& new_codification)
    {
        set_default();

        set_data_path(new_data_path);

        set_separator_string(new_separator);

        set_has_header(new_has_header);

        set_has_ids(new_has_ids);

        set_codification(new_codification);

        read_csv();

        set_default_raw_variables_scalers();

        set_default_raw_variables_uses();

        missing_values_method = MissingValuesMethod::Median;
        scrub_missing_values();

        input_dimensions = { get_variables_number(DataSet::VariableUse::Input) };
        target_dimensions = { get_variables_number(DataSet::VariableUse::Target) };
    }


    void DataSet::set(const Index& new_samples_number,
        const dimensions& new_input_dimensions,
        const dimensions& new_target_dimensions)
    {
        if (new_samples_number == 0
            || new_input_dimensions.empty()
            || new_target_dimensions.empty())
            return;

        input_dimensions = new_input_dimensions;

        const Index new_inputs_number = accumulate(new_input_dimensions.begin(),
            new_input_dimensions.end(),
            1,
            multiplies<Index>());

        const Index new_targets_number = accumulate(new_target_dimensions.begin(),
            new_target_dimensions.end(),
            1,
            multiplies<Index>());

        const Index targets_number = (new_targets_number == 2) ? 1 : new_targets_number;

        target_dimensions = { targets_number };

        const Index new_variables_number = new_inputs_number + targets_number;

        data.resize(new_samples_number, new_variables_number);

        raw_variables.resize(new_variables_number);

        set_default();

        if (model_type == ModelType::ImageClassification)
        {
            const Index raw_variables_number = new_inputs_number + 1;

            raw_variables.resize(raw_variables_number);

            for (Index i = 0; i < new_inputs_number; i++)
                raw_variables[i].set("p_" + to_string(i + 1),
                    VariableUse::Input,
                    RawVariableType::Numeric,
                    Scaler::ImageMinMax);

            if (targets_number == 1)
                raw_variables[raw_variables_number - 1].set("target",
                    VariableUse::Target,
                    RawVariableType::Binary,
                    Scaler::None);
            else
            {
                raw_variables[raw_variables_number - 1].set("target",
                    VariableUse::Target,
                    RawVariableType::Categorical,
                    Scaler::None);

                vector<string> new_categories;

                for (int i = 1; i <= targets_number; ++i)
                    new_categories.push_back(to_string(i - 1));

                raw_variables[raw_variables_number - 1].set_categories(new_categories);
            }
        }
        else
        {
            for (Index i = 0; i < new_variables_number; i++)
            {
                RawVariable& raw_variable = raw_variables[i];

                raw_variable.type = RawVariableType::Numeric;
                raw_variable.name = "variable_" + to_string(i + 1);

                raw_variable.use = (i < new_inputs_number)
                    ? VariableUse::Input
                    : VariableUse::Target;
            }
        }

        sample_uses.resize(new_samples_number);

        split_samples_random();
    }


    void DataSet::set(const filesystem::path& file_name)
    {
        load(file_name);
    }


    void DataSet::set_display(const bool& new_display)
    {
        display = new_display;
    }


    void DataSet::set_default()
    {
        const unsigned int threads_number = thread::hardware_concurrency();
        thread_pool = make_unique<ThreadPool>(threads_number);
        thread_pool_device = make_unique<ThreadPoolDevice>(thread_pool.get(), threads_number);

        has_header = false;

        has_sample_ids = false;

        separator = Separator::Semicolon;

        missing_values_label = "NA";

        set_default_raw_variable_names();
    }


    void DataSet::set_model_type_string(const string& new_model_type)
    {
        if (new_model_type == "Approximation")
            set_model_type(ModelType::Approximation);
        else if (new_model_type == "Classification")
            set_model_type(ModelType::Classification);
        else if (new_model_type == "Forecasting")
            set_model_type(ModelType::Forecasting);
        else if (new_model_type == "ImageClassification")
            set_model_type(ModelType::ImageClassification);
        else if (new_model_type == "TextClassification")
            set_model_type(ModelType::TextClassification);
        else if (new_model_type == "AutoAssociation")
            set_model_type(ModelType::AutoAssociation);
        else
            throw runtime_error("Unknown model type: " + new_model_type + "\n");
    }


    void DataSet::set_model_type(const DataSet::ModelType& new_model_type)
    {
        model_type = new_model_type;
    }


    void DataSet::set_data(const Tensor<type, 2>& new_data)
    {
        if (new_data.dimension(0) != get_samples_number())
            throw runtime_error("Rows number is not equal to samples number");

        if (new_data.dimension(1) != get_variables_number()) {
            throw runtime_error("Columns number is not equal to variables number");
        }

        data = new_data;
    }


    void DataSet::set_data_path(const filesystem::path& new_data_path)
    {
        data_path = new_data_path;
    }


    void DataSet::set_has_header(const bool& new_has_header)
    {
        has_header = new_has_header;
    }


    void DataSet::set_has_ids(const bool& new_has_ids)
    {
        has_sample_ids = new_has_ids;
    }


    void DataSet::set_separator(const Separator& new_separator)
    {
        separator = new_separator;
    }


    void DataSet::set_separator_string(const string& new_separator_string)
    {
        if (new_separator_string == " ")
            separator = Separator::Space;
        else if (new_separator_string == "\t")
            separator = Separator::Tab;
        else if (new_separator_string == ",")
            separator = Separator::Comma;
        else if (new_separator_string == ";")
            separator = Separator::Semicolon;
        else
            throw runtime_error("Unknown separator: " + new_separator_string);
    }


    void DataSet::set_separator_name(const string& new_separator_name)
    {
        if (new_separator_name == "Space")
            separator = Separator::Space;
        else if (new_separator_name == "Tab")
            separator = Separator::Tab;
        else if (new_separator_name == "Comma")
            separator = Separator::Comma;
        else if (new_separator_name == "Semicolon")
            separator = Separator::Semicolon;
        else
            throw runtime_error("Unknown separator: " + new_separator_name + ".\n");
    }


    void DataSet::set_codification(const DataSet::Codification& new_codification)
    {
        codification = new_codification;
    }


    void DataSet::set_codification(const string& new_codification_string)
    {
        if (new_codification_string == "UTF-8")
            codification = Codification::UTF8;
        else if (new_codification_string == "SHIFT_JIS")
            codification = Codification::SHIFT_JIS;
        else
            throw runtime_error("Unknown codification: " + new_codification_string + ".\n");
    }


    void DataSet::set_missing_values_label(const string& new_missing_values_label)
    {
        missing_values_label = new_missing_values_label;
    }


    void DataSet::set_missing_values_method(const DataSet::MissingValuesMethod& new_missing_values_method)
    {
        missing_values_method = new_missing_values_method;
    }


    void DataSet::set_missing_values_method(const string& new_missing_values_method)
    {
        if (new_missing_values_method == "Unuse")
            missing_values_method = MissingValuesMethod::Unuse;
        else if (new_missing_values_method == "Mean")
            missing_values_method = MissingValuesMethod::Mean;
        else if (new_missing_values_method == "Median")
            missing_values_method = MissingValuesMethod::Median;
        else if (new_missing_values_method == "Interpolation")
            missing_values_method = MissingValuesMethod::Interpolation;
        else
            throw runtime_error("Unknown method type.\n");
    }


    void DataSet::set_threads_number(const int& new_threads_number)
    {
        thread_pool = make_unique<ThreadPool>(new_threads_number);
        thread_pool_device = make_unique<ThreadPoolDevice>(thread_pool.get(), new_threads_number);
    }


    Tensor<Index, 1> DataSet::unuse_repeated_samples()
    {
        const Index samples_number = get_samples_number();

        Tensor<Index, 1> repeated_samples;

        Tensor<type, 1> sample_i;
        Tensor<type, 1> sample_j;

        for (Index i = 0; i < samples_number; i++)
        {
            sample_i = get_sample_data(i);

            for (Index j = Index(i + 1); j < samples_number; j++)
            {
                sample_j = get_sample_data(j);

                if (get_sample_use(j) != SampleUse::None
                    && equal(sample_i.data(), sample_i.data() + sample_i.size(), sample_j.data()))
                {
                    set_sample_use(j, SampleUse::None);

                    push_back(repeated_samples, j);
                }
            }
        }

        return repeated_samples;
    }


    vector<string> DataSet::unuse_uncorrelated_raw_variables(const type& minimum_correlation)
    {
        vector<string> unused_raw_variables;

        const Tensor<Correlation, 2> correlations = calculate_input_target_raw_variable_pearson_correlations();

        const Index input_raw_variables_number = get_raw_variables_number(VariableUse::Input);
        const Index target_raw_variables_number = get_raw_variables_number(VariableUse::Target);

        const vector<Index> input_raw_variable_indices = get_raw_variable_indices(VariableUse::Input);

        for (Index i = 0; i < input_raw_variables_number; i++)
        {
            const Index input_raw_variable_index = input_raw_variable_indices[i];

            for (Index j = 0; j < target_raw_variables_number; j++)
            {
                if (!isnan(correlations(i, j).r)
                    && abs(correlations(i, j).r) < minimum_correlation
                    && raw_variables[input_raw_variable_index].use != VariableUse::None)
                {
                    raw_variables[input_raw_variable_index].set_use(VariableUse::None);

                    unused_raw_variables.push_back(raw_variables[input_raw_variable_index].name);
                }
            }
        }

        return unused_raw_variables;
    }


    vector<string> DataSet::unuse_multicollinear_raw_variables(vector<Index>& original_variable_indices, vector<Index>& override_variable_indices)
    {
        vector<string> unused_raw_variables;

        for (Index i = 0; i < original_variable_indices.size(); i++)
        {
            const Index original_raw_variable_index = original_variable_indices[i];

            bool found = false;

            for (Index j = 0; j < override_variable_indices.size(); j++)
            {
                if (original_raw_variable_index == override_variable_indices[j])
                {
                    found = true;
                    break;
                }
            }

            const Index raw_variable_index = get_raw_variable_index(original_raw_variable_index);

            if (!found && raw_variables[raw_variable_index].use != VariableUse::None)
            {
                raw_variables[raw_variable_index].set_use(VariableUse::None);

                unused_raw_variables.push_back(raw_variables[raw_variable_index].name);
            }
        }

        return unused_raw_variables;
    }


    vector<Histogram> DataSet::calculate_raw_variable_distributions(const Index& bins_number) const
    {
        const Index raw_variables_number = raw_variables.size();
        const Index used_raw_variables_number = get_used_raw_variables_number();
        const vector<Index> used_sample_indices = get_used_sample_indices();
        const Index used_samples_number = used_sample_indices.size();

        vector<Histogram> histograms(used_raw_variables_number);

        Index variable_index = 0;
        Index used_raw_variable_index = 0;

        for (const DataSet::RawVariable& raw_variable : raw_variables)
        {
            if (raw_variable.use == VariableUse::None)
            {
                variable_index += (raw_variable.type == RawVariableType::Categorical)
                    ? raw_variable.get_categories_number()
                    : 1;
                continue;
            }

            switch (raw_variable.type)
            {

            case RawVariableType::Numeric:
            {
                Tensor<type, 1> raw_variable_data(used_samples_number);

                for (Index j = 0; j < used_samples_number; j++)
                    raw_variable_data(j) = data(used_sample_indices[j], variable_index);

                histograms[used_raw_variable_index++] = histogram(raw_variable_data, bins_number);

                variable_index++;
            }
            break;

            case RawVariableType::Categorical:
            {
                const Index categories_number = raw_variable.get_categories_number();

                Tensor<Index, 1> categories_frequencies(categories_number);
                categories_frequencies.setZero();
                Tensor<type, 1> centers(categories_number);

                for (Index j = 0; j < categories_number; j++)
                {
                    for (Index k = 0; k < used_samples_number; k++)
                        if (abs(data(used_sample_indices[k], variable_index) - type(1)) < NUMERIC_LIMITS_MIN)
                            categories_frequencies(j)++;

                    centers(j) = type(j);

                    variable_index++;
                }

                histograms[used_raw_variable_index].frequencies = categories_frequencies;
                histograms[used_raw_variable_index].centers = centers;

                used_raw_variable_index++;
            }
            break;

            case RawVariableType::Binary:
            {
                Tensor<Index, 1> binary_frequencies(2);
                binary_frequencies.setZero();

                for (Index j = 0; j < used_samples_number; j++)
                    binary_frequencies(abs(data(used_sample_indices[j], variable_index) - type(1)) < NUMERIC_LIMITS_MIN
                        ? 0
                        : 1)++;

                histograms[used_raw_variable_index].frequencies = binary_frequencies;
                variable_index++;
                used_raw_variable_index++;
            }
            break;

            case RawVariableType::DateTime:

                variable_index++;

                break;

            default:

                throw runtime_error("Unknown raw variable type.");
            }
        }

        return histograms;
    }


    vector<BoxPlot> DataSet::calculate_raw_variables_box_plots() const
    {
        const Index raw_variables_number = get_raw_variables_number();

        const vector<Index> used_sample_indices = get_used_sample_indices();

        vector<BoxPlot> box_plots(raw_variables_number);

        Index variable_index = 0;

        for (Index i = 0; i < raw_variables_number; i++)
        {
            const RawVariable& raw_variable = raw_variables[i];

            if (raw_variable.type == RawVariableType::Numeric
                || raw_variable.type == RawVariableType::Binary)
            {
                if (raw_variable.use != VariableUse::None)
                {
                    box_plots[i] = box_plot(data.chip(variable_index, 1), used_sample_indices);

                    //used_raw_variable_index++;
                }

                variable_index++;
            }
            else if (raw_variable.type == RawVariableType::Categorical)
            {
                variable_index += raw_variable.get_categories_number();
            }
            else
            {
                variable_index++;
            }
        }

        return box_plots;
    }


    Index DataSet::calculate_used_negatives(const Index& target_index)
    {
        Index negatives = 0;

        const vector<Index> used_indices = get_used_sample_indices();

        const Index used_samples_number = used_indices.size();

        for (Index i = 0; i < used_samples_number; i++)
        {
            const Index training_index = used_indices[i];

            if (isnan(data(training_index, target_index)))
                continue;

            if (abs(data(training_index, target_index)) < NUMERIC_LIMITS_MIN)
                negatives++;
            else if (abs(data(training_index, target_index) - type(1)) > NUMERIC_LIMITS_MIN
                || data(training_index, target_index) < type(0))
                throw runtime_error("Training sample is neither a positive nor a negative: "
                    + to_string(training_index) + "-" + to_string(target_index) + "-" + to_string(data(training_index, target_index)));
        }

        return negatives;
    }


    Index DataSet::calculate_negatives(const Index& target_index, const SampleUse& sample_use) const
    {
        Index negatives = 0;
        vector<Index> indices;
        Index samples_number = 0;
        
        switch (sample_use)
        {
        case SampleUse::Training:
            indices = get_sample_indices(DataSet::SampleUse::Training);
            samples_number = get_samples_number(DataSet::SampleUse::Training);
            break;
        case SampleUse::Selection:
            indices = get_sample_indices(DataSet::SampleUse::Selection);
            samples_number = get_samples_number(DataSet::SampleUse::Selection);
            break;
        case SampleUse::Testing:
            indices = get_sample_indices(DataSet::SampleUse::Testing);
            samples_number = get_samples_number(DataSet::SampleUse::Testing);
            break;
        default:
            throw runtime_error("Invalid SampleUse");
        }

        for (Index i = 0; i < samples_number; i++)
        {
            const Index sample_index = indices[i];
            type sample_value = data(sample_index, target_index);

            if (sample_use == SampleUse::Testing)
            {
                if (sample_value < type(NUMERIC_LIMITS_MIN))
                    negatives++;
            }
            else
            {
                if (abs(sample_value) < type(NUMERIC_LIMITS_MIN))
                    negatives++;
                else
                {
                    type threshold = (sample_use == SampleUse::Training) ? type(1.0e-3) : type(NUMERIC_LIMITS_MIN);
                    if (abs(sample_value - type(1)) > threshold)
                        throw runtime_error("Sample is neither a positive nor a negative: "
                            + to_string(sample_value) + "-" + to_string(target_index) + "-" + to_string(data(sample_value, target_index)));
                }
            }
        }

        return negatives;
    }


    vector<Descriptives> DataSet::calculate_variable_descriptives() const
    {
        return descriptives(data);
    }


    vector<Descriptives> DataSet::calculate_used_variable_descriptives() const
    {
        const vector<Index> used_sample_indices = get_used_sample_indices();
        const vector<Index> used_variable_indices = get_used_variable_indices();

        return descriptives(data, used_sample_indices, used_variable_indices);
    }


    vector<Descriptives> DataSet::calculate_raw_variable_descriptives_positive_samples() const
    {
        const Index target_index = get_variable_indices(DataSet::VariableUse::Target)[0];

        const vector<Index> used_sample_indices = get_used_sample_indices();
        const vector<Index> input_variable_indices = get_variable_indices(DataSet::VariableUse::Input);

        const Index samples_number = used_sample_indices.size();

        Index positive_samples_number = 0;

        for (Index i = 0; i < samples_number; i++)
            if (abs(data(used_sample_indices[i], target_index) - type(1)) < NUMERIC_LIMITS_MIN)
                positive_samples_number++;

        vector<Index> positive_used_sample_indices(positive_samples_number);
        Index positive_sample_index = 0;

        for (Index i = 0; i < samples_number; i++)
        {
            const Index sample_index = used_sample_indices[i];

            if (abs(data(sample_index, target_index) - type(1)) < NUMERIC_LIMITS_MIN)
                positive_used_sample_indices[positive_sample_index++] = sample_index;
        }

        return descriptives(data, positive_used_sample_indices, input_variable_indices);
    }


    vector<Descriptives> DataSet::calculate_raw_variable_descriptives_negative_samples() const
    {
        const Index target_index = get_variable_indices(DataSet::VariableUse::Target)[0];

        const vector<Index> used_sample_indices = get_used_sample_indices();
        const vector<Index> input_variable_indices = get_variable_indices(DataSet::VariableUse::Input);

        const Index samples_number = used_sample_indices.size();

        Index negative_samples_number = 0;

        for (Index i = 0; i < samples_number; i++)
            if (data(used_sample_indices[i], target_index) < NUMERIC_LIMITS_MIN)
                negative_samples_number++;

        vector<Index> negative_used_sample_indices(negative_samples_number);
        Index negative_sample_index = 0;

        for (Index i = 0; i < samples_number; i++)
        {
            const Index sample_index = used_sample_indices[i];

            if (data(sample_index, target_index) < NUMERIC_LIMITS_MIN)
                negative_used_sample_indices[negative_sample_index++] = sample_index;
        }

        return descriptives(data, negative_used_sample_indices, input_variable_indices);
    }


    vector<Descriptives> DataSet::calculate_raw_variable_descriptives_categories(const Index& class_index) const
    {
        const vector<Index> used_sample_indices = get_used_sample_indices();
        const vector<Index> input_variable_indices = get_variable_indices(DataSet::VariableUse::Input);

        const Index samples_number = used_sample_indices.size();

        // Count used class samples

        Index class_samples_number = 0;

        for (Index i = 0; i < samples_number; i++)
            if (abs(data(used_sample_indices[i], class_index) - type(1)) < NUMERIC_LIMITS_MIN)
                class_samples_number++;

        vector<Index> class_used_sample_indices(class_samples_number, 0);

        Index class_sample_index = 0;

        for (Index i = 0; i < samples_number; i++)
        {
            const Index sample_index = used_sample_indices[i];

            if (abs(data(sample_index, class_index) - type(1)) < NUMERIC_LIMITS_MIN)
                class_used_sample_indices[class_sample_index++] = sample_index;
        }

        return descriptives(data, class_used_sample_indices, input_variable_indices);
    }


    vector<Descriptives> DataSet::calculate_variable_descriptives(const VariableUse& variable_use) const
    {
        const vector<Index> used_sample_indices = get_used_sample_indices();

        const vector<Index> input_variable_indices = get_variable_indices(variable_use);

        return descriptives(data, used_sample_indices, input_variable_indices);
    }


    vector<Descriptives> DataSet::calculate_testing_target_variable_descriptives() const
    {
        const vector<Index> testing_indices = get_sample_indices(SampleUse::Testing);

        const vector<Index> target_variable_indices = get_variable_indices(DataSet::VariableUse::Target);

        return descriptives(data, testing_indices, target_variable_indices);
    }


    Tensor<type, 1> DataSet::calculate_used_variables_minimums() const
    {
        return column_minimums(data, get_used_sample_indices(), get_used_variable_indices());
    }


    Tensor<type, 1> DataSet::calculate_means(const DataSet::SampleUse& sample_use,
        const DataSet::VariableUse& variable_use) const
    {
        const vector<Index> sample_indices = get_sample_indices(sample_use);

        const vector<Index> variable_indices = get_variable_indices(variable_use);

        return mean(data, sample_indices, variable_indices);
    }


    Index DataSet::get_gmt() const
    {
        return gmt;
    }


    void DataSet::set_gmt(const Index& new_gmt)
    {
        gmt = new_gmt;
    }


    Tensor<Correlation, 2> DataSet::calculate_input_target_raw_variable_pearson_correlations() const
    {
        cout << "Calculating correlations..." << endl;

        const Index input_raw_variables_number = get_raw_variables_number(VariableUse::Input);
        const Index target_raw_variables_number = get_raw_variables_number(VariableUse::Target);

        const vector<Index> input_raw_variable_indices = get_raw_variable_indices(VariableUse::Input);
        const vector<Index> target_raw_variable_indices = get_raw_variable_indices(VariableUse::Target);

        const vector<Index> used_sample_indices = get_used_sample_indices();

        Tensor<Correlation, 2> correlations(input_raw_variables_number, target_raw_variables_number);

        //#pragma omp parallel for

        for (Index i = 0; i < input_raw_variables_number; i++)
        {
            const Index input_raw_variable_index = input_raw_variable_indices[i];

            const Tensor<type, 2> input_raw_variable_data
                = get_raw_variable_data(input_raw_variable_index, used_sample_indices);

            for (Index j = 0; j < target_raw_variables_number; j++)
            {
                const Index target_raw_variable_index = target_raw_variable_indices[j];

                const Tensor<type, 2> target_raw_variable_data
                    = get_raw_variable_data(target_raw_variable_index, used_sample_indices);

                correlations(i, j) = correlation(thread_pool_device.get(), input_raw_variable_data, target_raw_variable_data);
            }
        }

        return correlations;
    }


    Tensor<Correlation, 2> DataSet::calculate_input_target_raw_variable_spearman_correlations() const
    {
        const Index input_raw_variables_number = get_raw_variables_number(VariableUse::Input);
        const Index target_raw_variables_number = get_raw_variables_number(VariableUse::Target);

        const vector<Index> input_raw_variable_indices = get_raw_variable_indices(VariableUse::Input);
        const vector<Index> target_raw_variable_indices = get_raw_variable_indices(VariableUse::Target);

        const vector<Index> used_sample_indices = get_used_sample_indices();

        Tensor<Correlation, 2> correlations(input_raw_variables_number, target_raw_variables_number);

        for (Index i = 0; i < input_raw_variables_number; i++)
        {
            const Index input_index = input_raw_variable_indices[i];

            const Tensor<type, 2> input_raw_variable_data = get_raw_variable_data(input_index, used_sample_indices);

            for (Index j = 0; j < target_raw_variables_number; j++)
            {
                const Index target_index = target_raw_variable_indices[j];

                const Tensor<type, 2> target_raw_variable_data = get_raw_variable_data(target_index, used_sample_indices);

                correlations(i, j) = correlation_spearman(thread_pool_device.get(), input_raw_variable_data, target_raw_variable_data);
            }
        }

        return correlations;
    }


    bool DataSet::has_nan() const
    {
        const Index rows_number = data.dimension(0);

        for (Index i = 0; i < rows_number; i++)
            if (sample_uses[i] != SampleUse::None)
                if (has_nan_row(i))
                    return true;

        return false;
    }


    bool DataSet::has_nan_row(const Index& row_index) const
    {
        const Index variables_number = get_variables_number();

        for (Index j = 0; j < variables_number; j++)
            if (isnan(data(row_index, j)))
                return true;

        return false;
    }


    void DataSet::print_missing_values_information() const
    {
        const Index missing_raw_variables_number = count_raw_variables_with_nan();
        const Index samples_with_missing_values = count_rows_with_nan();

        cout << "Missing values number: " << missing_values_number << " (" << missing_values_number * 100 / data.size() << "%)" << endl
            << "Raw variables with missing values: " << missing_raw_variables_number
            << " (" << missing_raw_variables_number * 100 / data.dimension(1) << "%)" << endl
            << "Samples with missing values: "
            << samples_with_missing_values << " (" << samples_with_missing_values * 100 / data.dimension(0) << "%)" << endl;
    }


    void DataSet::print_input_target_raw_variables_correlations() const
    {
        const Index inputs_number = get_variables_number(VariableUse::Input);
        const Index targets_number = get_raw_variables_number(VariableUse::Target);

        const vector<string> input_names = get_raw_variable_names(VariableUse::Input);
        const vector<string> targets_name = get_raw_variable_names(VariableUse::Target);

        const Tensor<Correlation, 2> correlations = calculate_input_target_raw_variable_pearson_correlations();

        for (Index j = 0; j < targets_number; j++)
            for (Index i = 0; i < inputs_number; i++)
                cout << targets_name[j] << " - " << input_names[i] << ": " << correlations(i, j).r << endl;
    }


    void DataSet::print_top_input_target_raw_variables_correlations() const
    {
        const Index inputs_number = get_raw_variables_number(VariableUse::Input);
        const Index targets_number = get_raw_variables_number(VariableUse::Target);

        const vector<string> input_names = get_variable_names(DataSet::VariableUse::Input);
        const vector<string> targets_name = get_variable_names(DataSet::VariableUse::Target);

        const Tensor<type, 2> correlations = get_correlation_values(calculate_input_target_raw_variable_pearson_correlations());

        Tensor<type, 1> target_correlations(inputs_number);

        Tensor<string, 2> top_correlations(inputs_number, 2);

        map<type, string> top_correlation;

        for (Index i = 0; i < inputs_number; i++)
            for (Index j = 0; j < targets_number; j++)
                top_correlation.insert(pair<type, string>(correlations(i, j), input_names[i] + " - " + targets_name[j]));

        map<type, string>::iterator it;

        for (it = top_correlation.begin(); it != top_correlation.end(); it++)
            cout << "Correlation: " << (*it).first << "  between  " << (*it).second << endl;
    }


    Tensor<Correlation, 2> DataSet::calculate_input_raw_variable_pearson_correlations() const
    {
        // list to return

        const vector<Index> input_raw_variable_indices = get_raw_variable_indices(VariableUse::Input);

        const Index input_raw_variables_number = get_raw_variables_number(VariableUse::Input);

        Tensor<Correlation, 2> correlations_pearson(input_raw_variables_number, input_raw_variables_number);

        for (Index i = 0; i < input_raw_variables_number; i++)
        {
            const Index current_input_index_i = input_raw_variable_indices[i];

            const Tensor<type, 2> input_i = get_raw_variable_data(current_input_index_i);

            //if(display) cout << "Calculating " << raw_variables(current_input_index_i).name << " correlations. " << endl;

            if (is_constant(input_i)) continue;

            correlations_pearson(i, i).set_perfect();
            correlations_pearson(i, i).method = Correlation::Method::Pearson;

            for (Index j = i + 1; j < input_raw_variables_number; j++)
            {
                const Index current_input_index_j = input_raw_variable_indices[j];

                const Tensor<type, 2> input_j = get_raw_variable_data(current_input_index_j);
                correlations_pearson(i, j) = correlation(thread_pool_device.get(), input_i, input_j);

                if (correlations_pearson(i, j).r > type(1) - NUMERIC_LIMITS_MIN)
                    correlations_pearson(i, j).r = type(1);

                correlations_pearson(j, i) = correlations_pearson(i, j);
            }
        }

        return correlations_pearson;
    }


    Tensor<Correlation, 2> DataSet::calculate_input_raw_variable_spearman_correlations() const
    {
        const vector<Index> input_raw_variable_indices = get_raw_variable_indices(VariableUse::Input);

        const Index input_raw_variables_number = get_raw_variables_number(VariableUse::Input);

        Tensor<Correlation, 2> correlations_spearman(input_raw_variables_number, input_raw_variables_number);

        for (Index i = 0; i < input_raw_variables_number; i++)
        {
            const Index input_raw_variable_index_i = input_raw_variable_indices[i];

            const Tensor<type, 2> input_i = get_raw_variable_data(input_raw_variable_index_i);

            //if(display) cout << "Calculating " << raw_variables(current_input_index_i).name << " correlations. " << endl;

            if (is_constant(input_i)) continue;

            correlations_spearman(i, i).set_perfect();
            correlations_spearman(i, i).method = Correlation::Method::Spearman;

            for (Index j = i + 1; j < input_raw_variables_number; j++)
            {
                const Index input_raw_variable_index_j = input_raw_variable_indices[j];

                const Tensor<type, 2> input_j = get_raw_variable_data(input_raw_variable_index_j);

                correlations_spearman(i, j) = correlation_spearman(thread_pool_device.get(), input_i, input_j);

                if (correlations_spearman(i, j).r > type(1) - NUMERIC_LIMITS_MIN)
                    correlations_spearman(i, j).r = type(1);

                correlations_spearman(j, i) = correlations_spearman(i, j);
            }
        }

        return correlations_spearman;
    }


    void DataSet::print_inputs_correlations() const
    {
        const Tensor<type, 2> inputs_correlations
            = get_correlation_values(calculate_input_raw_variable_pearson_correlations());

        cout << inputs_correlations << endl;
    }


    void DataSet::print_data_file_preview() const
    {
        const Index size = data_file_preview.size();

        for (Index i = 0; i < size; i++)
        {
            for (size_t j = 0; j < data_file_preview[i].size(); j++)
                cout << data_file_preview[i][j] << " ";

            cout << endl;
        }
    }


    void DataSet::print_top_inputs_correlations() const
    {
        const Index variables_number = get_variables_number(VariableUse::Input);

        const vector<string> variables_name = get_variable_names(DataSet::VariableUse::Input);

        const Tensor<type, 2> variables_correlations = get_correlation_values(calculate_input_raw_variable_pearson_correlations());

        const Index correlations_number = variables_number * (variables_number - 1) / 2;

        Tensor<string, 2> top_correlations(correlations_number, 3);

        map<type, string> top_correlation;

        for (Index i = 0; i < variables_number; i++)
        {
            for (Index j = i; j < variables_number; j++)
            {
                if (i == j) continue;

                top_correlation.insert(pair<type, string>(variables_correlations(i, j), variables_name[i] + " - " + variables_name[j]));
            }
        }

        map<type, string> ::iterator it;

        for (it = top_correlation.begin(); it != top_correlation.end(); it++)
            cout << "Correlation: " << (*it).first << "  between  " << (*it).second << endl;
    }


    void DataSet::set_default_raw_variables_scalers()
    {
        if (model_type == ModelType::ImageClassification)
            set_raw_variable_scalers(Scaler::ImageMinMax);
        else
            for (DataSet::RawVariable& raw_variable : raw_variables)
                raw_variable.scaler = (raw_variable.type == RawVariableType::Numeric)
                ? Scaler::MeanStandardDeviation
                : Scaler::MinimumMaximum;
    }


    vector<Descriptives> DataSet::scale_data()
    {
        const Index variables_number = get_variables_number();

        const vector<Descriptives> variable_descriptives = calculate_variable_descriptives();

        Index raw_variable_index;

        for (Index i = 0; i < variables_number; i++)
        {
            raw_variable_index = get_raw_variable_index(i);

            switch (raw_variables[raw_variable_index].scaler)
            {
            case Scaler::None:
                break;

            case Scaler::MinimumMaximum:
                scale_minimum_maximum(data, i, variable_descriptives[i]);
                break;

            case Scaler::MeanStandardDeviation:
                scale_mean_standard_deviation(data, i, variable_descriptives[i]);
                break;

            case Scaler::StandardDeviation:
                scale_standard_deviation(data, i, variable_descriptives[i]);
                break;

            case Scaler::Logarithm:
                scale_logarithmic(data, i);
                break;

            default:
                throw runtime_error("Unknown scaler: " + to_string(int(raw_variables[i].scaler)) + "\n");
            }
        }

        return variable_descriptives;
    }


    vector<Descriptives> DataSet::scale_variables(const VariableUse& variable_use)
    {
        const Index input_variables_number = get_variables_number(variable_use);

        const vector<Index> input_variable_indices = get_variable_indices(variable_use);
        const vector<Scaler> input_variable_scalers = get_variable_scalers(DataSet::VariableUse::Input);

        const vector<Descriptives> input_variable_descriptives = calculate_variable_descriptives(variable_use);

        for (Index i = 0; i < input_variables_number; i++)
        {
            switch (input_variable_scalers[i])
            {
            case Scaler::None:
                break;

            case Scaler::MinimumMaximum:
                scale_minimum_maximum(data, input_variable_indices[i], input_variable_descriptives[i]);
                break;

            case Scaler::MeanStandardDeviation:
                scale_mean_standard_deviation(data, input_variable_indices[i], input_variable_descriptives[i]);
                break;

            case Scaler::StandardDeviation:
                scale_standard_deviation(data, input_variable_indices[i], input_variable_descriptives[i]);
                break;

            case Scaler::Logarithm:
                scale_logarithmic(data, input_variable_indices[i]);
                break;

            default:
                throw runtime_error("Unknown scaling inputs method: " + to_string(int(input_variable_scalers[i])) + "\n");
            }
        }

        return input_variable_descriptives;
    }


    void DataSet::unscale_variables(const VariableUse& variable_use,
        const vector<Descriptives>& input_variable_descriptives)
    {
        const Index input_variables_number = get_variables_number(variable_use);

        const vector<Index> input_variable_indices = get_variable_indices(variable_use);

        const vector<Scaler> input_variable_scalers = get_variable_scalers(DataSet::VariableUse::Input);

        for (Index i = 0; i < input_variables_number; i++)
        {
            switch (input_variable_scalers[i])
            {
            case Scaler::None:
                break;

            case Scaler::MinimumMaximum:
                unscale_minimum_maximum(data, input_variable_indices[i], input_variable_descriptives[i]);
                break;

            case Scaler::MeanStandardDeviation:
                unscale_mean_standard_deviation(data, input_variable_indices[i], input_variable_descriptives[i]);
                break;

            case Scaler::StandardDeviation:
                unscale_standard_deviation(data, input_variable_indices[i], input_variable_descriptives[i]);
                break;

            case Scaler::Logarithm:
                unscale_logarithmic(data, input_variable_indices[i]);
                break;

            case Scaler::ImageMinMax:
                unscale_image_minimum_maximum(data, input_variable_indices[i]);
                break;

            default:
                throw runtime_error("Unknown unscaling and unscaling method: " + to_string(int(input_variable_scalers[i])) + "\n");
            }
        }
    }


    void DataSet::set_data_constant(const type& new_value)
    {
        data.setConstant(new_value);
        data.dimensions();
    }


    void DataSet::set_data_random()
    {
        set_random(data);
    }

    void DataSet::to_XML(XMLPrinter& printer) const
    {
        if (model_type == ModelType::Forecasting)
            throw runtime_error("Forecasting");

        if (model_type == ModelType::ImageClassification)
            throw runtime_error("Image classification");

        printer.OpenElement("DataSet");

        printer.OpenElement("DataSource");
        add_xml_element(printer, "FileType", "csv");

        add_xml_element(printer, "Path", data_path.string());

        add_xml_element(printer, "Separator", get_separator_name());
        add_xml_element(printer, "HasHeader", to_string(has_header));
        add_xml_element(printer, "HasSamplesId", to_string(has_sample_ids));
        add_xml_element(printer, "MissingValuesLabel", missing_values_label);
        add_xml_element(printer, "Codification", get_codification_string());
        printer.CloseElement();

        printer.OpenElement("RawVariables");
        add_xml_element(printer, "RawVariablesNumber", to_string(get_raw_variables_number()));

        for (Index i = 0; i < get_raw_variables_number(); i++)
        {
            printer.OpenElement("RawVariable");
            printer.PushAttribute("Item", to_string(i + 1).c_str());
            raw_variables[i].to_XML(printer);
            printer.CloseElement();
        }

        printer.CloseElement();

        printer.OpenElement("Samples");

        add_xml_element(printer, "SamplesNumber", to_string(get_samples_number()));

        if (has_sample_ids)
            add_xml_element(printer, "SamplesId", vector_to_string(sample_ids));

        add_xml_element(printer, "SampleUses", vector_to_string(get_sample_uses_vector()));
        printer.CloseElement();

        printer.OpenElement("MissingValues");
        add_xml_element(printer, "MissingValuesNumber", to_string(missing_values_number));

        if (missing_values_number > 0)
        {
            add_xml_element(printer, "MissingValuesMethod", get_missing_values_method_string());
            add_xml_element(printer, "RawVariablesMissingValuesNumber", tensor_to_string(raw_variables_missing_values_number));
            add_xml_element(printer, "RowsMissingValuesNumber", to_string(rows_missing_values_number));
        }

        printer.CloseElement();

        printer.OpenElement("PreviewData");

        add_xml_element(printer, "PreviewSize", to_string(data_file_preview.size()));

        vector<string> vector_data_file_preview = convert_string_vector(data_file_preview,",");
        for(int i = 0; i < data_file_preview.size(); i++){
            printer.OpenElement("Row");
            printer.PushAttribute("Item", to_string(i + 1).c_str());
            printer.PushText(vector_data_file_preview[i].data());
            printer.CloseElement();
        }

        printer.CloseElement();

        add_xml_element(printer, "Display", to_string(display));

        printer.CloseElement();
    }


    void DataSet::from_XML(const XMLDocument& data_set_document)
    {
        const XMLElement* data_set_element = data_set_document.FirstChildElement("DataSet");
        if (!data_set_element)
            throw runtime_error("Data set element is nullptr.\n");

        // Data Source
        const XMLElement* data_source_element = data_set_element->FirstChildElement("DataSource");

        if (!data_source_element)
            throw runtime_error("Data source element is nullptr.\n");

        set_data_path(read_xml_string(data_source_element, "Path"));
        set_separator_name(read_xml_string(data_source_element, "Separator"));
        set_has_header(read_xml_bool(data_source_element, "HasHeader"));
        set_has_ids(read_xml_bool(data_source_element, "HasSamplesId"));
        set_missing_values_label(read_xml_string(data_source_element, "MissingValuesLabel"));
        set_codification(read_xml_string(data_source_element, "Codification"));

        // Raw Variables
        const XMLElement* raw_variables_element = data_set_element->FirstChildElement("RawVariables");

        if (!raw_variables_element)
            throw runtime_error("RawVariables element is nullptr.\n");

        set_raw_variables_number(read_xml_index(raw_variables_element, "RawVariablesNumber"));

        const XMLElement* start_element = raw_variables_element->FirstChildElement("RawVariablesNumber");

        for (size_t i = 0; i < raw_variables.size(); i++)
        {
            RawVariable& raw_variable = raw_variables[i];
            const XMLElement* raw_variable_element = start_element->NextSiblingElement("RawVariable");
            start_element = raw_variable_element;

            if (raw_variable_element->Attribute("Item") != to_string(i + 1))
                throw runtime_error("Raw variable item number (" + to_string(i + 1) + ") does not match (" + raw_variable_element->Attribute("Item") + ").\n");

            raw_variable.name = read_xml_string(raw_variable_element, "Name");
            raw_variable.set_scaler(read_xml_string(raw_variable_element, "Scaler"));
            raw_variable.set_use(read_xml_string(raw_variable_element, "Use"));
            raw_variable.set_type(read_xml_string(raw_variable_element, "Type"));

            if (raw_variable.type == RawVariableType::Categorical || raw_variable.type == RawVariableType::Binary)
            {
                const XMLElement* categories_element = raw_variable_element->FirstChildElement("Categories");

                if (categories_element)
                    raw_variable.categories = get_tokens(read_xml_string(raw_variable_element, "Categories"), ";");
                else if (raw_variable.type == RawVariableType::Binary)
                    raw_variable.categories = { "0", "1" };
                else
                    throw runtime_error("Categorical RawVariable Element is nullptr: Categories");
            }
        }

        // Samples
        const XMLElement* samples_element = data_set_element->FirstChildElement("Samples");

        if (!samples_element)
            throw runtime_error("Samples element is nullptr.\n");

        const Index samples_number = read_xml_index(samples_element, "SamplesNumber");

        if (has_sample_ids)
            sample_ids = get_tokens(read_xml_string(samples_element, "SamplesId"), " ");

        if (raw_variables.size() != 0)
        {
            const vector<vector<Index>> all_variable_indices = get_variable_indices();

            data.resize(samples_number, all_variable_indices[all_variable_indices.size() - 1][all_variable_indices[all_variable_indices.size() - 1].size() - 1] + 1);
            data.setZero();

            sample_uses.resize(samples_number);
            set_sample_uses(get_tokens(read_xml_string(samples_element, "SampleUses"), " "));
        }
        else
            data.resize(0, 0);

        // Missing values
        const XMLElement* missing_values_element = data_set_element->FirstChildElement("MissingValues");

        if (!missing_values_element)
            throw runtime_error("Missing values element is nullptr.\n");

        missing_values_number = read_xml_index(missing_values_element, "MissingValuesNumber");

        if (missing_values_number > 0)
        {
            set_missing_values_method(read_xml_string(missing_values_element, "MissingValuesMethod"));

            raw_variables_missing_values_number.resize(get_tokens(read_xml_string(missing_values_element, "RawVariablesMissingValuesNumber"), " ").size());

            for (Index i = 0; i < raw_variables_missing_values_number.size(); i++)
                raw_variables_missing_values_number(i) = stoi(get_tokens(read_xml_string(missing_values_element, "RawVariablesMissingValuesNumber"), " ")[i]);

            rows_missing_values_number = read_xml_index(missing_values_element, "RowsMissingValuesNumber");
        }

        //preview data
        const XMLElement* preview_data_element = data_set_element->FirstChildElement("PreviewData");

        if (!preview_data_element)
            throw runtime_error("Preview data element is nullptr. \n ");

        const XMLElement* preview_size_element = preview_data_element->FirstChildElement("PreviewSize");

        if (!preview_size_element)
            throw runtime_error("Preview size element is nullptr. \n ");

        Index preview_size = 0;
        if (preview_size_element->GetText())
            preview_size = static_cast<Index>(atoi(preview_size_element->GetText()));

        start_element = preview_size_element;
        if(preview_size > 0){
            data_file_preview.resize(preview_size);

            for (Index i = 0; i < preview_size; ++i) {
                const XMLElement* row_data = start_element->NextSiblingElement("Row");
                start_element = row_data;

                if (row_data->Attribute("Item") != to_string(i + 1))
                    throw runtime_error("Row item number (" + to_string(i + 1) + ") does not match (" + row_data->Attribute("Item") + ").\n");

                if(row_data->GetText())
                    data_file_preview[i] = get_tokens(row_data->GetText(), ",");
            }
        }


        set_display(read_xml_bool(data_set_element, "Display"));

        input_dimensions = { get_variables_number(DataSet::VariableUse::Input) };
        target_dimensions = { get_variables_number(DataSet::VariableUse::Target) };
    }


    void DataSet::print() const
    {
        if (!display) return;

        const Index variables_number = get_variables_number();
        const Index input_variables_number = get_variables_number(VariableUse::Input);
        const Index samples_number = get_samples_number();
        const Index target_variables_bumber = get_variables_number(VariableUse::Target);
        const Index training_samples_number = get_samples_number(SampleUse::Training);
        const Index selection_samples_number = get_samples_number(SampleUse::Selection);
        const Index testing_samples_number = get_samples_number(SampleUse::Testing);
        const Index unused_samples_number = get_samples_number(SampleUse::None);

        cout << "Data set object summary:\n"
            << "Number of samples: " << samples_number << "\n"
            << "Number of variables: " << variables_number << "\n"
            << "Number of input variables: " << input_variables_number << "\n"
            << "Number of target variables: " << target_variables_bumber << "\n"
            << "Input dimensions: ";

        print_vector(get_dimensions(DataSet::VariableUse::Input));

        cout << "Target dimensions: ";

        print_vector(get_dimensions(DataSet::VariableUse::Target));

        cout << "Number of training samples: " << training_samples_number << endl
             << "Number of selection samples: " << selection_samples_number << endl
             << "Number of testing samples: " << testing_samples_number << endl
             << "Number of unused samples: " << unused_samples_number << endl;

        for (const DataSet::RawVariable& raw_variable : raw_variables)
            raw_variable.print();
    }


    void DataSet::save(const filesystem::path& file_name) const
    {
        ofstream file(file_name);

        if (!file.is_open())
            return;

        XMLPrinter document;

        to_XML(document);

        file << document.CStr();
    }


    void DataSet::load(const filesystem::path& file_name)
    {
        XMLDocument document;

        if (document.LoadFile(file_name.string().c_str()))
            throw runtime_error("Cannot load XML file " + file_name.string() + ".\n");

        from_XML(document);
    }


    void DataSet::print_raw_variables() const
    {
        for (const DataSet::RawVariable& raw_variable : raw_variables)
            raw_variable.print();

        cout << endl;
    }


    void DataSet::print_data() const
    {
        if (display) cout << data << endl;
    }


    void DataSet::print_data_preview() const
    {
        if (!display) return;

        const Index samples_number = get_samples_number();

        if (samples_number > 0)
        {
            const Tensor<type, 1> first_sample = data.chip(0, 0);

            cout << "First sample: \n";

            for (int i = 0; i < first_sample.dimension(0); i++)
                cout << first_sample(i) << "  ";
        }

        if (samples_number > 1)
        {
            const Tensor<type, 1> second_sample = data.chip(1, 0);

            cout << "Second sample: \n";

            for (int i = 0; i < second_sample.dimension(0); i++)
                cout << second_sample(i) << "  ";
        }

        if (samples_number > 2)
        {
            const Tensor<type, 1> last_sample = data.chip(samples_number - 1, 0);

            cout << "Last sample: \n";

            for (int i = 0; i < last_sample.dimension(0); i++)
                cout << last_sample(i) << "  ";
        }

        cout << endl;
    }


    void DataSet::save_data() const
    {
        ofstream file(data_path.c_str());

        if (!file.is_open())
            throw runtime_error("Cannot open matrix data file: " + data_path.string() + "\n");

        file.precision(20);

        const Index samples_number = get_samples_number();
        const Index variables_number = get_variables_number();

        const vector<string> variable_names = get_variable_names();

        const string separator_string = get_separator_string();

        if (has_sample_ids)
            file << "id" << separator_string;

        for (Index j = 0; j < variables_number; j++)
        {
            file << variable_names[j];

            if (j != variables_number - 1)
                file << separator_string;
        }

        file << endl;

        for (Index i = 0; i < samples_number; i++)
        {
            if (has_sample_ids)
                file << sample_ids[i] << separator_string;

            for (Index j = 0; j < variables_number; j++)
            {
                file << data(i, j);

                if (j != variables_number - 1)
                    file << separator_string;
            }

            file << endl;
        }

        file.close();
    }


    void DataSet::save_data_binary(const filesystem::path& binary_data_file_name) const
    {
        ofstream file(binary_data_file_name, ios::binary);

        if (!file.is_open())
            throw runtime_error("Cannot open data binary file.");

        // Write data

        streamsize size = sizeof(Index);

        Index columns_number = data.dimension(1);
        Index rows_number = data.dimension(0);

        file.write(reinterpret_cast<char*>(&columns_number), size);
        file.write(reinterpret_cast<char*>(&rows_number), size);

        size = sizeof(type);

        const Index total_elements = columns_number * rows_number;

        file.write(reinterpret_cast<const char*>(data.data()), total_elements * size);

        file.close();
    }


    void DataSet::load_data_binary()
    {
        ifstream file(data_path);

        if (!file.is_open())
            throw runtime_error("Failed to open file: " + data_path.string());

        streamsize size = sizeof(Index);

        Index columns_number = 0;
        Index rows_number = 0;

        file.read(reinterpret_cast<char*>(&columns_number), size);
        file.read(reinterpret_cast<char*>(&rows_number), size);

        size = sizeof(type);

        data.resize(rows_number, columns_number);

        const Index total_elements = rows_number * columns_number;

        file.read(reinterpret_cast<char*>(data.data()), total_elements * size);

        file.close();
    }


    Tensor<Index, 1> DataSet::calculate_target_distribution() const
    {
        const Index samples_number = get_samples_number();
        const Index targets_number = get_variables_number(VariableUse::Target);
        const vector<Index> target_variable_indices = get_variable_indices(DataSet::VariableUse::Target);

        Tensor<Index, 1> class_distribution;

        if (targets_number == 1)
        {
            class_distribution.resize(2);

            const Index target_index = target_variable_indices[0];

            Index positives = 0;
            Index negatives = 0;

            for (Index sample_index = 0; sample_index < samples_number; sample_index++)
                if (!isnan(data(sample_index, target_index)))
                    (data(sample_index, target_index) < type(0.5))
                    ? negatives++
                    : positives++;

            class_distribution(0) = negatives;
            class_distribution(1) = positives;
        }
        else // More than two classes
        {
            class_distribution.resize(targets_number);

            class_distribution.setZero();

            for (Index i = 0; i < samples_number; i++)
            {
                if (get_sample_use(i) == SampleUse::None)
                    continue;

                for (Index j = 0; j < targets_number; j++)
                {
                    if (isnan(data(i, target_variable_indices[j])))
                        continue;

                    if (data(i, target_variable_indices[j]) > type(0.5))
                        class_distribution(j)++;
                }
            }
        }

        return class_distribution;
    }


    vector<vector<Index>> DataSet::calculate_Tukey_outliers(const type& cleaning_parameter) const
    {
        const Index samples_number = get_used_samples_number();
        const vector<Index> sample_indices = get_used_sample_indices();

        const Index raw_variables_number = get_raw_variables_number();
        const Index used_raw_variables_number = get_used_raw_variables_number();
        const vector<Index> used_raw_variables_indices = get_used_raw_variables_indices();

        vector<vector<Index>> return_values(2);

        return_values[0].resize(samples_number, 0);
        return_values[1].resize(used_raw_variables_number, 0);

        const vector<BoxPlot> box_plots = calculate_raw_variables_box_plots();

        Index variable_index = 0;
        Index used_variable_index = 0;

//#pragma omp parallel for

        for (Index i = 0; i < raw_variables_number; i++)
        {
            const RawVariable& raw_variable = raw_variables[i];

            if (raw_variable.use == VariableUse::None
                && raw_variable.type == RawVariableType::Categorical)
            {
                variable_index += raw_variable.get_categories_number();
                continue;
            }
            else if (raw_variable.use == VariableUse::None) // Numeric, Binary or DateTime
            {
                variable_index++;
                continue;
            }

            if (raw_variable.type == RawVariableType::Categorical)
            {
                variable_index += raw_variable.get_categories_number();
                used_variable_index++;
                continue;
            }
            else if (raw_variable.type == RawVariableType::Binary
                || raw_variable.type == RawVariableType::DateTime)
            {
                variable_index++;
                used_variable_index++;
                continue;
            }
            else // Numeric
            {
                const type interquartile_range = box_plots[i].third_quartile - box_plots[i].first_quartile;

                if (interquartile_range < numeric_limits<type>::epsilon())
                {
                    variable_index++;
                    used_variable_index++;
                    continue;
                }

                Index raw_variables_outliers = 0;

                for (Index j = 0; j < samples_number; j++)
                {
                    const Tensor<type, 1> sample = get_sample_data(sample_indices[Index(j)]);

                    if (sample(variable_index) < box_plots[i].first_quartile - cleaning_parameter * interquartile_range
                        || sample(variable_index) > box_plots[i].third_quartile + cleaning_parameter * interquartile_range)
                    {
                        return_values[0][j] = 1;

                        raw_variables_outliers++;
                    }
                }

                return_values[1][used_variable_index] = raw_variables_outliers;

                variable_index++;
                used_variable_index++;
            }
        }

        return return_values;
    }


    vector<vector<Index>> DataSet::replace_Tukey_outliers_with_NaN(const type& cleaning_parameter)
    {
        const Index samples_number = get_used_samples_number();
        const vector<Index> sample_indices = get_used_sample_indices();

        const Index raw_variables_number = get_raw_variables_number();
        const Index used_raw_variables_number = get_used_raw_variables_number();
        const vector<Index> used_raw_variables_indices = get_used_raw_variables_indices();

        vector<vector<Index>> return_values(2);

        return_values[0].resize(samples_number, 0);
        return_values[1].resize(used_raw_variables_number, 0);

        const vector<BoxPlot> box_plots = calculate_raw_variables_box_plots();

        Index variable_index = 0;
        Index used_variable_index = 0;

#pragma omp parallel for

        for (Index i = 0; i < raw_variables_number; i++)
        {
            const RawVariable& raw_variable = raw_variables[i];

            if (raw_variable.use == VariableUse::None
                && raw_variable.type == RawVariableType::Categorical)
            {
                variable_index += raw_variable.get_categories_number();
                continue;
            }
            else if (raw_variable.use == VariableUse::None) // Numeric, Binary or DateTime
            {
                variable_index++;
                continue;
            }

            if (raw_variable.type == RawVariableType::Categorical)
            {
                variable_index += raw_variable.get_categories_number();
                used_variable_index++;
                continue;
            }
            else if (raw_variable.type == RawVariableType::Binary
                || raw_variable.type == RawVariableType::DateTime)
            {
                variable_index++;
                used_variable_index++;
                continue;
            }
            else // Numeric
            {
                const type interquartile_range = box_plots[i].third_quartile - box_plots[i].first_quartile;

                if (interquartile_range < numeric_limits<type>::epsilon())
                {
                    variable_index++;
                    used_variable_index++;
                    continue;
                }

                Index raw_variables_outliers = 0;

                for (Index j = 0; j < samples_number; j++)
                {
                    const Tensor<type, 1> sample = get_sample_data(sample_indices[Index(j)]);

                    if (sample[variable_index] < (box_plots[i].first_quartile - cleaning_parameter * interquartile_range)
                        || sample[variable_index] > (box_plots[i].third_quartile + cleaning_parameter * interquartile_range))
                    {
                        return_values[0][Index(j)] = 1;

                        raw_variables_outliers++;

                        data(sample_indices[Index(j)], variable_index) = numeric_limits<type>::quiet_NaN();
                    }
                }

                return_values[1][used_variable_index] = raw_variables_outliers;

                variable_index++;
                used_variable_index++;
            }
        }

        return return_values;
    }


    void DataSet::unuse_Tukey_outliers(const type& cleaning_parameter)
    {
        const vector<vector<Index>> outliers_indices = calculate_Tukey_outliers(cleaning_parameter);

        const vector<Index> outliers_samples = get_elements_greater_than(outliers_indices, 0);

        set_sample_uses(outliers_samples, DataSet::SampleUse::None);
    }


    void DataSet::set_data_rosenbrock()
    {
        const Index samples_number = get_samples_number();
        const Index variables_number = get_variables_number();

        set_data_random();

#pragma omp parallel for

        for (Index i = 0; i < samples_number; i++)
        {
            type rosenbrock(0);

            for (Index j = 0; j < variables_number - 1; j++)
            {
                const type value = data(i, j);
                const type next_value = data(i, j + 1);

                rosenbrock += (type(1) - value) * (type(1) - value) + type(100) * (next_value - value * value) * (next_value - value * value);
            }

            data(i, variables_number - 1) = rosenbrock;
        }
    }


    void DataSet::set_data_classification()
    {
        const Index samples_number = get_samples_number();
        const Index input_variables_number = get_variables_number(VariableUse::Input);
        const Index target_variables_number = get_variables_number(VariableUse::Target);

        data.setConstant(0.0);

        random_device rd;
        mt19937 gen(rd());
        uniform_int_distribution<int> dist(0, 1);
        /*
            #pragma omp parallel for
            for(Index i = 0; i < samples_number; i++)
            {
                for(Index j = 0; j < input_variables_number; j++)
                    data(i, j) = get_random_type(-1, 1);

                target_variables_number == 1
                    ? data(i, input_variables_number) = dist(gen)
                    : data(i, input_variables_number + get_random_index(0, target_variables_number-1)) = 1;
            }
        */
    }



    void DataSet::set_data_sum()
    {
        set_random(data);
        /*
                for(Index i = 0; i < samples_number; i++)
                {
                    data(i,variables_number-1) = type(0);

                    for(Index j = 0; j < variables_number-1; j++)
                        data(i,variables_number-1) += data(i, j);
                }
            */
    }


    Tensor<Index, 1> DataSet::filter_data(const Tensor<type, 1>& minimums,
        const Tensor<type, 1>& maximums)
    {
        const vector<Index> used_variable_indices = get_used_variable_indices();

        const Index used_variables_number = used_variable_indices.size();

        const Index samples_number = get_samples_number();

        Tensor<type, 1> filtered_indices(samples_number);
        filtered_indices.setZero();

        const vector<Index> used_sample_indices = get_used_sample_indices();
        const Index used_samples_number = used_sample_indices.size();

        Index sample_index = 0;

        for (Index i = 0; i < used_variables_number; i++)
        {
            const Index variable_index = used_variable_indices[i];

            for (Index j = 0; j < used_samples_number; j++)
            {
                sample_index = used_sample_indices[j];

                //const type value = data(sample_index, variable_index);
                const type value = data(sample_index, i);

                if (get_sample_use(sample_index) == SampleUse::None
                    || isnan(value))
                    continue;

                if (abs(value - minimums(i)) <= NUMERIC_LIMITS_MIN
                    || abs(value - maximums(i)) <= NUMERIC_LIMITS_MIN)
                    continue;

                if (minimums(i) == maximums(i))
                {
                    if (value != minimums(i))
                    {
                        filtered_indices(sample_index) = type(1);
                        set_sample_use(sample_index, SampleUse::None);
                    }
                }
                else if (value < minimums(i)
                    || value > maximums(i))
                {
                    filtered_indices(sample_index) = type(1);
                    set_sample_use(sample_index, SampleUse::None);
                }
            }
        }

        const Index filtered_samples_number =
            Index(count_if(filtered_indices.data(),
                filtered_indices.data() + filtered_indices.size(),
                [](type value)
                {
                    return value > type(0.5);
                }));

        Tensor<Index, 1> filtered_samples_indices(filtered_samples_number);

        Index index = 0;

        for (Index i = 0; i < samples_number; i++)
            if (filtered_indices(i) > type(0.5))
                filtered_samples_indices(index++) = i;

        return filtered_samples_indices;
    }


    void DataSet::impute_missing_values_unuse()
    {
        const Index samples_number = get_samples_number();

#pragma omp parallel for

        for (Index i = 0; i < samples_number; i++)
            if (has_nan_row(i))
                set_sample_use(i, "None");
    }


    void DataSet::impute_missing_values_mean()
    {
        const vector<Index> used_sample_indices = get_used_sample_indices();
        const vector<Index> used_variable_indices = get_used_variable_indices();
        const vector<Index> input_variable_indices = get_variable_indices(DataSet::VariableUse::Input);
        const vector<Index> target_variable_indices = get_variable_indices(DataSet::VariableUse::Target);

        const Tensor<type, 1> means = mean(data, used_sample_indices, used_variable_indices);

        const Index samples_number = used_sample_indices.size();
        const Index variables_number = used_variable_indices.size();
        const Index target_variables_number = target_variable_indices.size();

        Index current_variable;
        Index current_sample;

#pragma omp parallel for schedule(dynamic)

        for (Index j = 0; j < variables_number - target_variables_number; j++)
        {
            current_variable = input_variable_indices[j];

            for (Index i = 0; i < samples_number; i++)
            {
                current_sample = used_sample_indices[i];

                if (isnan(data(current_sample, current_variable)))
                    data(current_sample, current_variable) = means(j);
            }
        }

#pragma omp parallel for schedule(dynamic)

        for (Index j = 0; j < target_variables_number; j++)
        {
            current_variable = target_variable_indices[j];

            for (Index i = 0; i < samples_number; i++)
            {
                current_sample = used_sample_indices[i];

                if (isnan(data(current_sample, current_variable)))
                    set_sample_use(i, "None");
            }
        }
    }


    void DataSet::impute_missing_values_median()
    {
        const vector<Index> used_sample_indices = get_used_sample_indices();
        const vector<Index> used_variable_indices = get_used_variable_indices();
        const vector<Index> input_variable_indices = get_variable_indices(DataSet::VariableUse::Input);
        const vector<Index> target_variable_indices = get_variable_indices(DataSet::VariableUse::Target);

        const Tensor<type, 1> medians = median(data, used_sample_indices, used_variable_indices);

        const Index samples_number = used_sample_indices.size();
        const Index variables_number = used_variable_indices.size();
        const Index target_variables_number = target_variable_indices.size();

#pragma omp parallel for schedule(dynamic)

        for (Index j = 0; j < variables_number - target_variables_number; j++)
        {
            const Index current_variable = input_variable_indices[j];

            for (Index i = 0; i < samples_number; i++)
            {
                const Index current_sample = used_sample_indices[i];

                if (isnan(data(current_sample, current_variable)))
                    data(current_sample, current_variable) = medians(j);
            }
        }

#pragma omp parallel for schedule(dynamic)

        for (Index j = 0; j < target_variables_number; j++)
        {
            const Index current_variable = target_variable_indices[j];

            for (Index i = 0; i < samples_number; i++)
            {
                const Index current_sample = used_sample_indices[i];

                if (isnan(data(current_sample, current_variable)))
                    set_sample_use(i, "None");
            }
        }
    }


    void DataSet::impute_missing_values_interpolate()
    {
        const vector<Index> used_sample_indices = get_used_sample_indices();
        const vector<Index> used_variable_indices = get_used_variable_indices();
        const vector<Index> input_variable_indices = get_variable_indices(DataSet::VariableUse::Input);
        const vector<Index> target_variable_indices = get_variable_indices(DataSet::VariableUse::Target);

        const Index samples_number = used_sample_indices.size();
        const Index variables_number = used_variable_indices.size();
        const Index target_variables_number = target_variable_indices.size();

        Index current_variable;
        Index current_sample;

#pragma omp parallel for schedule(dynamic)
        for (Index j = 0; j < variables_number - target_variables_number; j++)
        {
            current_variable = input_variable_indices[j];

            for (Index i = 0; i < samples_number; i++)
            {
                current_sample = used_sample_indices[i];

                if (isnan(data(current_sample, current_variable)))
                {
                    type x1 = type(0);
                    type x2 = type(0);
                    type y1 = type(0);
                    type y2 = type(0);
                    type x = type(0);
                    type y = type(0);

                    for (Index k = i - 1; k >= 0; k--)
                    {
                        if (isnan(data(used_sample_indices[k], current_variable))) continue;

                        x1 = type(used_sample_indices[k]);
                        y1 = data(x1, current_variable);
                        break;
                    }

                    for (Index k = i + 1; k < samples_number; k++)
                    {
                        if (isnan(data(used_sample_indices[k], current_variable))) continue;

                        x2 = type(used_sample_indices[k]);
                        y2 = data(x2, current_variable);
                        break;
                    }

                    if (x2 != x1)
                    {
                        x = type(current_sample);
                        y = y1 + (x - x1) * (y2 - y1) / (x2 - x1);
                    }
                    else
                    {
                        y = y1;
                    }

                    data(current_sample, current_variable) = y;
                }
            }
        }

#pragma omp parallel for schedule(dynamic)
        for (Index j = 0; j < target_variables_number; j++)
        {
            current_variable = target_variable_indices[j];

            for (Index i = 0; i < samples_number; i++)
            {
                current_sample = used_sample_indices[i];

                if (isnan(data(current_sample, current_variable)))
                    set_sample_use(i, "None");
            }
        }
    }


    void DataSet::scrub_missing_values()
    {
        switch (missing_values_method)
        {
        case MissingValuesMethod::Unuse:
            impute_missing_values_unuse();
            break;

        case MissingValuesMethod::Mean:
            impute_missing_values_mean();
            break;

        case MissingValuesMethod::Median:
            impute_missing_values_median();
            break;

        case MissingValuesMethod::Interpolation:
            impute_missing_values_interpolate();
            break;
        }
    }


    void DataSet::prepare_line(string& line) const
    {
        decode(line);
        trim(line);
        erase(line, '"');
    }


    void DataSet::process_tokens(vector<string>& tokens)
    {
        const Index raw_variables_number = raw_variables.size();

        //#pragma omp parallel for reduction(+:missing_values_number)

        for (Index i = 0; i < raw_variables_number; i++)
        {
            RawVariable& raw_variable = raw_variables[i];

            const string token = has_sample_ids ? tokens[i + 1] : tokens[i];

            if (token.empty() || token == missing_values_label)
            {
                missing_values_number++;
                continue;
            }
            else if (is_numeric_string(token))
            {
                if (raw_variable.type != RawVariableType::Numeric)
                    raw_variable.type = RawVariableType::Numeric;

                if (raw_variable.type == RawVariableType::Categorical)
                    throw runtime_error("Error: Found number in categorical variable: " + raw_variable.name);
            }
            else if (is_date_time_string(token))
            {
                if (raw_variable.type != RawVariableType::DateTime)
                    raw_variable.type = RawVariableType::DateTime;
            }
            else // is string
            {
                if (raw_variable.type != RawVariableType::Categorical)
                    raw_variable.type = RawVariableType::Categorical;

                if (!contains(raw_variable.categories, token))
                    raw_variable.categories.push_back(token);
            }
        }
    }


    void DataSet::read_csv()
    {
        if (data_path.empty())
            throw runtime_error("Data path is empty.\n");

        ifstream file(data_path);

        if (!file.is_open())
            throw runtime_error("Error: Cannot open file " + data_path.string() + "\n");
        
        const string separator_string = get_separator_string();

        const vector<string> positive_words = { "yes", "positive", "+", "true" };

        const vector<string> negative_words = { "no", "negative", "-", "false" };

        string line;

        vector<string> tokens;

        size_t columns_number = 0;

        // Read first line

        while (getline(file, line))
        {
            prepare_line(line);

            if (line.empty()) continue;

            check_separators(line);

            tokens = get_tokens(line, separator_string);

            columns_number = tokens.size();

            if (columns_number != 0) break;
        }
  
        const Index raw_variables_number = has_sample_ids
            ? columns_number - 1
            : columns_number;
        
        raw_variables.resize(raw_variables_number);
        
        Index samples_number = 0;
        
        if (has_header)
        {
            if (has_numbers(tokens))
                throw runtime_error("Error: Some header names are numeric: " + line + "\n");

            if (has_sample_ids)
                for (Index i = 0; i < raw_variables_number; i++)
                    raw_variables[i].name = tokens[i + 1];
            else
                set_raw_variable_names(tokens);   
        }
        else
        {
            samples_number++;
            set_default_raw_variable_names();
        }
        // Rest of lines
        
        while (getline(file, line))
        {
            prepare_line(line);

            if (line.empty()) continue;

            check_separators(line);

            tokens = get_tokens(line, separator_string);

            if (tokens.size() != columns_number)
                throw runtime_error("Sample " + to_string(samples_number + 1) + ": "
                    "Tokens number is not equal to columns number.");

            process_tokens(tokens);

            samples_number++;
        }
        
        for (DataSet::RawVariable& raw_variable : raw_variables)
            if (raw_variable.type == RawVariableType::Categorical
                && raw_variable.get_categories_number() == 2)
                raw_variable.type = RawVariableType::Binary;
        
        sample_uses.resize(samples_number);

        sample_ids.resize(samples_number);
<<<<<<< HEAD

=======
        
>>>>>>> 47b384f5
        const vector<vector<Index>> all_variable_indices = get_variable_indices();

        data.resize(samples_number, all_variable_indices[all_variable_indices.size() - 1][all_variable_indices[all_variable_indices.size() - 1].size() - 1] + 1);
        data.setZero();
        
        rows_missing_values_number = 0;

        missing_values_number = 0;
        
        raw_variables_missing_values_number.resize(raw_variables_number);
        raw_variables_missing_values_number.setZero();
        
        // Fill data

        file.clear();
        file.seekg(0);

        if (has_header)
        {
            while (getline(file, line))
            {
                prepare_line(line);

                if (line.empty()) continue;
                break;
            }
        }

        Index sample_index = 0;

        while (getline(file, line))
        {
            prepare_line(line);

            if (line.empty()) continue;

            check_separators(line);

            tokens = get_tokens(line, separator_string);

            if (has_missing_values(tokens))
            {
                rows_missing_values_number++;

                for (size_t i = (has_sample_ids ? 1 : 0); i < tokens.size(); i++)
                {
                    if (tokens[i].empty() || tokens[i] == missing_values_label)
                    {
                        missing_values_number++;
                        raw_variables_missing_values_number(has_sample_ids ? i - 1 : i)++;
                    }
                }
            }

            if (has_sample_ids)
                sample_ids[sample_index] = tokens[0];

            // #pragma omp parallel for
            for (Index raw_variable_index = 0; raw_variable_index < raw_variables_number; raw_variable_index++)
            {
                const RawVariableType raw_variable_type = raw_variables[raw_variable_index].type;

                const string token = has_sample_ids
                    ? tokens[raw_variable_index + 1]
                    : tokens[raw_variable_index];

                const vector<Index>& variable_indices = all_variable_indices[raw_variable_index];

                if (raw_variable_type == RawVariableType::Numeric)
                {
                    (token.empty() || token == missing_values_label)
                        ? data(sample_index, variable_indices[0]) = NAN
                        : data(sample_index, variable_indices[0]) = stof(token);
                }
                else if (raw_variable_type == RawVariableType::DateTime)
                {
                    data(sample_index, raw_variable_index) = time_t(date_to_timestamp(tokens[raw_variable_index]));
                }
                else if (raw_variable_type == RawVariableType::Categorical)
                {
                    const Index categories_number = raw_variables[raw_variable_index].get_categories_number();

                    if (token.empty() || token == missing_values_label)
                    {
                        for (Index category_index = 0; category_index < categories_number; category_index++)
                            data(sample_index, variable_indices[category_index]) = NAN;
                    }
                    else
                    {
                        const vector<string> categories = raw_variables[raw_variable_index].categories;

                        for (Index category_index = 0; category_index < categories_number; category_index++)
                            if (token == categories[category_index])
                                data(sample_index, variable_indices[category_index]) = 1;
                    }
                }
                else if (raw_variable_type == RawVariableType::Binary)
                {
                    if (contains(positive_words, token) || contains(negative_words, token))
                    {
                        data(sample_index, variable_indices[0]) = contains(positive_words, token)
                            ? 1
                            : 0;
                    }
                    else
                    {
                        const vector<string> categories = raw_variables[raw_variable_index].categories;

                        if (token.empty() || token == missing_values_label)
                            data(sample_index, variable_indices[0]) = type(NAN);
                        else if (token == categories[0])
                            data(sample_index, variable_indices[0]) = 1;
                        else if (token == categories[1])
                            data(sample_index, variable_indices[0]) = 0;
                        else
                            throw runtime_error("Unknown token " + token);
                    }
                }
            }
            sample_index++;
        }

        //file.clear();
        //file.seekg(0);
        //read_data_file_preview(file);

        file.close();

        unuse_constant_raw_variables();
        set_binary_raw_variables();
        split_samples_random();

    }


    string DataSet::RawVariable::get_type_string() const
    {
        switch (type)
        {
        case RawVariableType::None:
            return "None";
        case RawVariableType::Numeric:
            return "Numeric";
        case RawVariableType::Constant:
            return "Constant";
        case RawVariableType::Binary:
            return "Binary";
        case RawVariableType::Categorical:
            return "Categorical";
        case RawVariableType::DateTime:
            return "DateTime";
        default:
            throw runtime_error("Unknown raw variable type");
        }
    }


    void DataSet::read_data_file_preview(ifstream& file)
    {
        if (display) cout << "Reading data file preview..." << endl;

        // @todo Not implemented

        const string separator_string = get_separator_string();

        Index lines_number = has_header ? 4 : 3;

        data_file_preview.resize(lines_number);

        string line;
        string lastLine;

        Index lines_count = 0;

        while (getline(file, line))
        {
            prepare_line(line);

            if (line.empty()) continue;

            check_separators(line);

            data_file_preview[lines_count] = get_tokens(line, separator_string);
            lines_count++;

            if (lines_count == lines_number) break;
        }

        while (getline(file, line)) {
            lastLine = line;
        }

        if (!lastLine.empty()) {
            prepare_line(lastLine);
            check_separators(lastLine);
            data_file_preview[lines_count - 1] = get_tokens(lastLine, separator_string);
        }

        file.close();

        // Check empty file

        if (data_file_preview[0].empty())
            throw runtime_error("File " + data_path.string() + " is empty.\n");

        // Resize data file preview to original

        if (data_file_preview.size() > 4)
        {
            lines_number = has_header ? 4 : 3;

            vector<vector<string>> data_file_preview_copy(data_file_preview);

            data_file_preview.resize(lines_number);

            data_file_preview[0] = data_file_preview_copy[1];
            data_file_preview[1] = data_file_preview_copy[1];
            data_file_preview[2] = data_file_preview_copy[2];
            data_file_preview[lines_number - 2] = data_file_preview_copy[data_file_preview_copy.size() - 2];
            data_file_preview[lines_number - 1] = data_file_preview_copy[data_file_preview_copy.size() - 1];
        }
    }


    void DataSet::check_separators(const string& line) const
    {
        if (line.find(',') == string::npos
            && line.find(';') == string::npos
            && line.find(' ') == string::npos
            && line.find('\t') == string::npos) return;

        const string separator_string = get_separator_string();

        if (line.find(separator_string) == string::npos)
            throw runtime_error("Error: Separator '" + separator_string + "' not found in line " + line + ".\n");

        if (separator == Separator::Space)
        {
            if (line.find(',') != string::npos)
                throw runtime_error("Error: Found comma (',') in data file " + data_path.string() + ", but separator is space (' ').");
            else if (line.find(';') != string::npos)
                throw runtime_error("Error: Found semicolon (';') in data file " + data_path.string() + ", but separator is space (' ').");
        }
        else if (separator == Separator::Tab)
        {
            if (line.find(',') != string::npos)
                throw runtime_error("Error: Found comma (',') in data file " + data_path.string() + ", but separator is tab ('   ').");
            else if (line.find(';') != string::npos)
                throw runtime_error("Error: Found semicolon (';') in data file " + data_path.string() + ", but separator is tab ('   ').");
        }
        else if (separator == Separator::Comma)
        {
            if (line.find(";") != string::npos)
                throw runtime_error("Error: Found semicolon (';') in data file " + data_path.string() + ", but separator is comma (',').");
        }
        else if (separator == Separator::Semicolon)
        {
            if (line.find(",") != string::npos)
                throw runtime_error("Error: Found comma (',') in data file " + data_path.string() + ", but separator is semicolon (';').");
        }
    }


    bool DataSet::has_binary_raw_variables() const
    {
        return any_of(raw_variables.begin(), raw_variables.end(),
            [](const RawVariable& raw_variable) { return raw_variable.type == RawVariableType::Binary; });
    }


    bool DataSet::has_categorical_raw_variables() const
    {
        return any_of(raw_variables.begin(), raw_variables.end(),
            [](const RawVariable& raw_variable) { return raw_variable.type == RawVariableType::Categorical; });
    }

    bool DataSet::has_binary_or_categorical_raw_variables() const
    {
        for (const DataSet::RawVariable& raw_variable : raw_variables)
            if (raw_variable.type == RawVariableType::Binary || raw_variable.type == RawVariableType::Categorical)
                return true;

        return false;
    }


    bool DataSet::has_time_raw_variable() const
    {
        return any_of(raw_variables.begin(), raw_variables.end(),
                      [](const RawVariable& raw_variable) { return raw_variable.type == RawVariableType::DateTime; });
    }


    bool DataSet::has_selection() const
    {
        return get_samples_number(SampleUse::Selection) != 0;
    }


    bool DataSet::has_missing_values(const vector<string>& row) const
    {
        for (size_t i = 0; i < row.size(); i++)
            if (row[i].empty() || row[i] == missing_values_label)
                return true;

        return false;
    }


    Tensor<Index, 1> DataSet::count_nans_per_raw_variable() const
    {
        const Index raw_variables_number = get_raw_variables_number();
        const Index rows_number = get_samples_number();

        Tensor<Index, 1> raw_variables_with_nan(raw_variables_number);
        raw_variables_with_nan.setZero();

        #pragma omp parallel for
        for (Index raw_variable_index = 0; raw_variable_index < raw_variables_number; raw_variable_index++)
        {
            const Index current_variable_index = get_variable_indices(raw_variable_index)[0];

            Index counter = 0;

            for (Index row_index = 0; row_index < rows_number; row_index++)
                if (isnan(data(row_index, current_variable_index)))
                    counter++;

            raw_variables_with_nan(raw_variable_index) = counter;
        }

        return raw_variables_with_nan;
    }


    Index DataSet::count_raw_variables_with_nan() const
    {
        Tensor<Index, 1> raw_variables_with_nan = count_nans_per_raw_variable();

        Index missing_raw_variables_number = 0;

        for (Index i = 0; i < raw_variables_with_nan.dimension(0); i++)
            if (raw_variables_with_nan(i) > 0)
                missing_raw_variables_number++;

        return missing_raw_variables_number;
    }


    Index DataSet::count_rows_with_nan() const
    {
        Index rows_with_nan = 0;

        const Index rows_number = data.dimension(0);
        const Index raw_variables_number = data.dimension(1);

        bool has_nan = true;

        for (Index row_index = 0; row_index < rows_number; row_index++)
        {
            has_nan = false;

            for (Index raw_variable_index = 0; raw_variable_index < raw_variables_number; raw_variable_index++)
            {
                if (isnan(data(row_index, raw_variable_index)))
                {
                    has_nan = true;
                    break;
                }
            }

            if (has_nan)
                rows_with_nan++;
        }

        return rows_with_nan;
    }


    Index DataSet::count_nan() const
    {
        return count_NAN(data);
    }


    void DataSet::fix_repeated_names()
    {
        map<string, Index> raw_variables_count_map;

        for (const DataSet::RawVariable& raw_variable : raw_variables)
        {
            auto result = raw_variables_count_map.insert(pair<string, Index>(raw_variable.name, 1));

            if (!result.second)
                result.first->second++;
        }

        for (const auto& element : raw_variables_count_map)
        {
            if (element.second > 1)
            {
                const string repeated_name = element.first;

                Index repeated_index = 1;

                for (DataSet::RawVariable& raw_variable : raw_variables)
                    if (raw_variable.name == repeated_name)
                        raw_variable.name = raw_variable.name + "_" + to_string(repeated_index++);
            }
        }

        // Fix variables names

        if (has_categorical_raw_variables() || has_binary_raw_variables())
        {
            vector<string> variable_names = get_variable_names();

            const Index variables_number = variable_names.size();

            map<string, Index> variables_count_map;

            for (Index i = 0; i < variables_number; i++)
            {
                auto result = variables_count_map.insert(pair<string, Index>(variable_names[i], 1));

                if (!result.second) result.first->second++;
            }

            for (const auto& element : variables_count_map)
            {
                if (element.second > 1)
                {
                    const string repeated_name = element.first;

                    for (Index i = 0; i < variables_number; i++)
                    {
                        if (variable_names[i] == repeated_name)
                        {
                            const Index raw_variable_index = get_raw_variable_index(i);

                            if (raw_variables[raw_variable_index].type != RawVariableType::Categorical)
                                continue;

                            variable_names[i] += "_" + raw_variables[raw_variable_index].name;
                        }
                    }
                }
            }

            set_variable_names(variable_names);
        }
    }


    vector<vector<Index>> DataSet::split_samples(const vector<Index>& sample_indices, const Index& new_batch_size) const
    {
        const Index samples_number = sample_indices.size();

        Index batch_size = new_batch_size;

        Index batches_number;

        if (samples_number < batch_size)
        {
            batches_number = 1;
            batch_size = samples_number;
        }
        else
            batches_number = samples_number / batch_size;

        vector<vector<Index>> batches(batches_number);

        Index count = 0;

        // @todo #pragma omp parallel for ??
        for (Index i = 0; i < batches_number; i++)
        {
            batches[i].resize(batch_size);

            for (Index j = 0; j < batch_size; ++j)
                batches[i][j] = sample_indices[count++];
        }

        return batches;
    }


    bool DataSet::get_has_rows_labels() const
    {
        return has_sample_ids;
    }


    void DataSet::decode(string&) const
    {
        switch (codification)
        {
        case DataSet::Codification::SHIFT_JIS:
            //        input_string = sj2utf8(input_string);
            break;
        default:
            break;
        }
    }


    // Virtual functions

    // Image Models
    void DataSet::fill_image_data(const int&, const int&, const int&, const Tensor<type, 2>&) {}

    // AutoAssociation Models
    void DataSet::transform_associative_dataset() {}
    void DataSet::save_auto_associative_data_binary(const string&) const {};

} // namespace opennn


// OpenNN: Open Neural Networks Library.
// Copyright(C) 2005-2025 Artificial Intelligence Techniques, SL.
//
// This library is free software; you can redistribute it and/or
// modify it under the terms of the GNU Lesser General Public
// License as published by the Free Software Foundation; either
// version 2.1 of the License, or any later version.
//
// This library is distributed in the hope that it will be useful,
// but WITHOUT ANY WARRANTY; without even the implied warranty of
// MERCHANTABILITY or FITNESS FOR A PARTICULAR PURPOSE.  See the GNU
// Lesser General Public License for more details.

// You should have received a copy of the GNU Lesser General Public
// License along with this library; if not, write to the Free Software
// Foundation, Inc., 51 Franklin St, Fifth Floor, Boston, MA  02110-1301  USA<|MERGE_RESOLUTION|>--- conflicted
+++ resolved
@@ -3989,11 +3989,7 @@
         sample_uses.resize(samples_number);
 
         sample_ids.resize(samples_number);
-<<<<<<< HEAD
-
-=======
-        
->>>>>>> 47b384f5
+
         const vector<vector<Index>> all_variable_indices = get_variable_indices();
 
         data.resize(samples_number, all_variable_indices[all_variable_indices.size() - 1][all_variable_indices[all_variable_indices.size() - 1].size() - 1] + 1);
