--- conflicted
+++ resolved
@@ -927,13 +927,8 @@
 
     while(count_training != training_samples_number)
     {
-<<<<<<< HEAD
-
-        index = indices(i);
-=======
+
         index = indices(i++);
->>>>>>> d488be3c
-
 
         if (samples_uses(index) == SampleUse::None) continue;
 
@@ -947,14 +942,8 @@
 
     while(count_selection != selection_samples_number)
     {
-<<<<<<< HEAD
-
-        index = indices(i);
-
-        i++;
-=======
+
         index = indices(i++);
->>>>>>> d488be3c
 
         if (samples_uses(index) == SampleUse::None) continue;
         
@@ -967,24 +956,13 @@
 
     while(count_testing != testing_samples_number)
     {
-<<<<<<< HEAD
-
-        index = indices(i);
-=======
+
         index = indices(i++);
->>>>>>> d488be3c
-
-        i++;
 
         if (samples_uses(index) == SampleUse::None) continue;
 
         samples_uses(index) = SampleUse::Testing;
         count_testing++;
-<<<<<<< HEAD
-
-
-=======
->>>>>>> d488be3c
     }
 }
 
