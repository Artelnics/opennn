//   OpenNN: Open Neural Networks Library
//   www.opennn.net
//
//   D A T A   S E T   C L A S S
//
//   Artificial Intelligence Techniques SL
//   artelnics@artelnics.com

#include "data_set.h"
#include "statistics.h"
#include "correlations.h"
#include "tensors.h"
#include "strings_utilities.h"

namespace opennn
{

    DataSet::DataSet(const Index& new_samples_number,
                     const dimensions& new_input_dimensions,
                     const dimensions& new_target_dimensions)
    {
        set(new_samples_number, new_input_dimensions, new_target_dimensions);
    }


    DataSet::DataSet(const filesystem::path& data_path,
                     const string& separator,
                     const bool& has_header,
                     const bool& has_sample_ids,
                     const Codification& data_codification)
    {
        set(data_path, separator, has_header, has_sample_ids, data_codification);
    }


    const bool& DataSet::get_display() const
    {
        return display;
    }


    DataSet::RawVariable::RawVariable(const string& new_name,
                                      const VariableUse& new_raw_variable_use,
                                      const RawVariableType& new_type,
                                      const Scaler& new_scaler,
                                      const vector<string>& new_categories)
    {
        set(new_name, new_raw_variable_use, new_type, new_scaler, new_categories);
    }


    void DataSet::RawVariable::set(const string& new_name,
                                   const VariableUse& new_raw_variable_use,
                                   const RawVariableType& new_type,
                                   const Scaler& new_scaler,
                                   const vector<string>& new_categories)
    {
        name = new_name;
        use = new_raw_variable_use;
        type = new_type;
        scaler = new_scaler;
        categories = new_categories;
    }


    void DataSet::RawVariable::set_scaler(const Scaler& new_scaler)
    {
        scaler = new_scaler;
    }


    void DataSet::RawVariable::set_scaler(const string& new_scaler_string)
    {
        const Scaler new_scaler = string_to_scaler(new_scaler_string);

        set_scaler(new_scaler);
    }


    void DataSet::RawVariable::set_use(const VariableUse& new_raw_variable_use)
    {
        use = new_raw_variable_use;
    }


    void DataSet::RawVariable::set_use(const string& new_raw_variable_use)
    {
        if (new_raw_variable_use == "Decoder")
            set_use(VariableUse::Decoder);
        else if (new_raw_variable_use == "Input")
            set_use(VariableUse::Input);
        else if (new_raw_variable_use == "Target")
            set_use(VariableUse::Target);
        else if (new_raw_variable_use == "Time")
            set_use(VariableUse::Time);
        else if (new_raw_variable_use == "None")
            set_use(VariableUse::None);
        else
            throw runtime_error("Unknown raw_variable use: " + new_raw_variable_use + "\n");
    }


    void DataSet::RawVariable::set_type(const string& new_raw_variable_type)
    {
        if (new_raw_variable_type == "Numeric")
            type = RawVariableType::Numeric;
        else if (new_raw_variable_type == "Binary")
            type = RawVariableType::Binary;
        else if (new_raw_variable_type == "Categorical")
            type = RawVariableType::Categorical;
        else if (new_raw_variable_type == "DateTime")
            type = RawVariableType::DateTime;
        else if (new_raw_variable_type == "Constant")
            type = RawVariableType::Constant;
        else
            throw runtime_error("Raw variable type is not valid (" + new_raw_variable_type + ").\n");
    }


    void DataSet::RawVariable::set_categories(const vector<string>& new_categories)
    {
        categories = new_categories;
    }


    void DataSet::RawVariable::from_XML(const XMLDocument& document)
    {
        name = read_xml_string(document.FirstChildElement(), "Name");
        set_scaler(read_xml_string(document.FirstChildElement(), "Scaler"));
        set_use(read_xml_string(document.FirstChildElement(), "Use"));
        set_type(read_xml_string(document.FirstChildElement(), "Type"));

        if (type == RawVariableType::Categorical)
        {
            const string categories_text = read_xml_string(document.FirstChildElement(), "Categories");
            categories = get_tokens(categories_text, ";");
        }
    }


    void DataSet::RawVariable::to_XML(XMLPrinter& printer) const
    {
        add_xml_element(printer, "Name", name);
        add_xml_element(printer, "Scaler", scaler_to_string(scaler));
        add_xml_element(printer, "Use", get_use_string());
        add_xml_element(printer, "Type", get_type_string());

        if (type == RawVariableType::Categorical || type == RawVariableType::Binary)
            add_xml_element(printer, "Categories", vector_to_string(categories,";"));
    }


    void DataSet::RawVariable::print() const
    {
        cout << "Raw variable" << endl
             << "Name: " << name << endl
             << "Use: " << get_use_string() << endl
             << "Type: " << get_type_string() << endl
             << "Scaler: " << scaler_to_string(scaler) << endl;

        if (categories.size() != 0)
        {
            cout << "Categories: " << endl;
            print_vector(categories);
        }

        cout << endl;
    }


    DataSet::ModelType DataSet::get_model_type() const
    {
        return model_type;
    }


    string DataSet::get_model_type_string() const
    {
        switch (model_type)
        {
        case ModelType::Approximation:
            return "Approximation";
        case ModelType::Classification:
            return "Classification";
        case ModelType::Forecasting:
            return "Forecasting";
        case ModelType::AutoAssociation:
            return "AutoAssociation";
        case ModelType::TextClassification:
            return "TextClassification";
        case ModelType::ImageClassification:
            return "ImageClassification";
        default:
            throw runtime_error("Unknown model type");
        }
    }


    string DataSet::RawVariable::get_use_string() const
    {
        switch (use)
        {
        case VariableUse::Decoder: return "Decoder";
        case VariableUse::Input: return "Input";
        case VariableUse::Target: return "Target";
        case VariableUse::Time: return "Time";
        case VariableUse::None: return "None";
        default: throw runtime_error("Unknown raw variable use");
        }
    }


    Index DataSet::RawVariable::get_categories_number() const
    {
        return categories.size();
    }


    bool DataSet::is_sample_used(const Index& index) const
    {
        return sample_uses[index] != SampleUse::None;
    }


    Tensor<Index, 1> DataSet::get_sample_use_numbers() const
    {
        Tensor<Index, 1> count(4);
        count.setZero();

        const Index samples_number = get_samples_number();

#pragma omp parallel for

        for (Index i = 0; i < samples_number; i++)
            switch (sample_uses[i])
            {
            case SampleUse::Training: count[0]++; break;
            case SampleUse::Selection: count[1]++; break;
            case SampleUse::Testing: count[2]++; break;
            default: count[3]++; break;
            }

        return count;
    }


    Tensor<type, 1> DataSet::get_sample_use_percentages() const
    {
        const Index samples_number = get_samples_number();

        return (get_sample_use_numbers().cast<type>()) * (100 / type(samples_number));
    }


    string DataSet::get_sample_string(const Index& sample_index) const
    {
        const Tensor<type, 1> sample = data.chip(sample_index, 0);

        string sample_string;

        const Index raw_variables_number = get_raw_variables_number();

        Index variable_index = 0;

        for (Index i = 0; i < raw_variables_number; i++)
        {
            const RawVariable& raw_variable = raw_variables[i];

            switch (raw_variable.type)
            {
            case RawVariableType::Numeric:
                sample_string += isnan(data(sample_index, variable_index))
                    ? missing_values_label
                    : to_string(double(data(sample_index, variable_index)));

                variable_index++;
                break;

            case RawVariableType::Binary:
                sample_string += isnan(data(sample_index, variable_index))
                    ? missing_values_label
                    : raw_variable.categories[Index(data(sample_index, variable_index))];

                variable_index++;
                break;

            case RawVariableType::DateTime:
                sample_string += isnan(data(sample_index, variable_index))
                    ? missing_values_label
                    : to_string(double(data(sample_index, variable_index)));

                variable_index++;
                break;

            case RawVariableType::Categorical:
                if (isnan(data(sample_index, variable_index)))
                {
                    sample_string += missing_values_label;
                }
                else
                {
                    const Index categories_number = raw_variable.get_categories_number();

                    for (Index j = 0; j < categories_number; j++)
                    {
                        if (abs(data(sample_index, variable_index + j) - type(1)) < NUMERIC_LIMITS_MIN)
                        {
                            sample_string += raw_variable.categories[j];
                            break;
                        }
                    }

                    variable_index += categories_number;
                }
                break;

            case RawVariableType::Constant:
                sample_string += isnan(data(sample_index, variable_index))
                    ? missing_values_label
                    : to_string(double(data(sample_index, variable_index)));

                variable_index++;
                break;

            default:
                break;
            }

            if (i != raw_variables_number - 1)
                sample_string += get_separator_string() + string(" ");
        }

        return sample_string;
    }


    vector<Index> DataSet::get_sample_indices(const SampleUse& sample_use) const
    {
        const Index samples_number = get_samples_number();

        const Index count = get_samples_number(sample_use);

        vector<Index> indices(count);

        Index index = 0;

        for (Index i = 0; i < samples_number; i++)
            if (sample_uses[i] == sample_use)
                indices[index++] = i;

        return indices;
    }


    vector<Index> DataSet::get_used_sample_indices() const
    {
        const Index samples_number = get_samples_number();

        const Index used_samples_number = samples_number - get_samples_number(SampleUse::None);

        vector<Index> used_indices(used_samples_number);

        Index index = 0;

        for (Index i = 0; i < samples_number; i++)
            if (sample_uses[i] != SampleUse::None)
                used_indices[index++] = i;

        return used_indices;
    }


    DataSet::SampleUse DataSet::get_sample_use(const Index& index) const
    {
        return sample_uses[index];
    }


    const vector<DataSet::SampleUse>& DataSet::get_sample_uses() const
    {
        return sample_uses;
    }


    vector<Index> DataSet::get_sample_uses_vector() const
    {
        const Index samples_number = get_samples_number();

        vector<Index> sample_uses_vector(samples_number);

#pragma omp parallel for

        for (Index i = 0; i < samples_number; i++)
            sample_uses_vector[i] = Index(sample_uses[i]);

        return sample_uses_vector;
    }


    vector<vector<Index>> DataSet::get_batches(const vector<Index>& sample_indices,
        const Index& batch_size,
        const bool& shuffle) const
    {
        if (!shuffle) return split_samples(sample_indices, batch_size);

        random_device rng;
        mt19937 urng(rng());

        const Index samples_number = sample_indices.size();

        Index batches_number;

        const Index new_batch_size = min(batch_size, samples_number);

        samples_number < new_batch_size
            ? batches_number = 1
            : batches_number = samples_number / new_batch_size;

        vector<vector<Index>> batches(batches_number);
        
        vector<Index> samples_copy(sample_indices);

        std::shuffle(samples_copy.data(), samples_copy.data() + samples_copy.size(), urng);

        #pragma omp parallel for
        for (Index i = 0; i < batches_number; i++)
        {
            batches[i].resize(new_batch_size);

            const Index offset = i * new_batch_size;

            for (Index j = 0; j < new_batch_size; j++)
                batches[i][j] = samples_copy[offset + j];
        }
        
        return batches;
    }


    Index DataSet::get_samples_number(const SampleUse& sample_use) const
    {
        return count_if(sample_uses.begin(), sample_uses.end(),
            [&sample_use](const SampleUse& new_sample_use) { return new_sample_use == sample_use; });
    }


    Index DataSet::get_used_samples_number() const
    {
        const Index samples_number = get_samples_number();
        const Index unused_samples_number = get_samples_number(SampleUse::None);

        return samples_number - unused_samples_number;
    }


    void DataSet::set(const SampleUse& sample_use)
    {
        fill(sample_uses.begin(), sample_uses.end(), sample_use);
    }


    void DataSet::set_sample_use(const Index& index, const SampleUse& new_use)
    {
        const Index samples_number = get_samples_number();

        if (index >= samples_number)
            throw runtime_error("Index must be less than samples number.\n");

        sample_uses[index] = new_use;
    }


    void DataSet::set_sample_use(const Index& index, const string& new_use)
    {
        if (new_use == "Training")
            sample_uses[index] = SampleUse::Training;
        else if (new_use == "Selection")
            sample_uses[index] = SampleUse::Selection;
        else if (new_use == "Testing")
            sample_uses[index] = SampleUse::Testing;
        else if (new_use == "None")
            sample_uses[index] = SampleUse::None;
        else
            throw runtime_error("Unknown sample use: " + new_use + "\n");
    }


    void DataSet::set_sample_uses(const vector<SampleUse>& new_uses)
    {
        const Index samples_number = get_samples_number();

        for (Index i = 0; i < samples_number; i++)
            sample_uses[i] = new_uses[i];
    }


    void DataSet::set_sample_uses(const vector<string>& new_uses)
    {
        const Index samples_number = new_uses.size();

        for (Index i = 0; i < samples_number; i++)
            if (new_uses[i] == "Training" || new_uses[i] == "0")
                sample_uses[i] = SampleUse::Training;
            else if (new_uses[i] == "Selection" || new_uses[i] == "1")
                sample_uses[i] = SampleUse::Selection;
            else if (new_uses[i] == "Testing" || new_uses[i] == "2")
                sample_uses[i] = SampleUse::Testing;
            else if (new_uses[i] == "None" || new_uses[i] == "3")
                sample_uses[i] = SampleUse::None;
            else
                throw runtime_error("Unknown sample use: " + new_uses[i] + ".\n");
    }


    void DataSet::set_sample_uses(const vector<Index>& indices, const SampleUse& sample_use)
    {
        for (const auto& i : indices)
            set_sample_use(i, sample_use);
    }


    void DataSet::split_samples_random(const type& training_samples_ratio,
        const type& selection_samples_ratio,
        const type& testing_samples_ratio)
    {

        random_device rng;
        mt19937 urng(rng());

        const Index used_samples_number = get_used_samples_number();

        if (used_samples_number == 0) return;

        const type total_ratio = training_samples_ratio + selection_samples_ratio + testing_samples_ratio;

        const Index selection_samples_number = Index((selection_samples_ratio * used_samples_number) / total_ratio);
        const Index testing_samples_number = Index((testing_samples_ratio * used_samples_number) / total_ratio);

        const Index training_samples_number = used_samples_number - selection_samples_number - testing_samples_number;

        const Index sum_samples_number = training_samples_number + selection_samples_number + testing_samples_number;

        if (sum_samples_number != used_samples_number)
            throw runtime_error("Sum of numbers of training, selection and testing samples is not equal to number of used samples.\n");

        const Index samples_number = get_samples_number();

        vector<Index> indices(samples_number);
        iota(indices.begin(), indices.end(), 0);

        std::shuffle(indices.data(), indices.data() + indices.size(), urng);

        auto assign_sample_use = [this, &indices](SampleUse use, Index count, Index& i)
            {
                Index assigned_count = 0;

                while (assigned_count < count)
                {
                    const Index index = indices[i++];

                    if (sample_uses[index] != SampleUse::None)
                    {
                        sample_uses[index] = use;
                        assigned_count++;
                    }
                }
            };

        Index index = 0;

        assign_sample_use(SampleUse::Training, training_samples_number, index);
        assign_sample_use(SampleUse::Selection, selection_samples_number, index);
        assign_sample_use(SampleUse::Testing, testing_samples_number, index);
    }


    void DataSet::split_samples_sequential(const type& training_samples_ratio,
        const type& selection_samples_ratio,
        const type& testing_samples_ratio)
    {
        const Index used_samples_number = get_used_samples_number();

        if (used_samples_number == 0) return;

        const type total_ratio = training_samples_ratio + selection_samples_ratio + testing_samples_ratio;

        const Index selection_samples_number = Index(selection_samples_ratio * type(used_samples_number) / type(total_ratio));
        const Index testing_samples_number = Index(testing_samples_ratio * type(used_samples_number) / type(total_ratio));
        const Index training_samples_number = used_samples_number - selection_samples_number - testing_samples_number;

        const Index sum_samples_number = training_samples_number + selection_samples_number + testing_samples_number;

        if (sum_samples_number != used_samples_number)
            throw runtime_error("Sum of numbers of training, selection and testing samples is not equal to number of used samples.\n");

        auto set_sample_uses = [this](SampleUse use, Index count, Index& i)
            {
                Index current_count = 0;

                while (current_count < count)
                {
                    if (sample_uses[i] != SampleUse::None)
                    {
                        sample_uses[i] = use;
                        current_count++;
                    }

                    i++;
                }
            };

        Index index = 0;

        set_sample_uses(SampleUse::Training, training_samples_number, index);
        set_sample_uses(SampleUse::Selection, selection_samples_number, index);
        set_sample_uses(SampleUse::Testing, testing_samples_number, index);
    }


    void DataSet::set_raw_variables(const vector<RawVariable>& new_raw_variables)
    {
        raw_variables = new_raw_variables;
    }


    void DataSet::set_default_raw_variables_uses()
    {
        const Index raw_variables_number = raw_variables.size();

        bool target = false;

        if (raw_variables_number == 0)
            return;

        if (raw_variables_number == 1)
        {
            raw_variables[0].set_use(VariableUse::None);
            return;
        }
        
        set(VariableUse::Input);
        
        for (Index i = raw_variables.size() - 1; i >= 0; i--)
        {
            if (raw_variables[i].type == RawVariableType::Constant
                || raw_variables[i].type == RawVariableType::DateTime)
            {
                raw_variables[i].set_use(VariableUse::None);
                continue;
            }

            if (!target)
            {
                raw_variables[i].set_use(VariableUse::Target);

                target = true;

                continue;
            }
        }
    }

    void DataSet::set_default_raw_variables_uses_forecasting()
    {
        const Index raw_variables_number = raw_variables.size();

        bool target = false;
        bool timeRawVariable = false;

        if (raw_variables_number == 0)
            return;

        if (raw_variables_number == 1)
        {
            raw_variables[0].set_use(VariableUse::None);
            return;
        }

        set(VariableUse::Input);

        for (Index i = raw_variables.size() - 1; i >= 0; i--)
        {
            if (raw_variables[i].type == RawVariableType::DateTime && !timeRawVariable)
            {
                raw_variables[i].set_use(VariableUse::Time);

                timeRawVariable = true;
                continue;
            }

            if (raw_variables[i].type == RawVariableType::Constant)
            {
                raw_variables[i].set_use(VariableUse::None);
                continue;
            }

            if (!target)
            {
                raw_variables[i].set_use(VariableUse::Target);

                target = true;

                continue;
            }
        }
    }

    void DataSet::set_default_raw_variable_names()
    {
        const Index raw_variables_number = raw_variables.size();

        for (Index i = 0; i < raw_variables_number; i++)
            raw_variables[i].name = "variable_" + to_string(1 + i);
    }


    vector<string> DataSet::get_variable_names() const
    {
        const Index variables_number = get_variables_number();

        vector<string> variable_names(variables_number);

        Index index = 0;

        for (const DataSet::RawVariable& raw_variable : raw_variables)
            if (raw_variable.type == RawVariableType::Categorical)
                for (size_t j = 0; j < raw_variable.categories.size(); j++)
                    variable_names[index++] = raw_variable.categories[j];
            else
                variable_names[index++] = raw_variable.name;

        return variable_names;
    }


    vector<string> DataSet::get_variable_names(const VariableUse& variable_use) const
    {
        const Index variables_number = get_variables_number(variable_use);

        vector<string> variable_names(variables_number);

        Index index = 0;

        for (const DataSet::RawVariable& raw_variable : raw_variables)
        {
            if (raw_variable.use != variable_use)
                continue;

            if (raw_variable.type == RawVariableType::Categorical)
                for (Index j = 0; j < raw_variable.get_categories_number(); j++)
                    variable_names[index++] = raw_variable.categories[j];
            else
                variable_names[index++] = raw_variable.name;
        }

        return variable_names;
    }


    dimensions DataSet::get_dimensions(const DataSet::VariableUse& variable_use) const
    {
        switch (variable_use)
        {
        case DataSet::VariableUse::Input:
            return input_dimensions;
            break;

        case DataSet::VariableUse::Target:
            return target_dimensions;
            break;

        case DataSet::VariableUse::Decoder:
            return decoder_dimensions;
            break;

        default:
            throw invalid_argument("get_dimensions::Invalid VariableUse type.");
        }
    }


    void DataSet::set_dimensions(const DataSet::VariableUse& variable_use, const dimensions& new_dimensions)
    {
        switch (variable_use)
        {
        case DataSet::VariableUse::Input:
            input_dimensions = new_dimensions;
            break;

        case DataSet::VariableUse::Target:
            target_dimensions = new_dimensions;
            break;

        case DataSet::VariableUse::Decoder:
            decoder_dimensions = new_dimensions;
            break;

        default:
            throw invalid_argument("set_dimensions::Invalid VariableUse type.");
        }
    }


    Index DataSet::get_used_variables_number() const
    {
        const Index variables_number = get_variables_number();

        const Index unused_variables_number = get_variables_number(VariableUse::None);

        return variables_number - unused_variables_number;
    }


    vector<Index> DataSet::get_variable_indices(const VariableUse& variable_use) const
    {
        const Index this_variables_number = get_variables_number(variable_use);
        vector<Index> this_variable_indices(this_variables_number);

        Index variable_index = 0;
        Index this_variable_index = 0;

        for (const DataSet::RawVariable& raw_variable : raw_variables)
        {
            if (raw_variable.use != variable_use)
            {
                raw_variable.type == RawVariableType::Categorical
                    ? variable_index += raw_variable.get_categories_number()
                    : variable_index++;

                continue;
            }

            if (raw_variable.type == RawVariableType::Categorical)
            {
                const Index categories_number = raw_variable.get_categories_number();

                for (Index j = 0; j < categories_number; j++)
                    this_variable_indices[this_variable_index++] = variable_index++;
            }
            else
            {
                this_variable_indices[this_variable_index++] = variable_index++;
            }
        }

        return this_variable_indices;
    }


    vector<Index> DataSet::get_raw_variable_indices(const VariableUse& variable_use) const
    {
        const Index count = get_raw_variables_number(variable_use);

        vector<Index> indices(count);

        const Index raw_variables_number = get_raw_variables_number();

        Index index = 0;

        for (Index i = 0; i < raw_variables_number; i++)
            if (raw_variables[i].use == variable_use)
                indices[index++] = i;

        return indices;
    }


    vector<Index> DataSet::get_used_raw_variables_indices() const
    {
        const Index raw_variables_number = get_raw_variables_number();

        const Index used_raw_variables_number = get_used_raw_variables_number();

        vector<Index> used_indices(used_raw_variables_number);

        Index index = 0;

        for (Index i = 0; i < raw_variables_number; i++)
            if (raw_variables[i].use == VariableUse::Input
                || raw_variables[i].use == VariableUse::Target
                || raw_variables[i].use == VariableUse::Time)
                used_indices[index++] = i;

        return used_indices;
    }


    vector<Scaler> DataSet::get_variable_scalers(const VariableUse& variable_use) const
    {
        const Index input_raw_variables_number = get_raw_variables_number(variable_use);
        const Index input_variables_number = get_variables_number(variable_use);

        const vector<RawVariable> input_raw_variables = get_raw_variables(variable_use);

        vector<Scaler> input_variable_scalers(input_variables_number);

        Index index = 0;

        for (Index i = 0; i < input_raw_variables_number; i++)
            if (input_raw_variables[i].type == RawVariableType::Categorical)
                for (Index j = 0; j < input_raw_variables[i].get_categories_number(); j++)
                    input_variable_scalers[index++] = input_raw_variables[i].scaler;
            else
                input_variable_scalers[index++] = input_raw_variables[i].scaler;

        return input_variable_scalers;
    }


    vector<string> DataSet::get_raw_variable_names() const
    {
        const Index raw_variables_number = get_raw_variables_number();

        vector<string> raw_variable_names(raw_variables_number);

        for (Index i = 0; i < raw_variables_number; i++)
            raw_variable_names[i] = raw_variables[i].name;

        return raw_variable_names;
    }


    vector<string> DataSet::get_raw_variable_names(const VariableUse& variable_use) const
    {
        const Index count = get_raw_variables_number(variable_use);

        vector<string> names(count);

        Index index = 0;

        for (const DataSet::RawVariable& raw_variable : raw_variables)
        {
            if (raw_variable.use != variable_use)
                continue;

            names[index++] = raw_variable.name;
        }

        return names;
    }


    Index DataSet::get_raw_variables_number(const VariableUse& variable_use) const
    {
        Index count = 0;

        for (const DataSet::RawVariable& raw_variable : raw_variables)
            if (raw_variable.use == variable_use)
                count++;

        return count;
    }


    Index DataSet::get_used_raw_variables_number() const
    {
        Index used_raw_variables_number = 0;

        for (const DataSet::RawVariable& raw_variable : raw_variables)
            if (raw_variable.use != VariableUse::None)
                used_raw_variables_number++;

        return used_raw_variables_number;
    }


    const vector<DataSet::RawVariable>& DataSet::get_raw_variables() const
    {
        return raw_variables;
    }


    vector<DataSet::RawVariable> DataSet::get_raw_variables(const VariableUse& variable_use) const
    {
        const Index count = get_raw_variables_number(variable_use);

        vector<RawVariable> this_raw_variables(count);
        Index index = 0;

        for (const DataSet::RawVariable& raw_variable : raw_variables)
            if (raw_variable.use == variable_use)
                this_raw_variables[index++] = raw_variable;

        return this_raw_variables;
    }


    Index DataSet::get_variables_number() const
    {
        Index count = 0;

        for (const DataSet::RawVariable& raw_variable : raw_variables)
            count += raw_variable.type == RawVariableType::Categorical
            ? raw_variable.get_categories_number()
            : 1;

        return count;
    }


    Index DataSet::get_variables_number(const VariableUse& variable_use) const
    {
        Index count = 0;

        for (const DataSet::RawVariable& raw_variable : raw_variables)
        {
            if (raw_variable.use != variable_use)
                continue;

            count += (raw_variable.type == RawVariableType::Categorical)
                ? raw_variable.get_categories_number()
                : 1;
        }

        return count;
    }


    vector<Index> DataSet::get_used_variable_indices() const
    {
        const Index used_variables_number = get_used_variables_number();
        vector<Index> used_variable_indices(used_variables_number);

        Index variable_index = 0;
        Index used_variable_index = 0;

        for (const DataSet::RawVariable& raw_variable : raw_variables)
        {
            const Index categories_number = raw_variable.get_categories_number();

            if (raw_variable.use == VariableUse::None)
            {
                variable_index += categories_number;
                continue;
            }

            for (Index j = 0; j < categories_number; j++)
                used_variable_indices[used_variable_index++] = variable_index++;
        }

        return used_variable_indices;
    }


    void DataSet::set_raw_variable_uses(const vector<string>& new_raw_variables_uses)
    {
        const size_t new_raw_variables_uses_size = new_raw_variables_uses.size();

        if (new_raw_variables_uses_size != raw_variables.size())
            throw runtime_error("Size of raw_variables uses (" + to_string(new_raw_variables_uses_size) + ") "
                "must be equal to raw_variables size (" + to_string(raw_variables.size()) + "). \n");

        for (size_t i = 0; i < new_raw_variables_uses.size(); i++)
            raw_variables[i].set_use(new_raw_variables_uses[i]);
    }


    void DataSet::set_raw_variable_uses(const vector<VariableUse>& new_raw_variables_uses)
    {
        const size_t new_raw_variables_uses_size = new_raw_variables_uses.size();

        if (new_raw_variables_uses_size != raw_variables.size())
            throw runtime_error("Size of raw_variables uses (" + to_string(new_raw_variables_uses_size) + ") "
                "must be equal to raw_variables size (" + to_string(raw_variables.size()) + ").\n");

        for (size_t i = 0; i < new_raw_variables_uses.size(); i++)
            raw_variables[i].set_use(new_raw_variables_uses[i]);
    }


    void DataSet::set_raw_variables(const VariableUse& variable_use)
    {
        const Index raw_variables_number = get_raw_variables_number();

        for (Index i = 0; i < raw_variables_number; i++)
            set_raw_variable_use(i, variable_use);
    }


    void DataSet::set_raw_variable_indices(const vector<Index>& input_raw_variables,
        const vector<Index>& target_raw_variables)
    {
        set_raw_variables(VariableUse::None);

        for (size_t i = 0; i < input_raw_variables.size(); i++)
            set_raw_variable_use(input_raw_variables[i], VariableUse::Input);

        for (size_t i = 0; i < target_raw_variables.size(); i++)
            set_raw_variable_use(target_raw_variables[i], VariableUse::Target);

        const Index input_dimensions = get_variables_number(VariableUse::Input);
        const Index target_dimensions = get_variables_number(VariableUse::Target);

        set_dimensions(VariableUse::Input,{input_dimensions});
        set_dimensions(VariableUse::Target, {target_dimensions});
    }


    // void DataSet::set_raw_variable_indices(const vector<string>& input_raw_variables,
    //                                                     const vector<string>& target_raw_variables)
    // {
    //     set_raw_variables(VariableUse::None);

    //     for(size_t i = 0; i < input_raw_variables.size(); i++)
    //         set_raw_variable_use(input_raw_variables[i], VariableUse::Input);

    //     for(size_t i = 0; i < target_raw_variables.size(); i++)
    //         set_raw_variable_use(target_raw_variables[i], VariableUse::Target);
    // }


    void DataSet::set_input_raw_variables_unused()
    {
        const Index raw_variables_number = get_raw_variables_number();

        for (Index i = 0; i < raw_variables_number; i++)
            if (raw_variables[i].use == DataSet::VariableUse::Input)
                set_raw_variable_use(i, VariableUse::None);
    }


    void DataSet::set_raw_variable_use(const Index& index, const VariableUse& new_use)
    {
        raw_variables[index].use = new_use;
    }


    void DataSet::set_raw_variable_use(const string& name, const VariableUse& new_use)
    {
        const Index index = get_raw_variable_index(name);

        set_raw_variable_use(index, new_use);
    }


    void DataSet::set_raw_variable_type(const Index& index, const RawVariableType& new_type)
    {
        raw_variables[index].type = new_type;
    }


    void DataSet::set_raw_variable_type(const string& name, const RawVariableType& new_type)
    {
        const Index index = get_raw_variable_index(name);

        set_raw_variable_type(index, new_type);
    }


    void DataSet::set_raw_variable_types(const RawVariableType& new_type)
    {
        for (size_t i = 0; i < raw_variables.size(); i++)
            raw_variables[i].type = new_type;
    }


    void DataSet::set_variable_names(const vector<string>& new_variables_names)
    {
        Index index = 0;

        for (DataSet::RawVariable& raw_variable : raw_variables)
            if (raw_variable.type == RawVariableType::Categorical)
                for (Index j = 0; j < raw_variable.get_categories_number(); j++)
                    raw_variable.categories[j] = new_variables_names[index++];
            else
                raw_variable.name = new_variables_names[index++];
    }


    void DataSet::set_raw_variable_names(const vector<string>& new_names)
    {
        const Index new_names_size = new_names.size();
        const Index raw_variables_number = get_raw_variables_number();

        if (new_names_size != raw_variables_number)
            throw runtime_error("Size of names (" + to_string(new_names.size()) + ") "
                "is not equal to raw_variables number (" + to_string(raw_variables_number) + ").\n");

        for (Index i = 0; i < raw_variables_number; i++)
            raw_variables[i].name = get_trimmed(new_names[i]);
    }


    void DataSet::set(const VariableUse& variable_use)
    {
        const Index raw_variables_number = get_raw_variables_number();

        for (Index i = 0; i < raw_variables_number; i++)
        {
            if (raw_variables[i].type == RawVariableType::Constant)
                continue;

            raw_variables[i].set_use(variable_use);
        }
    }


    void DataSet::set_raw_variables_number(const Index& new_raw_variables_number)
    {
        raw_variables.resize(new_raw_variables_number);
    }


    void DataSet::set_raw_variable_scalers(const Scaler& scalers)
    {
        for (DataSet::RawVariable& raw_variable : raw_variables)
            raw_variable.scaler = scalers;
    }


    void DataSet::set_raw_variable_scalers(const vector<Scaler>& new_scalers)
    {
        const size_t raw_variables_number = get_raw_variables_number();

        if (new_scalers.size() != raw_variables_number)
            throw runtime_error("Size of raw_variable scalers(" + to_string(new_scalers.size()) + ") "
                "has to be the same as raw_variables numbers(" + to_string(raw_variables_number) + ").\n");

        for (size_t i = 0; i < raw_variables_number; i++)
            raw_variables[i].scaler = new_scalers[i];
    }


    void DataSet::set_binary_raw_variables()
    {
        Index variable_index = 0;

        const Index raw_variables_number = get_raw_variables_number();

        for (Index raw_variable_index = 0; raw_variable_index < raw_variables_number; raw_variable_index++)
        {
            RawVariable& raw_variable = raw_variables[raw_variable_index];

            if (raw_variable.type == RawVariableType::Numeric)
            {
                const Tensor<type, 1> data_column = data.chip(variable_index, 1);

                if (is_binary(data_column))
                {
                    raw_variable.type = RawVariableType::Binary;
                    raw_variable.categories = { "0","1" };
                }

                variable_index++;
            }
            else if (raw_variable.type == RawVariableType::Categorical)
                variable_index += raw_variable.get_categories_number();
            else if (raw_variable.type == RawVariableType::DateTime
                || raw_variable.type == RawVariableType::Constant
                || raw_variable.type == RawVariableType::Binary)
                variable_index++;
        }
    }


    void DataSet::unuse_constant_raw_variables()
    {
        Index variable_index = 0;

        const Index raw_variables_number = get_raw_variables_number();

        for (Index raw_variable_index = 0; raw_variable_index < raw_variables_number; raw_variable_index++)
        {
            RawVariable& raw_variable = raw_variables[raw_variable_index];

            if (raw_variable.type == RawVariableType::Numeric)
            {
                const Tensor<type, 1> data_column = data.chip(variable_index, 1);

                if (is_constant(data_column))
                    raw_variable.set(raw_variable.name, VariableUse::None, RawVariableType::Constant);

                variable_index++;
            }
            else if (raw_variable.type == RawVariableType::DateTime || raw_variable.type == RawVariableType::Constant)
            {
                variable_index++;
            }
            else if (raw_variable.type == RawVariableType::Binary)
            {
                if (raw_variable.get_categories_number() == 1)
                    raw_variable.set(raw_variable.name, VariableUse::None, RawVariableType::Constant);

                variable_index++;
            }
            else if (raw_variable.type == RawVariableType::Categorical)
            {
                if (raw_variable.get_categories_number() == 1)
                    raw_variable.set(raw_variable.name, VariableUse::None, RawVariableType::Constant);

                variable_index += raw_variable.get_categories_number();
            }
        }
    }


    const Tensor<type, 2>& DataSet::get_data() const
    {
        return data;
    }


    Tensor<type, 2>* DataSet::get_data_p()
    {
        return &data;
    }


    DataSet::MissingValuesMethod DataSet::get_missing_values_method() const
    {
        return missing_values_method;
    }


    string DataSet::get_missing_values_method_string() const
    {
        switch (missing_values_method)
        {
        case MissingValuesMethod::Mean:
            return "Mean";
        case MissingValuesMethod::Median:
            return "Median";
        case MissingValuesMethod::Unuse:
            return "Unuse";
        case MissingValuesMethod::Interpolation:
            return "Interpolation";
        default:
            throw runtime_error("Unknown missing values method");
        }
    }


    const filesystem::path& DataSet::get_data_path() const
    {
        return data_path;
    }


    const bool& DataSet::get_header_line() const
    {
        return has_header;
    }


    const bool& DataSet::get_has_sample_ids() const
    {
        return has_sample_ids;
    }


    vector<string> DataSet::get_sample_ids() const
    {
        return sample_ids;
    }


    const DataSet::Separator& DataSet::get_separator() const
    {
        return separator;
    }


    string DataSet::get_separator_string() const
    {
        switch (separator)
        {
        case Separator::Space:
            return " ";
        case Separator::Tab:
            return "\t";
        case Separator::Comma:
            return ",";
        case Separator::Semicolon:
            return ";";
        default:
            return string();
        }
    }


    string DataSet::get_separator_name() const
    {
        switch (separator)
        {
        case Separator::Space:
            return "Space";
        case Separator::Tab:
            return "Tab";
        case Separator::Comma:
            return "Comma";
        case Separator::Semicolon:
            return "Semicolon";
        default:
            return string();
        }
    }


    const DataSet::Codification& DataSet::get_codification() const
    {
        return codification;
    }


    const string DataSet::get_codification_string() const
    {
        switch (codification)
        {
        case Codification::UTF8:
            return "UTF-8";
        case Codification::SHIFT_JIS:
            return "SHIFT_JIS";
        default:
            return "UTF-8";
        }
    }


    const string& DataSet::get_missing_values_label() const
    {
        return missing_values_label;
    }


    Tensor<type, 2> DataSet::get_data(const SampleUse& sample_use) const
    {
        const vector<Index> variable_indices = get_used_variable_indices();

        const vector<Index> sample_indices = get_sample_indices(sample_use);

        Tensor<type, 2> this_data(sample_indices.size(), variable_indices.size());

        fill_tensor_data(data, sample_indices, variable_indices, this_data.data());

        return this_data;
    }


    Tensor<type, 2> DataSet::get_data(const VariableUse& variable_use) const
    {
        const Index samples_number = get_samples_number();

        vector<Index> indices(samples_number);
        iota(indices.begin(), indices.end(), 0);

        const vector<Index> variable_indices = get_variable_indices(variable_use);

        Tensor<type, 2> this_data(indices.size(), variable_indices.size());

        fill_tensor_data(data, indices, variable_indices, this_data.data());

        return this_data;
    }


    Tensor<type, 2> DataSet::get_data(const SampleUse& sample_use, const VariableUse& variable_use) const
    {
        const vector<Index> sample_indices = get_sample_indices(sample_use);

        const vector<Index> variable_indices = get_variable_indices(variable_use);

        Tensor<type, 2> this_data(sample_indices.size(), variable_indices.size());

        fill_tensor_data(data, sample_indices, variable_indices, this_data.data());

        return this_data;
    }


    Tensor<type, 2> DataSet::get_data_from_indices(const vector<Index>& sample_indices, const vector<Index>& variable_indices) const
    {
        Tensor<type, 2> this_data(sample_indices.size(), variable_indices.size());

        fill_tensor_data(data, sample_indices, variable_indices, this_data.data());

        return this_data;
    }


    Tensor<type, 1> DataSet::get_sample_data(const Index& index) const
    {
        return data.chip(index, 0);
    }


    Tensor<type, 1> DataSet::get_sample_data(const Index& sample_index, const vector<Index>& variable_indices) const
    {
        const Index variables_number = variable_indices.size();

        Tensor<type, 1 > row(variables_number);

#pragma omp parallel for
        for (Index i = 0; i < variables_number; i++)
            row(i) = data(sample_index, variable_indices[i]);

        return row;
    }


    Tensor<type, 2> DataSet::get_sample_input_data(const Index& sample_index) const
    {
        const Index input_variables_number = get_variables_number(VariableUse::Input);

        const vector<Index> input_variable_indices = get_variable_indices(DataSet::VariableUse::Input);

        Tensor<type, 2> inputs(1, input_variables_number);

        for (Index i = 0; i < input_variables_number; i++)
            inputs(0, i) = data(sample_index, input_variable_indices[i]);

        return inputs;
    }


    Tensor<type, 2> DataSet::get_sample_target_data(const Index& sample_index) const
    {
        const vector<Index> target_variable_indices = get_variable_indices(DataSet::VariableUse::Target);

        Tensor<type, 2> sample_target_data(1, target_variable_indices.size());

        fill_tensor_data(data, vector<Index>(sample_index), target_variable_indices, sample_target_data.data());

        return sample_target_data;
    }


    Index DataSet::get_raw_variable_index(const string& column_name) const
    {
        const Index raw_variables_number = get_raw_variables_number();

        for (Index i = 0; i < raw_variables_number; i++)
            if (raw_variables[i].name == column_name)
                return i;

        throw runtime_error("Cannot find " + column_name + "\n");
    }


    Index DataSet::get_raw_variable_index(const Index& variable_index) const
    {
        const Index raw_variables_number = get_raw_variables_number();

        Index total_variables_number = 0;

        for (Index i = 0; i < raw_variables_number; i++)
        {
            total_variables_number += (raw_variables[i].type == RawVariableType::Categorical)
                ? raw_variables[i].get_categories_number()
                : 1;

            if (variable_index + 1 <= total_variables_number)
                return i;
        }

        throw runtime_error("Cannot find variable index: " + to_string(variable_index) + ".\n");
    }


    vector<vector<Index>> DataSet::get_variable_indices() const
    {
        const Index raw_variables_number = get_raw_variables_number();

        vector<vector<Index>> indices(raw_variables_number);

        for (Index i = 0; i < raw_variables_number; i++)
            indices[i] = get_variable_indices(i);

        return indices;
    }


    vector<Index> DataSet::get_variable_indices(const Index& raw_variable_index) const
    {
        Index index = 0;

        for (Index i = 0; i < raw_variable_index; i++)
            index += (raw_variables[i].type == RawVariableType::Categorical)
            ? raw_variables[i].categories.size()
            : 1;

        const RawVariable& raw_variable = raw_variables[raw_variable_index];

        if (raw_variable.type == RawVariableType::Categorical)
        {
            vector<Index> indices(raw_variable.categories.size());

            for (size_t j = 0; j < raw_variable.categories.size(); j++)
                indices[j] = index + j;

            return indices;
        }

        return vector<Index>(1, index);
    }


    Tensor<type, 2> DataSet::get_raw_variable_data(const Index& raw_variable_index) const
    {
        Index raw_variables_number = 1;
        const Index rows_number = data.dimension(0);

        if (raw_variables[raw_variable_index].type == RawVariableType::Categorical)
            raw_variables_number = raw_variables[raw_variable_index].get_categories_number();

        const array<Index, 2> offsets = { 0, get_variable_indices(raw_variable_index)[0] };
        const array<Index, 2> extents = { rows_number, raw_variables_number };

        return data.slice(offsets, extents);
    }


    Tensor<type, 1> DataSet::get_sample(const Index& sample_index) const
    {
        if (sample_index >= data.dimension(0))
            throw runtime_error("Sample index out of bounds.");

        return data.chip(sample_index, 0);
    }


    string DataSet::get_sample_category(const Index& sample_index, const Index& column_index_start) const
    {
        if (raw_variables[column_index_start].type != RawVariableType::Categorical)
            throw runtime_error("The specified raw_variable is not of categorical type.");

        for (size_t raw_variable_index = column_index_start; raw_variable_index < raw_variables.size(); raw_variable_index++)
            if (data(sample_index, raw_variable_index) == 1)
                return raw_variables[column_index_start].categories[raw_variable_index - column_index_start];

        throw runtime_error("Sample does not have a valid one-hot encoded category.");
    }


    Tensor<type, 2> DataSet::get_raw_variable_data(const Index& raw_variable_index, const vector<Index>& row_indices) const
    {
        Tensor<type, 2> raw_variable_data(row_indices.size(), get_variable_indices(raw_variable_index).size());

        fill_tensor_data(data, row_indices, get_variable_indices(raw_variable_index), raw_variable_data.data());

        return raw_variable_data;
    }


    Tensor<type, 2> DataSet::get_raw_variable_data(const string& column_name) const
    {
        const Index raw_variable_index = get_raw_variable_index(column_name);

        return get_raw_variable_data(raw_variable_index);
    }


    const vector<vector<string>>& DataSet::get_data_file_preview() const
    {
        return data_file_preview;
    }


    void DataSet::set(const filesystem::path& new_data_path,
        const string& new_separator,
        const bool& new_has_header,
        const bool& new_has_ids,
        const DataSet::Codification& new_codification)
    {
        set_default();

        set_data_path(new_data_path);

        set_separator_string(new_separator);

        set_has_header(new_has_header);

        set_has_ids(new_has_ids);

        set_codification(new_codification);

        read_csv();

        set_default_raw_variables_scalers();

        set_default_raw_variables_uses();

        missing_values_method = MissingValuesMethod::Median;
        scrub_missing_values();

        input_dimensions = { get_variables_number(DataSet::VariableUse::Input) };
        target_dimensions = { get_variables_number(DataSet::VariableUse::Target) };
    }


    void DataSet::set(const Index& new_samples_number,
                      const dimensions& new_input_dimensions,
                      const dimensions& new_target_dimensions)
    {
        if (new_samples_number == 0
            || new_input_dimensions.empty()
            || new_target_dimensions.empty())
            return;

        input_dimensions = new_input_dimensions;

        const Index new_inputs_number = accumulate(new_input_dimensions.begin(),
            new_input_dimensions.end(),
            1,
            multiplies<Index>());

        const Index new_targets_number = accumulate(new_target_dimensions.begin(),
            new_target_dimensions.end(),
            1,
            multiplies<Index>());

        const Index targets_number = (new_targets_number == 2) ? 1 : new_targets_number;

        target_dimensions = { targets_number };

        const Index new_variables_number = new_inputs_number + targets_number;

        data.resize(new_samples_number, new_variables_number);

        raw_variables.resize(new_variables_number);

        set_default();

        if (model_type == ModelType::ImageClassification)
        {
            const Index raw_variables_number = new_inputs_number + 1;

            raw_variables.resize(raw_variables_number);

            for (Index i = 0; i < new_inputs_number; i++)
                raw_variables[i].set("p_" + to_string(i + 1),
                    VariableUse::Input,
                    RawVariableType::Numeric,
                    Scaler::ImageMinMax);

            if (targets_number == 1)
                raw_variables[raw_variables_number - 1].set("target",
                    VariableUse::Target,
                    RawVariableType::Binary,
                    Scaler::None);
            else
            {
                raw_variables[raw_variables_number - 1].set("target",
                    VariableUse::Target,
                    RawVariableType::Categorical,
                    Scaler::None);

                vector<string> new_categories;

                for (int i = 1; i <= targets_number; ++i)
                    new_categories.push_back(to_string(i - 1));

                raw_variables[raw_variables_number - 1].set_categories(new_categories);
            }
        }
        else
        {
            for (Index i = 0; i < new_variables_number; i++)
            {
                RawVariable& raw_variable = raw_variables[i];

                raw_variable.type = RawVariableType::Numeric;
                raw_variable.name = "variable_" + to_string(i + 1);

                raw_variable.use = (i < new_inputs_number)
                    ? VariableUse::Input
                    : VariableUse::Target;
            }
        }

<<<<<<< HEAD
=======
        if (!data_path.empty())
            read_csv();

>>>>>>> 06c00923
        sample_uses.resize(new_samples_number);

        split_samples_random();
    }


    void DataSet::set(const filesystem::path& file_name)
    {
        load(file_name);
    }


    void DataSet::set_display(const bool& new_display)
    {
        display = new_display;
    }


    void DataSet::set_default()
    {
        const unsigned int threads_number = thread::hardware_concurrency();
        thread_pool = make_unique<ThreadPool>(threads_number);
        thread_pool_device = make_unique<ThreadPoolDevice>(thread_pool.get(), threads_number);

        has_header = false;

        has_sample_ids = false;

        separator = Separator::Semicolon;

        missing_values_label = "NA";

        set_default_raw_variable_names();
    }


    void DataSet::set_model_type_string(const string& new_model_type)
    {
        if (new_model_type == "Approximation")
            set_model_type(ModelType::Approximation);
        else if (new_model_type == "Classification")
            set_model_type(ModelType::Classification);
        else if (new_model_type == "Forecasting")
            set_model_type(ModelType::Forecasting);
        else if (new_model_type == "ImageClassification")
            set_model_type(ModelType::ImageClassification);
        else if (new_model_type == "TextClassification")
            set_model_type(ModelType::TextClassification);
        else if (new_model_type == "AutoAssociation")
            set_model_type(ModelType::AutoAssociation);
        else
            throw runtime_error("Unknown model type: " + new_model_type + "\n");
    }


    void DataSet::set_model_type(const DataSet::ModelType& new_model_type)
    {
        model_type = new_model_type;
    }


    void DataSet::set_data(const Tensor<type, 2>& new_data)
    {
        if (new_data.dimension(0) != get_samples_number())
            throw runtime_error("Rows number is not equal to samples number");

        if (new_data.dimension(1) != get_variables_number())
            throw runtime_error("Columns number is not equal to variables number");

        data = new_data;
    }


    void DataSet::set_data_path(const filesystem::path& new_data_path)
    {
        data_path = new_data_path;
    }


    void DataSet::set_has_header(const bool& new_has_header)
    {
        has_header = new_has_header;
    }


    void DataSet::set_has_ids(const bool& new_has_ids)
    {
        has_sample_ids = new_has_ids;
    }


    void DataSet::set_separator(const Separator& new_separator)
    {
        separator = new_separator;
    }


    void DataSet::set_separator_string(const string& new_separator_string)
    {
        if (new_separator_string == " ")
            separator = Separator::Space;
        else if (new_separator_string == "\t")
            separator = Separator::Tab;
        else if (new_separator_string == ",")
            separator = Separator::Comma;
        else if (new_separator_string == ";")
            separator = Separator::Semicolon;
        else
            throw runtime_error("Unknown separator: " + new_separator_string);
    }


    void DataSet::set_separator_name(const string& new_separator_name)
    {
        if (new_separator_name == "Space")
            separator = Separator::Space;
        else if (new_separator_name == "Tab")
            separator = Separator::Tab;
        else if (new_separator_name == "Comma")
            separator = Separator::Comma;
        else if (new_separator_name == "Semicolon")
            separator = Separator::Semicolon;
        else
            throw runtime_error("Unknown separator: " + new_separator_name + ".\n");
    }


    void DataSet::set_codification(const DataSet::Codification& new_codification)
    {
        codification = new_codification;
    }


    void DataSet::set_codification(const string& new_codification_string)
    {
        if (new_codification_string == "UTF-8")
            codification = Codification::UTF8;
        else if (new_codification_string == "SHIFT_JIS")
            codification = Codification::SHIFT_JIS;
        else
            throw runtime_error("Unknown codification: " + new_codification_string + ".\n");
    }


    void DataSet::set_missing_values_label(const string& new_missing_values_label)
    {
        missing_values_label = new_missing_values_label;
    }


    void DataSet::set_missing_values_method(const DataSet::MissingValuesMethod& new_missing_values_method)
    {
        missing_values_method = new_missing_values_method;
    }


    void DataSet::set_missing_values_method(const string& new_missing_values_method)
    {
        if (new_missing_values_method == "Unuse")
            missing_values_method = MissingValuesMethod::Unuse;
        else if (new_missing_values_method == "Mean")
            missing_values_method = MissingValuesMethod::Mean;
        else if (new_missing_values_method == "Median")
            missing_values_method = MissingValuesMethod::Median;
        else if (new_missing_values_method == "Interpolation")
            missing_values_method = MissingValuesMethod::Interpolation;
        else
            throw runtime_error("Unknown method type.\n");
    }


    void DataSet::set_threads_number(const int& new_threads_number)
    {
        thread_pool = make_unique<ThreadPool>(new_threads_number);
        thread_pool_device = make_unique<ThreadPoolDevice>(thread_pool.get(), new_threads_number);
    }


    Tensor<Index, 1> DataSet::unuse_repeated_samples()
    {
        const Index samples_number = get_samples_number();

        Tensor<Index, 1> repeated_samples;

        Tensor<type, 1> sample_i;
        Tensor<type, 1> sample_j;

        for (Index i = 0; i < samples_number; i++)
        {
            sample_i = get_sample_data(i);

            for (Index j = Index(i + 1); j < samples_number; j++)
            {
                sample_j = get_sample_data(j);

                if (get_sample_use(j) != SampleUse::None
                    && equal(sample_i.data(), sample_i.data() + sample_i.size(), sample_j.data()))
                {
                    set_sample_use(j, SampleUse::None);

                    push_back(repeated_samples, j);
                }
            }
        }

        return repeated_samples;
    }


    vector<string> DataSet::unuse_uncorrelated_raw_variables(const type& minimum_correlation)
    {
        vector<string> unused_raw_variables;

        const Tensor<Correlation, 2> correlations = calculate_input_target_raw_variable_pearson_correlations();

        const Index input_raw_variables_number = get_raw_variables_number(VariableUse::Input);
        const Index target_raw_variables_number = get_raw_variables_number(VariableUse::Target);

        const vector<Index> input_raw_variable_indices = get_raw_variable_indices(VariableUse::Input);

        for (Index i = 0; i < input_raw_variables_number; i++)
        {
            const Index input_raw_variable_index = input_raw_variable_indices[i];

            for (Index j = 0; j < target_raw_variables_number; j++)
            {
                if (!isnan(correlations(i, j).r)
                    && abs(correlations(i, j).r) < minimum_correlation
                    && raw_variables[input_raw_variable_index].use != VariableUse::None)
                {
                    raw_variables[input_raw_variable_index].set_use(VariableUse::None);

                    unused_raw_variables.push_back(raw_variables[input_raw_variable_index].name);
                }
            }
        }

        return unused_raw_variables;
    }


    vector<string> DataSet::unuse_multicollinear_raw_variables(vector<Index>& original_variable_indices, vector<Index>& override_variable_indices)
    {
        vector<string> unused_raw_variables;

        for (Index i = 0; i < (Index)original_variable_indices.size(); i++)
        {
            const Index original_raw_variable_index = original_variable_indices[i];

            bool found = false;

            for (Index j = 0; j < (Index)override_variable_indices.size(); j++)
            {
                if (original_raw_variable_index == override_variable_indices[j])
                {
                    found = true;
                    break;
                }
            }

            const Index raw_variable_index = get_raw_variable_index(original_raw_variable_index);

            if (!found && raw_variables[raw_variable_index].use != VariableUse::None)
            {
                raw_variables[raw_variable_index].set_use(VariableUse::None);

                unused_raw_variables.push_back(raw_variables[raw_variable_index].name);
            }
        }

        return unused_raw_variables;
    }


    vector<Histogram> DataSet::calculate_raw_variable_distributions(const Index& bins_number) const
    {
        const Index used_raw_variables_number = get_used_raw_variables_number();
        const vector<Index> used_sample_indices = get_used_sample_indices();
        const Index used_samples_number = used_sample_indices.size();

        vector<Histogram> histograms(used_raw_variables_number);

        Index variable_index = 0;
        Index used_raw_variable_index = 0;

        for (const DataSet::RawVariable& raw_variable : raw_variables)
        {
            if (raw_variable.use == VariableUse::None)
            {
                variable_index += (raw_variable.type == RawVariableType::Categorical)
                    ? raw_variable.get_categories_number()
                    : 1;
                continue;
            }

            switch (raw_variable.type)
            {

            case RawVariableType::Numeric:
            {
                Tensor<type, 1> raw_variable_data(used_samples_number);

                for (Index j = 0; j < used_samples_number; j++)
                    raw_variable_data(j) = data(used_sample_indices[j], variable_index);

                histograms[used_raw_variable_index++] = histogram(raw_variable_data, bins_number);

                variable_index++;
            }
            break;

            case RawVariableType::Categorical:
            {
                const Index categories_number = raw_variable.get_categories_number();

                Tensor<Index, 1> categories_frequencies(categories_number);
                categories_frequencies.setZero();
                Tensor<type, 1> centers(categories_number);

                for (Index j = 0; j < categories_number; j++)
                {
                    for (Index k = 0; k < used_samples_number; k++)
                        if (abs(data(used_sample_indices[k], variable_index) - type(1)) < NUMERIC_LIMITS_MIN)
                            categories_frequencies(j)++;

                    centers(j) = type(j);

                    variable_index++;
                }

                histograms[used_raw_variable_index].frequencies = categories_frequencies;
                histograms[used_raw_variable_index].centers = centers;

                used_raw_variable_index++;
            }
            break;

            case RawVariableType::Binary:
            {
                Tensor<Index, 1> binary_frequencies(2);
                binary_frequencies.setZero();

                for (Index j = 0; j < used_samples_number; j++)
                    binary_frequencies(abs(data(used_sample_indices[j], variable_index) - type(1)) < NUMERIC_LIMITS_MIN
                        ? 0
                        : 1)++;

                histograms[used_raw_variable_index].frequencies = binary_frequencies;
                variable_index++;
                used_raw_variable_index++;
            }
            break;

            case RawVariableType::DateTime:

                variable_index++;

                break;

            default:

                throw runtime_error("Unknown raw variable type.");
            }
        }

        return histograms;
    }


    vector<BoxPlot> DataSet::calculate_raw_variables_box_plots() const
    {
        const Index raw_variables_number = get_raw_variables_number();

        const vector<Index> used_sample_indices = get_used_sample_indices();

        vector<BoxPlot> box_plots(raw_variables_number);

        Index variable_index = 0;

        for (Index i = 0; i < raw_variables_number; i++)
        {
            const RawVariable& raw_variable = raw_variables[i];

            if (raw_variable.type == RawVariableType::Numeric
                || raw_variable.type == RawVariableType::Binary)
            {
                if (raw_variable.use != VariableUse::None)
                {
                    box_plots[i] = box_plot(data.chip(variable_index, 1), used_sample_indices);

                    //used_raw_variable_index++;
                }

                variable_index++;
            }
            else if (raw_variable.type == RawVariableType::Categorical)
            {
                variable_index += raw_variable.get_categories_number();
            }
            else
            {
                variable_index++;
            }
        }

        return box_plots;
    }


    Index DataSet::calculate_used_negatives(const Index& target_index)
    {
        Index negatives = 0;

        const vector<Index> used_indices = get_used_sample_indices();

        const Index used_samples_number = used_indices.size();

        for (Index i = 0; i < used_samples_number; i++)
        {
            const Index training_index = used_indices[i];

            if (isnan(data(training_index, target_index)))
                continue;

            if (abs(data(training_index, target_index)) < NUMERIC_LIMITS_MIN)
                negatives++;
            else if (abs(data(training_index, target_index) - type(1)) > NUMERIC_LIMITS_MIN
                || data(training_index, target_index) < type(0))
                throw runtime_error("Training sample is neither a positive nor a negative: "
                    + to_string(training_index) + "-" + to_string(target_index) + "-" + to_string(data(training_index, target_index)));
        }

        return negatives;
    }


    Index DataSet::calculate_negatives(const Index& target_index, const SampleUse& sample_use) const
    {
        Index negatives = 0;
        vector<Index> indices;
        Index samples_number = 0;
        
        switch (sample_use)
        {
        case SampleUse::Training:
            indices = get_sample_indices(DataSet::SampleUse::Training);
            samples_number = get_samples_number(DataSet::SampleUse::Training);
            break;
        case SampleUse::Selection:
            indices = get_sample_indices(DataSet::SampleUse::Selection);
            samples_number = get_samples_number(DataSet::SampleUse::Selection);
            break;
        case SampleUse::Testing:
            indices = get_sample_indices(DataSet::SampleUse::Testing);
            samples_number = get_samples_number(DataSet::SampleUse::Testing);
            break;
        default:
            throw runtime_error("Invalid SampleUse");
        }

        for (Index i = 0; i < samples_number; i++)
        {
            const Index sample_index = indices[i];
            type sample_value = data(sample_index, target_index);

            if (sample_use == SampleUse::Testing)
            {
                if (sample_value < type(NUMERIC_LIMITS_MIN))
                    negatives++;
            }
            else
            {
                if (abs(sample_value) < type(NUMERIC_LIMITS_MIN))
                    negatives++;
                else
                {
                    type threshold = (sample_use == SampleUse::Training) ? type(1.0e-3) : type(NUMERIC_LIMITS_MIN);
                    if (abs(sample_value - type(1)) > threshold)
                        throw runtime_error("Sample is neither a positive nor a negative: "
                            + to_string(sample_value) + "-" + to_string(target_index) + "-" + to_string(data(sample_value, target_index)));
                }
            }
        }

        return negatives;
    }


    vector<Descriptives> DataSet::calculate_variable_descriptives() const
    {
        return descriptives(data);
    }


    vector<Descriptives> DataSet::calculate_used_variable_descriptives() const
    {
        const vector<Index> used_sample_indices = get_used_sample_indices();
        const vector<Index> used_variable_indices = get_used_variable_indices();

        return descriptives(data, used_sample_indices, used_variable_indices);
    }


    vector<Descriptives> DataSet::calculate_raw_variable_descriptives_positive_samples() const
    {
        const Index target_index = get_variable_indices(DataSet::VariableUse::Target)[0];

        const vector<Index> used_sample_indices = get_used_sample_indices();
        const vector<Index> input_variable_indices = get_variable_indices(DataSet::VariableUse::Input);

        const Index samples_number = used_sample_indices.size();

        Index positive_samples_number = 0;

        for (Index i = 0; i < samples_number; i++)
            if (abs(data(used_sample_indices[i], target_index) - type(1)) < NUMERIC_LIMITS_MIN)
                positive_samples_number++;

        vector<Index> positive_used_sample_indices(positive_samples_number);
        Index positive_sample_index = 0;

        for (Index i = 0; i < samples_number; i++)
        {
            const Index sample_index = used_sample_indices[i];

            if (abs(data(sample_index, target_index) - type(1)) < NUMERIC_LIMITS_MIN)
                positive_used_sample_indices[positive_sample_index++] = sample_index;
        }

        return descriptives(data, positive_used_sample_indices, input_variable_indices);
    }


    vector<Descriptives> DataSet::calculate_raw_variable_descriptives_negative_samples() const
    {
        const Index target_index = get_variable_indices(DataSet::VariableUse::Target)[0];

        const vector<Index> used_sample_indices = get_used_sample_indices();
        const vector<Index> input_variable_indices = get_variable_indices(DataSet::VariableUse::Input);

        const Index samples_number = used_sample_indices.size();

        Index negative_samples_number = 0;

        for (Index i = 0; i < samples_number; i++)
            if (data(used_sample_indices[i], target_index) < NUMERIC_LIMITS_MIN)
                negative_samples_number++;

        vector<Index> negative_used_sample_indices(negative_samples_number);
        Index negative_sample_index = 0;

        for (Index i = 0; i < samples_number; i++)
        {
            const Index sample_index = used_sample_indices[i];

            if (data(sample_index, target_index) < NUMERIC_LIMITS_MIN)
                negative_used_sample_indices[negative_sample_index++] = sample_index;
        }

        return descriptives(data, negative_used_sample_indices, input_variable_indices);
    }


    vector<Descriptives> DataSet::calculate_raw_variable_descriptives_categories(const Index& class_index) const
    {
        const vector<Index> used_sample_indices = get_used_sample_indices();
        const vector<Index> input_variable_indices = get_variable_indices(DataSet::VariableUse::Input);

        const Index samples_number = used_sample_indices.size();

        // Count used class samples

        Index class_samples_number = 0;

        for (Index i = 0; i < samples_number; i++)
            if (abs(data(used_sample_indices[i], class_index) - type(1)) < NUMERIC_LIMITS_MIN)
                class_samples_number++;

        vector<Index> class_used_sample_indices(class_samples_number, 0);

        Index class_sample_index = 0;

        for (Index i = 0; i < samples_number; i++)
        {
            const Index sample_index = used_sample_indices[i];

            if (abs(data(sample_index, class_index) - type(1)) < NUMERIC_LIMITS_MIN)
                class_used_sample_indices[class_sample_index++] = sample_index;
        }

        return descriptives(data, class_used_sample_indices, input_variable_indices);
    }


    vector<Descriptives> DataSet::calculate_variable_descriptives(const VariableUse& variable_use) const
    {
        const vector<Index> used_sample_indices = get_used_sample_indices();

        const vector<Index> input_variable_indices = get_variable_indices(variable_use);

        return descriptives(data, used_sample_indices, input_variable_indices);
    }


    vector<Descriptives> DataSet::calculate_testing_target_variable_descriptives() const
    {
        const vector<Index> testing_indices = get_sample_indices(SampleUse::Testing);

        const vector<Index> target_variable_indices = get_variable_indices(DataSet::VariableUse::Target);

        return descriptives(data, testing_indices, target_variable_indices);
    }


    Tensor<type, 1> DataSet::calculate_used_variables_minimums() const
    {
        return column_minimums(data, get_used_sample_indices(), get_used_variable_indices());
    }


    Tensor<type, 1> DataSet::calculate_means(const DataSet::SampleUse& sample_use,
        const DataSet::VariableUse& variable_use) const
    {
        const vector<Index> sample_indices = get_sample_indices(sample_use);

        const vector<Index> variable_indices = get_variable_indices(variable_use);

        return mean(data, sample_indices, variable_indices);
    }


    Index DataSet::get_gmt() const
    {
        return gmt;
    }


    void DataSet::set_gmt(const Index& new_gmt)
    {
        gmt = new_gmt;
    }


    Tensor<Correlation, 2> DataSet::calculate_input_target_raw_variable_pearson_correlations() const
    {
        if (display) cout << "Calculating correlations..." << endl;

        const Index input_raw_variables_number = get_raw_variables_number(VariableUse::Input);
        const Index target_raw_variables_number = get_raw_variables_number(VariableUse::Target);

        const vector<Index> input_raw_variable_indices = get_raw_variable_indices(VariableUse::Input);
        const vector<Index> target_raw_variable_indices = get_raw_variable_indices(VariableUse::Target);

        const vector<Index> used_sample_indices = get_used_sample_indices();

        Tensor<Correlation, 2> correlations(input_raw_variables_number, target_raw_variables_number);

        //#pragma omp parallel for

        for (Index i = 0; i < input_raw_variables_number; i++)
        {
            const Index input_raw_variable_index = input_raw_variable_indices[i];

            const Tensor<type, 2> input_raw_variable_data
                = get_raw_variable_data(input_raw_variable_index, used_sample_indices);

            for (Index j = 0; j < target_raw_variables_number; j++)
            {
                const Index target_raw_variable_index = target_raw_variable_indices[j];

                const Tensor<type, 2> target_raw_variable_data
                    = get_raw_variable_data(target_raw_variable_index, used_sample_indices);

                correlations(i, j) = correlation(thread_pool_device.get(), input_raw_variable_data, target_raw_variable_data);
            }
        }

        return correlations;
    }


    Tensor<Correlation, 2> DataSet::calculate_input_target_raw_variable_spearman_correlations() const
    {
        if (display) cout << "Calculating correlations..." << endl;

        const Index input_raw_variables_number = get_raw_variables_number(VariableUse::Input);
        const Index target_raw_variables_number = get_raw_variables_number(VariableUse::Target);

        const vector<Index> input_raw_variable_indices = get_raw_variable_indices(VariableUse::Input);
        const vector<Index> target_raw_variable_indices = get_raw_variable_indices(VariableUse::Target);

        const vector<Index> used_sample_indices = get_used_sample_indices();

        Tensor<Correlation, 2> correlations(input_raw_variables_number, target_raw_variables_number);

        for (Index i = 0; i < input_raw_variables_number; i++)
        {
            const Index input_index = input_raw_variable_indices[i];

            const Tensor<type, 2> input_raw_variable_data = get_raw_variable_data(input_index, used_sample_indices);

            for (Index j = 0; j < target_raw_variables_number; j++)
            {
                const Index target_index = target_raw_variable_indices[j];

                const Tensor<type, 2> target_raw_variable_data = get_raw_variable_data(target_index, used_sample_indices);

                correlations(i, j) = correlation_spearman(thread_pool_device.get(), input_raw_variable_data, target_raw_variable_data);
            }
        }

        return correlations;
    }


    bool DataSet::has_nan() const
    {
        const Index rows_number = data.dimension(0);

        for (Index i = 0; i < rows_number; i++)
            if (sample_uses[i] != SampleUse::None)
                if (has_nan_row(i))
                    return true;

        return false;
    }


    bool DataSet::has_nan_row(const Index& row_index) const
    {
        const Index variables_number = get_variables_number();

        for (Index j = 0; j < variables_number; j++)
            if (isnan(data(row_index, j)))
                return true;

        return false;
    }


    void DataSet::print_missing_values_information() const
    {
        const Index missing_raw_variables_number = count_raw_variables_with_nan();
        const Index samples_with_missing_values = count_rows_with_nan();

        cout << "Missing values number: " << missing_values_number << " (" << missing_values_number * 100 / data.size() << "%)" << endl
            << "Raw variables with missing values: " << missing_raw_variables_number
            << " (" << missing_raw_variables_number * 100 / data.dimension(1) << "%)" << endl
            << "Samples with missing values: "
            << samples_with_missing_values << " (" << samples_with_missing_values * 100 / data.dimension(0) << "%)" << endl;
    }


    void DataSet::print_input_target_raw_variables_correlations() const
    {
        const Index inputs_number = get_variables_number(VariableUse::Input);
        const Index targets_number = get_raw_variables_number(VariableUse::Target);

        const vector<string> input_names = get_raw_variable_names(VariableUse::Input);
        const vector<string> targets_name = get_raw_variable_names(VariableUse::Target);

        const Tensor<Correlation, 2> correlations = calculate_input_target_raw_variable_pearson_correlations();

        for (Index j = 0; j < targets_number; j++)
            for (Index i = 0; i < inputs_number; i++)
                cout << targets_name[j] << " - " << input_names[i] << ": " << correlations(i, j).r << endl;
    }


    void DataSet::print_top_input_target_raw_variables_correlations() const
    {
        const Index inputs_number = get_raw_variables_number(VariableUse::Input);
        const Index targets_number = get_raw_variables_number(VariableUse::Target);

        const vector<string> input_names = get_variable_names(DataSet::VariableUse::Input);
        const vector<string> targets_name = get_variable_names(DataSet::VariableUse::Target);

        const Tensor<type, 2> correlations = get_correlation_values(calculate_input_target_raw_variable_pearson_correlations());

        Tensor<type, 1> target_correlations(inputs_number);

        Tensor<string, 2> top_correlations(inputs_number, 2);

        map<type, string> top_correlation;

        for (Index i = 0; i < inputs_number; i++)
            for (Index j = 0; j < targets_number; j++)
                top_correlation.insert(pair<type, string>(correlations(i, j), input_names[i] + " - " + targets_name[j]));

        map<type, string>::iterator it;

        for (it = top_correlation.begin(); it != top_correlation.end(); it++)
            cout << "Correlation: " << (*it).first << "  between  " << (*it).second << endl;
    }


    Tensor<Correlation, 2> DataSet::calculate_input_raw_variable_pearson_correlations() const
    {
        // list to return

        const vector<Index> input_raw_variable_indices = get_raw_variable_indices(VariableUse::Input);

        const Index input_raw_variables_number = get_raw_variables_number(VariableUse::Input);

        Tensor<Correlation, 2> correlations_pearson(input_raw_variables_number, input_raw_variables_number);

        for (Index i = 0; i < input_raw_variables_number; i++)
        {
            const Index current_input_index_i = input_raw_variable_indices[i];

            const Tensor<type, 2> input_i = get_raw_variable_data(current_input_index_i);

            if (is_constant(input_i)) continue;

            correlations_pearson(i, i).set_perfect();
            correlations_pearson(i, i).method = Correlation::Method::Pearson;

            for (Index j = i + 1; j < input_raw_variables_number; j++)
            {
                const Index current_input_index_j = input_raw_variable_indices[j];

                const Tensor<type, 2> input_j = get_raw_variable_data(current_input_index_j);
                correlations_pearson(i, j) = correlation(thread_pool_device.get(), input_i, input_j);

                if (correlations_pearson(i, j).r > type(1) - NUMERIC_LIMITS_MIN)
                    correlations_pearson(i, j).r = type(1);

                correlations_pearson(j, i) = correlations_pearson(i, j);
            }
        }

        return correlations_pearson;
    }


    Tensor<Correlation, 2> DataSet::calculate_input_raw_variable_spearman_correlations() const
    {
        const vector<Index> input_raw_variable_indices = get_raw_variable_indices(VariableUse::Input);

        const Index input_raw_variables_number = get_raw_variables_number(VariableUse::Input);

        Tensor<Correlation, 2> correlations_spearman(input_raw_variables_number, input_raw_variables_number);

        for (Index i = 0; i < input_raw_variables_number; i++)
        {
            const Index input_raw_variable_index_i = input_raw_variable_indices[i];

            const Tensor<type, 2> input_i = get_raw_variable_data(input_raw_variable_index_i);

            if (is_constant(input_i)) continue;

            correlations_spearman(i, i).set_perfect();
            correlations_spearman(i, i).method = Correlation::Method::Spearman;

            for (Index j = i + 1; j < input_raw_variables_number; j++)
            {
                const Index input_raw_variable_index_j = input_raw_variable_indices[j];

                const Tensor<type, 2> input_j = get_raw_variable_data(input_raw_variable_index_j);

                correlations_spearman(i, j) = correlation_spearman(thread_pool_device.get(), input_i, input_j);

                if (correlations_spearman(i, j).r > type(1) - NUMERIC_LIMITS_MIN)
                    correlations_spearman(i, j).r = type(1);

                correlations_spearman(j, i) = correlations_spearman(i, j);
            }
        }

        return correlations_spearman;
    }

    void DataSet::print_inputs_correlations() const
    {
        const Tensor<type, 2> inputs_correlations
            = get_correlation_values(calculate_input_raw_variable_pearson_correlations());

        cout << inputs_correlations << endl;
    }


    void DataSet::print_data_file_preview() const
    {
        const Index size = data_file_preview.size();

        for (Index i = 0; i < size; i++)
        {
            for (size_t j = 0; j < data_file_preview[i].size(); j++)
                cout << data_file_preview[i][j] << " ";

            cout << endl;
        }
    }


    void DataSet::print_top_inputs_correlations() const
    {
        const Index variables_number = get_variables_number(VariableUse::Input);

        const vector<string> variables_name = get_variable_names(DataSet::VariableUse::Input);

        const Tensor<type, 2> variables_correlations = get_correlation_values(calculate_input_raw_variable_pearson_correlations());

        const Index correlations_number = variables_number * (variables_number - 1) / 2;

        Tensor<string, 2> top_correlations(correlations_number, 3);

        map<type, string> top_correlation;

        for (Index i = 0; i < variables_number; i++)
        {
            for (Index j = i; j < variables_number; j++)
            {
                if (i == j) continue;

                top_correlation.insert(pair<type, string>(variables_correlations(i, j), variables_name[i] + " - " + variables_name[j]));
            }
        }

        map<type, string> ::iterator it;

        for (it = top_correlation.begin(); it != top_correlation.end(); it++)
            cout << "Correlation: " << (*it).first << "  between  " << (*it).second << endl;
    }


    void DataSet::set_default_raw_variables_scalers()
    {
        if (model_type == ModelType::ImageClassification)
            set_raw_variable_scalers(Scaler::ImageMinMax);
        else
            for (DataSet::RawVariable& raw_variable : raw_variables)
                raw_variable.scaler = (raw_variable.type == RawVariableType::Numeric)
                ? Scaler::MeanStandardDeviation
                : Scaler::MinimumMaximum;
    }


    vector<Descriptives> DataSet::scale_data()
    {
        const Index variables_number = get_variables_number();

        const vector<Descriptives> variable_descriptives = calculate_variable_descriptives();

        Index raw_variable_index;

        for (Index i = 0; i < variables_number; i++)
        {
            raw_variable_index = get_raw_variable_index(i);

            switch (raw_variables[raw_variable_index].scaler)
            {
            case Scaler::None:
                break;

            case Scaler::MinimumMaximum:
                scale_minimum_maximum(data, i, variable_descriptives[i]);
                break;

            case Scaler::MeanStandardDeviation:
                scale_mean_standard_deviation(data, i, variable_descriptives[i]);
                break;

            case Scaler::StandardDeviation:
                scale_standard_deviation(data, i, variable_descriptives[i]);
                break;

            case Scaler::Logarithm:
                scale_logarithmic(data, i);
                break;

            default:
                throw runtime_error("Unknown scaler: " + to_string(int(raw_variables[i].scaler)) + "\n");
            }
        }

        return variable_descriptives;
    }


    vector<Descriptives> DataSet::scale_variables(const VariableUse& variable_use)
    {
        const Index input_variables_number = get_variables_number(variable_use);

        const vector<Index> input_variable_indices = get_variable_indices(variable_use);
        const vector<Scaler> input_variable_scalers = get_variable_scalers(DataSet::VariableUse::Input);

        const vector<Descriptives> input_variable_descriptives = calculate_variable_descriptives(variable_use);

        for (Index i = 0; i < input_variables_number; i++)
        {
            switch (input_variable_scalers[i])
            {
            case Scaler::None:
                break;

            case Scaler::MinimumMaximum:
                scale_minimum_maximum(data, input_variable_indices[i], input_variable_descriptives[i]);
                break;

            case Scaler::MeanStandardDeviation:
                scale_mean_standard_deviation(data, input_variable_indices[i], input_variable_descriptives[i]);
                break;

            case Scaler::StandardDeviation:
                scale_standard_deviation(data, input_variable_indices[i], input_variable_descriptives[i]);
                break;

            case Scaler::Logarithm:
                scale_logarithmic(data, input_variable_indices[i]);
                break;

            default:
                throw runtime_error("Unknown scaling inputs method: " + to_string(int(input_variable_scalers[i])) + "\n");
            }
        }

        return input_variable_descriptives;
    }


    void DataSet::unscale_variables(const VariableUse& variable_use,
        const vector<Descriptives>& input_variable_descriptives)
    {
        const Index input_variables_number = get_variables_number(variable_use);

        const vector<Index> input_variable_indices = get_variable_indices(variable_use);

        const vector<Scaler> input_variable_scalers = get_variable_scalers(DataSet::VariableUse::Input);

        for (Index i = 0; i < input_variables_number; i++)
        {
            switch (input_variable_scalers[i])
            {
            case Scaler::None:
                break;

            case Scaler::MinimumMaximum:
                unscale_minimum_maximum(data, input_variable_indices[i], input_variable_descriptives[i]);
                break;

            case Scaler::MeanStandardDeviation:
                unscale_mean_standard_deviation(data, input_variable_indices[i], input_variable_descriptives[i]);
                break;

            case Scaler::StandardDeviation:
                unscale_standard_deviation(data, input_variable_indices[i], input_variable_descriptives[i]);
                break;

            case Scaler::Logarithm:
                unscale_logarithmic(data, input_variable_indices[i]);
                break;

            case Scaler::ImageMinMax:
                unscale_image_minimum_maximum(data, input_variable_indices[i]);
                break;

            default:
                throw runtime_error("Unknown unscaling and unscaling method: " + to_string(int(input_variable_scalers[i])) + "\n");
            }
        }
    }


    void DataSet::set_data_constant(const type& new_value)
    {
        const vector<Index> input_indices = get_variable_indices(VariableUse::Input);

        const Index samples_number = get_samples_number();

        for (Index i = 0; i < samples_number; ++i)
            for (Index index : input_indices)
                data(i, index) = new_value;
    }


    void DataSet::set_data_ascending()
    {
        const vector<Index> input_indices = get_variable_indices(VariableUse::Input);

        const Index samples_number = get_samples_number();

        type new_value = 1;

        for (Index i = 0; i < samples_number; ++i)
            for (Index index : input_indices)
            {
                data(i, index) = new_value;
                new_value++;
            }
    }


    void DataSet::set_data_random()
    {
        set_random(data);
    }

    void DataSet::to_XML(XMLPrinter& printer) const
    {
        if (model_type == ModelType::Forecasting)
            throw runtime_error("Forecasting");

        if (model_type == ModelType::ImageClassification)
            throw runtime_error("Image classification");

        printer.OpenElement("DataSet");

        printer.OpenElement("DataSource");
        add_xml_element(printer, "FileType", "csv");

        add_xml_element(printer, "Path", data_path.string());

        add_xml_element(printer, "Separator", get_separator_name());
        add_xml_element(printer, "HasHeader", to_string(has_header));
        add_xml_element(printer, "HasSamplesId", to_string(has_sample_ids));
        add_xml_element(printer, "MissingValuesLabel", missing_values_label);
        add_xml_element(printer, "Codification", get_codification_string());
        printer.CloseElement();

        printer.OpenElement("RawVariables");
        add_xml_element(printer, "RawVariablesNumber", to_string(get_raw_variables_number()));

        for (Index i = 0; i < get_raw_variables_number(); i++)
        {
            printer.OpenElement("RawVariable");
            printer.PushAttribute("Item", to_string(i + 1).c_str());
            raw_variables[i].to_XML(printer);
            printer.CloseElement();
        }

        printer.CloseElement();

        printer.OpenElement("Samples");

        add_xml_element(printer, "SamplesNumber", to_string(get_samples_number()));

        if (has_sample_ids)
            add_xml_element(printer, "SamplesId", vector_to_string(sample_ids));

        add_xml_element(printer, "SampleUses", vector_to_string(get_sample_uses_vector()));
        printer.CloseElement();

        printer.OpenElement("MissingValues");
        add_xml_element(printer, "MissingValuesNumber", to_string(missing_values_number));

        if (missing_values_number > 0)
        {
            add_xml_element(printer, "MissingValuesMethod", get_missing_values_method_string());
            add_xml_element(printer, "RawVariablesMissingValuesNumber", tensor_to_string(raw_variables_missing_values_number));
            add_xml_element(printer, "RowsMissingValuesNumber", to_string(rows_missing_values_number));
        }

        printer.CloseElement();

        printer.OpenElement("PreviewData");

        add_xml_element(printer, "PreviewSize", to_string(data_file_preview.size()));

        vector<string> vector_data_file_preview = convert_string_vector(data_file_preview,",");
        for(size_t i = 0; i < data_file_preview.size(); i++){
            printer.OpenElement("Row");
            printer.PushAttribute("Item", to_string(i + 1).c_str());
            printer.PushText(vector_data_file_preview[i].data());
            printer.CloseElement();
        }

        printer.CloseElement();

        add_xml_element(printer, "Display", to_string(display));

        printer.CloseElement();
    }


    void DataSet::from_XML(const XMLDocument& data_set_document)
    {
        const XMLElement* data_set_element = data_set_document.FirstChildElement("DataSet");
        if (!data_set_element)
            throw runtime_error("Data set element is nullptr.\n");

        // Data Source
        const XMLElement* data_source_element = data_set_element->FirstChildElement("DataSource");

        if (!data_source_element)
            throw runtime_error("Data source element is nullptr.\n");

        set_data_path(read_xml_string(data_source_element, "Path"));
        set_separator_name(read_xml_string(data_source_element, "Separator"));
        set_has_header(read_xml_bool(data_source_element, "HasHeader"));
        set_has_ids(read_xml_bool(data_source_element, "HasSamplesId"));
        set_missing_values_label(read_xml_string(data_source_element, "MissingValuesLabel"));
        set_codification(read_xml_string(data_source_element, "Codification"));

        // Raw Variables
        const XMLElement* raw_variables_element = data_set_element->FirstChildElement("RawVariables");

        if (!raw_variables_element)
            throw runtime_error("RawVariables element is nullptr.\n");

        set_raw_variables_number(read_xml_index(raw_variables_element, "RawVariablesNumber"));

        const XMLElement* start_element = raw_variables_element->FirstChildElement("RawVariablesNumber");

        for (size_t i = 0; i < raw_variables.size(); i++)
        {
            RawVariable& raw_variable = raw_variables[i];
            const XMLElement* raw_variable_element = start_element->NextSiblingElement("RawVariable");
            start_element = raw_variable_element;

            if (raw_variable_element->Attribute("Item") != to_string(i + 1))
                throw runtime_error("Raw variable item number (" + to_string(i + 1) + ") does not match (" + raw_variable_element->Attribute("Item") + ").\n");

            raw_variable.name = read_xml_string(raw_variable_element, "Name");
            raw_variable.set_scaler(read_xml_string(raw_variable_element, "Scaler"));
            raw_variable.set_use(read_xml_string(raw_variable_element, "Use"));
            raw_variable.set_type(read_xml_string(raw_variable_element, "Type"));

            if (raw_variable.type == RawVariableType::Categorical || raw_variable.type == RawVariableType::Binary)
            {
                const XMLElement* categories_element = raw_variable_element->FirstChildElement("Categories");

                if (categories_element)
                    raw_variable.categories = get_tokens(read_xml_string(raw_variable_element, "Categories"), ";");
                else if (raw_variable.type == RawVariableType::Binary)
                    raw_variable.categories = { "0", "1" };
                else
                    throw runtime_error("Categorical RawVariable Element is nullptr: Categories");
            }
        }

        // Samples
        const XMLElement* samples_element = data_set_element->FirstChildElement("Samples");

        if (!samples_element)
            throw runtime_error("Samples element is nullptr.\n");

        const Index samples_number = read_xml_index(samples_element, "SamplesNumber");

        if (has_sample_ids)
            sample_ids = get_tokens(read_xml_string(samples_element, "SamplesId"), " ");

        if (raw_variables.size() != 0)
        {
            const vector<vector<Index>> all_variable_indices = get_variable_indices();

            data.resize(samples_number, all_variable_indices[all_variable_indices.size() - 1][all_variable_indices[all_variable_indices.size() - 1].size() - 1] + 1);
            data.setZero();

            sample_uses.resize(samples_number);
            set_sample_uses(get_tokens(read_xml_string(samples_element, "SampleUses"), " "));
        }
        else
            data.resize(0, 0);

        // Missing values
        const XMLElement* missing_values_element = data_set_element->FirstChildElement("MissingValues");

        if (!missing_values_element)
            throw runtime_error("Missing values element is nullptr.\n");

        missing_values_number = read_xml_index(missing_values_element, "MissingValuesNumber");

        if (missing_values_number > 0)
        {
            set_missing_values_method(read_xml_string(missing_values_element, "MissingValuesMethod"));

            raw_variables_missing_values_number.resize(get_tokens(read_xml_string(missing_values_element, "RawVariablesMissingValuesNumber"), " ").size());

            for (Index i = 0; i < raw_variables_missing_values_number.size(); i++)
                raw_variables_missing_values_number(i) = stoi(get_tokens(read_xml_string(missing_values_element, "RawVariablesMissingValuesNumber"), " ")[i]);

            rows_missing_values_number = read_xml_index(missing_values_element, "RowsMissingValuesNumber");
        }

        //preview data
        const XMLElement* preview_data_element = data_set_element->FirstChildElement("PreviewData");

        if (!preview_data_element)
            throw runtime_error("Preview data element is nullptr. \n ");

        const XMLElement* preview_size_element = preview_data_element->FirstChildElement("PreviewSize");

        if (!preview_size_element)
            throw runtime_error("Preview size element is nullptr. \n ");

        Index preview_size = 0;
        if (preview_size_element->GetText())
            preview_size = static_cast<Index>(atoi(preview_size_element->GetText()));

        start_element = preview_size_element;
        if(preview_size > 0){
            data_file_preview.resize(preview_size);

            for (Index i = 0; i < preview_size; ++i) {
                const XMLElement* row_data = start_element->NextSiblingElement("Row");
                start_element = row_data;

                if (row_data->Attribute("Item") != to_string(i + 1))
                    throw runtime_error("Row item number (" + to_string(i + 1) + ") does not match (" + row_data->Attribute("Item") + ").\n");

                if(row_data->GetText())
                    data_file_preview[i] = get_tokens(row_data->GetText(), ",");
            }
        }


        set_display(read_xml_bool(data_set_element, "Display"));

        input_dimensions = { get_variables_number(DataSet::VariableUse::Input) };
        target_dimensions = { get_variables_number(DataSet::VariableUse::Target) };
    }


    void DataSet::print() const
    {
        if (!display) return;

        const Index variables_number = get_variables_number();
        const Index input_variables_number = get_variables_number(VariableUse::Input);
        const Index samples_number = get_samples_number();
        const Index target_variables_bumber = get_variables_number(VariableUse::Target);
        const Index training_samples_number = get_samples_number(SampleUse::Training);
        const Index selection_samples_number = get_samples_number(SampleUse::Selection);
        const Index testing_samples_number = get_samples_number(SampleUse::Testing);
        const Index unused_samples_number = get_samples_number(SampleUse::None);

        cout << "Data set object summary:\n"
            << "Number of samples: " << samples_number << "\n"
            << "Number of variables: " << variables_number << "\n"
            << "Number of input variables: " << input_variables_number << "\n"
            << "Number of target variables: " << target_variables_bumber << "\n"
            << "Input dimensions: ";

        print_vector(get_dimensions(DataSet::VariableUse::Input));

        cout << "Target dimensions: ";

        print_vector(get_dimensions(DataSet::VariableUse::Target));

        cout << "Number of training samples: " << training_samples_number << endl
             << "Number of selection samples: " << selection_samples_number << endl
             << "Number of testing samples: " << testing_samples_number << endl
             << "Number of unused samples: " << unused_samples_number << endl;

        for (const DataSet::RawVariable& raw_variable : raw_variables)
            raw_variable.print();
    }


    void DataSet::save(const filesystem::path& file_name) const
    {
        ofstream file(file_name);

        if (!file.is_open())
            return;

        XMLPrinter document;

        to_XML(document);

        file << document.CStr();
    }


    void DataSet::load(const filesystem::path& file_name)
    {
        XMLDocument document;

        if (document.LoadFile(file_name.string().c_str()))
            throw runtime_error("Cannot load XML file " + file_name.string() + ".\n");

        from_XML(document);
    }


    void DataSet::print_raw_variables() const
    {
        for (const DataSet::RawVariable& raw_variable : raw_variables)
            raw_variable.print();

        cout << endl;
    }


    void DataSet::print_data() const
    {
         cout << data << endl;
    }


    void DataSet::print_data_preview() const
    {
        if (!display) return;

        const Index samples_number = get_samples_number();

        if (samples_number > 0)
        {
            const Tensor<type, 1> first_sample = data.chip(0, 0);

            cout << "First sample: \n";

            for (int i = 0; i < first_sample.dimension(0); i++)
                cout << first_sample(i) << "  ";
        }

        if (samples_number > 1)
        {
            const Tensor<type, 1> second_sample = data.chip(1, 0);

            cout << "Second sample: \n";

            for (int i = 0; i < second_sample.dimension(0); i++)
                cout << second_sample(i) << "  ";
        }

        if (samples_number > 2)
        {
            const Tensor<type, 1> last_sample = data.chip(samples_number - 1, 0);

            cout << "Last sample: \n";

            for (int i = 0; i < last_sample.dimension(0); i++)
                cout << last_sample(i) << "  ";
        }

        cout << endl;
    }


    void DataSet::save_data() const
    {
        ofstream file(data_path.c_str());

        if (!file.is_open())
            throw runtime_error("Cannot open matrix data file: " + data_path.string() + "\n");

        file.precision(20);

        const Index samples_number = get_samples_number();
        const Index variables_number = get_variables_number();

        const vector<string> variable_names = get_variable_names();

        const string separator_string = get_separator_string();

        if (has_sample_ids)
            file << "id" << separator_string;

        for (Index j = 0; j < variables_number; j++)
        {
            file << variable_names[j];

            if (j != variables_number - 1)
                file << separator_string;
        }

        file << endl;

        for (Index i = 0; i < samples_number; i++)
        {
            if (has_sample_ids)
                file << sample_ids[i] << separator_string;

            for (Index j = 0; j < variables_number; j++)
            {
                file << data(i, j);

                if (j != variables_number - 1)
                    file << separator_string;
            }

            file << endl;
        }

        file.close();
    }


    void DataSet::save_data_binary(const filesystem::path& binary_data_file_name) const
    {
        ofstream file(binary_data_file_name, ios::binary);

        if (!file.is_open())
            throw runtime_error("Cannot open data binary file.");

        // Write data

        streamsize size = sizeof(Index);

        Index columns_number = data.dimension(1);
        Index rows_number = data.dimension(0);

        file.write(reinterpret_cast<char*>(&columns_number), size);
        file.write(reinterpret_cast<char*>(&rows_number), size);

        size = sizeof(type);

        const Index total_elements = columns_number * rows_number;

        file.write(reinterpret_cast<const char*>(data.data()), total_elements * size);

        file.close();
    }


    void DataSet::load_data_binary()
    {
        ifstream file(data_path);

        if (!file.is_open())
            throw runtime_error("Failed to open file: " + data_path.string());

        streamsize size = sizeof(Index);

        Index columns_number = 0;
        Index rows_number = 0;

        file.read(reinterpret_cast<char*>(&columns_number), size);
        file.read(reinterpret_cast<char*>(&rows_number), size);

        size = sizeof(type);

        data.resize(rows_number, columns_number);

        const Index total_elements = rows_number * columns_number;

        file.read(reinterpret_cast<char*>(data.data()), total_elements * size);

        file.close();
    }


    Tensor<Index, 1> DataSet::calculate_target_distribution() const
    {
        const Index samples_number = get_samples_number();
        const Index targets_number = get_variables_number(VariableUse::Target);
        const vector<Index> target_variable_indices = get_variable_indices(DataSet::VariableUse::Target);

        Tensor<Index, 1> class_distribution;

        if (targets_number == 1)
        {
            class_distribution.resize(2);

            Index target_index = target_variable_indices[0];

            Index positives = 0;
            Index negatives = 0;

            for (Index sample_index = 0; sample_index < samples_number; sample_index++){
                if (!isnan(data(sample_index, target_index)))
                    (data(sample_index, target_index) < type(0.5))
                    ? negatives++
                    : positives++;
            }

            class_distribution(0) = negatives;
            class_distribution(1) = positives;
        }
        else // More than two classes
        {
            class_distribution.resize(targets_number);

            class_distribution.setZero();

            for (Index i = 0; i < samples_number; i++)
            {
                if (get_sample_use(i) == SampleUse::None)
                    continue;

                for (Index j = 0; j < targets_number; j++)
                {
                    if (isnan(data(i, target_variable_indices[j])))
                        continue;

                    if (data(i, target_variable_indices[j]) > type(0.5))
                        class_distribution(j)++;
                }
            }
        }
        return class_distribution;
    }


    vector<vector<Index>> DataSet::calculate_Tukey_outliers(const type& cleaning_parameter) const
    {
        const Index samples_number = get_used_samples_number();
        const vector<Index> sample_indices = get_used_sample_indices();

        const Index raw_variables_number = get_raw_variables_number();
        const Index used_raw_variables_number = get_used_raw_variables_number();
        const vector<Index> used_raw_variables_indices = get_used_raw_variables_indices();

        vector<vector<Index>> return_values(2);

        return_values[0].resize(samples_number, 0);
        return_values[1].resize(used_raw_variables_number, 0);

        const vector<BoxPlot> box_plots = calculate_raw_variables_box_plots();

        Index variable_index = 0;
        Index used_variable_index = 0;

//#pragma omp parallel for

        for (Index i = 0; i < raw_variables_number; i++)
        {
            const RawVariable& raw_variable = raw_variables[i];

            if (raw_variable.use == VariableUse::None
                && raw_variable.type == RawVariableType::Categorical)
            {
                variable_index += raw_variable.get_categories_number();
                continue;
            }
            else if (raw_variable.use == VariableUse::None) // Numeric, Binary or DateTime
            {
                variable_index++;
                continue;
            }

            if (raw_variable.type == RawVariableType::Categorical)
            {
                variable_index += raw_variable.get_categories_number();
                used_variable_index++;
                continue;
            }
            else if (raw_variable.type == RawVariableType::Binary
                || raw_variable.type == RawVariableType::DateTime)
            {
                variable_index++;
                used_variable_index++;
                continue;
            }
            else // Numeric
            {
                const type interquartile_range = box_plots[i].third_quartile - box_plots[i].first_quartile;

                if (interquartile_range < numeric_limits<type>::epsilon())
                {
                    variable_index++;
                    used_variable_index++;
                    continue;
                }

                Index raw_variables_outliers = 0;

                for (Index j = 0; j < samples_number; j++)
                {
                    const Tensor<type, 1> sample = get_sample_data(sample_indices[Index(j)]);

                    if (sample(variable_index) < box_plots[i].first_quartile - cleaning_parameter * interquartile_range
                        || sample(variable_index) > box_plots[i].third_quartile + cleaning_parameter * interquartile_range)
                    {
                        return_values[0][j] = 1;

                        raw_variables_outliers++;
                    }
                }

                return_values[1][used_variable_index] = raw_variables_outliers;

                variable_index++;
                used_variable_index++;
            }
        }

        return return_values;
    }


    vector<vector<Index>> DataSet::replace_Tukey_outliers_with_NaN(const type& cleaning_parameter)
    {
        const Index samples_number = get_used_samples_number();
        const vector<Index> sample_indices = get_used_sample_indices();

        const Index raw_variables_number = get_raw_variables_number();
        const Index used_raw_variables_number = get_used_raw_variables_number();
        const vector<Index> used_raw_variables_indices = get_used_raw_variables_indices();

        vector<vector<Index>> return_values(2);

        return_values[0].resize(samples_number, 0);
        return_values[1].resize(used_raw_variables_number, 0);

        const vector<BoxPlot> box_plots = calculate_raw_variables_box_plots();

        Index variable_index = 0;
        Index used_variable_index = 0;

#pragma omp parallel for

        for (Index i = 0; i < raw_variables_number; i++)
        {
            const RawVariable& raw_variable = raw_variables[i];

            if (raw_variable.use == VariableUse::None
                && raw_variable.type == RawVariableType::Categorical)
            {
                variable_index += raw_variable.get_categories_number();
                continue;
            }
            else if (raw_variable.use == VariableUse::None) // Numeric, Binary or DateTime
            {
                variable_index++;
                continue;
            }

            if (raw_variable.type == RawVariableType::Categorical)
            {
                variable_index += raw_variable.get_categories_number();
                used_variable_index++;
                continue;
            }
            else if (raw_variable.type == RawVariableType::Binary
                || raw_variable.type == RawVariableType::DateTime)
            {
                variable_index++;
                used_variable_index++;
                continue;
            }
            else // Numeric
            {
                const type interquartile_range = box_plots[i].third_quartile - box_plots[i].first_quartile;

                if (interquartile_range < numeric_limits<type>::epsilon())
                {
                    variable_index++;
                    used_variable_index++;
                    continue;
                }

                Index raw_variables_outliers = 0;

                for (Index j = 0; j < samples_number; j++)
                {
                    const Tensor<type, 1> sample = get_sample_data(sample_indices[Index(j)]);

                    if (sample[variable_index] < (box_plots[i].first_quartile - cleaning_parameter * interquartile_range)
                        || sample[variable_index] > (box_plots[i].third_quartile + cleaning_parameter * interquartile_range))
                    {
                        return_values[0][Index(j)] = 1;

                        raw_variables_outliers++;

                        data(sample_indices[Index(j)], variable_index) = numeric_limits<type>::quiet_NaN();
                    }
                }

                return_values[1][used_variable_index] = raw_variables_outliers;

                variable_index++;
                used_variable_index++;
            }
        }

        return return_values;
    }


    void DataSet::unuse_Tukey_outliers(const type& cleaning_parameter)
    {
        const vector<vector<Index>> outliers_indices = calculate_Tukey_outliers(cleaning_parameter);

        const vector<Index> outliers_samples = get_elements_greater_than(outliers_indices, 0);

        set_sample_uses(outliers_samples, DataSet::SampleUse::None);
    }


    void DataSet::set_data_rosenbrock()
    {
        const Index samples_number = get_samples_number();
        const Index variables_number = get_variables_number();

        set_data_random();

#pragma omp parallel for

        for (Index i = 0; i < samples_number; i++)
        {
            type rosenbrock(0);

            for (Index j = 0; j < variables_number - 1; j++)
            {
                const type value = data(i, j);
                const type next_value = data(i, j + 1);

                rosenbrock += (type(1) - value) * (type(1) - value) + type(100) * (next_value - value * value) * (next_value - value * value);
            }

            data(i, variables_number - 1) = rosenbrock;
        }
    }


    void DataSet::set_data_classification()
    {
        const Index samples_number = get_samples_number();
        const Index input_variables_number = get_variables_number(VariableUse::Input);
        const Index target_variables_number = get_variables_number(VariableUse::Target);

        data.setConstant(0.0);

        random_device rd;
        mt19937 gen(rd());
        uniform_int_distribution<int> dist(0, 1);
        /*
            #pragma omp parallel for
            for(Index i = 0; i < samples_number; i++)
            {
                for(Index j = 0; j < input_variables_number; j++)
                    data(i, j) = get_random_type(-1, 1);

                target_variables_number == 1
                    ? data(i, input_variables_number) = dist(gen)
                    : data(i, input_variables_number + get_random_index(0, target_variables_number-1)) = 1;
            }
        */
    }



    void DataSet::set_data_sum()
    {
        set_random(data);
        /*
                for(Index i = 0; i < samples_number; i++)
                {
                    data(i,variables_number-1) = type(0);

                    for(Index j = 0; j < variables_number-1; j++)
                        data(i,variables_number-1) += data(i, j);
                }
            */
    }


    Tensor<Index, 1> DataSet::filter_data(const Tensor<type, 1>& minimums,
        const Tensor<type, 1>& maximums)
    {
        const vector<Index> used_variable_indices = get_used_variable_indices();

        const Index used_variables_number = used_variable_indices.size();

        const Index samples_number = get_samples_number();

        Tensor<type, 1> filtered_indices(samples_number);
        filtered_indices.setZero();

        const vector<Index> used_sample_indices = get_used_sample_indices();
        const Index used_samples_number = used_sample_indices.size();

        Index sample_index = 0;

        for (Index i = 0; i < used_variables_number; i++)
        {
            for (Index j = 0; j < used_samples_number; j++)
            {
                sample_index = used_sample_indices[j];

                const type value = data(sample_index, i);

                if (get_sample_use(sample_index) == SampleUse::None
                    || isnan(value))
                    continue;

                if (abs(value - minimums(i)) <= NUMERIC_LIMITS_MIN
                    || abs(value - maximums(i)) <= NUMERIC_LIMITS_MIN)
                    continue;

                if (minimums(i) == maximums(i))
                {
                    if (value != minimums(i))
                    {
                        filtered_indices(sample_index) = type(1);
                        set_sample_use(sample_index, SampleUse::None);
                    }
                }
                else if (value < minimums(i)
                    || value > maximums(i))
                {
                    filtered_indices(sample_index) = type(1);
                    set_sample_use(sample_index, SampleUse::None);
                }
            }
        }

        const Index filtered_samples_number =
            Index(count_if(filtered_indices.data(),
                filtered_indices.data() + filtered_indices.size(),
                [](type value)
                {
                    return value > type(0.5);
                }));

        Tensor<Index, 1> filtered_samples_indices(filtered_samples_number);

        Index index = 0;

        for (Index i = 0; i < samples_number; i++)
            if (filtered_indices(i) > type(0.5))
                filtered_samples_indices(index++) = i;

        return filtered_samples_indices;
    }


    void DataSet::impute_missing_values_unuse()
    {
        const Index samples_number = get_samples_number();

#pragma omp parallel for

        for (Index i = 0; i < samples_number; i++)
            if (has_nan_row(i))
                set_sample_use(i, "None");
    }


    void DataSet::impute_missing_values_mean()
    {
        const vector<Index> used_sample_indices = get_used_sample_indices();
        const vector<Index> used_variable_indices = get_used_variable_indices();
        const vector<Index> input_variable_indices = get_variable_indices(DataSet::VariableUse::Input);
        const vector<Index> target_variable_indices = get_variable_indices(DataSet::VariableUse::Target);

        const Tensor<type, 1> means = mean(data, used_sample_indices, used_variable_indices);

        const Index samples_number = used_sample_indices.size();
        const Index variables_number = used_variable_indices.size();
        const Index target_variables_number = target_variable_indices.size();

        Index current_variable;
        Index current_sample;

#pragma omp parallel for schedule(dynamic)

        for (Index j = 0; j < variables_number - target_variables_number; j++)
        {
            current_variable = input_variable_indices[j];

            for (Index i = 0; i < samples_number; i++)
            {
                current_sample = used_sample_indices[i];

                if (isnan(data(current_sample, current_variable)))
                    data(current_sample, current_variable) = means(j);
            }
        }

#pragma omp parallel for schedule(dynamic)

        for (Index j = 0; j < target_variables_number; j++)
        {
            current_variable = target_variable_indices[j];

            for (Index i = 0; i < samples_number; i++)
            {
                current_sample = used_sample_indices[i];

                if (isnan(data(current_sample, current_variable)))
                    set_sample_use(i, "None");
            }
        }
    }


    void DataSet::impute_missing_values_median()
    {
        const vector<Index> used_sample_indices = get_used_sample_indices();
        const vector<Index> used_variable_indices = get_used_variable_indices();
        const vector<Index> input_variable_indices = get_variable_indices(DataSet::VariableUse::Input);
        const vector<Index> target_variable_indices = get_variable_indices(DataSet::VariableUse::Target);

        const Tensor<type, 1> medians = median(data, used_sample_indices, used_variable_indices);

        const Index samples_number = used_sample_indices.size();
        const Index variables_number = used_variable_indices.size();
        const Index target_variables_number = target_variable_indices.size();

#pragma omp parallel for schedule(dynamic)

        for (Index j = 0; j < variables_number - target_variables_number; j++)
        {
            const Index current_variable = input_variable_indices[j];

            for (Index i = 0; i < samples_number; i++)
            {
                const Index current_sample = used_sample_indices[i];

                if (isnan(data(current_sample, current_variable)))
                    data(current_sample, current_variable) = medians(j);
            }
        }

#pragma omp parallel for schedule(dynamic)

        for (Index j = 0; j < target_variables_number; j++)
        {
            const Index current_variable = target_variable_indices[j];

            for (Index i = 0; i < samples_number; i++)
            {
                const Index current_sample = used_sample_indices[i];

                if (isnan(data(current_sample, current_variable)))
                    set_sample_use(i, "None");
            }
        }
    }


    void DataSet::impute_missing_values_interpolate()
    {
        const vector<Index> used_sample_indices = get_used_sample_indices();
        const vector<Index> used_variable_indices = get_used_variable_indices();
        const vector<Index> input_variable_indices = get_variable_indices(DataSet::VariableUse::Input);
        const vector<Index> target_variable_indices = get_variable_indices(DataSet::VariableUse::Target);

        const Index samples_number = used_sample_indices.size();
        const Index variables_number = used_variable_indices.size();
        const Index target_variables_number = target_variable_indices.size();

        Index current_variable;
        Index current_sample;

#pragma omp parallel for schedule(dynamic)
        for (Index j = 0; j < variables_number - target_variables_number; j++)
        {
            current_variable = input_variable_indices[j];

            for (Index i = 0; i < samples_number; i++)
            {
                current_sample = used_sample_indices[i];

                if (isnan(data(current_sample, current_variable)))
                {
                    type x1 = type(0);
                    type x2 = type(0);
                    type y1 = type(0);
                    type y2 = type(0);
                    type x = type(0);
                    type y = type(0);

                    for (Index k = i - 1; k >= 0; k--)
                    {
                        if (isnan(data(used_sample_indices[k], current_variable))) continue;

                        x1 = type(used_sample_indices[k]);
                        y1 = data(x1, current_variable);
                        break;
                    }

                    for (Index k = i + 1; k < samples_number; k++)
                    {
                        if (isnan(data(used_sample_indices[k], current_variable))) continue;

                        x2 = type(used_sample_indices[k]);
                        y2 = data(x2, current_variable);
                        break;
                    }

                    if (x2 != x1)
                    {
                        x = type(current_sample);
                        y = y1 + (x - x1) * (y2 - y1) / (x2 - x1);
                    }
                    else
                    {
                        y = y1;
                    }

                    data(current_sample, current_variable) = y;
                }
            }
        }

#pragma omp parallel for schedule(dynamic)
        for (Index j = 0; j < target_variables_number; j++)
        {
            current_variable = target_variable_indices[j];

            for (Index i = 0; i < samples_number; i++)
            {
                current_sample = used_sample_indices[i];

                if (isnan(data(current_sample, current_variable)))
                    set_sample_use(i, "None");
            }
        }
    }


    void DataSet::scrub_missing_values()
    {
        switch (missing_values_method)
        {
        case MissingValuesMethod::Unuse:
            impute_missing_values_unuse();
            break;

        case MissingValuesMethod::Mean:
            impute_missing_values_mean();
            break;

        case MissingValuesMethod::Median:
            impute_missing_values_median();
            break;

        case MissingValuesMethod::Interpolation:
            impute_missing_values_interpolate();
            break;
        }
    }


    void DataSet::prepare_line(string& line) const
    {
        decode(line);
        trim(line);
        erase(line, '"');
    }


    void DataSet::process_tokens(vector<string>& tokens)
    {
        const Index raw_variables_number = raw_variables.size();

        //#pragma omp parallel for reduction(+:missing_values_number)

        for (Index i = 0; i < raw_variables_number; i++)
        {
            RawVariable& raw_variable = raw_variables[i];

            const string token = has_sample_ids ? tokens[i + 1] : tokens[i];

            if (token.empty() || token == missing_values_label)
            {
                missing_values_number++;
                continue;
            }
            else if (is_numeric_string(token))
            {
                if (raw_variable.type != RawVariableType::Numeric)
                    raw_variable.type = RawVariableType::Numeric;

                if (raw_variable.type == RawVariableType::Categorical)
                    throw runtime_error("Error: Found number in categorical variable: " + raw_variable.name);
            }
            else if (is_date_time_string(token))
            {
                if (raw_variable.type != RawVariableType::DateTime)
                    raw_variable.type = RawVariableType::DateTime;
            }
            else // is string
            {
                if (raw_variable.type != RawVariableType::Categorical)
                    raw_variable.type = RawVariableType::Categorical;

                if (!contains(raw_variable.categories, token))
                    raw_variable.categories.push_back(token);
            }
        }
    }


    void DataSet::read_csv()
    {
        if (data_path.empty())
            throw runtime_error("Data path is empty.\n");

        ifstream file(data_path);

        if (!file.is_open())
            throw runtime_error("Error: Cannot open file " + data_path.string() + "\n");
        
        const string separator_string = get_separator_string();

        const vector<string> positive_words = { "yes", "positive", "+", "true" };

        const vector<string> negative_words = { "no", "negative", "-", "false" };

        string line;

        vector<string> tokens;

        size_t columns_number = 0;

        // Read first line

        while (getline(file, line))
        {
            prepare_line(line);

            if (line.empty()) continue;

            check_separators(line);

            tokens = get_tokens(line, separator_string);

            columns_number = tokens.size();

            if (columns_number != 0) break;
        }
  
        const Index raw_variables_number = has_sample_ids
            ? columns_number - 1
            : columns_number;
        
        raw_variables.resize(raw_variables_number);
        
        Index samples_number = 0;
        
        if (has_header)
        {
            if (has_numbers(tokens))
                throw runtime_error("Error: Some header names are numeric: " + line + "\n");

            if (has_sample_ids)
                for (Index i = 0; i < raw_variables_number; i++)
                    raw_variables[i].name = tokens[i + 1];
            else
                set_raw_variable_names(tokens);   
        }
        else
        {
            samples_number++;
            set_default_raw_variable_names();
        }
        // Rest of lines
        while (getline(file, line))
        {
            prepare_line(line);
            if (line.empty()) continue;

            check_separators(line);

            tokens = get_tokens(line, separator_string);

            if (tokens.size() != columns_number)
                throw runtime_error("Sample " + to_string(samples_number + 1) + ": "
                    "Tokens number is not equal to columns number.");

            process_tokens(tokens);

            samples_number++;
        }
        
        for (DataSet::RawVariable& raw_variable : raw_variables)
            if (raw_variable.type == RawVariableType::Categorical
                && raw_variable.get_categories_number() == 2)
                raw_variable.type = RawVariableType::Binary;
        
        sample_uses.resize(samples_number);

        sample_ids.resize(samples_number);

        const vector<vector<Index>> all_variable_indices = get_variable_indices();

        data.resize(samples_number, all_variable_indices[all_variable_indices.size() - 1][all_variable_indices[all_variable_indices.size() - 1].size() - 1] + 1);
        data.setZero();
        
        rows_missing_values_number = 0;

        missing_values_number = 0;
        
        raw_variables_missing_values_number.resize(raw_variables_number);
        raw_variables_missing_values_number.setZero();
        
        // Fill data

        file.clear();
        file.seekg(0);

        if (has_header)
        {
            while (getline(file, line))
            {
                prepare_line(line);

                if (line.empty()) continue;
                break;
            }
        }

        Index sample_index = 0;

        while (getline(file, line))
        {
            prepare_line(line);

            if (line.empty()) continue;

            check_separators(line);

            tokens = get_tokens(line, separator_string);

            if (has_missing_values(tokens))
            {
                rows_missing_values_number++;

                for (size_t i = (has_sample_ids ? 1 : 0); i < tokens.size(); i++)
                {
                    if (tokens[i].empty() || tokens[i] == missing_values_label)
                    {
                        missing_values_number++;
                        raw_variables_missing_values_number(has_sample_ids ? i - 1 : i)++;
                    }
                }
            }

            if (has_sample_ids)
                sample_ids[sample_index] = tokens[0];

            // #pragma omp parallel for
            for (Index raw_variable_index = 0; raw_variable_index < raw_variables_number; raw_variable_index++)
            {
                const RawVariableType raw_variable_type = raw_variables[raw_variable_index].type;

                const string token = has_sample_ids
                    ? tokens[raw_variable_index + 1]
                    : tokens[raw_variable_index];

                const vector<Index>& variable_indices = all_variable_indices[raw_variable_index];

                if (raw_variable_type == RawVariableType::Numeric)
                {
                    (token.empty() || token == missing_values_label)
                        ? data(sample_index, variable_indices[0]) = NAN
                        : data(sample_index, variable_indices[0]) = stof(token);
                }
                else if (raw_variable_type == RawVariableType::DateTime)
                {
                    data(sample_index, raw_variable_index) = time_t(date_to_timestamp(tokens[raw_variable_index]));
                }
                else if (raw_variable_type == RawVariableType::Categorical)
                {
                    const Index categories_number = raw_variables[raw_variable_index].get_categories_number();

                    if (token.empty() || token == missing_values_label)
                    {
                        for (Index category_index = 0; category_index < categories_number; category_index++)
                            data(sample_index, variable_indices[category_index]) = NAN;
                    }
                    else
                    {
                        const vector<string> categories = raw_variables[raw_variable_index].categories;

                        for (Index category_index = 0; category_index < categories_number; category_index++)
                            if (token == categories[category_index])
                                data(sample_index, variable_indices[category_index]) = 1;
                    }
                }
                else if (raw_variable_type == RawVariableType::Binary)
                {
                    if (contains(positive_words, token) || contains(negative_words, token))
                    {
                        data(sample_index, variable_indices[0]) = contains(positive_words, token)
                            ? 1
                            : 0;
                    }
                    else
                    {
                        const vector<string> categories = raw_variables[raw_variable_index].categories;

                        if (token.empty() || token == missing_values_label)
                            data(sample_index, variable_indices[0]) = type(NAN);
                        else if (token == categories[0])
                            data(sample_index, variable_indices[0]) = 1;
                        else if (token == categories[1])
                            data(sample_index, variable_indices[0]) = 0;
                        else
                            throw runtime_error("Unknown token " + token);
                    }
                }
            }
            sample_index++;
        }

        file.clear();
        file.seekg(0);
        read_data_file_preview(file);

        file.close();

        unuse_constant_raw_variables();
        set_binary_raw_variables();
        split_samples_random();

    }


    string DataSet::RawVariable::get_type_string() const
    {
        switch (type)
        {
        case RawVariableType::None:
            return "None";
        case RawVariableType::Numeric:
            return "Numeric";
        case RawVariableType::Constant:
            return "Constant";
        case RawVariableType::Binary:
            return "Binary";
        case RawVariableType::Categorical:
            return "Categorical";
        case RawVariableType::DateTime:
            return "DateTime";
        default:
            throw runtime_error("Unknown raw variable type");
        }
    }


    void DataSet::read_data_file_preview(ifstream& file)
    {
        if (display) cout << "Reading data file preview..." << endl;

        // @todo Not implemented

        const string separator_string = get_separator_string();

        Index lines_number = has_header ? 4 : 3;

        data_file_preview.resize(lines_number);

        string line;
        string lastLine;

        Index lines_count = 0;

        while (getline(file, line))
        {
            prepare_line(line);

            if (line.empty()) continue;

            check_separators(line);

            data_file_preview[lines_count] = get_tokens(line, separator_string);
            lines_count++;

            if (lines_count == lines_number) break;
        }

        while (getline(file, line)) {
            lastLine = line;
        }

        if (!lastLine.empty()) {
            prepare_line(lastLine);
            check_separators(lastLine);
            data_file_preview[lines_count - 1] = get_tokens(lastLine, separator_string);
        }

        file.close();

        // Check empty file

        if (data_file_preview[0].empty())
            throw runtime_error("File " + data_path.string() + " is empty.\n");

        // Resize data file preview to original

        if (data_file_preview.size() > 4)
        {
            lines_number = has_header ? 4 : 3;

            vector<vector<string>> data_file_preview_copy(data_file_preview);

            data_file_preview.resize(lines_number);

            data_file_preview[0] = data_file_preview_copy[1];
            data_file_preview[1] = data_file_preview_copy[1];
            data_file_preview[2] = data_file_preview_copy[2];
            data_file_preview[lines_number - 2] = data_file_preview_copy[data_file_preview_copy.size() - 2];
            data_file_preview[lines_number - 1] = data_file_preview_copy[data_file_preview_copy.size() - 1];
        }
    }


    void DataSet::check_separators(const string& line) const
    {
        if (line.find(',') == string::npos
            && line.find(';') == string::npos
            && line.find(' ') == string::npos
            && line.find('\t') == string::npos) return;

        const string separator_string = get_separator_string();

        if (line.find(separator_string) == string::npos)
            throw runtime_error("Error: Separator '" + separator_string + "' not found in line " + line + ".\n");

        if (separator == Separator::Space)
        {
            if (line.find(',') != string::npos)
                throw runtime_error("Error: Found comma (',') in data file " + data_path.string() + ", but separator is space (' ').");
            else if (line.find(';') != string::npos)
                throw runtime_error("Error: Found semicolon (';') in data file " + data_path.string() + ", but separator is space (' ').");
        }
        else if (separator == Separator::Tab)
        {
            if (line.find(',') != string::npos)
                throw runtime_error("Error: Found comma (',') in data file " + data_path.string() + ", but separator is tab ('   ').");
            else if (line.find(';') != string::npos)
                throw runtime_error("Error: Found semicolon (';') in data file " + data_path.string() + ", but separator is tab ('   ').");
        }
        else if (separator == Separator::Comma)
        {
            if (line.find(";") != string::npos)
                throw runtime_error("Error: Found semicolon (';') in data file " + data_path.string() + ", but separator is comma (',').");
        }
        else if (separator == Separator::Semicolon)
        {
            if (line.find(",") != string::npos)
                throw runtime_error("Error: Found comma (',') in data file " + data_path.string() + ", but separator is semicolon (';').");
        }
    }


    bool DataSet::has_binary_raw_variables() const
    {
        return any_of(raw_variables.begin(), raw_variables.end(),
            [](const RawVariable& raw_variable) { return raw_variable.type == RawVariableType::Binary; });
    }


    bool DataSet::has_categorical_raw_variables() const
    {
        return any_of(raw_variables.begin(), raw_variables.end(),
            [](const RawVariable& raw_variable) { return raw_variable.type == RawVariableType::Categorical; });
    }

    bool DataSet::has_binary_or_categorical_raw_variables() const
    {
        for (const DataSet::RawVariable& raw_variable : raw_variables)
            if (raw_variable.type == RawVariableType::Binary || raw_variable.type == RawVariableType::Categorical)
                return true;

        return false;
    }


    bool DataSet::has_time_raw_variable() const
    {
        return any_of(raw_variables.begin(), raw_variables.end(),
                      [](const RawVariable& raw_variable) { return raw_variable.type == RawVariableType::DateTime; });
    }


    bool DataSet::has_selection() const
    {
        return get_samples_number(SampleUse::Selection) != 0;
    }


    bool DataSet::has_missing_values(const vector<string>& row) const
    {
        for (size_t i = 0; i < row.size(); i++)
            if (row[i].empty() || row[i] == missing_values_label)
                return true;

        return false;
    }


    Tensor<Index, 1> DataSet::count_nans_per_raw_variable() const
    {
        const Index raw_variables_number = get_raw_variables_number();
        const Index rows_number = get_samples_number();

        Tensor<Index, 1> raw_variables_with_nan(raw_variables_number);
        raw_variables_with_nan.setZero();

        #pragma omp parallel for
        for (Index raw_variable_index = 0; raw_variable_index < raw_variables_number; raw_variable_index++)
        {
            const Index current_variable_index = get_variable_indices(raw_variable_index)[0];

            Index counter = 0;

            for (Index row_index = 0; row_index < rows_number; row_index++)
                if (isnan(data(row_index, current_variable_index)))
                    counter++;

            raw_variables_with_nan(raw_variable_index) = counter;
        }

        return raw_variables_with_nan;
    }


    Index DataSet::count_raw_variables_with_nan() const
    {
        Tensor<Index, 1> raw_variables_with_nan = count_nans_per_raw_variable();

        Index missing_raw_variables_number = 0;

        for (Index i = 0; i < raw_variables_with_nan.dimension(0); i++)
            if (raw_variables_with_nan(i) > 0)
                missing_raw_variables_number++;

        return missing_raw_variables_number;
    }


    Index DataSet::count_rows_with_nan() const
    {
        Index rows_with_nan = 0;

        const Index rows_number = data.dimension(0);
        const Index raw_variables_number = data.dimension(1);

        bool has_nan = true;

        for (Index row_index = 0; row_index < rows_number; row_index++)
        {
            has_nan = false;

            for (Index raw_variable_index = 0; raw_variable_index < raw_variables_number; raw_variable_index++)
            {
                if (isnan(data(row_index, raw_variable_index)))
                {
                    has_nan = true;
                    break;
                }
            }

            if (has_nan)
                rows_with_nan++;
        }

        return rows_with_nan;
    }


    Index DataSet::count_nan() const
    {
        return count_NAN(data);
    }


    void DataSet::fix_repeated_names()
    {
        map<string, Index> raw_variables_count_map;

        for (const DataSet::RawVariable& raw_variable : raw_variables)
        {
            auto result = raw_variables_count_map.insert(pair<string, Index>(raw_variable.name, 1));

            if (!result.second)
                result.first->second++;
        }

        for (const auto& element : raw_variables_count_map)
        {
            if (element.second > 1)
            {
                const string repeated_name = element.first;

                Index repeated_index = 1;

                for (DataSet::RawVariable& raw_variable : raw_variables)
                    if (raw_variable.name == repeated_name)
                        raw_variable.name = raw_variable.name + "_" + to_string(repeated_index++);
            }
        }

        // Fix variables names

        if (has_categorical_raw_variables() || has_binary_raw_variables())
        {
            vector<string> variable_names = get_variable_names();

            const Index variables_number = variable_names.size();

            map<string, Index> variables_count_map;

            for (Index i = 0; i < variables_number; i++)
            {
                auto result = variables_count_map.insert(pair<string, Index>(variable_names[i], 1));

                if (!result.second) result.first->second++;
            }

            for (const auto& element : variables_count_map)
            {
                if (element.second > 1)
                {
                    const string repeated_name = element.first;

                    for (Index i = 0; i < variables_number; i++)
                    {
                        if (variable_names[i] == repeated_name)
                        {
                            const Index raw_variable_index = get_raw_variable_index(i);

                            if (raw_variables[raw_variable_index].type != RawVariableType::Categorical)
                                continue;

                            variable_names[i] += "_" + raw_variables[raw_variable_index].name;
                        }
                    }
                }
            }

            set_variable_names(variable_names);
        }
    }


    vector<vector<Index>> DataSet::split_samples(const vector<Index>& sample_indices, const Index& new_batch_size) const
    {
        const Index samples_number = sample_indices.size();

        Index batch_size = new_batch_size;

        Index batches_number;

        if (samples_number < batch_size)
        {
            batches_number = 1;
            batch_size = samples_number;
        }
        else
            batches_number = samples_number / batch_size;

        vector<vector<Index>> batches(batches_number);

        Index count = 0;

        // @todo #pragma omp parallel for ??
        for (Index i = 0; i < batches_number; i++)
        {
            batches[i].resize(batch_size);

            for (Index j = 0; j < batch_size; ++j)
                batches[i][j] = sample_indices[count++];
        }

        return batches;
    }


    bool DataSet::get_has_rows_labels() const
    {
        return has_sample_ids;
    }


    void DataSet::decode(string&) const
    {
        switch (codification)
        {
        case DataSet::Codification::SHIFT_JIS:
            //        input_string = sj2utf8(input_string);
            break;
        default:
            break;
        }
    }


    // Virtual functions

    // Image Models
    void DataSet::fill_image_data(const int&, const int&, const int&, const Tensor<type, 2>&) {}

    // AutoAssociation Models
    void DataSet::transform_associative_dataset() {}
    void DataSet::save_auto_associative_data_binary(const string&) const {};

} // namespace opennn


// OpenNN: Open Neural Networks Library.
// Copyright(C) 2005-2025 Artificial Intelligence Techniques, SL.
//
// This library is free software; you can redistribute it and/or
// modify it under the terms of the GNU Lesser General Public
// License as published by the Free Software Foundation; either
// version 2.1 of the License, or any later version.
//
// This library is distributed in the hope that it will be useful,
// but WITHOUT ANY WARRANTY; without even the implied warranty of
// MERCHANTABILITY or FITNESS FOR A PARTICULAR PURPOSE.  See the GNU
// Lesser General Public License for more details.

// You should have received a copy of the GNU Lesser General Public
// License along with this library; if not, write to the Free Software
// Foundation, Inc., 51 Franklin St, Fifth Floor, Boston, MA  02110-1301  USA<|MERGE_RESOLUTION|>--- conflicted
+++ resolved
@@ -1767,12 +1767,6 @@
             }
         }
 
-<<<<<<< HEAD
-=======
-        if (!data_path.empty())
-            read_csv();
-
->>>>>>> 06c00923
         sample_uses.resize(new_samples_number);
 
         split_samples_random();
