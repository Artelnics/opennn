//   OpenNN: Open Neural Networks Library
//   www.opennn.net
//
//   D A T A   S E T   C L A S S
//
//   Artificial Intelligence Techniques SL
//   artelnics@artelnics.com

#include "data_set.h"
#include "statistics.h"
#include "correlations.h"
#include "tensors.h"
#include "codification.h"

using namespace opennn;
//using namespace std;


namespace opennn
{

/// Default constructor.
/// It creates a data set object with zero samples and zero inputs and target variables.
/// It also initializes the rest of class members to their default values.

DataSet::DataSet()
{
    set();

    set_default();
}


/// Default constructor. It creates a data set object from data Eigen Matrix.
/// It also initializes the rest of class members to their default values.
/// @param data Data Tensor<type, 2>.

DataSet::DataSet(const Tensor<type, 2>& data)
{
    set(data);

    set_default();
}

/// @brief Indra DataSet constructor.
/// @param data 
/// @param indra 
DataSet::DataSet(const Tensor<type, 2>& data, const Index& samples_number, const Tensor<string, 1>& columns_names, bool& indra)
{
    set();

    set_default();

    set(data);

    samples_uses.resize(samples_number);

    samples_uses.setConstant(SampleUse::Training);

    split_samples_sequential();

    set_indra_columns(columns_names);

    set_default_columns_scalers();

    cout << "set data..." << endl;
}

void DataSet::set_default_columns_scalers()
{
    const Index raw_variables_number = raw_variables.size();

    if (model_type == ModelType::ImageClassification)
    {
        set_raw_variables_scalers(Scaler::MinimumMaximum);
    }
    else
    {
        for (Index i = 0; i < raw_variables_number; i++)
        {
            if (raw_variables(i).type == RawVariableType::Numeric)
            {
                raw_variables(i).scaler = Scaler::MeanStandardDeviation;
            }
            else
            {
                raw_variables(i).scaler = Scaler::MinimumMaximum;
            }
        }
    }

}

void DataSet::set_indra_columns(const Tensor<string, 1>& columns_names)
{
    int target_number = 24 * 8 * 2;

    Tensor<Index, 1> input_column_indices(raw_variables.size() - target_number);
    Tensor<Index, 1> target_column_indices(target_number);

    raw_variables.resize(columns_names.size());

    for (Index i = 0; i < raw_variables.size(); i++)
    {
        raw_variables(i).name = columns_names(i);
        raw_variables(i).type = RawVariableType::Numeric;

        if (i < target_number) { target_column_indices(i) = i; }
        else { input_column_indices(i - target_number) = i; }
    }

    set_input_target_raw_variables(input_column_indices, target_column_indices);
}

/// Samples and variables number constructor.
/// It creates a data set object with given samples and variables numbers.
/// All the variables are set as inputs.
/// It also initializes the rest of class members to their default values.
/// @param new_samples_number Number of samples in the data set.
/// @param new_variables_number Number of variables.

DataSet::DataSet(const Index& new_samples_number, const Index& new_variables_number)
{
    set(new_samples_number, new_variables_number);

    set_default();
}


/// Samples number, input variables number and target variables number constructor.
/// It creates a data set object with given samples and inputs and target variables numbers.
/// It also initializes the rest of class members to their default values.
/// @param new_samples_number Number of samples in the data set.
/// @param new_inputs_number Number of input variables.
/// @param new_targets_number Number of target variables.

DataSet::DataSet(const Index& new_samples_number, const Index& new_inputs_number, const Index& new_targets_number)
{
    set(new_samples_number, new_inputs_number, new_targets_number);

    set_default();
}


DataSet::DataSet(const Tensor<type, 1>& inputs_variables_dimensions, const Index& channels_number)
{
    set(inputs_variables_dimensions, channels_number);

    set_default();
}


/// File and separator constructor. It creates a data set object by loading the object members from a data file.
/// It also sets a separator.
/// Please mind about the file format. This is specified in the User's Guide.
/// @param data_source_path Data file name.
/// @param separator Data file separator between raw_variables.
/// @param has_raw_variables_names True if data file contains a row with raw_variables names, False otherwise.
/// @param data_codification String codification of the input file

DataSet::DataSet(const string& data_source_path, const char& separator, const bool& has_raw_variables_names, const Codification& data_codification)
{
    set(data_source_path, separator, has_raw_variables_names, data_codification);
}


/// Destructor.

DataSet::~DataSet()
{
    delete thread_pool;
    delete thread_pool_device;
}


/// Returns true if messages from this class can be displayed on the screen,
/// or false if messages from this class can't be displayed on the screen.

const bool& DataSet::get_display() const
{
    return display;
}


/// raw_variable default constructor

DataSet::RawVariable::RawVariable()
{
    name = "";
    raw_variable_use = VariableUse::Input;
    type = RawVariableType::Numeric;
    categories.resize(0);
    categories_uses.resize(0);

    scaler = Scaler::MeanStandardDeviation;
}


/// raw_variable default constructor

DataSet::RawVariable::RawVariable(const string& new_name,
                        const VariableUse& new_raw_variable_use,
                        const RawVariableType& new_type,
                        const Scaler& new_scaler,
                        const Tensor<string, 1>& new_categories,
                        const Tensor<VariableUse, 1>& new_categories_uses)
{
    name = new_name;
    scaler = new_scaler;
    raw_variable_use = new_raw_variable_use;
    type = new_type;
    categories = new_categories;
    categories_uses = new_categories_uses;
}


void DataSet::RawVariable::set_scaler(const Scaler& new_scaler)
{
    scaler = new_scaler;
}


void DataSet::RawVariable::set_scaler(const string& new_scaler)
{
    if(new_scaler == "NoScaling")
    {
        set_scaler(Scaler::NoScaling);
    }
    else if(new_scaler == "MinimumMaximum")
    {
        set_scaler(Scaler::MinimumMaximum);
    }
    else if(new_scaler == "MeanStandardDeviation")
    {
        set_scaler(Scaler::MeanStandardDeviation);
    }
    else if(new_scaler == "StandardDeviation")
    {
        set_scaler(Scaler::StandardDeviation);
    }
    else if(new_scaler == "Logarithm")
    {
        set_scaler(Scaler::Logarithm);
    }
    else
    {
        ostringstream buffer;

        buffer << "OpenNN Exception: DataSet class.\n"
               << "void set_scaler(const string&) method.\n"
               << "Unknown scaler: " << new_scaler << "\n";

        throw runtime_error(buffer.str());
    }
}


/// Sets the use of the raw_variable and of the categories.
/// @param new_raw_variable_use New use of the raw_variable.

void DataSet::RawVariable::set_use(const VariableUse& new_raw_variable_use)
{
    raw_variable_use = new_raw_variable_use;

    for(Index i = 0; i < categories_uses.size(); i++)
    {
        categories_uses(i) = new_raw_variable_use;
    }
}


/// Sets the use of the raw_variable and of the categories.
/// @param new_raw_variable_use New use of the raw_variable in string format.

void DataSet::RawVariable::set_use(const string& new_raw_variable_use)
{
    if(new_raw_variable_use == "Input")
    {
        set_use(VariableUse::Input);
    }
    else if(new_raw_variable_use == "Target")
    {
        set_use(VariableUse::Target);
    }
    else if(new_raw_variable_use == "Time")
    {
        set_use(VariableUse::Time);
    }
    else if(new_raw_variable_use == "Unused")
    {
        set_use(VariableUse::Unused);
    }
    else
    {
        ostringstream buffer;

        buffer << "OpenNN Exception: DataSet class.\n"
               << "void set_use(const string&) method.\n"
               << "Unknown raw_variable use: " << new_raw_variable_use << "\n";

        throw runtime_error(buffer.str());
    }
}


/// Sets the raw_variable type.
/// @param new_raw_variable_type raw_variable type in string format.

void DataSet::RawVariable::set_type(const string& new_raw_variable_type)
{
    if(new_raw_variable_type == "Numeric")
    {
        type = RawVariableType::Numeric;
    }
    else if(new_raw_variable_type == "Binary")
    {
        type = RawVariableType::Binary;
    }
    else if(new_raw_variable_type == "Categorical")
    {
        type = RawVariableType::Categorical;
    }
    else if(new_raw_variable_type == "DateTime")
    {
        type = RawVariableType::DateTime;
    }
    else if(new_raw_variable_type == "Constant")
    {
        type = RawVariableType::Constant;
    }
    else
    {
        ostringstream buffer;

        buffer << "OpenNN Exception: DataSet class.\n"
               << "void raw_variable::set_type(const string&) method.\n"
               << "raw_variable type not valid (" << new_raw_variable_type << ").\n";

        throw runtime_error(buffer.str());

    }
}


/// Adds a category to the categories vector of this raw_variable.
/// It also adds a default use for the category
/// @param new_category String that contains the name of the new category

void DataSet::RawVariable::add_category(const string & new_category)
{
    const Index old_categories_number = categories.size();

    Tensor<string, 1> old_categories = categories;
    Tensor<VariableUse, 1> old_categories_uses = categories_uses;

    categories.resize(old_categories_number+1);
    categories_uses.resize(old_categories_number+1);

    for(Index category_index = 0; category_index < old_categories_number; category_index++)
    {
        categories(category_index) = old_categories(category_index);
        categories_uses(category_index) = raw_variable_use;
    }

    categories(old_categories_number) = new_category;

    categories_uses(old_categories_number) = raw_variable_use;
}


void DataSet::RawVariable::set_categories(const Tensor<string, 1>& new_categories)
{
    categories.resize(new_categories.size());

    categories = new_categories;
}


/// Sets the categories uses in the data set.
/// @param new_categories_uses String vector that contains the new categories of the data set.

void DataSet::RawVariable::set_categories_uses(const Tensor<string, 1>& new_categories_uses)
{
    const Index new_categories_uses_number = new_categories_uses.size();

    categories_uses.resize(new_categories_uses_number);

    for(Index i = 0; i < new_categories_uses.size(); i++)
    {
        if(new_categories_uses(i) == "Input")
        {
            categories_uses(i) = VariableUse::Input;
        }
        else if(new_categories_uses(i) == "Target")
        {
            categories_uses(i) = VariableUse::Target;
        }
        else if(new_categories_uses(i) == "Time")
        {
            categories_uses(i) = VariableUse::Time;
        }
        else if(new_categories_uses(i) == "Unused")
        {
            categories_uses(i) = VariableUse::Unused;
        }
        else
        {
            ostringstream buffer;

            buffer << "OpenNN Exception: DataSet class.\n"
                   << "void raw_variable::set_categories_uses(const Tensor<string, 1>&) method.\n"
                   << "Category use not valid (" << new_categories_uses(i) << ").\n";

            throw runtime_error(buffer.str());
        }
    }
}


/// Sets the categories uses in the data set.
/// @param new_categories_use New categories use

void DataSet::RawVariable::set_categories_uses(const VariableUse& new_categories_use)
{
    categories_uses.setConstant(new_categories_use);
}


void DataSet::RawVariable::from_XML(const tinyxml2::XMLDocument& column_document)
{
    ostringstream buffer;

    // Name

    const tinyxml2::XMLElement* name_element = column_document.FirstChildElement("Name");

    if(!name_element)
    {
        buffer << "OpenNN Exception: DataSet class.\n"
               << "void raw_variable::from_XML(const tinyxml2::XMLDocument&) method.\n"
               << "Name element is nullptr.\n";

        throw runtime_error(buffer.str());
    }

    if(name_element->GetText())
    {
        const string new_name = name_element->GetText();

        name = new_name;
    }

    // Scaler

    const tinyxml2::XMLElement* scaler_element = column_document.FirstChildElement("Scaler");

    if(!scaler_element)
    {
        buffer << "OpenNN Exception: DataSet class.\n"
               << "void raw_variable::from_XML(const tinyxml2::XMLDocument&) method.\n"
               << "Scaler element is nullptr.\n";

        throw runtime_error(buffer.str());
    }

    if(scaler_element->GetText())
    {
        const string new_scaler = scaler_element->GetText();

        set_scaler(new_scaler);
    }

    // raw_variable use

    const tinyxml2::XMLElement* raw_variable_use_element = column_document.FirstChildElement("RawVariableUse");

    if(!raw_variable_use_element)
    {
        buffer << "OpenNN Exception: DataSet class.\n"
               << "void raw_variable::from_XML(const tinyxml2::XMLDocument&) method.\n"
               << "raw_variable use element is nullptr.\n";

        throw runtime_error(buffer.str());
    }

    if(raw_variable_use_element->GetText())
    {
        const string new_raw_variable_use = raw_variable_use_element->GetText();

        set_use(new_raw_variable_use);
    }

    // Type

    const tinyxml2::XMLElement* type_element = column_document.FirstChildElement("Type");

    if(!type_element)
    {
        buffer << "OpenNN Exception: DataSet class.\n"
               << "void raw_variable::from_XML(const tinyxml2::XMLDocument&) method.\n"
               << "Type element is nullptr.\n";

        throw runtime_error(buffer.str());
    }

    if(type_element->GetText())
    {
        const string new_type = type_element->GetText();
        set_type(new_type);
    }

    if(type == RawVariableType::Categorical)
    {
        // Categories

        const tinyxml2::XMLElement* categories_element = column_document.FirstChildElement("Categories");

        if(!categories_element)
        {
            buffer << "OpenNN Exception: DataSet class.\n"
                   << "void raw_variable::from_XML(const tinyxml2::XMLDocument&) method.\n"
                   << "Categories element is nullptr.\n";

            throw runtime_error(buffer.str());
        }

        if(categories_element->GetText())
        {
            const string new_categories = categories_element->GetText();

            categories = get_tokens(new_categories, ';');
        }

        // Categories uses

        const tinyxml2::XMLElement* categories_uses_element = column_document.FirstChildElement("CategoriesUses");

        if(!categories_uses_element)
        {
            buffer << "OpenNN Exception: DataSet class.\n"
                   << "void raw_variable::from_XML(const tinyxml2::XMLDocument&) method.\n"
                   << "Categories uses element is nullptr.\n";

            throw runtime_error(buffer.str());
        }

        if(categories_uses_element->GetText())
        {
            const string new_categories_uses = categories_uses_element->GetText();

            set_categories_uses(get_tokens(new_categories_uses, ';'));
        }
    }
}


void DataSet::RawVariable::write_XML(tinyxml2::XMLPrinter& file_stream) const
{
    // Name

    file_stream.OpenElement("Name");

    file_stream.PushText(name.c_str());

    file_stream.CloseElement();

    // Scaler

    file_stream.OpenElement("Scaler");

    switch(scaler)
    {
    case Scaler::NoScaling: file_stream.PushText("NoScaling"); break;

    case Scaler::MinimumMaximum: file_stream.PushText("MinimumMaximum"); break;

    case Scaler::MeanStandardDeviation: file_stream.PushText("MeanStandardDeviation"); break;

    case Scaler::StandardDeviation: file_stream.PushText("StandardDeviation"); break;

    case Scaler::Logarithm: file_stream.PushText("Logarithm"); break;

    default: break;
    }

    file_stream.CloseElement();

    // raw_variable use

    file_stream.OpenElement("RawVariableUse");

    switch(raw_variable_use)
    {
    case VariableUse::Input: file_stream.PushText("Input"); break;

    case VariableUse::Target: file_stream.PushText("Target"); break;

    case VariableUse::Unused: file_stream.PushText("Unused"); break;

    case VariableUse::Time: file_stream.PushText("Time"); break;

    case VariableUse::Id: file_stream.PushText("Id"); break;

    default: break;
    }

    file_stream.CloseElement();

    // Type

    file_stream.OpenElement("Type");

    switch(type)
    {
    case RawVariableType::Numeric: file_stream.PushText("Numeric"); break;

    case RawVariableType::Binary: file_stream.PushText("Binary"); break;

    case RawVariableType::Categorical: file_stream.PushText("Categorical"); break;

    case RawVariableType::Constant: file_stream.PushText("Constant"); break;

    case RawVariableType::DateTime: file_stream.PushText("DateTime"); break;

    default: break;
    }

    file_stream.CloseElement();

    if(type == RawVariableType::Categorical || type == RawVariableType::Binary)
    {
        if(categories.size() == 0) return;

        // Categories

        file_stream.OpenElement("Categories");

        for(Index i = 0; i < categories.size(); i++)
        {
            file_stream.PushText(categories(i).c_str());

            if(i != categories.size()-1)
            {
                file_stream.PushText(";");
            }
        }

        file_stream.CloseElement();

        // Categories uses

        file_stream.OpenElement("CategoriesUses");

        for(Index i = 0; i < categories_uses.size(); i++)
        {
            switch(categories_uses(i))
            {
            case VariableUse::Input: file_stream.PushText("Input"); break;

            case VariableUse::Target: file_stream.PushText("Target"); break;

            case VariableUse::Time: file_stream.PushText("Time"); break;

            case VariableUse::Unused: file_stream.PushText("Unused"); break;

            case VariableUse::Id: file_stream.PushText("Id"); break;

            default: break;
            }

            if(i != categories_uses.size()-1)
            {
                file_stream.PushText(";");
            }
        }

        file_stream.CloseElement();
    }
}


void DataSet::RawVariable::print() const
{
    cout << "Name: " << name << endl;

    cout << "raw_variable use: ";

    switch(raw_variable_use)
    {
    case VariableUse::Input:
        cout << "Input" << endl;
        break;

    case VariableUse::Target:
        cout << "Target" << endl;
        break;

    case VariableUse::Unused:
        cout << "Unused" << endl;
        break;

    case VariableUse::Time:
        cout << "Time" << endl;
        break;

    case VariableUse::Id:
        cout << "Id" << endl;
        break;

    default:
        break;
    }

    cout << "raw_variable type: ";

    switch(type)
    {
    case RawVariableType::Numeric:
        cout << "Numeric" << endl;
        break;

    case RawVariableType::Binary:
        cout << "Binary" << endl;
        cout << "Categories: " << categories << endl;
        break;

    case RawVariableType::Categorical:
        cout << "Categorical" << endl;
        cout << "Categories: " << categories << endl;
        break;

    case RawVariableType::DateTime:
        cout << "DateTime" << endl;
        break;

    case RawVariableType::Constant:
        cout << "Constant" << endl;
        break;

    default:
        break;
    }

    cout << "Scaler: ";

    switch(scaler)
    {
    case Scaler::NoScaling:
        cout << "NoScaling" << endl;
        break;

    case Scaler::MinimumMaximum:
        cout << "MinimumMaximum" << endl;
        break;

    case Scaler::MeanStandardDeviation:
        cout << "MeanStandardDeviation" << endl;
        break;

    case Scaler::StandardDeviation:
        cout << "StandardDeviation" << endl;
        break;

    case Scaler::Logarithm:
        cout << "Logarithm" << endl;
        break;

    default:
        break;
    }
}


DataSet::ModelType DataSet::get_model_type() const
{
    return model_type;
}


string DataSet::get_model_type_string(const DataSet::ModelType& new_model_type) const
{
    if(new_model_type == ModelType::Approximation)
    {
        return "Approximation";
    }
    else if(new_model_type == ModelType::Classification)
    {
        return "Classification";
    }
    else if(new_model_type == ModelType::Forecasting)
    {
        return "Forecasting";
    }
    else if(new_model_type == ModelType::AutoAssociation)
    {
        return "AutoAssociation";
    }
    else if(new_model_type == ModelType::TextClassification)
    {
        return "TextClassification";
    }
    else if(new_model_type == ModelType::ImageClassification)
    {
        return "ImageClassification";
    }
    else
    {
        return "NA";
    }
}


Index DataSet::RawVariable::get_variables_number() const
{
    if(type == RawVariableType::Categorical)
    {
        return categories.size();
    }
    else
    {
        return 1;
    }
}


/// Returns the number of categories.

Index DataSet::RawVariable::get_categories_number() const
{
    return categories.size();
}


/// Returns the number of used categories.

Index DataSet::RawVariable::get_used_categories_number() const
{
    Index used_categories_number = 0;

    for(Index i = 0; i < categories.size(); i++)
    {
        if(categories_uses(i) != VariableUse::Unused) used_categories_number++;
    }

    return used_categories_number;
}


/// Returns a string vector that contains the names of the used variables in the data set.

Tensor<string, 1> DataSet::RawVariable::get_used_variables_names() const
{
    Tensor<string, 1> used_variables_names;

    if(type != RawVariableType::Categorical && raw_variable_use != VariableUse::Unused)
    {
        used_variables_names.resize(1);
        used_variables_names.setConstant(name);
    }
    else if(type == RawVariableType::Categorical)
    {
        used_variables_names.resize(get_used_categories_number());

        Index category_index = 0;

        for(Index i = 0; i < categories.size(); i++)
        {
            if(categories_uses(i) != VariableUse::Unused)
            {
                used_variables_names(category_index) = categories(i);

                category_index++;
            }
        }
    }

    return used_variables_names;
}


/// Returns true if a given sample is to be used for training, selection or testing,
/// and false if it is to be unused.
/// @param index Sample index.

bool DataSet::is_sample_used(const Index& index) const
{
    if(samples_uses(index) == SampleUse::Unused)
    {
        return false;
    }
    else
    {
        return true;
    }
}


/// Returns true if a given sample is to be unused and false in other case.
/// @param index Sample index.

bool DataSet::is_sample_unused(const Index& index) const
{
    if(samples_uses(index) == SampleUse::Unused)
    {
        return true;
    }
    else
    {
        return false;
    }
}


/// Returns a vector with the number of training, selection, testing
/// and unused samples.
/// The size of that vector is therefore four.

Tensor<Index, 1> DataSet::get_samples_uses_numbers() const
{
    Tensor<Index, 1> count(4);

    const Index samples_number = get_samples_number();

    for(Index i = 0; i < samples_number; i++)
    {
        if(samples_uses(i) == SampleUse::Training)
        {
            count(0)++;
        }
        else if(samples_uses(i) == SampleUse::Selection)
        {
            count(1)++;
        }
        else if(samples_uses(i) == SampleUse::Testing)
        {
            count(2)++;
        }
        else
        {
            count(3)++;
        }
    }

    return count;
}


/// Returns a vector with the uses of the samples in percentages of the data set.
/// Uses: training, selection, testing and unused samples.
/// Note that the vector size is four.

Tensor<type, 1> DataSet::get_samples_uses_percentages() const
{
    const Index samples_number = get_samples_number();
    const Index training_samples_number = get_training_samples_number();
    const Index selection_samples_number = get_selection_samples_number();
    const Index testing_samples_number = get_testing_samples_number();
    const Index unused_samples_number = get_unused_samples_number();

    const type training_samples_percentage = type(training_samples_number*100)/type(samples_number);
    const type selection_samples_percentage = type(selection_samples_number*100)/type(samples_number);
    const type testing_samples_percentage = type(testing_samples_number*100)/type(samples_number);
    const type unused_samples_percentage = type(unused_samples_number*100)/type(samples_number);

    Tensor<type, 1> samples_uses_percentage(4);

    samples_uses_percentage.setValues({training_samples_percentage,
                                       selection_samples_percentage,
                                       testing_samples_percentage,
                                       unused_samples_percentage});

    return samples_uses_percentage;
}


/// Returns a string with the values of the sample corresponding to the given index.
/// The values will be separated by the given separator char.
/// @param sample_index Index of the sample.
/// @param separator Separator.

string DataSet::get_sample_string(const Index& sample_index, const string& separator) const
{
    const Tensor<type, 1> sample = data.chip(sample_index, 0);

    string sample_string = "";

    const Index raw_variables_number = get_raw_variables_number();

    Index variable_index = 0;

    for(Index i = 0; i < raw_variables_number; i++)
    {
        switch(raw_variables(i).type)
        {
        case RawVariableType::Numeric:
            if(isnan(data(sample_index, variable_index))) sample_string += missing_values_label;
            else sample_string += to_string(double(data(sample_index, variable_index)));
            variable_index++;
            break;

        case RawVariableType::Binary:
            if(isnan(data(sample_index, variable_index))) sample_string += missing_values_label;
            else sample_string += raw_variables(i).categories(Index(data(sample_index, variable_index)));
            variable_index++;
            break;

        case RawVariableType::DateTime:
            if(isnan(data(sample_index, variable_index))) 
                sample_string += missing_values_label;
            else 
                sample_string += to_string(double(data(sample_index, variable_index)));
            
            variable_index++;
            break;

        case RawVariableType::Categorical:
            if(isnan(data(sample_index, variable_index)))
            {
                sample_string += missing_values_label;
            }
            else
            {
                const Index categories_number = raw_variables(i).get_categories_number();

                for(Index j = 0; j < categories_number; j++)
                {
                    if(abs(data(sample_index, variable_index+j) - type(1)) < type(NUMERIC_LIMITS_MIN))
                    {
                        sample_string += raw_variables(i).categories(j);
                        break;
                    }
                }
                variable_index += categories_number;
            }
            break;

        case RawVariableType::Constant:
            if(isnan(data(sample_index, variable_index))) sample_string += missing_values_label;
            else sample_string += to_string(double(data(sample_index, variable_index)));
            variable_index++;
            break;

        default:
            break;
        }

        if(i != raw_variables_number-1) sample_string += separator + " ";
    }

    return sample_string;
}


/// Returns the indices of the samples which will be used for training.

Tensor<Index, 1> DataSet::get_training_samples_indices() const
{
    const Index samples_number = get_samples_number();

    const Index training_samples_number = get_training_samples_number();

    Tensor<Index, 1> training_indices(training_samples_number);

    Index count = 0;

    for(Index i = 0; i < samples_number; i++)
    {
        if(samples_uses(i) == SampleUse::Training)
        {
            training_indices(count) = i;
            count++;
        }
    }

    return training_indices;
}


/// Returns the indices of the samples which will be used for selection.

Tensor<Index, 1> DataSet::get_selection_samples_indices() const
{
    const Index samples_number = get_samples_number();

    const Index selection_samples_number = get_selection_samples_number();

    Tensor<Index, 1> selection_indices(selection_samples_number);

    Index count = 0;

    for(Index i = 0; i < samples_number; i++)
    {
        if(samples_uses(i) == SampleUse::Selection)
        {
            selection_indices(count) = i;
            count++;
        }
    }

    return selection_indices;
}


/// Returns the indices of the samples which will be used for testing.

Tensor<Index, 1> DataSet::get_testing_samples_indices() const
{
    const Index samples_number = get_samples_number();

    const Index testing_samples_number = get_testing_samples_number();

    Tensor<Index, 1> testing_indices(testing_samples_number);

    Index count = 0;

    for(Index i = 0; i < samples_number; i++)
    {
        if(samples_uses(i) == SampleUse::Testing)
        {
            testing_indices(count) = i;
            count++;
        }
    }

    return testing_indices;
}


/// Returns the indices of the used samples(those which are not set unused).

Tensor<Index, 1> DataSet::get_used_samples_indices() const
{
    const Index samples_number = get_samples_number();

    const Index used_samples_number = samples_number - get_unused_samples_number();

    Tensor<Index, 1> used_indices(used_samples_number);

    Index index = 0;

    for(Index i = 0; i < samples_number; i++)
    {

        if(samples_uses(i) != SampleUse::Unused)
        {
            used_indices(index) = i;
            index++;
        }
    }

    return used_indices;
}


/// Returns the indices of the samples set unused.

Tensor<Index, 1> DataSet::get_unused_samples_indices() const
{
    const Index samples_number = get_samples_number();

    const Index unused_samples_number = get_unused_samples_number();

    Tensor<Index, 1> unused_indices(unused_samples_number);

    Index count = 0;

    for(Index i = 0; i < samples_number; i++)
    {
        if(samples_uses(i) == SampleUse::Unused)
        {
            unused_indices(count) = i;
            count++;
        }
    }

    return unused_indices;
}


/// Returns the use of a single sample.
/// @param index Sample index.

DataSet::SampleUse DataSet::get_sample_use(const Index& index) const
{
    return samples_uses(index);
}


/// Returns the use of every sample (training, selection, testing or unused) in a vector.

const Tensor<DataSet::SampleUse,1 >& DataSet::get_samples_uses() const
{
    return samples_uses;
}


/// Returns a vector, where each element is a vector that contains the indices of the different batches of the training samples.
/// @param shuffle Is a boleean.
/// If shuffle is true, then the indices are shuffled into batches, and false otherwise

Tensor<Index, 2> DataSet::get_batches(const Tensor<Index,1>& samples_indices,
                                      const Index& batch_samples_number,
                                      const bool& shuffle,
                                      const Index& new_buffer_size) const
{
    if(!shuffle) return split_samples(samples_indices, batch_samples_number);

    random_device rng;
    mt19937 urng(rng());

    const Index samples_number = samples_indices.size();

    Index buffer_size = new_buffer_size;
    Index batches_number;
    Index batch_size = batch_samples_number;

    // When samples_number is less than 100 (small sample)

    if(buffer_size > samples_number)
    {
        buffer_size = samples_number;
    }

    // Check batch size and samples number

    if(samples_number < batch_size)
    {
        batches_number = 1;
        batch_size = samples_number;
        buffer_size = batch_size;
    }
    else
    {
        batches_number = samples_number / batch_size;
    }

    Tensor<Index, 2> batches(batches_number, batch_size);

    Tensor<Index, 1> samples_copy(samples_indices);

    // Shuffle

    std::shuffle(samples_copy.data(), samples_copy.data() + samples_copy.size(), urng);

    for (Index i = 0; i < batches_number; i++)
        for (Index j = 0; j < batch_size; j++)
            batches(i, j) = samples_copy(i * batches_number + j);

    return batches;
    
    /*
    Tensor<Index, 1> buffer(buffer_size);

    for(Index i = 0; i < buffer_size; i++) buffer(i) = i;

    Index next_index = buffer_size;
    Index random_index = 0;
    Index leftover_batch_samples = batch_size;

    // Heuristic cases for batch shuffling
    
    if(batch_size < buffer_size)
    {
        Index diff = buffer_size/ batch_size;

        // Main Loop

        for(Index i = 0; i < batches_number; i++)
        {
            // Last batch

            if(i == batches_number-diff)
            {
                Index buffer_index = 0;

                for (Index j = leftover_batch_samples; j < batch_size; j++)
                {
                    batches(i - 1, j) = buffer(buffer_index);

                    buffer_index++;
                }

                for(Index k = batches_number-diff; k < batches_number; k++)
                {
                    for(Index j = 0; j < batch_size; j++)
                    {
                        batches(k,j) = buffer(buffer_index);

                        buffer_index++;
                    }
                }

                break;
            }

            // Shuffle batches

            for(Index j = 0; j < batch_size; j++)
            {
                random_index = Index(rand()%buffer_size);

                batches(i, j) = buffer(random_index);

                buffer(random_index) = samples_indices(next_index);

                next_index++;

                if (next_index == samples_number)
                {
                    leftover_batch_samples = j + 1;
                    break;
                }
            }
        }

        return batches;
    }
    else // buffer_size <= batch_size
    {
        // Main Loop

        for(Index i = 0; i < batches_number; i++)
        {
            // Last batch

            if(i == batches_number-1)
            {
                std::shuffle(buffer.data(), buffer.data() +  buffer.size(), urng);

                if(batch_size <= buffer_size)
                {
                    for(Index j = 0; j < batch_size;j++)
                    {
                        batches(i,j) = buffer(j);
                    }
                }
                else //buffer_size < batch_size
                {
                    for(Index j = 0; j < buffer_size; j++)
                    {
                        batches(i,j) = buffer(j);
                    }

                    for(Index j = buffer_size; j < batch_size; j++)
                    {
                        batches(i,j) = samples_indices(next_index);

                        next_index++;
                    }
                }

                break;
            }

            // Shuffle batches

            for(Index j = 0; j < batch_size; j++)
            {
                random_index = Index(rand()%buffer_size);

                batches(i, j) = buffer(random_index);

                buffer(random_index) = samples_indices(next_index);

                next_index++;
            }
        }
    }

    std::shuffle(batches.data(), batches.data() + batches.size(), urng);
    return batches;
    */
}


/// Returns the number of samples in the data set which will be used for training.

Index DataSet::get_training_samples_number() const
{
    const Index samples_number = get_samples_number();

    Index training_samples_number = 0;

    for(Index i = 0; i < samples_number; i++)
    {
        if(samples_uses(i) == SampleUse::Training)
        {
            training_samples_number++;
        }
    }

    return training_samples_number;
}


/// Returns the number of samples in the data set which will be used for selection.

Index DataSet::get_selection_samples_number() const
{
    const Index samples_number = get_samples_number();

    Index selection_samples_number = 0;

    for(Index i = 0; i < samples_number; i++)
    {
        if(samples_uses(i) == SampleUse::Selection)
        {
            selection_samples_number++;
        }
    }

    return selection_samples_number;
}


/// Returns the number of samples in the data set which will be used for testing.

Index DataSet::get_testing_samples_number() const
{
    const Index samples_number = get_samples_number();

    Index testing_samples_number = 0;

    for(Index i = 0; i < samples_number; i++)
    {
        if(samples_uses(i) == SampleUse::Testing)
        {
            testing_samples_number++;
        }
    }

    return testing_samples_number;
}


/// Returns the total number of training, selection and testing samples,
/// i.e. those which are not "Unused".

Index DataSet::get_used_samples_number() const
{
    const Index samples_number = get_samples_number();
    const Index unused_samples_number = get_unused_samples_number();

    return (samples_number - unused_samples_number);
}


/// Returns the number of samples in the data set which will neither be used
/// for training, selection or testing.

Index DataSet::get_unused_samples_number() const
{
    const Index samples_number = get_samples_number();

    Index unused_samples_number = 0;

    for(Index i = 0; i < samples_number; i++)
    {
        if(samples_uses(i) == SampleUse::Unused)
        {
            unused_samples_number++;
        }
    }

    return unused_samples_number;
}


/// Sets all the samples in the data set for training.

void DataSet::set_training()
{
    const Index samples_number = get_samples_number();

    for(Index i = 0; i < samples_number; i++)
    {
        samples_uses(i) = SampleUse::Training;
    }
}


/// Sets all the samples in the data set for selection.

void DataSet::set_selection()
{
    const Index samples_number = get_samples_number();

    for(Index i = 0; i < samples_number; i++)
    {
        samples_uses(i) = SampleUse::Selection;
    }
}


/// Sets all the samples in the data set for testing.

void DataSet::set_testing()
{
    const Index samples_number = get_samples_number();

    for(Index i = 0; i < samples_number; i++)
    {
        samples_uses(i) = SampleUse::Testing;
    }
}


/// Sets samples with given indices in the data set for training.
/// @param indices Indices vector with the index of samples in the data set for training.

void DataSet::set_training(const Tensor<Index, 1>& indices)
{
    Index index = 0;

    for(Index i = 0; i < indices.size(); i++)
    {
        index = indices(i);

        samples_uses(index) = SampleUse::Training;
    }
}


/// Sets samples with given indices in the data set for selection.
/// @param indices Indices vector with the index of samples in the data set for selection.

void DataSet::set_selection(const Tensor<Index, 1>& indices)
{
    Index index = 0;

    for(Index i = 0; i < indices.size(); i++)
    {
        index = indices(i);

        samples_uses(index) = SampleUse::Selection;
    }
}


/// Sets samples with given indices in the data set for testing.
/// @param indices Indices vector with the index of samples in the data set for testing.

void DataSet::set_testing(const Tensor<Index, 1>& indices)
{
    Index index = 0;

    for(Index i = 0; i < indices.size(); i++)
    {
        index = indices(i);

        samples_uses(index) = SampleUse::Testing;
    }
}


/// Sets all the samples in the data set for unused.

void DataSet::set_samples_unused()
{
    const Index samples_number = get_samples_number();

    for(Index i = 0; i < samples_number; i++)
    {
        samples_uses(i) = SampleUse::Unused;
    }
}


/// Sets samples with given indices in the data set for unused.
/// @param indices Indices vector with the index of samples in the data set for unused.

void DataSet::set_samples_unused(const Tensor<Index, 1>& indices)
{
    for(Index i = 0; i < Index(indices.size()); i++)
    {
        const Index index = indices(i);

        samples_uses(index) = SampleUse::Unused;
    }
}


/// Sets the use of a single sample.
/// @param index Index of sample.
/// @param new_use Use for that sample.

void DataSet::set_sample_use(const Index& index, const SampleUse& new_use)
{
    const Index samples_number = get_samples_number();

    if(index >= samples_number)
    {
        ostringstream buffer;

        buffer << "OpenNN Exception: DataSet class.\n"
               << "void set_sample_use(const Index&, const SampleUse&) method.\n"
               << "Index must be less than samples number.\n";

        throw runtime_error(buffer.str());
    }

    samples_uses(index) = new_use;
}


/// Sets the use of a single sample from a string.
/// @param index Index of sample.
/// @param new_use String with the use name("Training", "Selection", "Testing" or "Unused")

void DataSet::set_sample_use(const Index& index, const string& new_use)
{
    if(new_use == "Training")
    {
        samples_uses(index) = SampleUse::Training;
    }
    else if(new_use == "Selection")
    {
        samples_uses(index) = SampleUse::Selection;
    }
    else if(new_use == "Testing")
    {
        samples_uses(index) = SampleUse::Testing;
    }
    else if(new_use == "Unused")
    {
        samples_uses(index) = SampleUse::Unused;
    }
    else
    {
        ostringstream buffer;

        buffer << "OpenNN Exception: DataSet class.\n"
               << "void set_sample_use(const string&) method.\n"
               << "Unknown sample use: " << new_use << "\n";

        throw runtime_error(buffer.str());
    }
}


/// Sets new uses to all the samples from a single vector.
/// @param new_uses vector of use structures.
/// The size of given vector must be equal to the number of samples.

void DataSet::set_samples_uses(const Tensor<SampleUse, 1>& new_uses)
{
    const Index samples_number = get_samples_number();

#ifdef OPENNN_DEBUG

    const Index new_uses_size = new_uses.size();

    if(new_uses_size != samples_number)
    {
        ostringstream buffer;

        buffer << "OpenNN Exception: DataSet class.\n"
               << "void set_samples_uses(const Tensor<SampleUse, 1>&) method.\n"
               << "Size of uses(" << new_uses_size << ") must be equal to number of samples(" << samples_number << ").\n";

        throw runtime_error(buffer.str());
    }

#endif

    for(Index i = 0; i < samples_number; i++)
    {
        samples_uses(i) = new_uses(i);
    }
}


/// Sets new uses to all the samples from a single vector of strings.
/// @param new_uses vector of use strings.
/// Possible values for the elements are "Training", "Selection", "Testing" and "Unused".
/// The size of given vector must be equal to the number of samples.

void DataSet::set_samples_uses(const Tensor<string, 1>& new_uses)
{
    const Index samples_number = get_samples_number();

    ostringstream buffer;

#ifdef OPENNN_DEBUG

    const Index new_uses_size = new_uses.size();

    if(new_uses_size != samples_number)
    {
        buffer << "OpenNN Exception: DataSet class.\n"
               << "void set_samples_uses(const Tensor<string, 1>&) method.\n"
               << "Size of uses(" << new_uses_size << ") must be equal to number of samples(" << samples_number << ").\n";

        throw runtime_error(buffer.str());
    }

#endif

    for(Index i = 0; i < samples_number; i++)
    {
        if(new_uses(i).compare("Training") == 0 || new_uses(i).compare("0") == 0)
        {
            samples_uses(i) = SampleUse::Training;
        }
        else if(new_uses(i).compare("Selection") == 0 || new_uses(i).compare("1") == 0)
        {
            samples_uses(i) = SampleUse::Selection;
        }
        else if(new_uses(i).compare("Testing") == 0 || new_uses(i).compare("2") == 0)
        {
            samples_uses(i) = SampleUse::Testing;
        }
        else if(new_uses(i).compare("Unused") == 0 || new_uses(i).compare("3") == 0)
        {
            samples_uses(i) = SampleUse::Unused;
        }
        else
        {
            buffer << "OpenNN Exception: DataSet class.\n"
                   << "void set_samples_uses(const Tensor<string, 1>&) method.\n"
                   << "Unknown sample use: " << new_uses(i) << ".\n";

            throw runtime_error(buffer.str());
        }
    }
}


void DataSet::set_samples_uses(const Tensor<Index, 1>& indices, const SampleUse sample_use)
{
    for(Index i = 0; i < indices.size(); i++)
    {
        set_sample_use(indices(i), sample_use);
    }
}


/// Creates new training, selection and testing indices at random.
/// @param training_samples_ratio Ratio of training samples in the data set.
/// @param selection_samples_ratio Ratio of selection samples in the data set.
/// @param testing_samples_ratio Ratio of testing samples in the data set.

void DataSet::split_samples_random(const type& training_samples_ratio,
                                   const type& selection_samples_ratio,
                                   const type& testing_samples_ratio)
{
    random_device rng;
    mt19937 urng(rng());

    const Index used_samples_number = get_used_samples_number();

    if(used_samples_number == 0) return;

    const type total_ratio = training_samples_ratio + selection_samples_ratio + testing_samples_ratio;

    // Get number of samples for training, selection and testing

    const Index selection_samples_number = Index((selection_samples_ratio * used_samples_number)/total_ratio);
    const Index testing_samples_number = Index((testing_samples_ratio * used_samples_number)/ total_ratio);

    const Index training_samples_number = used_samples_number - selection_samples_number - testing_samples_number;

    const Index sum_samples_number = training_samples_number + selection_samples_number + testing_samples_number;

    if(sum_samples_number != used_samples_number)
    {
        ostringstream buffer;

        buffer << "OpenNN Warning: DataSet class.\n"
               << "void split_samples_random(const type&, const type&, const type&) method.\n"
               << "Sum of numbers of training, selection and testing samples is not equal to number of used samples.\n";

        throw runtime_error(buffer.str());
    }

    const Index samples_number = get_samples_number();

    Tensor<Index, 1> indices;

    initialize_sequential(indices, 0, 1, samples_number-1);

    std::shuffle(indices.data(), indices.data() + indices.size(), urng);

    Index i = 0;
    Index index;

    // Training

    Index count_training = 0;

    while(count_training != training_samples_number)
    {
        index = indices(i);

        if(samples_uses(index) != SampleUse::Unused)
        {
            samples_uses(index)= SampleUse::Training;
            count_training++;
        }

        i++;
    }

    // Selection

    Index count_selection = 0;

    while(count_selection != selection_samples_number)
    {
        index = indices(i);

        if(samples_uses(index) != SampleUse::Unused)
        {
            samples_uses(index) = SampleUse::Selection;
            count_selection++;
        }

        i++;
    }

    // Testing

    Index count_testing = 0;

    while(count_testing != testing_samples_number)
    {
        index = indices(i);

        if(samples_uses(index) != SampleUse::Unused)
        {
            samples_uses(index) = SampleUse::Testing;
            count_testing++;
        }

        i++;
    }
}


/// Creates new training, selection and testing indices with sequential indices.
/// @param training_samples_ratio Ratio of training samples in the data set.
/// @param selection_samples_ratio Ratio of selection samples in the data set.
/// @param testing_samples_ratio Ratio of testing samples in the data set.

void DataSet::split_samples_sequential(const type& training_samples_ratio,
                                       const type& selection_samples_ratio,
                                       const type& testing_samples_ratio)
{
    const Index used_samples_number = get_used_samples_number();

    if(used_samples_number == 0) return;

    const type total_ratio = training_samples_ratio + selection_samples_ratio + testing_samples_ratio;

    // Get number of samples for training, selection and testing

    const Index selection_samples_number = Index(selection_samples_ratio* type(used_samples_number)/ type(total_ratio));
    const Index testing_samples_number = Index(testing_samples_ratio* type(used_samples_number)/ type(total_ratio));
    const Index training_samples_number = used_samples_number - selection_samples_number - testing_samples_number;

    const Index sum_samples_number = training_samples_number + selection_samples_number + testing_samples_number;

    if(sum_samples_number != used_samples_number)
    {
        ostringstream buffer;

        buffer << "OpenNN Warning: Samples class.\n"
               << "void split_samples_sequential(const type&, const type&, const type&) method.\n"
               << "Sum of numbers of training, selection and testing samples is not equal to number of used samples.\n";

        throw runtime_error(buffer.str());
    }

    Index i = 0;

    // Training

    Index count_training = 0;

    while(count_training != training_samples_number)
    {
        if(samples_uses(i) != SampleUse::Unused)
        {
            samples_uses(i) = SampleUse::Training;
            count_training++;
        }

        i++;
    }

    // Selection

    Index count_selection = 0;

    while(count_selection != selection_samples_number)
    {
        if(samples_uses(i) != SampleUse::Unused)
        {
            samples_uses(i) = SampleUse::Selection;
            count_selection++;
        }

        i++;
    }

    // Testing

    Index count_testing = 0;

    while(count_testing != testing_samples_number)
    {
        if(samples_uses(i) != SampleUse::Unused)
        {
            samples_uses(i) = SampleUse::Testing;
            count_testing++;
        }

        i++;
    }
}


void DataSet::set_raw_variables(const Tensor<RawVariable, 1>& new_raw_variables)
{
    raw_variables = new_raw_variables;
}


/// This method sets the n raw_variables of the data_set by default,
/// i.e. until raw_variable n-1 are Input and raw_variable n is Target.

void DataSet::set_default_raw_variables_uses()
{
    const Index raw_variables_number = raw_variables.size();

    bool target = false;

    if(raw_variables_number == 0)
    {
        return;
    }

    else if(raw_variables_number == 1)
    {
        raw_variables(0).set_use(VariableUse::Unused);
    }

    else
    {
        set_input();

        for(Index i = raw_variables.size()-1; i >= 0; i--)
        {
            if(raw_variables(i).type == RawVariableType::Constant || raw_variables(i).type == RawVariableType::DateTime)
            {
                raw_variables(i).set_use(VariableUse::Unused);
                continue;
            }

            if(!target)
            {
                raw_variables(i).set_use(VariableUse::Target);

                target = true;

                continue;
            }
        }

        input_variables_dimensions.resize(1);
        target_variables_dimensions.resize(1);
    }
}


/// This method puts the names of the raw_variables in the data_set.
/// This is used when the data_set does not have a header,
/// the default names are: column_0, column_1, ..., column_n.

void DataSet::set_default_raw_variables_names()
{
    const Index raw_variables_number = raw_variables.size();

    for(Index i = 0; i < raw_variables_number; i++)
    {
        raw_variables(i).name = "column_" + to_string(1+i);
    }
}


/// Sets the name of a single raw_variable.
/// @param index Index of raw_variable.
/// @param new_use Use for that raw_variable.

void DataSet::set_raw_variable_name(const Index& raw_variable_index, const string& new_name)
{
    raw_variables(raw_variable_index).name = new_name;
}


/// Returns the use of a single variable.
/// @param index Index of variable.

DataSet::VariableUse DataSet::get_numeric_variable_use(const Index& index) const
{
    return get_variables_uses()(index);
}


/// Returns a vector containing the use of the raw_variable, without taking into account the categories.

DataSet::VariableUse DataSet::get_raw_variable_use(const Index&  index) const
{
    return raw_variables(index).raw_variable_use;
}


/// Returns the uses of each raw_variables of the data set.

Tensor<DataSet::VariableUse, 1> DataSet::get_raw_variables_uses() const
{
    const Index raw_variables_number = get_raw_variables_number();

    Tensor<DataSet::VariableUse, 1> raw_variables_uses(raw_variables_number);

    for(Index i = 0; i < raw_variables_number; i++)
    {
        raw_variables_uses(i) = raw_variables(i).raw_variable_use;
    }

    return raw_variables_uses;
}


/// Returns a vector containing the use of each raw_variable, including the categories.
/// The size of the vector is equal to the number of variables.

Tensor<DataSet::VariableUse, 1> DataSet::get_variables_uses() const
{
    const Index raw_variables_number = get_raw_variables_number();
    const Index variables_number = get_variables_number();

    Tensor<VariableUse, 1> variables_uses(variables_number);

    Index index = 0;

    for(Index i = 0; i < raw_variables_number; i++)
    {
        if(raw_variables(i).type == RawVariableType::Categorical)
        {
            for(Index i = 0; i < (raw_variables(i).categories_uses).size(); i++)
            {
                variables_uses(i + index) = (raw_variables(i).categories_uses)(i);
            }
            index += raw_variables(i).categories.size();
        }
        else
        {
            variables_uses(index) = raw_variables(i).raw_variable_use;
            index++;
        }
    }

    return variables_uses;
}


/// Returns the name of a single variable in the data set.
/// @param index Index of variable.

string DataSet::get_numeric_variable_name(const Index& variable_index) const
{
    const Index raw_variables_number = get_raw_variables_number();

    Index index = 0;

    for(Index i = 0; i < raw_variables_number; i++)
    {
        if(raw_variables(i).type == RawVariableType::Categorical)
        {
            for(Index j = 0; j < raw_variables(i).get_categories_number(); j++)
            {
                if(index == variable_index)
                {
                    return raw_variables(i).categories(j);
                }
                else
                {
                    index++;
                }
            }
        }
        else
        {
            if(index == variable_index)
            {
                return raw_variables(i).name;
            }
            else
            {
                index++;
            }
        }
    }

    return string();
}


/// Returns a string vector with the names of all the variables in the data set.
/// The size of the vector is the number of variables.

Tensor<string, 1> DataSet::get_variables_names() const
{
    const Index variables_number = get_variables_number();

    Tensor<string, 1> variables_names(variables_number);

    Index index = 0;

    for(Index i = 0; i < raw_variables.size(); i++)
    {
        if(raw_variables(i).type == RawVariableType::Categorical)
        {
            for(Index j = 0; j < raw_variables(i).categories.size(); j++)
            {
                variables_names(index) = raw_variables(i).categories(j);

                index++;
            }
        }
        else
        {
            variables_names(index) = raw_variables(i).name;

            index++;
        }
    }

    return variables_names;
}


/// Returns the names of the input variables in the data set.
/// The size of the vector is the number of input variables.

Tensor<string, 1> DataSet::get_input_variables_names() const
{
    const Index input_variables_number = get_input_variables_number();

    const Tensor<Index, 1> input_raw_variables_indices = get_input_raw_variables_indices();

    Tensor<string, 1> input_variables_names(input_variables_number);

    Index index = 0;

    for(Index i = 0; i < input_raw_variables_indices.size(); i++)
    {
        Index input_index = input_raw_variables_indices(i);

        const Tensor<string, 1> current_used_variables_names = raw_variables(input_index).get_used_variables_names();

        for(Index j = 0; j < current_used_variables_names.size(); j++)
        {
            input_variables_names(index + j) = current_used_variables_names(j);
        }

        index += current_used_variables_names.size();
    }

    return input_variables_names;
}


/// Returns the names of the target variables in the data set.
/// The size of the vector is the number of target variables.

Tensor<string, 1> DataSet::get_target_variables_names() const
{
    const Index target_variables_number = get_target_variables_number();

    const Tensor<Index, 1> target_raw_variables_indices = get_target_raw_variables_indices();

    Tensor<string, 1> target_variables_names(target_variables_number);

    Index index = 0;

    for(Index i = 0; i < target_raw_variables_indices.size(); i++)
    {
        const Index target_index = target_raw_variables_indices(i);

        const Tensor<string, 1> current_used_variables_names = raw_variables(target_index).get_used_variables_names();

        for(Index j = 0; j < current_used_variables_names.size(); j++)
        {
            target_variables_names(index + j) = current_used_variables_names(j);
        }

        index += current_used_variables_names.size();
    }

    return target_variables_names;
}


/// Returns the dimensions of the input variables.

const Tensor<Index, 1>& DataSet::get_input_variables_dimensions() const
{
    return input_variables_dimensions;
}


Index DataSet::get_input_variables_rank() const
{
    return input_variables_dimensions.rank();
}


const Tensor<Index, 1>& DataSet::get_target_variables_dimensions() const
{
    return target_variables_dimensions;
}


/// Returns the number of variables which are either input nor target.

Index DataSet::get_used_variables_number() const
{
    const Index variables_number = get_variables_number();

    const Index unused_variables_number = get_unused_variables_number();

    return (variables_number - unused_variables_number);
}


/// Returns a indices vector with the positions of the inputs.

Tensor<Index, 1> DataSet::get_input_raw_variables_indices() const
{
    const Index input_raw_variables_number = get_input_raw_variables_number();

    Tensor<Index, 1> input_raw_variables_indices(input_raw_variables_number);

    Index index = 0;

    for(Index i = 0; i < raw_variables.size(); i++)
    {
        if(raw_variables(i).raw_variable_use == VariableUse::Input)
        {
            input_raw_variables_indices(index) = i;
            index++;
        }
    }

    return input_raw_variables_indices;
}


/// Returns a indices vector with the positions of the targets.

Tensor<Index, 1> DataSet::get_target_raw_variables_indices() const
{
    const Index target_raw_variables_number = get_target_raw_variables_number();

    Tensor<Index, 1> target_raw_variables_indices(target_raw_variables_number);

    Index index = 0;

    for(Index i = 0; i < raw_variables.size(); i++)
    {
        if(raw_variables(i).raw_variable_use == VariableUse::Target)
        {
            target_raw_variables_indices(index) = i;
            index++;
        }
    }

    return target_raw_variables_indices;
}



/// Returns a indices vector with the positions of the unused raw_variables.

Tensor<Index, 1> DataSet::get_unused_raw_variables_indices() const
{
    const Index unused_raw_variables_number = get_unused_raw_variables_number();

    Tensor<Index, 1> unused_raw_variables_indices(unused_raw_variables_number);

    Index index = 0;

    for(Index i = 0; i < raw_variables.size(); i++)
    {
        if(raw_variables(i).raw_variable_use == VariableUse::Unused)
        {
            unused_raw_variables_indices(index) = i;
            index++;
        }
    }

    return unused_raw_variables_indices;
}


/// Returns a indices vector with the positions of the used raw_variables.

Tensor<Index, 1> DataSet::get_used_raw_variables_indices() const
{
    const Index raw_variables_number = get_raw_variables_number();

    const Index used_raw_variables_number = get_used_raw_variables_number();

    Tensor<Index, 1> used_indices(used_raw_variables_number);

    Index index = 0;

    for(Index i = 0; i < raw_variables_number; i++)
    {
        if(raw_variables(i).raw_variable_use  == VariableUse::Input
                || raw_variables(i).raw_variable_use  == VariableUse::Target
                || raw_variables(i).raw_variable_use  == VariableUse::Time)
        {
            used_indices(index) = i;
            index++;
        }
    }

    return used_indices;
}


Tensor<Scaler, 1> DataSet::get_raw_variables_scalers() const
{
    const Index raw_variables_number = get_raw_variables_number();

    Tensor<Scaler, 1> raw_variables_scalers(raw_variables_number);

    for(Index i = 0; i < raw_variables_number; i++)
    {
        raw_variables_scalers(i) = raw_variables(i).scaler;
    }

    return raw_variables_scalers;
}


Tensor<Scaler, 1> DataSet::get_input_variables_scalers() const
{
    const Index input_raw_variables_number = get_input_raw_variables_number();
    const Index input_variables_number = get_input_variables_number();

    const Tensor<RawVariable, 1> input_raw_variables = get_input_raw_variables();

    Tensor<Scaler, 1> input_variables_scalers(input_variables_number);

    Index index = 0;

    for(Index i = 0; i < input_raw_variables_number; i++)
    {
        for(Index j = 0;  j < input_raw_variables(i).get_variables_number(); j++)
        {
            input_variables_scalers(index) = input_raw_variables(i).scaler;
            index++;
        }
    }

    return input_variables_scalers;
}


Tensor<Scaler, 1> DataSet::get_target_variables_scalers() const
{
    const Index target_raw_variables_number = get_target_raw_variables_number();
    const Index target_variables_number = get_target_variables_number();

    const Tensor<RawVariable, 1> target_raw_variables = get_target_raw_variables();

    Tensor<Scaler, 1> target_variables_scalers(target_variables_number);

    Index index = 0;

    for(Index i = 0; i < target_raw_variables_number; i++)
    {
        for(Index j = 0;  j < target_raw_variables(i).get_variables_number(); j++)
        {
            target_variables_scalers(index) = target_raw_variables(i).scaler;
            index++;
        }
    }

    return target_variables_scalers;
}


/// Returns a string vector that contains the names of the raw_variables.

Tensor<string, 1> DataSet::get_raw_variables_names() const
{
    const Index raw_variables_number = get_raw_variables_number();

    Tensor<string, 1> raw_variables_names(raw_variables_number);

    for(Index i = 0; i < raw_variables_number; i++)
    {
        raw_variables_names(i) = raw_variables(i).name;
    }

    return raw_variables_names;
}



/// Returns a string vector that contains the names of the raw_variables whose uses are Input.

Tensor<string, 1> DataSet::get_input_raw_variables_names() const
{
    const Index input_raw_variables_number = get_input_raw_variables_number();

    Tensor<string, 1> input_raw_variables_names(input_raw_variables_number);

    Index index = 0;

    for(Index i = 0; i < raw_variables.size(); i++)
    {
        if(raw_variables(i).raw_variable_use == VariableUse::Input)
        {
            input_raw_variables_names(index) = raw_variables(i).name;
            index++;
        }
    }

    return input_raw_variables_names;
}


/// Returns a string vector which contains the names of the raw_variables whose uses are Target.

Tensor<string, 1> DataSet::get_target_raw_variables_names() const
{
    const Index target_raw_variables_number = get_target_raw_variables_number();

    Tensor<string, 1> target_raw_variables_names(target_raw_variables_number);

    Index index = 0;

    for(Index i = 0; i < raw_variables.size(); i++)
    {
        if(raw_variables(i).raw_variable_use == VariableUse::Target)
        {
            target_raw_variables_names(index) = raw_variables(i).name;
            index++;
        }
    }

    return target_raw_variables_names;
}


/// Returns a string vector which contains the names of the raw_variables used whether Input, Target or Time.

Tensor<string, 1> DataSet::get_used_raw_variables_names() const
{
    const Index raw_variables_number = get_raw_variables_number();
    const Index used_raw_variables_number = get_used_raw_variables_number();

    Tensor<string, 1> names(used_raw_variables_number);

    Index index = 0 ;

    for(Index i = 0; i < raw_variables_number; i++)
    {
        if(raw_variables(i).raw_variable_use != VariableUse::Unused)
        {
            names(index) = raw_variables(i).name;
            index++;
        }
    }

    return names;
}


/// Returns the number of raw_variables whose uses are Input.

Index DataSet::get_input_raw_variables_number() const
{
    Index input_raw_variables_number = 0;

    for(Index i = 0; i < raw_variables.size(); i++)
    {
        if(raw_variables(i).raw_variable_use == VariableUse::Input)
        {
            input_raw_variables_number++;
        }
    }

    return input_raw_variables_number;
}



/// Returns the number of raw_variables whose uses are Target.

Index DataSet::get_target_raw_variables_number() const
{
    Index target_raw_variables_number = 0;

    for(Index i = 0; i < raw_variables.size(); i++)
    {
        if(raw_variables(i).raw_variable_use == VariableUse::Target)
        {
            target_raw_variables_number++;
        }
    }

    return target_raw_variables_number;
}



/// Returns the number of raw_variables whose uses are Time

Index DataSet::get_time_raw_variables_number() const
{
    Index time_raw_variables_number = 0;

    for(Index i = 0; i < raw_variables.size(); i++)
    {
        if(raw_variables(i).raw_variable_use == VariableUse::Time)
        {
            time_raw_variables_number++;
        }
    }

    return time_raw_variables_number;
}


/// Returns the number of raw_variables that are not used.

Index DataSet::get_unused_raw_variables_number() const
{
    Index unused_raw_variables_number = 0;

    for(Index i = 0; i < raw_variables.size(); i++)
    {
        if(raw_variables(i).raw_variable_use == VariableUse::Unused)
        {
            unused_raw_variables_number++;
        }
    }

    return unused_raw_variables_number;
}


/// Returns the number of raw_variables that are used.

Index DataSet::get_used_raw_variables_number() const
{
    Index used_raw_variables_number = 0;

    for(Index i = 0; i < raw_variables.size(); i++)
    {
        if(raw_variables(i).raw_variable_use != VariableUse::Unused)
        {
            used_raw_variables_number++;
        }
    }

    return used_raw_variables_number;
}


/// @todo change name of method

Index DataSet::get_variables_less_target() const
{
    Index raw_variables_number = 0;

    for(Index i = 0; i < raw_variables.size(); i++)
    {
        if(raw_variables(i).type == RawVariableType::Categorical)
        {
            if(raw_variables(i).raw_variable_use == VariableUse::Input)
            {
                raw_variables_number += raw_variables(i).categories_uses.size();
            }
            else if(raw_variables(i).raw_variable_use == VariableUse::Unused)
            {
                raw_variables_number += raw_variables(i).categories_uses.size();
            }
        }
        else
        {
            if(raw_variables(i).raw_variable_use == VariableUse::Input)
            {
                raw_variables_number++;
            }
            else if(raw_variables(i).raw_variable_use == VariableUse::Unused)
            {
                raw_variables_number ++;
            }
        }
    }

    return raw_variables_number;
}


Tensor<type, 1> DataSet::box_plot_from_histogram(const Histogram& histogram, const Index& bins_number) const
{
    const Index samples_number = get_training_samples_number();

    const Tensor<type, 1>relative_frequencies = histogram.frequencies.cast<type>() *
           histogram.frequencies.constant(100.0).cast<type>() /
           histogram.frequencies.constant(samples_number).cast<type>();

    // Assuming you have the bin centers and relative frequencies in the following arrays:

    const Tensor<type, 1> bin_centers = histogram.centers;
    const Tensor<type, 1> bin_frequencies = relative_frequencies;

    // Calculate the cumulative frequency distribution

    type cumulative_frequencies[1000];

    cumulative_frequencies[0] = bin_frequencies[0];

    for(int i = 1; i < 1000; i++)
    {
        cumulative_frequencies[i] = cumulative_frequencies[i-1] + bin_frequencies[i];
    }

    // Calculate total frequency
    const type total_frequency = cumulative_frequencies[999];

    // Calculate quartile positions
    const type q1_position = type(0.25) * total_frequency;
    const type q2_position = type(0.5) * total_frequency;
    const type q3_position = type(0.75) * total_frequency;

    // Find quartile bin numbers
    int q1_bin = 0;
    int q2_bin = 0;
    int q3_bin = 0;

    for(int i = 0; i < 1000; i++) 
    {
        if(cumulative_frequencies[i] >= q1_position)
        {
            q1_bin = i;
            break;
        }
    }

    for(int i = 0; i < 1000; i++) 
    {
        if(cumulative_frequencies[i] >= q2_position)
        {
            q2_bin = i;
            break;
        }
    }

    for(int i = 0; i < 1000; i++) 
    {
        if(cumulative_frequencies[i] >= q3_position)
        {
            q3_bin = i;
            break;
        }
    }

    // Calculate quartile values

    const type bin_width = bin_centers[1] - bin_centers[0];

    const type q1 = bin_centers[q1_bin] + (q1_position - cumulative_frequencies[q1_bin-1]) * bin_width / bin_frequencies[q1_bin];

    const type q2 = bin_centers[q2_bin] + (q2_position - cumulative_frequencies[q2_bin-1]) * bin_width / bin_frequencies[q2_bin];

    const type q3 = bin_centers[q3_bin] + (q3_position - cumulative_frequencies[q3_bin-1]) * bin_width / bin_frequencies[q3_bin];

    // Calculate the maximum and minimum values
    const type minimum = bin_centers[0] - bin_width / type(2);
    const type maximum = bin_centers[999] + bin_width / type(2);

    // Create a Tensor object with the necessary values for the box plot
    Tensor<type, 1> iqr_values(5);
    iqr_values(0) = minimum;
    iqr_values(1) = q1;
    iqr_values(2) = q2;
    iqr_values(3) = q3;
    iqr_values(4) = maximum;

    return iqr_values;
}


/// Returns the raw_variables of the data set.

Tensor<DataSet::RawVariable, 1> DataSet::get_raw_variables() const
{
    return raw_variables;
}


/// Returns the input raw_variables of the data set.

Tensor<DataSet::RawVariable, 1> DataSet::get_input_raw_variables() const
{
    const Index inputs_number = get_input_raw_variables_number();

    Tensor<RawVariable, 1> input_raw_variables(inputs_number);
    Index input_index = 0;

    for(Index i = 0; i < raw_variables.size(); i++)
    {
        if(raw_variables(i).raw_variable_use == VariableUse::Input)
        {
            input_raw_variables(input_index) = raw_variables(i);
            input_index++;
        }
    }

    return input_raw_variables;
}


/// Returns the input raw_variables of the data set.

Tensor<bool, 1> DataSet::get_input_raw_variables_binary() const
{
    const Index raw_variables_number = get_raw_variables_number();

    Tensor<bool, 1> input_raw_variables_binary(raw_variables_number);

    for(Index i = 0; i < raw_variables_number; i++)
    {
        if(raw_variables(i).raw_variable_use == VariableUse::Input)
            input_raw_variables_binary(i) = true;
        else
            input_raw_variables_binary(i) = false;
    }

    return input_raw_variables_binary;
}


/// Returns the target raw_variables of the data set.

Tensor<DataSet::RawVariable, 1> DataSet::get_target_raw_variables() const
{
    const Index targets_number = get_target_raw_variables_number();

    Tensor<RawVariable, 1> target_raw_variables(targets_number);
    Index target_index = 0;

    for(Index i = 0; i < raw_variables.size(); i++)
    {
        if(raw_variables(i).raw_variable_use == VariableUse::Target)
        {
            target_raw_variables(target_index) = raw_variables(i);
            target_index++;
        }
    }

    return target_raw_variables;
}


/// Returns the used raw_variables of the data set.

Tensor<DataSet::RawVariable, 1> DataSet::get_used_raw_variables() const
{
    const Index used_raw_variables_number = get_used_raw_variables_number();

    const Tensor<Index, 1> used_raw_variables_indices = get_used_raw_variables_indices();

    Tensor<DataSet::RawVariable, 1> used_raw_variables(used_raw_variables_number);

    for(Index i = 0; i < used_raw_variables_number; i++)
    {
        used_raw_variables(i) = raw_variables(used_raw_variables_indices(i));
    }

    return used_raw_variables;
}


/// Returns the number of raw_variables in the data set.

Index DataSet::get_raw_variables_number() const
{
    return raw_variables.size();
}


/// Returns the number of constant raw_variables in the data set.

Index DataSet::get_constant_raw_variables_number() const
{
    Index constant_number = 0;

    for(Index i = 0; i < raw_variables.size(); i++)
    {
        if(raw_variables(i).type == RawVariableType::Constant)
            constant_number++;
    }

    return constant_number;
}


/// Returns the number of variables in the data set.

Index DataSet::get_variables_number() const
{
    Index variables_number = 0;

    for(Index i = 0; i < raw_variables.size(); i++)
    {
        if(raw_variables(i).type == RawVariableType::Categorical)
        {
            variables_number += raw_variables(i).categories.size();
        }
        else
        {
            variables_number++;
        }
    }

    return variables_number;
}



/// Returns the number of input variables of the data set.
/// Note that the number of variables does not have to equal the number of raw_variables in the data set,
/// because OpenNN recognizes the categorical raw_variables, separating these categories into variables of the data set.

Index DataSet::get_input_variables_number() const
{
    Index inputs_number = 0;

    for(Index i = 0; i < raw_variables.size(); i++)
    {
        if(raw_variables(i).type == RawVariableType::Categorical)
        {
            for(Index j = 0; j < raw_variables(i).categories_uses.size(); j++)
            {
                if(raw_variables(i).categories_uses(j) == VariableUse::Input)
                {
                    inputs_number++;
                }
            }
        }
        else if(raw_variables(i).raw_variable_use == VariableUse::Input)
        {
            inputs_number++;
        }
    }

    return inputs_number;
}


/// Returns the number of target variables of the data set.

Index DataSet::get_target_variables_number() const
{
    Index targets_number = 0;

    for(Index i = 0; i < raw_variables.size(); i++)
    {
        if(raw_variables(i).type == RawVariableType::Categorical)
        {
            for(Index j = 0; j < raw_variables(i).categories_uses.size(); j++)
            {
                if(raw_variables(i).categories_uses(j) == VariableUse::Target)
                {
                    targets_number++;
                }
            }
        }
        else if(raw_variables(i).raw_variable_use == VariableUse::Target)
        {
            targets_number++;
        }
    }

    return targets_number;
}


/// Returns the number of variables which will neither be used as input nor as target.

Index DataSet::get_unused_variables_number() const
{
    Index unused_number = 0;

    for(Index i = 0; i < raw_variables.size(); i++)
    {
        if(raw_variables(i).type == RawVariableType::Categorical)
        {
            for(Index j = 0; j < raw_variables(i).categories_uses.size(); j++)
            {
                if(raw_variables(i).categories_uses(j) == VariableUse::Unused) unused_number++;
            }

        }
        else if(raw_variables(i).raw_variable_use == VariableUse::Unused)
        {
            unused_number++;
        }
    }

    return unused_number;
}


/// Returns a variable index in the data set with given name.
/// @param name Name of variable.

Index DataSet::get_variable_index(const string& name) const
{
    const Index variables_number = get_variables_number();

    const Tensor<string, 1> variables_names = get_variables_names();

    for(Index i = 0; i < variables_number; i++)
    {
        if(variables_names(i) == name) return i;
    }

    return 0;
}


/// Returns the indices of the unused variables.

Tensor<Index, 1> DataSet::get_unused_variables_indices() const
{
    const Index unused_number = get_unused_variables_number();

    const Tensor<Index, 1> unused_raw_variables_indices = get_unused_raw_variables_indices();

    Tensor<Index, 1> unused_indices(unused_number);

    Index unused_index = 0;
    Index unused_variable_index = 0;

    for(Index i = 0; i < raw_variables.size(); i++)
    {
        if(raw_variables(i).type == RawVariableType::Categorical)
        {
            const Index current_categories_number = raw_variables(i).get_categories_number();

            for(Index j = 0; j < current_categories_number; j++)
            {
                if(raw_variables(i).categories_uses(j) == VariableUse::Unused)
                {
                    unused_indices(unused_index) = unused_variable_index;
                    unused_index++;
                }

                unused_variable_index++;
            }
        }
        else if(raw_variables(i).raw_variable_use == VariableUse::Unused)
        {
            unused_indices(unused_index) = i;
            unused_index++;
            unused_variable_index++;
        }
        else
        {
            unused_variable_index++;
        }
    }

    return unused_indices;
}


/// Returns the indices of the used variables.

Tensor<Index, 1> DataSet::get_used_variables_indices() const
{
    const Index used_number = get_used_variables_number();

    Tensor<Index, 1> used_indices(used_number);

    Index used_index = 0;
    Index used_variable_index = 0;

    for(Index i = 0; i < raw_variables.size(); i++)
    {
        if(raw_variables(i).type == RawVariableType::Categorical)
        {
            const Index current_categories_number = raw_variables(i).get_categories_number();

            for(Index j = 0; j < current_categories_number; j++)
            {
                if(raw_variables(i).categories_uses(j) != VariableUse::Unused)
                {
                    used_indices(used_index) = used_variable_index;
                    used_index++;
                }

                used_variable_index++;
            }
        }
        else if(raw_variables(i).raw_variable_use != VariableUse::Unused)
        {
            used_indices(used_index) = used_variable_index;
            used_index++;
            used_variable_index++;
        }
        else
        {
            used_variable_index++;
        }
    }

    return used_indices;
}


/// Returns the indices of the input variables.

Tensor<Index, 1> DataSet::get_input_variables_indices() const
{
    const Index inputs_number = get_input_variables_number();
    const Tensor<Index, 1> input_raw_variables_indices = get_input_raw_variables_indices();
    Tensor<Index, 1> input_variables_indices(inputs_number);

    Index input_index = 0;
    Index input_variable_index = 0;

    for(Index i = 0; i < raw_variables.size(); i++)
    {
        if(raw_variables(i).type == RawVariableType::Categorical)
        {
            const Index current_categories_number = raw_variables(i).get_categories_number();

            for(Index j = 0; j < current_categories_number; j++)
            {
                if(raw_variables(i).categories_uses(j) == VariableUse::Input)
                {
                    input_variables_indices(input_index) = input_variable_index;
                    input_index++;
                }

                input_variable_index++;
            }
        }
        else if(raw_variables(i).raw_variable_use == VariableUse::Input) // Binary, numeric
        {
            input_variables_indices(input_index) = input_variable_index;
            input_index++;
            input_variable_index++;
        }
        else
        {
            input_variable_index++;
        }
    }

    return input_variables_indices;
}


/// Returns the number of numeric inputs raw_variables

Index DataSet::get_numerical_input_raw_variables_number() const
{
    Index numeric_input_raw_variables_number = 0;

    for(Index i = 0; i < raw_variables.size(); i++)
    {
        if((raw_variables(i).type == RawVariableType::Numeric) && (raw_variables(i).raw_variable_use == VariableUse::Input))
        {
            numeric_input_raw_variables_number++;
        }
    }

    return numeric_input_raw_variables_number;
}


/// Returns the numeric inputs raw_variables indices

Tensor<Index, 1> DataSet::get_numeric_input_raw_variables() const
{
    Index numeric_input_raw_variables_number = get_numerical_input_raw_variables_number();

    Tensor<Index, 1> numeric_raw_variables_indices(numeric_input_raw_variables_number);

    Index numeric_raw_variables_index = 0;

    for(Index i = 0; i < raw_variables.size(); i++)
    {
        if((raw_variables(i).type == RawVariableType::Numeric) && (raw_variables(i).raw_variable_use == VariableUse::Input))
        {
            numeric_raw_variables_indices(numeric_raw_variables_index) = i;
            numeric_raw_variables_index++;
        }
    }

    return numeric_raw_variables_indices;
}


/// Returns the indices of the numeric input variables.

Tensor<Index, 1> DataSet::get_numeric_input_variables_indices() const
{
    Index numeric_input_raw_variables_number = get_numerical_input_raw_variables_number();

    Index numeric_input_index = 0;
    Index input_variable_index = 0;

    Tensor<Index, 1> numeric_input_variables_indices(numeric_input_raw_variables_number);

    for(Index i = 0; i < raw_variables.size(); i++)
    {
        if(raw_variables(i).type == RawVariableType::Categorical)
        {
            const Index current_categories_number = raw_variables(i).get_categories_number();

            for(Index j = 0; j < current_categories_number; j++)
            {
                input_variable_index++;
            }
        }
        else if((raw_variables(i).type == RawVariableType::Binary) && (raw_variables(i).raw_variable_use == VariableUse::Input))
        {
            input_variable_index++;
        }
        else if((raw_variables(i).type == RawVariableType::Numeric) && (raw_variables(i).raw_variable_use == VariableUse::Input))
        {
            numeric_input_variables_indices(numeric_input_index) = input_variable_index;

            numeric_input_index++;
            input_variable_index++;
        }
        else
        {
            input_variable_index++;
        }
    }

    return numeric_input_variables_indices;
}


/// Returns the indices of the target variables.

Tensor<Index, 1> DataSet::get_target_variables_indices() const
{
    const Index targets_number = get_target_variables_number();

    const Tensor<Index, 1> target_raw_variables_indices = get_target_raw_variables_indices();

    Tensor<Index, 1> target_variables_indices(targets_number);

    Index target_index = 0;
    Index target_variable_index = 0;

    for(Index i = 0; i < raw_variables.size(); i++)
    {
        if(raw_variables(i).type == RawVariableType::Categorical)
        {
            const Index current_categories_number = raw_variables(i).get_categories_number();

            for(Index j = 0; j < current_categories_number; j++)
            {
                if(raw_variables(i).categories_uses(j) == VariableUse::Target)
                {
                    target_variables_indices(target_index) = target_variable_index;
                    target_index++;
                }

                target_variable_index++;
            }
        }
        else if(raw_variables(i).raw_variable_use == VariableUse::Target) // Binary, numeric
        {
            target_variables_indices(target_index) = target_variable_index;
            target_index++;
            target_variable_index++;
        }
        else
        {
            target_variable_index++;
        }
    }

    return target_variables_indices;
}


/// Sets the uses of the data set raw_variables.
/// @param new_raw_variables_uses String vector that contains the new uses to be set,
/// note that this vector needs to be the size of the number of raw_variables in the data set.

void DataSet::set_raw_variables_uses(const Tensor<string, 1>& new_raw_variables_uses)
{
    const Index new_raw_variables_uses_size = new_raw_variables_uses.size();

    if(new_raw_variables_uses_size != raw_variables.size())
    {
        ostringstream buffer;

        buffer << "OpenNN Exception: DataSet class.\n"
               << "void set_raw_variables_uses(const Tensor<string, 1>&) method.\n"
               << "Size of raw_variables uses ("
               << new_raw_variables_uses_size << ") must be equal to raw_variables size ("
               << raw_variables.size() << "). \n";

        throw runtime_error(buffer.str());
    }

    for(Index i = 0; i < new_raw_variables_uses.size(); i++)
    {
        raw_variables(i).set_use(new_raw_variables_uses(i));
    }

    input_variables_dimensions.resize(1);
    input_variables_dimensions.setConstant(get_input_variables_number());

    target_variables_dimensions.resize(1);
    target_variables_dimensions.setConstant(get_target_variables_number());
}


/// Sets the uses of the data set raw_variables.
/// @param new_raw_variables_uses DataSet::VariableUse vector that contains the new uses to be set,
/// note that this vector needs to be the size of the number of raw_variables in the data set.

void DataSet::set_raw_variables_uses(const Tensor<VariableUse, 1>& new_raw_variables_uses)
{
    const Index new_raw_variables_uses_size = new_raw_variables_uses.size();

    if(new_raw_variables_uses_size != raw_variables.size())
    {
        ostringstream buffer;

        buffer << "OpenNN Exception: DataSet class.\n"
               << "void set_raw_variables_uses(const Tensor<string, 1>&) method.\n"
               << "Size of raw_variables uses (" << new_raw_variables_uses_size << ") must be equal to raw_variables size (" << raw_variables.size() << "). \n";

        throw runtime_error(buffer.str());
    }

    for(Index i = 0; i < new_raw_variables_uses.size(); i++)
    {
        raw_variables(i).set_use(new_raw_variables_uses(i));
    }

    input_variables_dimensions.resize(1);
    input_variables_dimensions.setConstant(get_input_variables_number());

    target_variables_dimensions.resize(1);
    target_variables_dimensions.setConstant(get_target_variables_number());
}


/// Sets all raw_variables in the data_set as unused raw_variables.

void DataSet::set_raw_variables_unused()
{
    const Index raw_variables_number = get_raw_variables_number();

    for(Index i = 0; i < raw_variables_number; i++)
    {
        set_raw_variable_use(i, VariableUse::Unused);
    }
}



void DataSet::set_raw_variables_types(const Tensor<string, 1>& new_raw_variable_types)
{
    const Index new_raw_variable_types_size = new_raw_variable_types.size();

    if(new_raw_variable_types_size != raw_variables.size())
    {
        ostringstream buffer;

        buffer << "OpenNN Exception: DataSet class.\n"
               << "void set_all_raw_variable_types(const Tensor<ColumnType, 1>&) method.\n"
               << "Size of raw_variable types (" << new_raw_variable_types_size << ") must be equal to raw_variables size (" << raw_variables.size() << "). \n";

        throw runtime_error(buffer.str());
    }

    for(Index i = 0; i < new_raw_variable_types.size(); i++)
    {
        raw_variables(i).set_type(new_raw_variable_types(i));
    }

}

Tensor<string, 1> DataSet::get_raw_variables_types() const
{
    const Index raw_variables_number = raw_variables.size();

    Tensor<string, 1> column_types(raw_variables_number);

    for(Index i = 0; i < raw_variables_number; i++)
    {
        column_types(i) = get_raw_variable_type_string(raw_variables(i).type);
    }

    return column_types;
}



void DataSet::set_input_target_raw_variables(const Tensor<Index, 1>& input_raw_variables, const Tensor<Index, 1>& target_raw_variables)
{
    set_raw_variables_unused();

    for(Index i = 0; i < input_raw_variables.size(); i++)
    {
        set_raw_variable_use(input_raw_variables(i), VariableUse::Input);
    }

    for(Index i = 0; i < target_raw_variables.size(); i++)
    {
        set_raw_variable_use(target_raw_variables(i), VariableUse::Target);
    }
}

void DataSet::set_input_target_raw_variables(const Tensor<string, 1>& input_raw_variables, const Tensor<string, 1>& target_raw_variables)
{
    set_raw_variables_unused();

    for(Index i = 0; i < input_raw_variables.size(); i++)
    {
        set_raw_variable_use(input_raw_variables(i), VariableUse::Input);
    }

    for(Index i = 0; i < target_raw_variables.size(); i++)
    {
        set_raw_variable_use(target_raw_variables(i), VariableUse::Target);
    }
}


/// Sets all input raw_variables in the data_set as unused raw_variables.

void DataSet::set_input_raw_variables_unused()
{
    const Index raw_variables_number = get_raw_variables_number();

    for(Index i = 0; i < raw_variables_number; i++)
    {
        if(raw_variables(i).raw_variable_use == DataSet::VariableUse::Input) set_raw_variable_use(i, VariableUse::Unused);
    }
}



void DataSet::set_input_raw_variables(const Tensor<Index, 1>& input_raw_variables_indices, const Tensor<bool, 1>& input_raw_variables_use)
{
    for(Index i = 0; i < input_raw_variables_indices.size(); i++)
    {
        if(input_raw_variables_use(i)) set_raw_variable_use(input_raw_variables_indices(i), VariableUse::Input);
        else set_raw_variable_use(input_raw_variables_indices(i), VariableUse::Unused);
    }
}


/// Sets the use of a single raw_variable.
/// @param index Index of raw_variable.
/// @param new_use Use for that raw_variable.

void DataSet::set_raw_variable_use(const Index& index, const VariableUse& new_use)
{
    raw_variables(index).raw_variable_use = new_use;

    if(raw_variables(index).type == RawVariableType::Categorical)
    {
        raw_variables(index).set_categories_uses(new_use);
    }
}

void DataSet::set_raw_variables_unused(const Tensor<Index, 1>& unused_raw_variables_index)
{
    for(Index i = 0; i < unused_raw_variables_index.size(); i++)
    {
        set_raw_variable_use(unused_raw_variables_index(i), VariableUse::Unused);
    }
}

/// Sets the use of a single raw_variable.
/// @param name Name of raw_variable.
/// @param new_use Use for that raw_variable.

void DataSet::set_raw_variable_use(const string& name, const VariableUse& new_use)
{
    const Index index = get_raw_variable_index(name);

    set_raw_variable_use(index, new_use);
}

void DataSet::set_raw_variable_type(const Index& index, const RawVariableType& new_type)
{
    raw_variables[index].type = new_type;
}


void DataSet::set_raw_variable_type(const string& name, const RawVariableType& new_type)
{
    const Index index = get_raw_variable_index(name);

    set_raw_variable_type(index, new_type);
}


void DataSet::set_all_raw_variables_type(const RawVariableType& new_type)
{
    for(Index i = 0; i < raw_variables.size(); i ++)
        raw_variables[i].type = new_type;
}


/// This method set the name of a single variable.
/// @param index Index of variable.
/// @param new_name Name of variable.

void DataSet::set_variable_name(const Index& variable_index, const string& new_variable_name)
{
    const Index raw_variables_number = get_raw_variables_number();

    Index index = 0;

    for(Index i = 0; i < raw_variables_number; i++)
    {
        if(raw_variables(i).type == RawVariableType::Categorical)
        {
            for(Index j = 0; j < raw_variables(i).get_categories_number(); j++)
            {
                if(index == variable_index)
                {
                    raw_variables(i).categories(j) = new_variable_name;
                    return;
                }
                else
                {
                    index++;
                }
            }
        }
        else
        {
            if(index == variable_index)
            {
                raw_variables(i).name = new_variable_name;
                return;
            }
            else
            {
                index++;
            }
        }
    }
}


/// Sets new names for the variables in the data set from a vector of strings.
/// The size of that vector must be equal to the total number of variables.
/// @param new_names Name of variables.

void DataSet::set_variables_names(const Tensor<string, 1>& new_variables_names)
{
    const Index raw_variables_number = get_raw_variables_number();

    Index index = 0;

    for(Index i = 0; i < raw_variables_number; i++)
    {

        if(raw_variables(i).type == RawVariableType::Categorical)
        {
            for(Index j = 0; j < raw_variables(i).get_categories_number(); j++)
            {
                raw_variables(i).categories(j) = new_variables_names(index);
                index++;
            }
        }
        else
        {
            raw_variables(i).name = new_variables_names(index);
            index++;
        }
    }
}


void DataSet::set_variables_names_from_raw_variables(const Tensor<string, 1>& new_variables_names,
                                               const Tensor<DataSet::RawVariable, 1>& new_raw_variables)
{
    const Index raw_variables_number = get_raw_variables_number();

    Index index = 0;

    for(Index i = 0; i < raw_variables_number; i++)
    {
        if(raw_variables(i).type == RawVariableType::Categorical)
        {
            raw_variables(i).categories.resize(new_raw_variables(i).get_categories_number());

            for(Index j = 0; j < new_raw_variables(i).get_categories_number(); j++)
            {
                raw_variables(i).categories(j) = new_variables_names(index);
                index++;
            }
        }
        else
        {
            raw_variables(i).name = new_variables_names(index);
            index++;
        }
    }
}


/// Sets new names for the raw_variables in the data set from a vector of strings.
/// The size of that vector must be equal to the total number of variables.
/// @param new_names Name of variables.

void DataSet::set_raw_variables_names(const Tensor<string, 1>& new_names)
{
    const Index new_names_size = new_names.size();
    const Index raw_variables_number = get_raw_variables_number();

    if(new_names_size != raw_variables_number)
    {
        ostringstream buffer;

        buffer << "OpenNN Exception: DataSet class.\n"
               << "void set_raw_variables_names(const Tensor<string, 1>&).\n"
               << "Size of names (" << new_names.size() << ") is not equal to raw_variables number (" << raw_variables_number << ").\n";

        throw runtime_error(buffer.str());
    }

    for(Index i = 0; i < raw_variables_number; i++)
    {
        raw_variables(i).name = get_trimmed(new_names(i));
    }
}


/// Sets all the variables in the data set as input variables.

void DataSet::set_input()
{
    for(Index i = 0; i < raw_variables.size(); i++)
    {
        if(raw_variables(i).type == RawVariableType::Constant) continue;

        raw_variables(i).set_use(VariableUse::Input);
    }
}


/// Sets all the variables in the data set as target variables.

void DataSet::set_target()
{
    for(Index i = 0; i < raw_variables.size(); i++)
    {
        raw_variables(i).set_use(VariableUse::Target);
    }
}


/// Sets all the variables in the data set as unused variables.

void DataSet::set_variables_unused()
{
    for(Index i = 0; i < raw_variables.size(); i++)
    {
        raw_variables(i).set_use(VariableUse::Unused);
    }
}


/// Sets a new number of variables in the variables object.
/// All variables are set as inputs but the last one, which is set as targets.
/// @param new_raw_variables_number Number of variables.

void DataSet::set_raw_variables_number(const Index& new_raw_variables_number)
{
    raw_variables.resize(new_raw_variables_number);

    set_default_raw_variables_uses();
}


void DataSet::set_raw_variables_scalers(const Scaler& scalers)
{
    const Index raw_variables_number = get_raw_variables_number();

    for(Index i = 0; i < raw_variables_number; i++)
    {
        raw_variables(i).scaler = scalers;
    }
}


void DataSet::set_raw_variables_scalers(const Tensor<Scaler, 1>& new_scalers)
{
    const Index raw_variables_number = get_raw_variables_number();

    if(new_scalers.size() != raw_variables_number)
    {
        ostringstream buffer;

        buffer << "OpenNN Exception: DataSet class.\n"
               << "void set_raw_variables_scalers(const Tensor<Scaler, 1>& new_scalers) method.\n"
               << "Size of raw_variable scalers(" << new_scalers.size() << ") has to be the same as raw_variables numbers(" << raw_variables_number << ").\n";

        throw runtime_error(buffer.str());
    }

    for(Index i = 0; i < raw_variables_number; i++)
    {
        raw_variables(i).scaler = new_scalers[i];
    }

}


void DataSet::set_binary_simple_raw_variables()
{
    bool is_binary = true;

    Index variable_index = 0;

    Index different_values = 0;

    for(Index raw_variable_index = 0; raw_variable_index < raw_variables.size(); raw_variable_index++)
    {
        if(raw_variables(raw_variable_index).type == RawVariableType::Numeric)
        {
            Tensor<type, 1> values(3);
            values.setRandom();
            different_values = 0;
            is_binary = true;

            for(Index row_index = 0; row_index < data.dimension(0); row_index++)
            {
                if(!isnan(data(row_index, variable_index))
                        && data(row_index, variable_index) != values(0)
                        && data(row_index, variable_index) != values(1))
                {
                    values(different_values) = data(row_index, variable_index);
                    different_values++;
                }

                if(row_index == (data.dimension(0)-1))
                {
                    if(different_values == 1)
                    {
                        is_binary = false;
                        break;
                    }
                }

                if(different_values > 2)
                {
                    is_binary = false;
                    break;
                }
            }

            if(is_binary)
            {
                raw_variables(raw_variable_index).type = RawVariableType::Binary;
                scale_minimum_maximum_binary(data, values(0), values(1), variable_index);
                raw_variables(raw_variable_index).categories.resize(2);

                if((abs(values(0)-type(0))<NUMERIC_LIMITS_MIN) && (abs(values(1)-type(1))<NUMERIC_LIMITS_MIN))
                {
                    if(abs(values(0) - int(values(0))) < NUMERIC_LIMITS_MIN)
                        raw_variables(raw_variable_index).categories(1) = to_string(int(values(0)));
                    else
                        raw_variables(raw_variable_index).categories(1) = to_string(values(0));
                    if(abs(values(1) - int(values(1))) < NUMERIC_LIMITS_MIN)
                        raw_variables(raw_variable_index).categories(0) = to_string(int(values(1)));
                    else
                        raw_variables(raw_variable_index).categories(0) = to_string(values(1));

                }
                else if(abs(values(0) - type(1))<NUMERIC_LIMITS_MIN && abs(values(1) - type(0))<NUMERIC_LIMITS_MIN)
                {
                    if(abs(values(0) - int(values(0))) < NUMERIC_LIMITS_MIN)
                        raw_variables(raw_variable_index).categories(0) = to_string(int(values(0)));
                    else
                        raw_variables(raw_variable_index).categories(0) = to_string(values(0));
                    if(abs(values(1) - int(values(1))) < NUMERIC_LIMITS_MIN)
                        raw_variables(raw_variable_index).categories(1) = to_string(int(values(1)));
                    else
                        raw_variables(raw_variable_index).categories(1) = to_string(values(1));
                }
                else if(values(0) > values(1))
                {
                    if(abs(values(0) - int(values(0))) < NUMERIC_LIMITS_MIN)
                        raw_variables(raw_variable_index).categories(0) = to_string(int(values(0)));
                    else
                        raw_variables(raw_variable_index).categories(0) = to_string(values(0));
                    if(abs(values(1) - int(values(1))) < NUMERIC_LIMITS_MIN)
                        raw_variables(raw_variable_index).categories(1) = to_string(int(values(1)));
                    else
                        raw_variables(raw_variable_index).categories(1) = to_string(values(1));
                }
                else if(values(0) < values(1))
                {
                    if(abs(values(0) - int(values(0))) < NUMERIC_LIMITS_MIN)
                        raw_variables(raw_variable_index).categories(1) = to_string(int(values(0)));
                    else
                        raw_variables(raw_variable_index).categories(1) = to_string(values(0));
                    if(abs(values(1) - int(values(1))) < NUMERIC_LIMITS_MIN)
                        raw_variables(raw_variable_index).categories(0) = to_string(int(values(1)));
                    else
                        raw_variables(raw_variable_index).categories(0) = to_string(values(1));
                }

                const VariableUse raw_variable_use = raw_variables(raw_variable_index).raw_variable_use;
                raw_variables(raw_variable_index).categories_uses.resize(2);
                raw_variables(raw_variable_index).categories_uses(0) = raw_variable_use;
                raw_variables(raw_variable_index).categories_uses(1) = raw_variable_use;
            }

            variable_index++;
        }
        else if(raw_variables(raw_variable_index).type == RawVariableType::Binary)
        {
            Tensor<string,1> positive_words(4);
            Tensor<string,1> negative_words(4);

            positive_words.setValues({"yes","positive","+","true"});
            negative_words.setValues({"no","negative","-","false"});

            string first_category = raw_variables(raw_variable_index).categories(0);
            string original_first_category = raw_variables(raw_variable_index).categories(0);
            trim(first_category);

            string second_category = raw_variables(raw_variable_index).categories(1);
            string original_second_category = raw_variables(raw_variable_index).categories(1);
            trim(second_category);

            transform(first_category.begin(), first_category.end(), first_category.begin(), ::tolower);
            transform(second_category.begin(), second_category.end(), second_category.begin(), ::tolower);

            if( contains(positive_words, first_category) && contains(negative_words, second_category) )
            {
                raw_variables(raw_variable_index).categories(0) = original_first_category;
                raw_variables(raw_variable_index).categories(1) = original_second_category;
            }
            else if( contains(positive_words, second_category) && contains(negative_words, first_category) )
            {
                raw_variables(raw_variable_index).categories(0) = original_second_category;
                raw_variables(raw_variable_index).categories(1) = original_first_category;
            }

            variable_index++;
        }
        else if(raw_variables(raw_variable_index).type == RawVariableType::Categorical)
        {
            variable_index += raw_variables(raw_variable_index).get_categories_number();
        }
        else
        {
            variable_index++;
        }
    }

    if(display) cout << "Binary raw_variables checked " << endl;
}


void DataSet::check_constant_raw_variables()
{
    if(display) cout << "Checking constant raw_variables..." << endl;

    Index variable_index = 0;

    for(Index raw_variable = 0; raw_variable < get_raw_variables_number(); raw_variable++)
    {
        if(raw_variables(raw_variable).type == RawVariableType::Numeric)
        {
            const Tensor<type, 1> numeric_column = data.chip(variable_index, 1);

            if(is_constant(numeric_column))
            {
                raw_variables(raw_variable).type = RawVariableType::Constant;
                raw_variables(raw_variable).raw_variable_use = VariableUse::Unused;
            }
            variable_index++;
        }
        else if(raw_variables(raw_variable).type == RawVariableType::DateTime)
        {
            raw_variables(raw_variable).raw_variable_use = VariableUse::Unused;
            variable_index++;
        }
        else if(raw_variables(raw_variable).type == RawVariableType::Constant)
        {
            variable_index++;
        }
        else if(raw_variables(raw_variable).type == RawVariableType::Binary)
        {
            if(raw_variables(raw_variable).get_categories_number() == 1)
            {
                raw_variables(raw_variable).type = RawVariableType::Constant;
                raw_variables(raw_variable).raw_variable_use = VariableUse::Unused;
            }

            variable_index++;
        }
        else if(raw_variables(raw_variable).type == RawVariableType::Categorical)
        {
            if(raw_variables(raw_variable).get_categories_number() == 1)
            {
                raw_variables(raw_variable).type = RawVariableType::Constant;
                raw_variables(raw_variable).raw_variable_use = VariableUse::Unused;
            }

            variable_index += raw_variables(raw_variable).get_categories_number();
        }
    }
}


Tensor<type, 2> DataSet::transform_binary_column(const Tensor<type, 1>& raw_variable) const
{
    const Index rows_number = raw_variable.dimension(0);

    Tensor<type, 2> new_column(rows_number , 2);
    new_column.setZero();

    for(Index i = 0; i < rows_number; i++)
    {
        if(abs(raw_variable(i) - type(1)) < type(NUMERIC_LIMITS_MIN))
        {
            new_column(i,1) = type(1);
        }
        else if(abs(raw_variable(i)) < type(NUMERIC_LIMITS_MIN))
        {
            new_column(i,0) = type(1);
        }
        else
        {
            new_column(i,0) = type(NAN);
            new_column(i,1) = type(NAN);
        }
    }

    return new_column;
}


/// Sets new input dimensions in the data set.

void DataSet::set_input_variables_dimensions(const Tensor<Index, 1>& new_inputs_dimensions)
{
    input_variables_dimensions = new_inputs_dimensions;
}


void DataSet::set_target_variables_dimensions(const Tensor<Index, 1>& new_targets_dimensions)
{
    target_variables_dimensions = new_targets_dimensions;
}


/// Returns true if the data matrix is empty, and false otherwise.

bool DataSet::is_empty() const
{
    if(data.dimension(0) == 0 || data.dimension(1) == 0)
    {
        return true;
    }

    return false;
}


/// Returns a reference to the data matrix in the data set.
/// The number of rows is equal to the number of samples.
/// The number of raw_variables is equal to the number of variables.

const Tensor<type, 2>& DataSet::get_data() const
{
    return data;
}


Tensor<type, 2>* DataSet::get_data_p()
{
    return &data;
}


/// Returns a string with the method used.

DataSet::MissingValuesMethod DataSet::get_missing_values_method() const
{
    return missing_values_method;
}


/// Returns the name of the data file.

const string& DataSet::get_data_source_path() const
{
    return data_source_path;
}


/// Returns true if the first line of the data file has a header with the names of the variables, and false otherwise.

const bool& DataSet::get_header_line() const
{
    return has_raw_variables_names;
}


/// Returns true if the data file has rows label, and false otherwise.

const bool& DataSet::get_rows_label() const
{
    return has_rows_labels;
}


Tensor<string, 1> DataSet::get_rows_label_tensor() const
{
    return rows_labels;
}


Tensor<string, 1> DataSet::get_testing_rows_label_tensor()
{
    const Index testing_samples_number = get_testing_samples_number();
    const Tensor<Index, 1> testing_indices = get_testing_samples_indices();
    Tensor<string, 1> testing_rows_label(testing_samples_number);

    for(Index i = 0; i < testing_samples_number; i++)
    {
        testing_rows_label(i) = rows_labels(testing_indices(i));
    }

    return testing_rows_label;
}


Tensor<string, 1> DataSet::get_selection_rows_label_tensor()
{
    const Index selection_samples_number = get_selection_samples_number();
    const Tensor<Index, 1> selection_indices = get_selection_samples_indices();
    Tensor<string, 1> selection_rows_label(selection_samples_number);

    for(Index i = 0; i < selection_samples_number; i++)
    {
        selection_rows_label(i) = rows_labels(selection_indices(i));
    }

    return selection_rows_label;
}


/// Returns the separator to be used in the data file.

const DataSet::Separator& DataSet::get_separator() const
{
    return separator;
}


/// Returns the string which will be used as separator in the data file.

char DataSet::get_separator_char() const
{
    switch(separator)
    {
    case Separator::Space:
        return ' ';

    case Separator::Tab:
        return '\t';

    case Separator::Comma:
        return ',';

    case Separator::Semicolon:
        return ';';

    default:
        return char();
    }

}


/// Returns the string which will be used as separator in the data file.

string DataSet::get_separator_string() const
{
    switch(separator)
    {
    case Separator::Space:
        return "Space";

    case Separator::Tab:
        return "Tab";

    case Separator::Comma:
        return "Comma";

    case Separator::Semicolon:
        return "Semicolon";

    default:
        return string();
    }
}


/// Returns the string codification used in the data file.

const DataSet::Codification DataSet::get_codification() const
{
    return codification;
}


/// Returns a string that contains the string codification used in the data file.

const string DataSet::get_codification_string() const
{
    switch(codification)
    {
    case Codification::UTF8:
        return "UTF-8";

    case Codification::SHIFT_JIS:
        return "SHIFT_JIS";

    default:
        return "UTF-8";
    }
}


/// Returns the string which will be used as label for the missing values in the data file.

const string& DataSet::get_missing_values_label() const
{
    return missing_values_label;
}


/// Returns a value of the scaling-unscaling method enumeration from a string containing the name of that method.
/// @param scaling_unscaling_method String with the name of the scaling and unscaling method.

Scaler DataSet::get_scaling_unscaling_method(const string& scaling_unscaling_method)
{
    if (scaling_unscaling_method == "NoScaling")
    {
        return Scaler::NoScaling;
    }
    else if (scaling_unscaling_method == "MinimumMaximum")
    {
        return Scaler::MinimumMaximum;
    }
    else if (scaling_unscaling_method == "Logarithmic")
    {
        return Scaler::Logarithm;
    }
    else if (scaling_unscaling_method == "MeanStandardDeviation")
    {
        return Scaler::MeanStandardDeviation;
    }
    else if (scaling_unscaling_method == "StandardDeviation")
    {
        return Scaler::StandardDeviation;
    }
    else
    {
        ostringstream buffer;

        buffer << "OpenNN Exception: DataSet class.\n"
            << "static Scaler get_scaling_unscaling_method(const string).\n"
            << "Unknown scaling-unscaling method: " << scaling_unscaling_method << ".\n";

        throw runtime_error(buffer.str());
    }
}


/// Returns a matrix with the training samples in the data set.
/// The number of rows is the number of training
/// The number of raw_variables is the number of variables.

Tensor<type, 2> DataSet::get_training_data() const
{
    const Tensor<Index, 1> variables_indices = get_used_variables_indices();

    const Tensor<Index, 1> training_indices = get_training_samples_indices();

    Tensor<type, 2> training_data(training_indices.size(), variables_indices.size());

    fill_tensor_data(data, training_indices, variables_indices, training_data.data());

    return training_data;
}


/// Returns a matrix with the selection samples in the data set.
/// The number of rows is the number of selection
/// The number of raw_variables is the number of variables.

Tensor<type, 2> DataSet::get_selection_data() const
{
    const Tensor<Index, 1> selection_indices = get_selection_samples_indices();

    const Index variables_number = get_variables_number();

    Tensor<Index, 1> variables_indices;
    initialize_sequential(variables_indices, 0, 1, variables_number-1);

    Tensor<type, 2> selection_data(selection_indices.size(), variables_indices.size());

    fill_tensor_data(data, selection_indices, variables_indices, selection_data.data());

    return selection_data;
}


/// Returns a matrix with the testing samples in the data set.
/// The number of rows is the number of testing
/// The number of raw_variables is the number of variables.

Tensor<type, 2> DataSet::get_testing_data() const
{
    const Index variables_number = get_variables_number();

    Tensor<Index, 1> variables_indices;
    initialize_sequential(variables_indices, 0, 1, variables_number-1);

    const Tensor<Index, 1> testing_indices = get_testing_samples_indices();

    Tensor<type, 2> testing_data(testing_indices.size(), variables_indices.size());

    fill_tensor_data(data, testing_indices, variables_indices, testing_data.data());

    return testing_data;

}


/// Returns a matrix with the input variables in the data set.
/// The number of rows is the number of
/// The number of raw_variables is the number of input variables.

Tensor<type, 2> DataSet::get_input_data() const
{
    const Index samples_number = get_samples_number();

    Tensor<Index, 1> indices;
    initialize_sequential(indices, 0, 1, samples_number-1);

    const Tensor<Index, 1> input_variables_indices = get_input_variables_indices();

    Tensor<type, 2> input_data(indices.size(), input_variables_indices.size());

    fill_tensor_data(data, indices, input_variables_indices, input_data.data());

    return input_data;
}


/// Returns a matrix with the target variables in the data set.
/// The number of rows is the number of
/// The number of raw_variables is the number of target variables.

Tensor<type, 2> DataSet::get_target_data() const
{
    const Tensor<Index, 1> indices = get_used_samples_indices();

    const Tensor<Index, 1> target_variables_indices = get_target_variables_indices();

    Tensor<type, 2> target_data(indices.size(), target_variables_indices.size());

    fill_tensor_data(data, indices, target_variables_indices, target_data.data());

    return target_data;
}


/// Returns a tensor with the input variables in the data set.
/// The number of rows is the number of
/// The number of raw_variables is the number of input variables.

Tensor<type, 2> DataSet::get_input_data(const Tensor<Index, 1>& samples_indices) const
{
    const Tensor<Index, 1> input_variables_indices = get_input_variables_indices();

    Tensor<type, 2> input_data(samples_indices.size(), input_variables_indices.size());

    fill_tensor_data(data, samples_indices, input_variables_indices, input_data.data());

    return input_data;
}


/// Returns a tensor with the target variables in the data set.
/// The number of rows is the number of
/// The number of raw_variables is the number of input variables.

Tensor<type, 2> DataSet::get_target_data(const Tensor<Index, 1>& samples_indices) const
{
    const Index samples_number = get_samples_number();

    const Tensor<Index, 1> target_variables_indices = get_target_variables_indices();

    Tensor<type, 2> target_data(samples_number, target_variables_indices.size());

    fill_tensor_data(data, samples_number, target_variables_indices, target_data.data());

    return target_data;
}


/// Returns a matrix with training samples and input variables.
/// The number of rows is the number of training
/// The number of raw_variables is the number of input variables.

Tensor<type, 2> DataSet::get_training_input_data() const
{
    const Tensor<Index, 1> training_indices = get_training_samples_indices();

    const Tensor<Index, 1> input_variables_indices = get_input_variables_indices();

    Tensor<type, 2> training_input_data(training_indices.size(), input_variables_indices.size());

    fill_tensor_data(data, training_indices, input_variables_indices, training_input_data.data());

    return training_input_data;
}


/// Returns a tensor with training samples and target variables.
/// The number of rows is the number of training
/// The number of raw_variables is the number of target variables.

Tensor<type, 2> DataSet::get_training_target_data() const
{
    const Tensor<Index, 1> training_indices = get_training_samples_indices();

    const Tensor<Index, 1>& target_variables_indices = get_target_variables_indices();

    Tensor<type, 2> training_target_data(training_indices.size(), target_variables_indices.size());

    fill_tensor_data(data, training_indices, target_variables_indices, training_target_data.data());

    return training_target_data;
}


/// Returns a tensor with selection samples and input variables.
/// The number of rows is the number of selection
/// The number of raw_variables is the number of input variables.

Tensor<type, 2> DataSet::get_selection_input_data() const
{
    const Tensor<Index, 1> selection_indices = get_selection_samples_indices();

    const Tensor<Index, 1> input_variables_indices = get_input_variables_indices();

    Tensor<type, 2> selection_input_data(selection_indices.size(), input_variables_indices.size());

    fill_tensor_data(data, selection_indices, input_variables_indices, selection_input_data.data());

    return selection_input_data;
}


/// Returns a tensor with selection samples and target variables.
/// The number of rows is the number of selection
/// The number of raw_variables is the number of target variables.

Tensor<type, 2> DataSet::get_selection_target_data() const
{
    const Tensor<Index, 1> selection_indices = get_selection_samples_indices();

    const Tensor<Index, 1> target_variables_indices = get_target_variables_indices();

    Tensor<type, 2> selection_target_data(selection_indices.size(), target_variables_indices.size());

    fill_tensor_data(data, selection_indices, target_variables_indices, selection_target_data.data());

    return selection_target_data;
}


/// Returns a tensor with testing samples and input variables.
/// The number of rows is the number of testing
/// The number of raw_variables is the number of input variables.

Tensor<type, 2> DataSet::get_testing_input_data() const
{
    const Tensor<Index, 1> input_variables_indices = get_input_variables_indices();

    const Tensor<Index, 1> testing_indices = get_testing_samples_indices();

    Tensor<type, 2> testing_input_data(testing_indices.size(), input_variables_indices.size());

    fill_tensor_data(data, testing_indices, input_variables_indices, testing_input_data.data());

    return testing_input_data;
}


/// Returns a tensor with testing samples and target variables.
/// The number of rows is the number of testing
/// The number of raw_variables is the number of target variables.

Tensor<type, 2> DataSet::get_testing_target_data() const
{
    const Tensor<Index, 1> target_variables_indices = get_target_variables_indices();

    const Tensor<Index, 1> testing_indices = get_testing_samples_indices();

    Tensor<type, 2> testing_target_data(testing_indices.size(), target_variables_indices.size());

    fill_tensor_data(data, testing_indices, target_variables_indices, testing_target_data.data());

    return testing_target_data;
}


/// Returns the inputs and target values of a single sample in the data set.
/// @param index Index of the sample.

Tensor<type, 1> DataSet::get_sample_data(const Index& index) const
{

#ifdef OPENNN_DEBUG

    const Index samples_number = get_samples_number();

    if(index >= samples_number)
    {
        ostringstream buffer;

        buffer << "OpenNN Exception: DataSet class.\n"
               << "Tensor<type, 1> get_sample(const Index&) const method.\n"
               << "Index of sample (" << index << ") must be less than number of samples (" << samples_number << ").\n";

        throw runtime_error(buffer.str());
    }

#endif

    // Get sample

    return data.chip(index,0);
}


/// Returns the inputs and target values of a single sample in the data set.
/// @param sample_index Index of the sample.
/// @param variables_indices Indices of the variables.

Tensor<type, 1> DataSet::get_sample_data(const Index& sample_index, const Tensor<Index, 1>& variables_indices) const
{
#ifdef OPENNN_DEBUG

    const Index samples_number = get_samples_number();

    if(sample_index >= samples_number)
    {
        ostringstream buffer;

        buffer << "OpenNN Exception: DataSet class.\n"
               << "Tensor<type, 1> get_sample(const Index&, const Tensor<Index, 1>&) const method.\n"
               << "Index of sample must be less than number of \n";

        throw runtime_error(buffer.str());
    }

#endif

    const Index variables_number = variables_indices.size();

    Tensor<type, 1 > row(variables_number);

    for(Index i = 0; i < variables_number; i++)
    {
        Index variable_index = variables_indices(i);

        row(i) = data(sample_index, variable_index);
    }

    return row;
}


/// Returns the inputs values of a single sample in the data set.
/// @param sample_index Index of the sample.

Tensor<type, 2> DataSet::get_sample_input_data(const Index&  sample_index) const
{
    const Index input_variables_number = get_input_variables_number();

    const Tensor<Index, 1> input_variables_indices = get_input_variables_indices();

    Tensor<type, 2> inputs(1, input_variables_number);

    for(Index i = 0; i < input_variables_number; i++)
    {
        inputs(0, i) = data(sample_index, input_variables_indices(i));
    }

    return inputs;
}


/// Returns the target values of a single sample in the data set.
/// @param sample_index Index of the sample.

Tensor<type, 2> DataSet::get_sample_target_data(const Index&  sample_index) const
{
    const Tensor<Index, 1> target_variables_indices = get_target_variables_indices();

    Tensor<type, 2> sample_target_data(1, target_variables_indices.size());

    fill_tensor_data(data, Tensor<Index, 1>(sample_index), target_variables_indices, sample_target_data.data());

    return sample_target_data;
}


/// Returns the index from the raw_variable with a given name,
/// @param raw_variables_names Names of the raw_variables we want to know the index.

Tensor<Index, 1> DataSet::get_raw_variables_index(const Tensor<string, 1>& raw_variables_names) const
{
    Tensor<Index, 1> raw_variables_index(raw_variables_names.size());

    for(Index i = 0; i < raw_variables_names.size(); i++)
    {
        raw_variables_index(i) = get_raw_variable_index(raw_variables_names(i));
    }

    return raw_variables_index;
}

/// Returns the index of the raw_variable with the given name.
/// @param column_name Name of the raw_variable to be found.

Index DataSet::get_raw_variable_index(const string& column_name) const
{
    const Index raw_variables_number = get_raw_variables_number();

    for(Index i = 0; i < raw_variables_number; i++)
    {
        if(raw_variables(i).name == column_name) return i;
    }

    ostringstream buffer;

    buffer << "OpenNN Exception: DataSet class.\n"
           << "Index get_raw_variable_index(const string&) const method.\n"
           << "Cannot find " << column_name << "\n";

    throw runtime_error(buffer.str());
}


/// Returns the index of the raw_variable to which a variable index belongs.
/// @param variable_index Index of the variable to be found.

Index DataSet::get_raw_variable_index(const Index& variable_index) const
{
    const Index raw_variables_number = get_raw_variables_number();

    Index total_variables_number = 0;

    for(Index i = 0; i < raw_variables_number; i++)
    {
        if(raw_variables(i).type == RawVariableType::Categorical)
        {
            total_variables_number += raw_variables(i).get_categories_number();
        }
        else
        {
            total_variables_number++;
        }

        if((variable_index+1) <= total_variables_number) return i;
    }

    ostringstream buffer;

    buffer << "OpenNN Exception: DataSet class.\n"
           << "Index get_raw_variable_index(const type&) const method.\n"
           << "Cannot find variable index: " << variable_index << ".\n";

    throw runtime_error(buffer.str());
}

/// Returns the indices of a variable in the data set.
/// Note that the number of variables does not have to equal the number of raw_variables in the data set,
/// because OpenNN recognizes the categorical raw_variables, separating these categories into variables of the data set.

Tensor<Index, 1> DataSet::get_numeric_variable_indices(const Index& raw_variable_index) const
{
    Index index = 0;

    for(Index i = 0; i < raw_variable_index; i++)
    {
        if(raw_variables(i).type == RawVariableType::Categorical)
        {
            index += raw_variables(i).categories.size();
        }
        else
        {
            index++;
        }
    }

    if(raw_variables(raw_variable_index).type == RawVariableType::Categorical)
    {
        Tensor<Index, 1> variable_indices(raw_variables(raw_variable_index).categories.size());

        for(Index j = 0; j<raw_variables(raw_variable_index).categories.size(); j++)
        {
            variable_indices(j) = index+j;
        }

        return variable_indices;
    }
    else
    {
        Tensor<Index, 1> indices(1);
        indices.setConstant(index);

        return indices;
    }
}


Tensor<Index, 1> DataSet::get_categorical_to_indices(const Index& raw_variable_index) const
{
    Tensor<type, 2> one_hot_data = get_raw_variable_data(raw_variable_index);

    Index rows_number = one_hot_data.dimension(0);
    Index categories_number = one_hot_data.dimension(1);

    Tensor<Index, 1> indices(rows_number);

    for(Index i = 0; i < rows_number; ++i) {
        for(Index j = 0; j < categories_number; ++j) {
            if(one_hot_data(i, j) == 1)
            {
                indices(i) = j + 1;
                break;
            }
        }
    }

    return indices;
}


/// Returns the data from the data set raw_variable with a given index,
/// these data can be stored in a matrix or a vector depending on whether the raw_variable is categorical or not(respectively).
/// @param raw_variable_index Index of the raw_variable.

Tensor<type, 2> DataSet::get_raw_variable_data(const Index& raw_variable_index) const
{
    Index raw_variables_number = 1;
    const Index rows_number = data.dimension(0);

    if(raw_variables(raw_variable_index).type == RawVariableType::Categorical)
    {
        raw_variables_number = raw_variables(raw_variable_index).get_categories_number();
    }

    const Eigen::array<Index, 2> extents = {rows_number, raw_variables_number};
    const Eigen::array<Index, 2> offsets = {0, get_numeric_variable_indices(raw_variable_index)(0)};

    return data.slice(offsets, extents);
}


Tensor<type, 1> DataSet::get_sample(const Index& sample_index) const
{
    if(sample_index >= data.dimension(0))
    {
        throw runtime_error("Sample index out of bounds.");
    }
    return data.chip(sample_index, 0);
}


void DataSet::add_sample(const Tensor<type, 1>& sample)
{
    Index current_samples = data.dimension(0);

    if(current_samples == 0)
    {
        Tensor<type, 2> new_data(1, sample.dimension(0));
        new_data.chip(0, 0) = sample;
        data = new_data;
        return;
    }

    if(sample.dimension(0) != data.dimension(1))
    {
        throw runtime_error("Sample size doesn't match data raw_variable size.");
    }

    Tensor<type, 2> new_data(current_samples + 1, data.dimension(1));

    for(Index i = 0; i < current_samples; ++i)
    {
        new_data.chip(i, 0) = data.chip(i, 0);
    }

    new_data.chip(current_samples, 0) = sample;

    data = new_data;
}


string DataSet::get_sample_category(const Index& sample_index, const Index& column_index_start) const
{

    if(raw_variables[column_index_start].type != RawVariableType::Categorical)
    {
        throw runtime_error("The specified raw_variable is not of categorical type.");
    }


    for(Index raw_variable_index = column_index_start; raw_variable_index < raw_variables.size(); ++raw_variable_index)
    {
        if(data(sample_index, raw_variable_index) == 1)
        {
            return raw_variables[column_index_start].categories(raw_variable_index - column_index_start);
        }
    }

    throw runtime_error("Sample does not have a valid one-hot encoded category.");
}


/// Returns the data from the data set raw_variable with a given index,
/// these data can be stored in a matrix or a vector depending on whether the raw_variable is categorical or not, respectively.
/// @param raw_variable_index Index of the raw_variable.

Tensor<type, 2> DataSet::get_raw_variables_data(const Tensor<Index, 1>& selected_raw_variable_indices) const
{
    const Index raw_variables_number = selected_raw_variable_indices.size();
    const Index rows_number = data.dimension(0);

    Tensor<type, 2> data_slice(rows_number, raw_variables_number);

    for(Index i = 0; i < raw_variables_number; i++)
    {
        Eigen::array<Index, 1> rows_number_to_reshape{{rows_number}};

        Tensor<type, 2> single_raw_variable_data = get_raw_variable_data(selected_raw_variable_indices(i));

        Tensor<type, 1> column_data = single_raw_variable_data.reshape(rows_number_to_reshape);

        data_slice.chip(i,1) = column_data;
    }

    return data_slice;
}


/// Returns the data from the data set raw_variable with a given index,
/// these data can be stored in a matrix or a vector depending on whether the raw_variable is categorical or not(respectively).
/// @param raw_variable_index Index of the raw_variable.
/// @param rows_indices Rows of the indices.

Tensor<type, 2> DataSet::get_raw_variable_data(const Index& raw_variable_index, const Tensor<Index, 1>& rows_indices) const
{
    Tensor<type, 2> raw_variable_data(rows_indices.size(), get_numeric_variable_indices(raw_variable_index).size());

    fill_tensor_data(data, rows_indices, get_numeric_variable_indices(raw_variable_index), raw_variable_data.data());

    return raw_variable_data;

}


/// Returns the data from the data set raw_variable with a given name,
/// these data can be stored in a matrix or a vector depending on whether the raw_variable is categorical or not(respectively).
/// @param column_name Name of the raw_variable.

Tensor<type, 2> DataSet::get_raw_variable_data(const string& column_name) const
{
    const Index raw_variable_index = get_raw_variable_index(column_name);

    return get_raw_variable_data(raw_variable_index);
}


/// Returns all the samples of a single variable in the data set.
/// @param index Index of the variable.

Tensor<type, 1> DataSet::get_variable_data(const Index& index) const
{
    return data.chip(index, 1);
}


/// Returns all the samples of a single variable in the data set.
/// @param variable_name Name of the variable.

Tensor<type, 1> DataSet::get_variable_data(const string& variable_name) const
{
    const Tensor<string, 1> variable_names = get_variables_names();

    Index size = 0;

    for(Index i = 0; i < variable_names.size(); i++)
    {
        if(variable_names(i) ==  variable_name) size++;
    }

    Tensor<Index, 1> variable_index(size);

    Index index = 0;

    for(Index i = 0; i < variable_names.size(); i++)
    {
        if(variable_names(i) ==  variable_name)
        {
            variable_index(index) = i;

            index++;
        }
    }

#ifdef OPENNN_DEBUG

    const Index variables_size = variable_index.size();

    if(variables_size == 0)
    {
        ostringstream buffer;

        buffer << "OpenNN Exception: DataSet class.\n"
               << "Tensor<type, 1> get_variable(const string&) const method.\n"
               << "Variable: " << variable_name << " does not exist.\n";

        throw runtime_error(buffer.str());
    }

    if(variables_size > 1)
    {
        ostringstream buffer;

        buffer << "OpenNN Exception: DataSet class.\n"
               << "Tensor<type, 1> get_variable(const string&) const method.\n"
               << "Variable: " << variable_name << " appears more than once in the data set.\n";

        throw runtime_error(buffer.str());
    }

#endif

    return data.chip(variable_index(0), 1);
}


/// Returns a given set of samples of a single variable in the data set.
/// @param variable_index Index of the variable.
/// @param samples_indices Indices of the

Tensor<type, 1> DataSet::get_variable_data(const Index& variable_index, const Tensor<Index, 1>& samples_indices) const
{
    const Index samples_indices_size = samples_indices.size();

    Tensor<type, 1 > raw_variable(samples_indices_size);

    for(Index i = 0; i < samples_indices_size; i++)
    {
        Index sample_index = samples_indices(i);

        raw_variable(i) = data(sample_index, variable_index);
    }

    return raw_variable;
}


/// Returns a given set of samples of a single variable in the data set.
/// @param variable_name Name of the variable.
/// @param samples_indices Indices of the

Tensor<type, 1> DataSet::get_variable_data(const string& variable_name, const Tensor<Index, 1>& samples_indices) const
{
    const Tensor<string, 1> variable_names = get_variables_names();

    Index size = 0;

    for(Index i = 0; i < variable_names.size(); i++)
    {
        if(variable_names(i) ==  variable_name) size++;
    }

    Tensor<Index, 1> variable_index(size);

    Index index = 0;

    for(Index i = 0; i < variable_names.size(); i++)
    {
        if(variable_names(i) ==  variable_name)
        {
            variable_index(index) = i;

            index++;
        }
    }

#ifdef OPENNN_DEBUG

    const Index variables_size = variable_index.size();

    if(variables_size == 0)
    {
        ostringstream buffer;

        buffer << "OpenNN Exception: DataSet class.\n"
               << "Tensor<type, 1> get_variable(const string&) const method.\n"
               << "Variable: " << variable_name << " does not exist.\n";

        throw runtime_error(buffer.str());
    }

    if(variables_size > 1)
    {
        ostringstream buffer;

        buffer << "OpenNN Exception: DataSet class.\n"
               << "Tensor<type, 1> get_variable(const string&, const Tensor<Index, 1>&) const method.\n"
               << "Variable: " << variable_name << " appears more than once in the data set.\n";

        throw runtime_error(buffer.str());
    }

#endif

    const Index samples_indices_size = samples_indices.size();

    Tensor<type, 1 > raw_variable(samples_indices_size);

    for(Index i = 0; i < samples_indices_size; i++)
    {
        Index sample_index = samples_indices(i);

        raw_variable(i) = data(sample_index, variable_index(0));
    }

    return raw_variable;
}


Tensor<Tensor<string, 1>, 1> DataSet::get_data_file_preview() const
{
    return data_file_preview;
}


/// Sets zero samples and zero variables in the data set.

void DataSet::set()
{
    thread_pool = nullptr;
    thread_pool_device = nullptr;

    data.resize(0,0);

    samples_uses.resize(0);

    raw_variables.resize(0);

    //time_series_raw_variables.resize(0);

    raw_variables_missing_values_number.resize(0);
}


void DataSet::set(const Tensor<type, 1>& inputs_variables_dimensions, const Index& channels_number)
{
    // Set data

    const Index variables_number = inputs_variables_dimensions.dimension(0) + channels_number;
    const Index samples_number = 1;
    data.resize(samples_number, variables_number);

    // Set raw_variables

    for(Index i = 0; i < inputs_variables_dimensions.dimension(0);++i)
    {
        for(Index j = 0; j < inputs_variables_dimensions(i);++j)
        {
            raw_variables(i+j).name = "column_" + to_string(i+j+1);
            raw_variables(i+j).raw_variable_use = VariableUse::Input;
            raw_variables(i+j).type = RawVariableType::Numeric;
        }
    }

    for(Index i = 0; i < channels_number;++i)
    {
        raw_variables(inputs_variables_dimensions.dimension(0) + i).name = "column_" + to_string(inputs_variables_dimensions.dimension(0) + i + 1);
        raw_variables(inputs_variables_dimensions.dimension(0) + i).raw_variable_use = VariableUse::Target;
        raw_variables(inputs_variables_dimensions.dimension(0) + i).type = RawVariableType::Numeric;
    }
}


void DataSet::set(const string& data_source_path, const char& separator, const bool& new_has_raw_variables_names)
{
    set();

    set_default();

    set_data_source_path(data_source_path);

    set_separator(separator);

    set_has_raw_variables_names(new_has_raw_variables_names);

    read_csv();

    set_default_raw_variables_scalers();

    set_default_raw_variables_uses();
}


void DataSet::set(const string& data_source_path, const char& separator, const bool& new_has_raw_variables_names, const DataSet::Codification& new_codification)
{
    set();

    set_default();

    set_data_source_path(data_source_path);

    set_separator(separator);

    set_has_raw_variables_names(new_has_raw_variables_names);

    set_codification(new_codification);

    read_csv();

    set_default_raw_variables_scalers();

    set_default_raw_variables_uses();
}


/// Sets all variables from a data matrix.
/// @param new_data Data matrix.

void DataSet::set(const Tensor<type, 2>& new_data)
{
    data_source_path = "";
    
    const Index variables_number = new_data.dimension(1);
    const Index samples_number = new_data.dimension(0);

    set(samples_number, variables_number);

    data = new_data;

    set_default_raw_variables_uses();

}


/// Sets new numbers of samples and variables in the inputs targets data set.
/// All the variables are set as inputs.
/// @param new_samples_number Number of
/// @param new_variables_number Number of variables.

void DataSet::set(const Index& new_samples_number, const Index& new_variables_number)
{
    
    data.resize(new_samples_number, new_variables_number);

    raw_variables.resize(new_variables_number);
    
    for(Index index = 0; index < new_variables_number-1; index++)
    {
        raw_variables(index).name = "column_" + to_string(index+1);
        raw_variables(index).raw_variable_use = VariableUse::Input;
        raw_variables(index).type = RawVariableType::Numeric;
    }

    raw_variables(new_variables_number-1).name = "column_" + to_string(new_variables_number);
    raw_variables(new_variables_number-1).raw_variable_use = VariableUse::Target;
    raw_variables(new_variables_number-1).type = RawVariableType::Numeric;

    samples_uses.resize(new_samples_number);

    split_samples_random();
}


/// Sets new numbers of samples and inputs and target variables in the data set.
/// The variables in the data set are the number of inputs plus the number of targets.
/// @param new_samples_number Number of
/// @param new_inputs_number Number of input variables.
/// @param new_targets_number Number of target variables.

void DataSet::set(const Index& new_samples_number,
                  const Index& new_inputs_number,
                  const Index& new_targets_number)
{

    data_source_path = "";

    const Index new_variables_number = new_inputs_number + new_targets_number;

    data.resize(new_samples_number, new_variables_number);

    raw_variables.resize(new_variables_number);

    for(Index i = 0; i < new_variables_number; i++)
    {
        if(i < new_inputs_number)
        {
            raw_variables(i).name = "column_" + to_string(i+1);
            raw_variables(i).raw_variable_use = VariableUse::Input;
            raw_variables(i).type = RawVariableType::Numeric;
        }
        else
        {
            raw_variables(i).name = "column_" + to_string(i+1);
            raw_variables(i).raw_variable_use = VariableUse::Target;
            raw_variables(i).type = RawVariableType::Numeric;
        }
    }

    input_variables_dimensions.resize(1);
    input_variables_dimensions(0) = new_inputs_number;

    target_variables_dimensions.resize(1);
    target_variables_dimensions(0) = new_targets_number;

    samples_uses.resize(new_samples_number);
    split_samples_random();
}


/// Sets the members of this data set object with those from another data set object.
/// @param other_data_set Data set object to be copied.

void DataSet::set(const DataSet& other_data_set)
{
    data_source_path = other_data_set.data_source_path;

    has_raw_variables_names = other_data_set.has_raw_variables_names;

    separator = other_data_set.separator;

    missing_values_label = other_data_set.missing_values_label;

    data = other_data_set.data;

    raw_variables = other_data_set.raw_variables;

    display = other_data_set.display;
}


/// Sets the data set members from a XML document.
/// @param data_set_document TinyXML document containing the member data.

void DataSet::set(const tinyxml2::XMLDocument& data_set_document)
{
    if(thread_pool != nullptr) delete thread_pool;
    if(thread_pool_device != nullptr) delete thread_pool_device;

    set_default();

    from_XML(data_set_document);
}


/// Sets the data set members by loading them from a XML file.
/// @param file_name Data set XML file_name.

void DataSet::set(const string& file_name)
{
    load(file_name);
}


/// Sets a new display value.
/// If it is set to true messages from this class are to be displayed on the screen;
/// if it is set to false messages from this class are not to be displayed on the screen.
/// @param new_display Display value.

void DataSet::set_display(const bool& new_display)
{
    display = new_display;
}



/// Sets the default member values:
/// <ul>
/// <li> Display: True.
/// </ul>

void DataSet::set_default()
{
    const int n = omp_get_max_threads();
    thread_pool = new ThreadPool(n);
    thread_pool_device = new ThreadPoolDevice(thread_pool, n);

    has_raw_variables_names = false;

    separator = Separator::Comma;

    missing_values_label = "NA";

    //set_default_raw_variables_uses();

    set_default_raw_variables_names();

    input_variables_dimensions.resize(1);

    input_variables_dimensions.setConstant(get_input_variables_number());

    target_variables_dimensions.resize(1);

    target_variables_dimensions.setConstant(get_target_variables_number());

}


void DataSet::set_model_type_string(const string& new_model_type)
{
    if(new_model_type == "Approximation")
    {
        set_model_type(ModelType::Approximation);
    }
    else if(new_model_type == "Classification")
    {
        set_model_type(ModelType::Classification);
    }
    else if(new_model_type == "Forecasting")
    {
        set_model_type(ModelType::Forecasting);
    }
    else if(new_model_type == "ImageClassification")
    {
        set_model_type(ModelType::ImageClassification);
    }
    else if(new_model_type == "TextClassification")
    {
        set_model_type(ModelType::TextClassification);
    }
    else if(new_model_type == "AutoAssociation")
    {
        set_model_type(ModelType::AutoAssociation);
    }
    else
    {
        const string message =
            "Data Set class exception:\n"
            "void set_model_type_string(const string&)\n"
            "Unknown project type: " + new_model_type + "\n";

        throw runtime_error(message);
    }
}


void DataSet::set_model_type(const DataSet::ModelType& new_model_type)
{
    model_type = new_model_type;
}


/// Sets a new data matrix.
/// The number of rows must be equal to the number of
/// The number of raw_variables must be equal to the number of variables.
/// Indices of all training, selection and testing samples and inputs and target variables do not change.
/// @param new_data Data matrix.

void DataSet::set_data(const Tensor<type, 2>& new_data)
{
    const Index samples_number = new_data.dimension(0);
    const Index variables_number = new_data.dimension(1);

    set(samples_number, variables_number);

    data = new_data;
}

void DataSet::set_data(const Tensor<type, 2>& new_data, const bool& new_samples)
{
    data = new_data;
}


/// Sets the name of the data file.
/// It also loads the data from that file.
/// Moreover, it sets the variables and samples objects.
/// @param new_data_file_name Name of the file containing the data.

void DataSet::set_data_source_path(const string& new_data_file_name)
{
    data_source_path = new_data_file_name;
}


/// Sets if the data file contains a header with the names of the raw_variables.

void DataSet::set_has_raw_variables_names(const bool& new_has_raw_variables_names)
{
    has_raw_variables_names = new_has_raw_variables_names;
}


/// Sets if the data file contains rows label.

void DataSet::set_has_rows_label(const bool& new_has_rows_label)
{
    has_rows_labels = new_has_rows_label;
}


/// Sets a new separator.
/// @param new_separator Separator value.

void DataSet::set_separator(const Separator& new_separator)
{
    separator = new_separator;
}


/// Sets a new separator from a char.
/// @param new_separator Char with the separator value.

void DataSet::set_separator(const char& new_separator)
{
    if(new_separator == ' ')
    {
        separator = Separator::Space;
    }
    else if(new_separator == '\t')
    {
        separator = Separator::Tab;
    }
    else if(new_separator == ',')
    {
        separator = Separator::Comma;
    }
    else if(new_separator == ';')
    {
        separator = Separator::Semicolon;
    }
    else
    {
        ostringstream buffer;

        buffer << "OpenNN Exception: DataSet class.\n"
               << "void set_separator(const char&) method.\n"
               << "Unknown separator: " << new_separator << ".\n";

        throw runtime_error(buffer.str());
    }
}


/// Sets a new separator from a string.
/// @param new_separator Char with the separator value.

void DataSet::set_separator(const string& new_separator_string)
{
    if(new_separator_string == "Space")
    {
        separator = Separator::Space;
    }
    else if(new_separator_string == "Tab")
    {
        separator = Separator::Tab;
    }
    else if(new_separator_string == "Comma")
    {
        separator = Separator::Comma;
    }
    else if(new_separator_string == "Semicolon")
    {
        separator = Separator::Semicolon;
    }
    else
    {
        ostringstream buffer;

        buffer << "OpenNN Exception: DataSet class.\n"
               << "void set_separator(const string&) method.\n"
               << "Unknown separator: " << new_separator_string << ".\n";

        throw runtime_error(buffer.str());
    }
}


/// Sets a new string codification for the dataset.
/// @param new_codification String codification for the dataset.

void DataSet::set_codification(const DataSet::Codification& new_codification)
{
    codification = new_codification;
}


/// Sets a new string codification for the dataset.
/// @param new_codification String codification for the dataset.

void DataSet::set_codification(const string& new_codification_string)
{
    if(new_codification_string == "UTF-8")
    {
        codification = Codification::UTF8;
    }
    else if(new_codification_string == "SHIFT_JIS")
    {
        codification = Codification::SHIFT_JIS;
    }
    else
    {
        ostringstream buffer;

        buffer << "OpenNN Exception: DataSet class.\n"
               << "void set_codification(const string&) method.\n"
               << "Unknown codification: " << new_codification_string << ".\n"
               << "Available codifications: UTF-8, SHIFT_JIS.\n";

        throw runtime_error(buffer.str());
    }
}


/// Sets a new label for the missing values.
/// @param new_missing_values_label Label for the missing values.

void DataSet::set_missing_values_label(const string& new_missing_values_label)
{
#ifdef OPENNN_DEBUG

    if(get_trimmed(new_missing_values_label).empty())
    {
        ostringstream buffer;

        buffer << "OpenNN Exception: DataSet class.\n"
               << "void set_missing_values_label(const string&) method.\n"
               << "Missing values label cannot be empty.\n";

        throw runtime_error(buffer.str());
    }

#endif

    missing_values_label = new_missing_values_label;
}


/// Sets a new method for the missing values.
/// @param new_missing_values_method Method for the missing values.

void DataSet::set_missing_values_method(const DataSet::MissingValuesMethod& new_missing_values_method)
{
    missing_values_method = new_missing_values_method;
}


void DataSet::set_missing_values_method(const string & new_missing_values_method)
{
    if(new_missing_values_method == "Unuse")
    {
        missing_values_method = MissingValuesMethod::Unuse;
    }
    else if(new_missing_values_method == "Mean")
    {
        missing_values_method = MissingValuesMethod::Mean;
    }
    else if(new_missing_values_method == "Median")
    {
        missing_values_method = MissingValuesMethod::Median;
    }
    else if(new_missing_values_method == "Interpolation")
    {
        missing_values_method = MissingValuesMethod::Interpolation;
    }
    else
    {
        ostringstream buffer;

        buffer << "OpenNN Exception: DataSet class.\n"
               << "void set_missing_values_method(const string & method.\n"
               << "Not known method type.\n";

        throw runtime_error(buffer.str());
    }
}


void DataSet::set_threads_number(const int& new_threads_number)
{
    if(thread_pool != nullptr) delete thread_pool;
    if(thread_pool_device != nullptr) delete thread_pool_device;

    thread_pool = new ThreadPool(new_threads_number);
    thread_pool_device = new ThreadPoolDevice(thread_pool, new_threads_number);
}


/// Sets a new number of samples in the data set.
/// All samples are also set for training.
/// The indices of the inputs and target variables do not change.
/// @param new_samples_number Number of samples.

void DataSet::set_samples_number(const Index& new_samples_number)
{
    const Index variables_number = get_variables_number();

    set(new_samples_number,variables_number);
}


/// Removes the input of target indices of that variables with zero standard deviation.
/// It might change the size of the vectors containing the inputs and targets indices.

Tensor<string, 1> DataSet::unuse_constant_raw_variables()
{
    const Index raw_variables_number = get_raw_variables_number();

#ifdef OPENNN_DEBUG

    if(raw_variables_number == 0)
    {
        ostringstream buffer;

        buffer << "OpenNN Exception: DataSet class.\n"
               << "Tensor<string, 1> unuse_constant_raw_variables() method.\n"
               << "Number of raw_variables is zero.\n";

        throw runtime_error(buffer.str());
    }

#endif

    const Tensor<Index, 1> used_samples_indices = get_used_samples_indices();

    Tensor<string, 1> constant_raw_variables;

    for(Index i = 0; i < raw_variables_number; i++)
    {
        if(raw_variables(i).type == RawVariableType::Constant)
        {
            raw_variables(i).set_use(VariableUse::Unused);

            push_back_string(constant_raw_variables, raw_variables(i).name);
        }
    }

    return constant_raw_variables;
}


/// Removes the training, selection and testing indices of that samples which are repeated in the data matrix.
/// It might change the size of the vectors containing the training, selection and testing indices.

Tensor<Index, 1> DataSet::unuse_repeated_samples()
{
    const Index samples_number = get_samples_number();

#ifdef OPENNN_DEBUG

    if(samples_number == 0)
    {
        ostringstream buffer;

        buffer << "OpenNN Exception: DataSet class.\n"
               << "Tensor<Index, 1> unuse_repeated_samples() method.\n"
               << "Number of samples is zero.\n";

        throw runtime_error(buffer.str());
    }

#endif

    Tensor<Index, 1> repeated_samples(0);

    Tensor<type, 1> sample_i;
    Tensor<type, 1> sample_j;

    for(Index i = 0; i < samples_number; i++)
    {
        sample_i = get_sample_data(i);

        for(Index j = Index(i+1); j < samples_number; j++)
        {
            sample_j = get_sample_data(j);

            if(get_sample_use(j) != SampleUse::Unused
                && equal(sample_i.data(), sample_i.data()+sample_i.size(), sample_j.data()))
            {
                set_sample_use(j, SampleUse::Unused);

                push_back_index(repeated_samples, j);
            }
        }
    }

    return repeated_samples;
}


/// Return unused variables without correlation.
/// @param minimum_correlation Minimum correlation between variables.

Tensor<string, 1> DataSet::unuse_uncorrelated_raw_variables(const type& minimum_correlation)
{
    Tensor<string, 1> unused_raw_variables;

    const Tensor<Correlation, 2> correlations = calculate_input_target_raw_variables_correlations();

    const Index input_raw_variables_number = get_input_raw_variables_number();
    const Index target_raw_variables_number = get_target_raw_variables_number();

    const Tensor<Index, 1> input_raw_variables_indices = get_input_raw_variables_indices();

    for(Index i = 0; i < input_raw_variables_number; i++)
    {
        const Index input_raw_variable_index = input_raw_variables_indices(i);

        for(Index j = 0; j < target_raw_variables_number; j++)
        {
            if(!isnan(correlations(i,j).r)
                && abs(correlations(i,j).r) < minimum_correlation
                && raw_variables(input_raw_variable_index).raw_variable_use != VariableUse::Unused)
            {
                raw_variables(input_raw_variable_index).set_use(VariableUse::Unused);

                push_back_string(unused_raw_variables, raw_variables(input_raw_variable_index).name);
            }
        }
    }

    return unused_raw_variables;
}


Tensor<string, 1> DataSet::unuse_multicollinear_raw_variables(Tensor<Index, 1>& original_variable_indices, Tensor<Index, 1>& final_variable_indices)
{
    // Original_raw_variables_indices and final_raw_variables_indices refers to the indices of the variables

    Tensor<string, 1> unused_raw_variables;

    for(Index i = 0; i < original_variable_indices.size(); i++)
    {
        const Index original_raw_variable_index = original_variable_indices(i);

        bool found = false;

        for(Index j = 0; j < final_variable_indices.size(); j++)
        {
            if(original_raw_variable_index == final_variable_indices(j))
            {
                found = true;
                break;
            }
        }

        const Index raw_variable_index = get_raw_variable_index(original_raw_variable_index);

        if(!found && raw_variables(raw_variable_index).raw_variable_use != VariableUse::Unused)
        {
            raw_variables(raw_variable_index).set_use(VariableUse::Unused);

            push_back_string(unused_raw_variables, raw_variables(raw_variable_index).name);
        }
    }

    return unused_raw_variables;
}


/// Returns the distribution of each of the raw_variables. In the case of numeric raw_variables, it returns a
/// histogram, for the case of categorical raw_variables, it returns the frequencies of each category and for the
/// binary raw_variables it returns the frequencies of the positives and negatives.
/// The default number of bins is 10.
/// @param bins_number Number of bins.

Tensor<Histogram, 1> DataSet::calculate_raw_variables_distribution(const Index& bins_number) const
{
    const Index raw_variables_number = raw_variables.size();
    const Index used_raw_variables_number = get_used_raw_variables_number();
    const Tensor<Index, 1> used_samples_indices = get_used_samples_indices();
    const Index used_samples_number = used_samples_indices.size();

    Tensor<Histogram, 1> histograms(used_raw_variables_number);

    Index variable_index = 0;
    Index used_raw_variable_index = 0;

    for(Index i = 0; i < raw_variables_number; i++)
    {
        if(raw_variables(i).type == RawVariableType::Numeric)
        {
            if(raw_variables(i).raw_variable_use == VariableUse::Unused)
            {
                variable_index++;
            }
            else
            {
                Tensor<type, 1> raw_variable(used_samples_number);

                for(Index j = 0; j < used_samples_number; j++)
                {
                    raw_variable(j) = data(used_samples_indices(j), variable_index);
                }

                histograms(used_raw_variable_index) = histogram(raw_variable, bins_number);

                variable_index++;
                used_raw_variable_index++;
            }
        }
        else if(raw_variables(i).type == RawVariableType::Categorical)
        {
            const Index categories_number = raw_variables(i).get_categories_number();

            if(raw_variables(i).raw_variable_use == VariableUse::Unused)
            {
                variable_index += categories_number;
            }
            else
            {
                Tensor<Index, 1> categories_frequencies(categories_number);
                categories_frequencies.setZero();
                Tensor<type, 1> centers(categories_number);

                for(Index j = 0; j < categories_number; j++)
                {
                    for(Index k = 0; k < used_samples_number; k++)
                    {
                        if(abs(data(used_samples_indices(k), variable_index) - type(1)) < type(NUMERIC_LIMITS_MIN))
                        {
                            categories_frequencies(j)++;
                        }
                    }

                    centers(j) = type(j);

                    variable_index++;
                }

                histograms(used_raw_variable_index).frequencies = categories_frequencies;
                histograms(used_raw_variable_index).centers = centers;

                used_raw_variable_index++;
            }
        }
        else if(raw_variables(i).type == RawVariableType::Binary)
        {
            if(raw_variables(i).raw_variable_use == VariableUse::Unused)
            {
                variable_index++;
            }
            else
            {
                Tensor<Index, 1> binary_frequencies(2);
                binary_frequencies.setZero();

                for(Index j = 0; j < used_samples_number; j++)
                {
                    if(abs(data(used_samples_indices(j), variable_index) - type(1)) < type(NUMERIC_LIMITS_MIN))
                    {
                        binary_frequencies(0)++;
                    }
                    else
                    {
                        binary_frequencies(1)++;
                    }
                }

                histograms(used_raw_variable_index).frequencies = binary_frequencies;
                variable_index++;
                used_raw_variable_index++;
            }
        }
        else if(raw_variables(i).type == RawVariableType::DateTime)
        {
            // @todo

            if(raw_variables(i).raw_variable_use == VariableUse::Unused)
            {
            }
            else
            {
            }

            variable_index++;
        }
        else
        {
            variable_index++;
        }
    }

    return histograms;
}


BoxPlot DataSet::calculate_single_box_plot(Tensor<type,1>& values) const
{
    const Index n = values.size();

    Tensor<Index, 1> indices(n);

    for(Index i = 0; i < n; i++)
    {
        indices(i) = i;
    }

    return box_plot(values, indices);
}


Tensor<BoxPlot, 1> DataSet::calculate_data_raw_variables_box_plot(Tensor<type,2>& data) const
{
    const Index raw_variables_number = data.dimension(1);

    Tensor<BoxPlot, 1> box_plots(raw_variables_number);

    for(Index i = 0; i < raw_variables_number; i++)
    {
        box_plots(i) = box_plot(data.chip(i, 1));
    }

    return box_plots;
}


/// Returns a vector of subvectors with the values of a box and whiskers plot.
/// The size of the vector is equal to the number of used variables.
/// The size of the subvectors is 5 and they consist on:
/// <ul>
/// <li> Minimum
/// <li> First quartile
/// <li> Second quartile
/// <li> Third quartile
/// <li> Maximum
/// </ul>

Tensor<BoxPlot, 1> DataSet::calculate_raw_variables_box_plots() const
{
    Index raw_variables_number = get_raw_variables_number();

    const Tensor<Index, 1> used_samples_indices = get_used_samples_indices();

    Tensor<BoxPlot, 1> box_plots(raw_variables_number);

//    Index used_raw_variable_index = 0;
    Index variable_index = 0;

    for(Index i = 0; i < raw_variables_number; i++)
    {
        if(raw_variables(i).type == RawVariableType::Numeric || raw_variables(i).type == RawVariableType::Binary)
        {
            if(raw_variables(i).raw_variable_use != VariableUse::Unused)
            {
                box_plots(i) = box_plot(data.chip(variable_index, 1), used_samples_indices);

//                used_raw_variable_index++;
            }
            else
            {
                box_plots(i) = BoxPlot();
            }

            variable_index++;
        }
        else if(raw_variables(i).type == RawVariableType::Categorical)
        {
            variable_index += raw_variables(i).get_categories_number();

            box_plots(i) = BoxPlot();
        }
        else
        {
            variable_index++;
            box_plots(i) = BoxPlot();
        }
    }

    return box_plots;
}


/// Counts the number of used negatives of the selected target.
/// @param target_index Index of the target to evaluate.

Index DataSet::calculate_used_negatives(const Index& target_index)
{
    Index negatives = 0;

    const Tensor<Index, 1> used_indices = get_used_samples_indices();

    const Index used_samples_number = used_indices.size();

    for(Index i = 0; i < used_samples_number; i++)
    {
        const Index training_index = used_indices(i);

        if(!isnan(data(training_index, target_index)))
        {
            if(abs(data(training_index, target_index)) < type(NUMERIC_LIMITS_MIN))
            {
                negatives++;
            }
            else if(abs(data(training_index, target_index) - type(1)) > type(NUMERIC_LIMITS_MIN)
                    || data(training_index, target_index) < type(0))
            {
                ostringstream buffer;

                buffer << "OpenNN Exception: DataSet class.\n"
                       << "Index calculate_used_negatives(const Index&) const method.\n"
                       << "Training sample is neither a positive nor a negative: " << training_index << "-" << target_index << "-" << data(training_index, target_index) << endl;

                throw runtime_error(buffer.str());
            }
        }
    }

    return negatives;
}


/// Counts the number of negatives of the selected target in the training data.
/// @param target_index Index of the target to evaluate.

Index DataSet::calculate_training_negatives(const Index& target_index) const
{
    Index negatives = 0;

    const Tensor<Index, 1> training_indices = get_training_samples_indices();

    const Index training_samples_number = training_indices.size();

    for(Index i = 0; i < training_samples_number; i++)
    {
        const Index training_index = training_indices(i);

        if(abs(data(training_index, target_index)) < type(NUMERIC_LIMITS_MIN))
        {
            negatives++;
        }
        else if(abs(data(training_index, target_index) - type(1)) > type(1.0e-3))
        {
            ostringstream buffer;

            buffer << "OpenNN Exception: DataSet class.\n"
                   << "Index calculate_training_negatives(const Index&) const method.\n"
                   << "Training sample is neither a positive nor a negative: " << data(training_index, target_index) << endl;

            throw runtime_error(buffer.str());
        }
    }

    return negatives;
}


/// Counts the number of negatives of the selected target in the selection data.
/// @param target_index Index of the target to evaluate.

Index DataSet::calculate_selection_negatives(const Index& target_index) const
{
    Index negatives = 0;

    const Index selection_samples_number = get_selection_samples_number();

    const Tensor<Index, 1> selection_indices = get_selection_samples_indices();

    for(Index i = 0; i < Index(selection_samples_number); i++)
    {
        const Index selection_index = selection_indices(i);

        if(abs(data(selection_index, target_index)) < type(NUMERIC_LIMITS_MIN))
        {
            negatives++;
        }
        else if(abs(data(selection_index, target_index) - type(1)) > type(NUMERIC_LIMITS_MIN))
        {
            ostringstream buffer;

            buffer << "OpenNN Exception: DataSet class.\n"
                   << "Index calculate_testing_negatives(const Index&) const method.\n"
                   << "Selection sample is neither a positive nor a negative: " << data(selection_index, target_index) << endl;

            throw runtime_error(buffer.str());
        }
    }

    return negatives;
}


/// Counts the number of negatives of the selected target in the testing data.
/// @param target_index Index of the target to evaluate.

Index DataSet::calculate_testing_negatives(const Index& target_index) const
{
    Index negatives = 0;

    const Index testing_samples_number = get_testing_samples_number();

    const Tensor<Index, 1> testing_indices = get_testing_samples_indices();

    for(Index i = 0; i < Index(testing_samples_number); i++)
    {
        const Index testing_index = testing_indices(i);

        if(data(testing_index, target_index) < type(NUMERIC_LIMITS_MIN))
        {
            negatives++;
        }
    }

    return negatives;
}


/// Returns a vector of vectors containing some basic descriptives of all the variables in the data set.
/// The size of this vector is four. The subvectors are:
/// <ul>
/// <li> Minimum.
/// <li> Maximum.
/// <li> Mean.
/// <li> Standard deviation.
/// </ul>

Tensor<Descriptives, 1> DataSet::calculate_variables_descriptives() const
{
    return descriptives(data);
}


/// Returns a vector of vectors containing some basic descriptives of the used variables and samples
/// The size of this vector is four. The subvectors are:
/// <ul>
/// <li> Minimum.
/// <li> Maximum.
/// <li> Mean.
/// <li> Standard deviation.
/// </ul>

Tensor<Descriptives, 1> DataSet::calculate_used_variables_descriptives() const
{
    const Tensor<Index, 1> used_samples_indices = get_used_samples_indices();
    const Tensor<Index, 1> used_variables_indices = get_used_variables_indices();

    return descriptives(data, used_samples_indices, used_variables_indices);
}


/// Calculate the descriptives of the samples with positive targets in binary classification problems.

Tensor<Descriptives, 1> DataSet::calculate_raw_variables_descriptives_positive_samples() const
{
    const Index target_index = get_target_variables_indices()(0);

    const Tensor<Index, 1> used_samples_indices = get_used_samples_indices();
    const Tensor<Index, 1> input_variables_indices = get_input_variables_indices();

    const Index samples_number = used_samples_indices.size();

    // Count used positive samples

    Index positive_samples_number = 0;

    for(Index i = 0; i < samples_number; i++)
    {
        Index sample_index = used_samples_indices(i);

        if(abs(data(sample_index, target_index) - type(1)) < type(NUMERIC_LIMITS_MIN)) positive_samples_number++;
    }

    // Get used positive samples indices

    Tensor<Index, 1> positive_used_samples_indices(positive_samples_number);
    Index positive_sample_index = 0;

    for(Index i = 0; i < samples_number; i++)
    {
        Index sample_index = used_samples_indices(i);

        if(abs(data(sample_index, target_index) - type(1)) < type(NUMERIC_LIMITS_MIN))
        {
            positive_used_samples_indices(positive_sample_index) = sample_index;
            positive_sample_index++;
        }
    }

    return descriptives(data, positive_used_samples_indices, input_variables_indices);
}


/// Calculate the descriptives of the samples with neagtive targets in binary classification problems.

Tensor<Descriptives, 1> DataSet::calculate_raw_variables_descriptives_negative_samples() const
{
    const Index target_index = get_target_variables_indices()(0);

    const Tensor<Index, 1> used_samples_indices = get_used_samples_indices();
    const Tensor<Index, 1> input_variables_indices = get_input_variables_indices();

    const Index samples_number = used_samples_indices.size();

    // Count used negative samples

    Index negative_samples_number = 0;

    for(Index i = 0; i < samples_number; i++)
    {
        const Index sample_index = used_samples_indices(i);

        if(data(sample_index, target_index) < type(NUMERIC_LIMITS_MIN)) negative_samples_number++;
    }

    // Get used negative samples indices

    Tensor<Index, 1> negative_used_samples_indices(negative_samples_number);
    Index negative_sample_index = 0;

    for(Index i = 0; i < samples_number; i++)
    {
        Index sample_index = used_samples_indices(i);

        if(data(sample_index, target_index) < type(NUMERIC_LIMITS_MIN))
        {
            negative_used_samples_indices(negative_sample_index) = sample_index;
            negative_sample_index++;
        }
    }

    return descriptives(data, negative_used_samples_indices, input_variables_indices);
}


/// Returns a matrix with the data set descriptive statistics.
/// @param class_index Data set index number to make the descriptive statistics.

Tensor<Descriptives, 1> DataSet::calculate_raw_variables_descriptives_categories(const Index& class_index) const
{
    const Tensor<Index, 1> used_samples_indices = get_used_samples_indices();
    const Tensor<Index, 1> input_variables_indices = get_input_variables_indices();

    const Index samples_number = used_samples_indices.size();

    // Count used class samples

    Index class_samples_number = 0;

    for(Index i = 0; i < samples_number; i++)
    {
        Index sample_index = used_samples_indices(i);

        if(abs(data(sample_index, class_index) - type(1)) < type(NUMERIC_LIMITS_MIN)) class_samples_number++;
    }

    // Get used class samples indices

    Tensor<Index, 1> class_used_samples_indices(class_samples_number);
    class_used_samples_indices.setZero();
    Index class_sample_index = 0;

    for(Index i = 0; i < samples_number; i++)
    {
        Index sample_index = used_samples_indices(i);

        if(abs(data(sample_index, class_index) - type(1)) < type(NUMERIC_LIMITS_MIN))
        {
            class_used_samples_indices(class_sample_index) = sample_index;
            class_sample_index++;
        }
    }

    return descriptives(data, class_used_samples_indices, input_variables_indices);
}


/// Returns a vector of vectors containing some basic descriptives of all variables on the training
/// The size of this vector is two. The subvectors are:
/// <ul>
/// <li> Training data minimum.
/// <li> Training data maximum.
/// <li> Training data mean.
/// <li> Training data standard deviation.
/// </ul>

Tensor<Descriptives, 1> DataSet::calculate_raw_variables_descriptives_training_samples() const
{
    const Tensor<Index, 1> training_indices = get_training_samples_indices();

    const Tensor<Index, 1> used_indices = get_used_raw_variables_indices();

    return descriptives(data, training_indices, used_indices);
}


/// Returns a vector of vectors containing some basic descriptives of all variables on the selection
/// The size of this vector is two. The subvectors are:
/// <ul>
/// <li> Selection data minimum.
/// <li> Selection data maximum.
/// <li> Selection data mean.
/// <li> Selection data standard deviation.
/// </ul>

Tensor<Descriptives, 1> DataSet::calculate_raw_variables_descriptives_selection_samples() const
{
    const Tensor<Index, 1> selection_indices = get_selection_samples_indices();

    const Tensor<Index, 1> used_indices = get_used_raw_variables_indices();

    return descriptives(data, selection_indices, used_indices);
}


/// Returns a vector of Descriptives structures with some basic statistics of the input variables on the used
/// This includes the minimum, maximum, mean and standard deviation.
/// The size of this vector is the number of inputs.

Tensor<Descriptives, 1> DataSet::calculate_input_variables_descriptives() const
{
    const Tensor<Index, 1> used_samples_indices = get_used_samples_indices();

    const Tensor<Index, 1> input_variables_indices = get_input_variables_indices();

    return descriptives(data, used_samples_indices, input_variables_indices);
}


/// Returns a vector of vectors with some basic descriptives of the target variables on all
/// The size of this vector is four. The subvectors are:
/// <ul>
/// <li> Target variables minimum.
/// <li> Target variables maximum.
/// <li> Target variables mean.
/// <li> Target variables standard deviation.
/// </ul>

Tensor<Descriptives, 1> DataSet::calculate_target_variables_descriptives() const
{
    const Tensor<Index, 1> used_indices = get_used_samples_indices();

    const Tensor<Index, 1> target_variables_indices = get_target_variables_indices();

    return descriptives(data, used_indices, target_variables_indices);
}


Tensor<Descriptives, 1> DataSet::calculate_testing_target_variables_descriptives() const
{
    const Tensor<Index, 1> testing_indices = get_testing_samples_indices();

    const Tensor<Index, 1> target_variables_indices = get_target_variables_indices();

    return descriptives(data, testing_indices, target_variables_indices);
}


/// Returns a vector containing the minimums of the input variables.

Tensor<type, 1> DataSet::calculate_input_variables_minimums() const
{
    return raw_variables_minimums(data, get_used_samples_indices(), get_input_variables_indices());
}


/// Returns a vector containing the minimums of the target variables.

Tensor<type, 1> DataSet::calculate_target_variables_minimums() const
{
    return raw_variables_minimums(data, get_used_samples_indices(), get_target_variables_indices());
}



/// Returns a vector containing the maximums of the input variables.

Tensor<type, 1> DataSet::calculate_input_variables_maximums() const
{
    return raw_variables_maximums(data, get_used_samples_indices(), get_input_variables_indices());
}


/// Returns a vector containing the maximums of the target variables.

Tensor<type, 1> DataSet::calculate_target_variables_maximums() const
{
    return raw_variables_maximums(data, get_used_samples_indices(), get_target_variables_indices());
}


/// Returns a vector containing the maximum of the used variables.

Tensor<type, 1> DataSet::calculate_used_variables_minimums() const
{
    return raw_variables_minimums(data, get_used_samples_indices(), get_used_variables_indices());
}


/// Returns a vector containing the means of a set of given variables.
/// @param variables_indices Indices of the variables.

Tensor<type, 1> DataSet::calculate_variables_means(const Tensor<Index, 1>& variables_indices) const
{
    const Index variables_number = variables_indices.size();

    Tensor<type, 1> means(variables_number);
    means.setZero();

#pragma omp parallel for

    for(Index i = 0; i < variables_number; i++)
    {
        const Index variable_index = variables_indices(i);

        Tensor<type, 0> mean = data.chip(variable_index, 1).mean();

        means(i) = mean(0);
    }

    return means;
}


Tensor<type, 1> DataSet::calculate_used_targets_mean() const
{
    const Tensor<Index, 1> used_indices = get_used_samples_indices();

    const Tensor<Index, 1> target_variables_indices = get_target_variables_indices();

    return mean(data, used_indices, target_variables_indices);
}


/// Returns the mean values of the target variables on the selection

Tensor<type, 1> DataSet::calculate_selection_targets_mean() const
{
    const Tensor<Index, 1> selection_indices = get_selection_samples_indices();

    const Tensor<Index, 1> target_variables_indices = get_target_variables_indices();

    return mean(data, selection_indices, target_variables_indices);
}


/// Returns the value of the gmt that has the data set, by default it is 0.
/// This is recommended to use in forecasting problems.

Index DataSet::get_gmt() const
{
    return gmt;
}


/// Sets the value of the gmt, by default it is 0.
/// This is recommended to use in forecasting problems.

void DataSet::set_gmt(Index& new_gmt)
{
    gmt = new_gmt;
}


/// Calculates the correlations between all outputs and all inputs.
/// It returns a matrix with the data stored in CorrelationsResults format, where the number of rows is the input number
/// and number of raw_variables is the target number.
/// Each element contains the correlation between a single input and a single target.

Tensor<Correlation, 2> DataSet::calculate_input_target_raw_variables_correlations() const
{
    const int number_of_thread = omp_get_max_threads();
    ThreadPool* correlations_thread_pool = new ThreadPool(number_of_thread);
    ThreadPoolDevice* correlations_thread_pool_device = new ThreadPoolDevice(correlations_thread_pool, number_of_thread);

    const Index input_raw_variables_number = get_input_raw_variables_number();
    const Index target_raw_variables_number = get_target_raw_variables_number();

    const Tensor<Index, 1> input_raw_variables_indices = get_input_raw_variables_indices();
    const Tensor<Index, 1> target_raw_variables_indices = get_target_raw_variables_indices();

    const Tensor<Index, 1> used_samples_indices = get_used_samples_indices();

    Tensor<Correlation, 2> correlations(input_raw_variables_number, target_raw_variables_number);

#pragma omp parallel for

    for(Index i = 0; i < input_raw_variables_number; i++)
    {
        const Index input_index = input_raw_variables_indices(i);

        const Tensor<type, 2> input_raw_variable_data = get_raw_variable_data(input_index, used_samples_indices);

        for(Index j = 0; j < target_raw_variables_number; j++)
        {
            const Index target_index = target_raw_variables_indices(j);

            const Tensor<type, 2> target_raw_variable_data = get_raw_variable_data(target_index, used_samples_indices);

            correlations(i,j) = correlation(correlations_thread_pool_device, input_raw_variable_data, target_raw_variable_data);
        }
    }

    delete correlations_thread_pool;
    delete correlations_thread_pool_device;

    return correlations;
}


Tensor<Correlation, 2> DataSet::calculate_relevant_input_target_raw_variables_correlations(const Tensor<Index, 1>& input_raw_variables_indices,
                                                                                     const Tensor<Index, 1>& target_raw_variables_indices) const
{
    const int number_of_thread = omp_get_max_threads();
    ThreadPool* correlations_thread_pool = new ThreadPool(number_of_thread);
    ThreadPoolDevice* correlations_thread_pool_device = new ThreadPoolDevice(correlations_thread_pool, number_of_thread);

    const Index input_raw_variables_number = input_raw_variables_indices.dimension(0);
    const Index target_raw_variables_number = target_raw_variables_indices.dimension(0);

    Tensor<Correlation, 2> correlations(input_raw_variables_number, target_raw_variables_number);

    #pragma omp parallel for
    for(Index i = 0; i < input_raw_variables_number; i++)
    {
        const Index input_index = input_raw_variables_indices(i);

        for(Index j = 0; j < target_raw_variables_number; j++)
        {
            const Index target_index = target_raw_variables_indices(j);

            const Tensor<type, 2> input_raw_variable_data = get_raw_variable_data(input_index, get_used_samples_indices());
            const Tensor<type, 2> target_raw_variable_data = get_raw_variable_data(target_index, get_used_samples_indices());

            correlations(i, j) = correlation(correlations_thread_pool_device, input_raw_variable_data, target_raw_variable_data);
        }
    }

    delete correlations_thread_pool;
    delete correlations_thread_pool_device;

    return correlations;
}


Tensor<Correlation, 2> DataSet::calculate_input_target_raw_variables_correlations_spearman() const
{
    const Index input_raw_variables_number = get_input_raw_variables_number();
    const Index target_raw_variables_number = get_target_raw_variables_number();

    const Tensor<Index, 1> input_raw_variables_indices = get_input_raw_variables_indices();
    const Tensor<Index, 1> target_raw_variables_indices = get_target_raw_variables_indices();

    const Tensor<Index, 1> used_samples_indices = get_used_samples_indices();

    Tensor<Correlation, 2> correlations(input_raw_variables_number, target_raw_variables_number);

    for(Index i = 0; i < input_raw_variables_number; i++)
    {
        const Index input_index = input_raw_variables_indices(i);

        const Tensor<type, 2> input_raw_variable_data = get_raw_variable_data(input_index, used_samples_indices);

        for(Index j = 0; j < target_raw_variables_number; j++)
        {
            const Index target_index = target_raw_variables_indices(j);

            const Tensor<type, 2> target_raw_variable_data = get_raw_variable_data(target_index, used_samples_indices);

            correlations(i,j) = correlation_spearman(thread_pool_device, input_raw_variable_data, target_raw_variable_data);
        }
    }

    return correlations;
}


/// Returns true if the data contain missing values.

bool DataSet::has_nan() const
{
    const Index rows_number = data.dimension(0);

    for(Index i = 0; i < rows_number; i++)
    {
        if(samples_uses(i) != SampleUse::Unused)
        {
            if(has_nan_row(i)) return true;
        }
    }

    return false;
}


/// Returns true if the given row contains missing values.

bool DataSet::has_nan_row(const Index& row_index) const
{
    for(Index j = 0; j < data.dimension(1); j++)
    {
        if(isnan(data(row_index,j))) return true;
    }

    return false;
}


/// Print on screen the information about the missing values in the data set.
/// <ul>
/// <li> Total number of missing values.
/// <li> Number of variables with missing values.
/// <li> Number of samples with missing values.
/// </ul>

void DataSet::print_missing_values_information() const
{
    const Index missing_values_number = count_nan();

    cout << "Missing values number: " << missing_values_number << " (" << missing_values_number*100/data.size() << "%)" << endl;

    const Tensor<Index, 0> raw_variables_with_missing_values = count_nan_raw_variables().sum();

    cout << "raw_variables with missing values: " << raw_variables_with_missing_values(0)
         << " (" << raw_variables_with_missing_values(0)*100/data.dimension(1) << "%)" << endl;

    const Index samples_with_missing_values = count_rows_with_nan();

    cout << "Samples with missing values: "
         << samples_with_missing_values << " (" << samples_with_missing_values*100/data.dimension(0) << "%)" << endl;
}


/// Print on screen the correlation between targets and inputs.

void DataSet::print_input_target_raw_variables_correlations() const
{
    const Index inputs_number = get_input_variables_number();
    const Index targets_number = get_target_raw_variables_number();

    const Tensor<string, 1> inputs_names = get_input_raw_variables_names();
    const Tensor<string, 1> targets_name = get_target_raw_variables_names();

    const Tensor<Correlation, 2> correlations = calculate_input_target_raw_variables_correlations();

    for(Index j = 0; j < targets_number; j++)
    {
        for(Index i = 0; i < inputs_number; i++)
        {
            cout << targets_name(j) << " - " << inputs_names(i) << ": " << correlations(i,j).r << endl;
        }
    }
}


/// This method print on screen the corretaliont between inputs and targets.
/// @param number Number of variables to be printed.

void DataSet::print_top_input_target_raw_variables_correlations() const
{
    const Index inputs_number = get_input_raw_variables_number();
    const Index targets_number = get_target_raw_variables_number();

    const Tensor<string, 1> inputs_names = get_input_variables_names();
    const Tensor<string, 1> targets_name = get_target_variables_names();

    const Tensor<type, 2> correlations = get_correlation_values(calculate_input_target_raw_variables_correlations());

    Tensor<type, 1> target_correlations(inputs_number);

    Tensor<string, 2> top_correlations(inputs_number, 2);

    map<type,string> top_correlation;

    for(Index i = 0 ; i < inputs_number; i++)
    {
        for(Index j = 0 ; j < targets_number ; j++)
        {
            top_correlation.insert(pair<type,string>(correlations(i,j), inputs_names(i) + " - " + targets_name(j)));
        }
    }

    map<type,string>::iterator it;

    for(it = top_correlation.begin(); it != top_correlation.end(); it++)
    {
        cout << "Correlation:  " << (*it).first << "  between  " << (*it).second << "" << endl;
    }
}


/// Calculate the correlation between each input in the data set.
/// Returns a matrix with the correlation values between variables in the data set.


Tensor<Tensor<Correlation, 2>, 1> DataSet::calculate_input_raw_variables_correlations(const bool& calculate_pearson_correlations, const bool& calculate_spearman_correlations) const
{
    // list to return
    Tensor<Tensor<Correlation, 2>, 1> correlations_list(2);

    const Tensor<Index, 1> input_raw_variables_indices = get_input_raw_variables_indices();

    const Index input_raw_variables_number = get_input_raw_variables_number();

    Tensor<Correlation, 2> correlations(input_raw_variables_number, input_raw_variables_number);
    Tensor<Correlation, 2> correlations_spearman(input_raw_variables_number, input_raw_variables_number);

    for(Index i = 0; i < input_raw_variables_number; i++)
    {
        const Index current_input_index_i = input_raw_variables_indices(i);

        const Tensor<type, 2> input_i = get_raw_variable_data(current_input_index_i);

        if(display) cout << "Calculating " << raw_variables(current_input_index_i).name << " correlations. " << endl;

        for(Index j = i; j < input_raw_variables_number; j++)
        {
            if(j == i)
            {
                if(calculate_pearson_correlations)
                {
                    correlations(i,j).r = type(1);
                    correlations(i,j).b = type(1);
                    correlations(i,j).a = type(0);

                    correlations(i,j).upper_confidence = type(1);
                    correlations(i,j).lower_confidence = type(1);
                    correlations(i,j).form = Correlation::Form::Linear;
                    correlations(i,j).method = Correlation::Method::Pearson;
                }

                if(calculate_spearman_correlations)
                {
                    correlations_spearman(i,j).r = type(1);
                    correlations_spearman(i,j).b = type(1);
                    correlations_spearman(i,j).a = type(0);

                    correlations_spearman(i,j).upper_confidence = type(1);
                    correlations_spearman(i,j).lower_confidence = type(1);
                    correlations_spearman(i,j).form = Correlation::Form::Linear;
                    correlations_spearman(i,j).method = Correlation::Method::Spearman;
                }
            }
            else
            {
                const Index current_input_index_j = input_raw_variables_indices(j);

                const Tensor<type, 2> input_j = get_raw_variable_data(current_input_index_j);

                if(calculate_pearson_correlations)
                {

                    correlations(i,j) = correlation(thread_pool_device, input_i, input_j);

                    if(correlations(i,j).r > type(1) - NUMERIC_LIMITS_MIN)
                       correlations(i,j).r =  type(1);
                }

                if(calculate_spearman_correlations)
                {
                    correlations_spearman(i,j) = correlation_spearman(thread_pool_device, input_i, input_j);

                    if(correlations_spearman(i,j).r > type(1) - NUMERIC_LIMITS_MIN)
                        correlations_spearman(i,j).r = type(1);
                }
            }
        }
    }

    if(calculate_pearson_correlations)
    {
        for(Index i = 0; i < input_raw_variables_number; i++)
        {
            for(Index j = 0; j < i; j++)
            {
                correlations(i,j) = correlations(j,i);
            }
        }
    }

    if(calculate_spearman_correlations)
    {
        for(Index i = 0; i < input_raw_variables_number; i++)
        {
            for(Index j = 0; j < i; j++)
            {
                correlations_spearman(i,j) = correlations_spearman(j,i);
            }
        }
    }

    correlations_list(0) = correlations;
    correlations_list(1) = correlations_spearman;

    return correlations_list;
}


/// Print on screen the correlation between variables in the data set.

void DataSet::print_inputs_correlations() const
{
    const Tensor<type, 2> inputs_correlations = get_correlation_values(calculate_input_raw_variables_correlations()(0));

    cout << inputs_correlations << endl;
}


void DataSet::print_data_file_preview() const
{
    const Index size = data_file_preview.size();

    for(Index i = 0;  i < size; i++)
    {
        for(Index j = 0; j < data_file_preview(i).size(); j++)
        {
            cout << data_file_preview(i)(j) << " ";
        }

        cout << endl;
    }
}


/// This method print on screen the corretaliont between variables.
/// @param number Number of variables to be printed.

void DataSet::print_top_inputs_correlations() const
{
    const Index variables_number = get_input_variables_number();

    const Tensor<string, 1> variables_name = get_input_variables_names();

    const Tensor<type, 2> variables_correlations = get_correlation_values(calculate_input_raw_variables_correlations()(0));

    const Index correlations_number = variables_number*(variables_number-1)/2;

    Tensor<string, 2> top_correlations(correlations_number, 3);

    map<type, string> top_correlation;

    for(Index i = 0; i < variables_number; i++)
    {
        for(Index j = i; j < variables_number; j++)
        {
            if(i == j) continue;

            top_correlation.insert(pair<type,string>(variables_correlations(i,j), variables_name(i) + " - " + variables_name(j)));
        }
    }

    map<type,string> ::iterator it;

    for(it = top_correlation.begin(); it != top_correlation.end(); it++)
    {
        cout << "Correlation: " << (*it).first << "  between  " << (*it).second << "" << endl;
    }
}


/// Returns a vector of strings containing the scaling method that best fits each of the input variables.

void DataSet::set_default_raw_variables_scalers()
{
    if(model_type == ModelType::ImageClassification)
    {
        set_raw_variables_scalers(Scaler::ImageMinMax);
    }
    else
    {
        const Index raw_variables_number = raw_variables.size();

        for(Index i = 0; i < raw_variables_number; i++)
        {
            if(raw_variables(i).type == RawVariableType::Numeric)
            {
                raw_variables(i).scaler = Scaler::MeanStandardDeviation;
            }
            else
            {
                raw_variables(i).scaler = Scaler::MinimumMaximum;
            }
        }
    }
}


Tensor<Descriptives, 1> DataSet::scale_data()
{
    const Index variables_number = get_variables_number();

    const Tensor<Descriptives, 1> variables_descriptives = calculate_variables_descriptives();

    Index raw_variable_index;

    for(Index i = 0; i < variables_number; i++)
    {
        raw_variable_index = get_raw_variable_index(i);

        switch(raw_variables(raw_variable_index).scaler)
        {
        case Scaler::NoScaling:
            // Do nothing
            break;

        case Scaler::MinimumMaximum:
            scale_minimum_maximum(data, i, variables_descriptives(i));
            break;

        case Scaler::MeanStandardDeviation:
            scale_mean_standard_deviation(data, i, variables_descriptives(i));
            break;

        case Scaler::StandardDeviation:
            scale_standard_deviation(data, i, variables_descriptives(i));
            break;

        case Scaler::Logarithm:
            scale_logarithmic(data, i);
            break;

        default:
        {
            ostringstream buffer;

            buffer << "OpenNN Exception: DataSet class\n"
                   << "void scale_data() method.\n"
                   << "Unknown scaler: " << int(raw_variables(i).scaler) << "\n";

            throw runtime_error(buffer.str());
        }
        }
    }

    return variables_descriptives;
}


void DataSet::unscale_data(const Tensor<Descriptives, 1>& variables_descriptives)
{
    const Index variables_number = get_variables_number();

    for(Index i = 0; i < variables_number; i++)
    {
        switch(raw_variables(i).scaler)
        {
        case Scaler::NoScaling:
            // Do nothing
            break;

        case Scaler::MinimumMaximum:
            unscale_minimum_maximum(data, i, variables_descriptives(i));
            break;

        case Scaler::MeanStandardDeviation:
            unscale_mean_standard_deviation(data, i, variables_descriptives(i));
            break;

        case Scaler::StandardDeviation:
            unscale_standard_deviation(data, i, variables_descriptives(i));
            break;

        case Scaler::Logarithm:
            unscale_logarithmic(data, i);
            break;

        default:
        {
            ostringstream buffer;

            buffer << "OpenNN Exception: DataSet class\n"
                   << "void unscale_data() method.\n"
                   << "Unknown scaler: " << int(raw_variables(i).scaler) << "\n";

            throw runtime_error(buffer.str());
        }
        }
    }
}


/// It scales every input variable with the given method.
/// The method to be used is that in the scaling and unscaling method variable.

Tensor<Descriptives, 1> DataSet::scale_input_variables()
{
    const Index input_variables_number = get_input_variables_number();

    const Tensor<Index, 1> input_variables_indices = get_input_variables_indices();
    const Tensor<Scaler, 1> input_variables_scalers = get_input_variables_scalers();

    const Tensor<Descriptives, 1> input_variables_descriptives = calculate_input_variables_descriptives();
    
    for(Index i = 0; i < input_variables_number; i++)
    {
        switch(input_variables_scalers(i))
        {
        case Scaler::NoScaling:
            // Do nothing
            break;

        case Scaler::MinimumMaximum:
            scale_minimum_maximum(data, input_variables_indices(i), input_variables_descriptives(i));
            break;

        case Scaler::MeanStandardDeviation:
            scale_mean_standard_deviation(data, input_variables_indices(i), input_variables_descriptives(i));
            break;

        case Scaler::StandardDeviation:
            scale_standard_deviation(data, input_variables_indices(i), input_variables_descriptives(i));
            break;

        case Scaler::Logarithm:
            scale_logarithmic(data, input_variables_indices(i));
            break;

        case Scaler::ImageMinMax:
            scale_image_minimum_maximum(data, input_variables_indices(i));
            break;

        default:
        {
            ostringstream buffer;

            buffer << "OpenNN Exception: DataSet class\n"
                   << "void scale_input_variables(const Tensor<string, 1>&, const Tensor<Descriptives, 1>&) method.\n"
                   << "Unknown scaling and unscaling method: " << int(input_variables_scalers(i)) << "\n";

            throw runtime_error(buffer.str());
        }
        }
    }

    return input_variables_descriptives;
}


/// Calculates the input and target variables descriptives.
/// Then it scales the target variables with those values.
/// The method to be used is that in the scaling and unscaling method variable.
/// Finally, it returns the descriptives.

Tensor<Descriptives, 1> DataSet::scale_target_variables()
{
    const Index target_variables_number = get_target_variables_number();

    const Tensor<Index, 1> target_variables_indices = get_target_variables_indices();
    const Tensor<Scaler, 1> target_variables_scalers = get_target_variables_scalers();

    const Tensor<Descriptives, 1> target_variables_descriptives = calculate_target_variables_descriptives();

    for(Index i = 0; i < target_variables_number; i++)
    {
        switch(target_variables_scalers(i))
        {
        case Scaler::NoScaling:
            // Do nothing
            break;

        case Scaler::MinimumMaximum:
            scale_minimum_maximum(data, target_variables_indices(i), target_variables_descriptives(i));
            break;

        case Scaler::MeanStandardDeviation:
            scale_mean_standard_deviation(data, target_variables_indices(i), target_variables_descriptives(i));
            break;

        case Scaler::StandardDeviation:
            scale_standard_deviation(data, target_variables_indices(i), target_variables_descriptives(i));
            break;

        case Scaler::Logarithm:
            scale_logarithmic(data, target_variables_indices(i));
            break;

        default:
        {
            ostringstream buffer;

            buffer << "OpenNN Exception: DataSet class\n"
                   << "void scale_input_variables(const Tensor<string, 1>&, const Tensor<Descriptives, 1>&) method.\n"
                   << "Unknown scaling and unscaling method: " << int(target_variables_scalers(i)) << "\n";

            throw runtime_error(buffer.str());
        }
        }
    }

    return target_variables_descriptives;
}


/// It unscales every input variable with the given method.
/// The method to be used is that in the scaling and unscaling method variable.

void DataSet::unscale_input_variables(const Tensor<Descriptives, 1>& input_variables_descriptives)
{
    const Index input_variables_number = get_input_variables_number();

    const Tensor<Index, 1> input_variables_indices = get_input_variables_indices();

    const Tensor<Scaler, 1> input_variables_scalers = get_input_variables_scalers();

    for(Index i = 0; i < input_variables_number; i++)
    {
        switch(input_variables_scalers(i))
        {
        case Scaler::NoScaling:
            // Do nothing
            break;

        case Scaler::MinimumMaximum:
            unscale_minimum_maximum(data, input_variables_indices(i), input_variables_descriptives(i));
            break;

        case Scaler::MeanStandardDeviation:
            unscale_mean_standard_deviation(data, input_variables_indices(i), input_variables_descriptives(i));
            break;

        case Scaler::StandardDeviation:
            unscale_standard_deviation(data, input_variables_indices(i), input_variables_descriptives(i));
            break;

        case Scaler::Logarithm:
            unscale_logarithmic(data, input_variables_indices(i));
            break;

        case Scaler::ImageMinMax:
            unscale_image_minimum_maximum(data, input_variables_indices(i));
            break;

        default:
        {
            ostringstream buffer;

            buffer << "OpenNN Exception: DataSet class\n"
                   << "void unscale_input_variables(const Tensor<string, 1>&, const Tensor<Descriptives, 1>&) method.\n"
                   << "Unknown unscaling and unscaling method: " << int(input_variables_scalers(i)) << "\n";

            throw runtime_error(buffer.str());
        }
        }
    }
}


/// It unscales the input variables with that values.
/// The method to be used is that in the scaling and unscaling method variable.

void DataSet::unscale_target_variables(const Tensor<Descriptives, 1>& targets_descriptives)
{
    const Index target_variables_number = get_target_variables_number();
    const Tensor<Index, 1> target_variables_indices = get_target_variables_indices();
    const Tensor<Scaler, 1> target_variables_scalers = get_target_variables_scalers();

    for(Index i = 0; i < target_variables_number; i++)
    {
        switch(target_variables_scalers(i))
        {
        case Scaler::NoScaling:
            break;

        case Scaler::MinimumMaximum:
            unscale_minimum_maximum(data, target_variables_indices(i), targets_descriptives(i));
            break;

        case Scaler::MeanStandardDeviation:
            unscale_mean_standard_deviation(data, target_variables_indices(i), targets_descriptives(i));
            break;

        case Scaler::StandardDeviation:
            unscale_standard_deviation(data, target_variables_indices(i), targets_descriptives(i));
            break;

        case Scaler::Logarithm:
            unscale_logarithmic(data, target_variables_indices(i));
            break;

        default:
        {
            ostringstream buffer;

            buffer << "OpenNN Exception: DataSet class\n"
                   << "void unscale_targets(const Tensor<Descriptives, 1>&) method.\n"
                   << "Unknown unscaling and unscaling method.\n";

            throw runtime_error(buffer.str());
        }
        }
    }
}


/// Initializes the data matrix with a given value.
/// @param new_value Initialization value.

void DataSet::set_data_constant(const type& new_value)
{
    data.setConstant(new_value);
    data.dimensions();
}


type DataSet::round_to_precision(type x, const int& precision){

    const type factor = type(pow(10, precision));

    return round(factor*x)/factor;
}


Tensor<type,2> DataSet::round_to_precision_matrix(Tensor<type,2> matrix,const int& precision)
{
    Tensor<type, 2> matrix_rounded(matrix.dimension(0), matrix.dimension(1));

    const type factor = type(pow(10, precision));

    for(int i = 0; i < matrix.dimension(0); i++)
    {
        for(int j = 0; j < matrix.dimension(1); j++)
        {
            matrix_rounded(i,j) = (round(factor*matrix(i,j)))/factor;
        }
    }

    return matrix_rounded;
}

Tensor<type, 1> DataSet::round_to_precision_tensor(Tensor<type, 1> tensor, const int& precision)
{
    Tensor<type, 1> tensor_rounded(tensor.size());

    const type factor = type(pow(10, precision));

    for(Index i = 0; i < tensor.size(); i++)
    {
        tensor_rounded(i) = (round(factor*tensor(i)))/factor;
    }

    return tensor_rounded;
}


/// Initializes the data matrix with random values chosen from a uniform distribution
/// with given minimum and maximum.

void DataSet::set_data_random()
{
    data.setRandom();
}


/// Initializes the data matrix with random values chosen from a uniform distribution
/// with given minimum and maximum. The targets will be binary randoms.

void DataSet::set_data_binary_random()
{
    data.setRandom();

    const Index samples_number = data.dimension(0);
    const Index variables_number = data.dimension(1);

    const Index input_variables_number = get_input_variables_number();
    const Index target_variables_number = variables_number - input_variables_number;

    Index target_variable_index = 0;

    for(Index i = 0; i < samples_number; i++)
    {
        if(target_variables_number == 1) 
            target_variable_index = rand()%2;
        else 
            target_variable_index = rand()%(variables_number-input_variables_number)+input_variables_number;

        for(Index j = input_variables_number; j < variables_number; j++)
        {
            if(target_variables_number == 1) 
                data(i,j) = type(target_variable_index);
            else 
                data(i,j) = (j == target_variable_index) ? type(1) : type(0);
        }
    }
}


/// Serializes the data set object into a XML document of the TinyXML library without keep the DOM tree in memory.

void DataSet::write_XML(tinyxml2::XMLPrinter& file_stream) const
{
    ostringstream buffer;

    time_t start, finish;
    time(&start);

    file_stream.OpenElement("DataSet");

    // Data file

    file_stream.OpenElement("DataFile");

    if(model_type != ModelType::ImageClassification)
    {
        // File type
        {
            file_stream.OpenElement("FileType");

            file_stream.PushText("csv");

            file_stream.CloseElement();
        }
    }
    else
    {
        // File type
        {
            file_stream.OpenElement("FileType");

            file_stream.PushText("bmp");

            file_stream.CloseElement();
        }
    }

    // Data file name
    {
        file_stream.OpenElement("DataSourcePath");

        file_stream.PushText(data_source_path.c_str());

        file_stream.CloseElement();
    }

    // Separator
    {
        file_stream.OpenElement("Separator");

        file_stream.PushText(get_separator_string().c_str());

        file_stream.CloseElement();
    }

    // raw_variables names
    {
        file_stream.OpenElement("RawVariablesNames");

        buffer.str("");
        buffer << has_raw_variables_names;

        file_stream.PushText(buffer.str().c_str());

        file_stream.CloseElement();
    }

    // Rows labels
    {
        file_stream.OpenElement("RowsLabels");

        buffer.str("");

        buffer << has_rows_labels;

        file_stream.PushText(buffer.str().c_str());

        file_stream.CloseElement();
    }

    // Missing values label
    {
        file_stream.OpenElement("MissingValuesLabel");

        file_stream.PushText(missing_values_label.c_str());

        file_stream.CloseElement();
    }

    // Codification

    file_stream.OpenElement("Codification");

    buffer.str("");
    buffer << get_codification_string();

    file_stream.PushText(buffer.str().c_str());

    file_stream.CloseElement();

    // Close DataFile

    file_stream.CloseElement();

    // raw_variables

    file_stream.OpenElement("RawVariables");

    // raw_variables number
    {
        file_stream.OpenElement("RawVariablesNumber");

        buffer.str("");
        buffer << get_raw_variables_number();

        file_stream.PushText(buffer.str().c_str());

        file_stream.CloseElement();
    }

    // raw_variables items

    const Index raw_variables_number = get_raw_variables_number();

    {
        for(Index i = 0; i < raw_variables_number; i++)
        {
            file_stream.OpenElement("RawVariable");

            file_stream.PushAttribute("Item", to_string(i+1).c_str());

            raw_variables(i).write_XML(file_stream);

            file_stream.CloseElement();
        }
    }

    // Close raw_variables

    file_stream.CloseElement();

    // Rows labels

    if(has_rows_labels)
    {
        const Index rows_labels_number = rows_labels.size();

        file_stream.OpenElement("RowsLabels");

        buffer.str("");

        for(Index i = 0; i < rows_labels_number; i++)
        {
            buffer << rows_labels(i);

            if(i != rows_labels_number-1) buffer << ",";
        }

        file_stream.PushText(buffer.str().c_str());

        file_stream.CloseElement();
    }

    // Samples

    file_stream.OpenElement("Samples");

    // Samples number
    {
        file_stream.OpenElement("SamplesNumber");

        buffer.str("");
        buffer << get_samples_number();

        file_stream.PushText(buffer.str().c_str());

        file_stream.CloseElement();
    }

    // Samples uses

    {
        file_stream.OpenElement("SamplesUses");

        buffer.str("");

        const Index samples_number = get_samples_number();

        for(Index i = 0; i < samples_number; i++)
        {
            SampleUse sample_use = samples_uses(i);

            buffer << Index(sample_use);

            if(i < (samples_number-1)) buffer << " ";
        }

        file_stream.PushText(buffer.str().c_str());

        file_stream.CloseElement();
    }

    // Close samples

    file_stream.CloseElement();

    // Missing values

    file_stream.OpenElement("MissingValues");

    // Missing values method

    {
        file_stream.OpenElement("MissingValuesMethod");

        if(missing_values_method == MissingValuesMethod::Mean)
        {
            file_stream.PushText("Mean");
        }
        else if(missing_values_method == MissingValuesMethod::Median)
        {
            file_stream.PushText("Median");
        }
        else if(missing_values_method == MissingValuesMethod::Unuse)
        {
            file_stream.PushText("Unuse");
        }
        else if(missing_values_method == MissingValuesMethod::Interpolation)
        {
            file_stream.PushText("Interpolation");
        }

        file_stream.CloseElement();
    }

    // Missing values number

    {
        file_stream.OpenElement("MissingValuesNumber");

        buffer.str("");
        buffer << missing_values_number;

        file_stream.PushText(buffer.str().c_str());

        file_stream.CloseElement();
    }

    if(missing_values_number > 0)
    {
        // raw_variables missing values number
        {
            file_stream.OpenElement("raw_variablesMissingValuesNumber");

            const Index raw_variables_number = raw_variables_missing_values_number.size();

            buffer.str("");

            for(Index i = 0; i < raw_variables_number; i++)
            {
                buffer << raw_variables_missing_values_number(i);

                if(i != (raw_variables_number-1)) buffer << " ";
            }

            file_stream.PushText(buffer.str().c_str());

            file_stream.CloseElement();
        }

        // Rows missing values number
        {
            file_stream.OpenElement("RowsMissingValuesNumber");

            buffer.str("");
            buffer << rows_missing_values_number;

            file_stream.PushText(buffer.str().c_str());

            file_stream.CloseElement();
        }
    }

    // Missing values

    file_stream.CloseElement();

    // Preview data

    file_stream.OpenElement("PreviewData");

    file_stream.OpenElement("PreviewSize");

    buffer.str("");

    buffer << data_file_preview.size();

    file_stream.PushText(buffer.str().c_str());

    file_stream.CloseElement();

    for(Index i = 0; i < data_file_preview.size(); i++)
    {
        file_stream.OpenElement("Row");

        file_stream.PushAttribute("Item", to_string(i+1).c_str());

        for(Index j = 0; j < data_file_preview(i).size(); j++)
        {
            file_stream.PushText(data_file_preview(i)(j).c_str());

            if(j != data_file_preview(i).size()-1)
            {
                file_stream.PushText(",");
            }
        }

        file_stream.CloseElement();
    }

    // Close preview data

    file_stream.CloseElement();

    // Close data set

    file_stream.CloseElement();

    time(&finish);
}


void DataSet::from_XML(const tinyxml2::XMLDocument& data_set_document)
{
    ostringstream buffer;

    // Data set element

    const tinyxml2::XMLElement* data_set_element = data_set_document.FirstChildElement("DataSet");

    if(!data_set_element)
    {
        buffer << "OpenNN Exception: DataSet class.\n"
               << "void from_XML(const tinyxml2::XMLDocument&) method.\n"
               << "Data set element is nullptr.\n";

        throw runtime_error(buffer.str());
    }

    // Data file

    const tinyxml2::XMLElement* data_file_element = data_set_element->FirstChildElement("DataFile");

    if(!data_file_element)
    {
        buffer << "OpenNN Exception: DataSet class.\n"
               << "void from_XML(const tinyxml2::XMLDocument&) method.\n"
               << "Data file element is nullptr.\n";

        throw runtime_error(buffer.str());
    }

    // Data file name

    const tinyxml2::XMLElement* data_file_name_element = data_file_element->FirstChildElement("DataSourcePath");

    if(!data_file_name_element)
    {
        cout << "-- inside not(data_file_name_element) --" << endl;

        buffer << "OpenNN Exception: DataSet class.\n"
               << "void from_XML(const tinyxml2::XMLDocument&) method.\n"
               << "DataSourcePath element is nullptr.\n";

        throw runtime_error(buffer.str());
    }

    if(data_file_name_element->GetText())
    {
        const string new_data_file_name = data_file_name_element->GetText();

        set_data_source_path(new_data_file_name);
    }

    // Separator

    const tinyxml2::XMLElement* separator_element = data_file_element->FirstChildElement("Separator");

    if(separator_element)
    {
        if(separator_element->GetText())
        {
            const string new_separator = separator_element->GetText();

            set_separator(new_separator);
        }
        else
        {
            set_separator("Comma");
        }
    }
    else
    {
        set_separator("Comma");
    }

    // Has raw_variables names

    const tinyxml2::XMLElement* raw_variables_names_element = data_file_element->FirstChildElement("RawVariablesNames");

    if(raw_variables_names_element)
    {
        const string new_raw_variables_names_string = raw_variables_names_element->GetText();

        try
        {
            set_has_raw_variables_names(new_raw_variables_names_string == "1");
        }
        catch(const exception& e)
        {
            cerr << e.what() << endl;
        }
    }

    // Rows labels

    const tinyxml2::XMLElement* rows_label_element = data_file_element->FirstChildElement("RowsLabels");

    if(rows_label_element)
    {
        const string new_rows_label_string = rows_label_element->GetText();

        try
        {
            set_has_rows_label(new_rows_label_string == "1");
        }
        catch(const exception& e)
        {
            cerr << e.what() << endl;
        }
    }

    // Missing values label

    const tinyxml2::XMLElement* missing_values_label_element = data_file_element->FirstChildElement("MissingValuesLabel");

    if(missing_values_label_element)
    {
        if(missing_values_label_element->GetText())
        {
            const string new_missing_values_label = missing_values_label_element->GetText();

            set_missing_values_label(new_missing_values_label);
        }
        else
        {
            set_missing_values_label("NA");
        }
    }
    else
    {
        set_missing_values_label("NA");
    }

    // Codification

    const tinyxml2::XMLElement* codification_element = data_file_element->FirstChildElement("Codification");

    if(codification_element)
    {
        if(codification_element->GetText())
        {
            const string new_codification = codification_element->GetText();

            set_codification(new_codification);
        }
    }

    // raw_variables

    const tinyxml2::XMLElement* raw_variables_element = data_set_element->FirstChildElement("RawVariables");

    if(!raw_variables_element)
    {
        buffer << "OpenNN Exception: DataSet class.\n"
               << "void from_XML(const tinyxml2::XMLDocument&) method.\n"
               << "raw_variables element is nullptr.\n";

        throw runtime_error(buffer.str());
    }

    // raw_variables number

    const tinyxml2::XMLElement* raw_variables_number_element = raw_variables_element->FirstChildElement("RawVariablesNumber");

    if(!raw_variables_number_element)
    {
        buffer << "OpenNN Exception: DataSet class.\n"
               << "void from_XML(const tinyxml2::XMLDocument&) method.\n"
               << "raw_variables number element is nullptr.\n";

        throw runtime_error(buffer.str());
    }

    Index new_raw_variables_number = 0;

    if(raw_variables_number_element->GetText())
    {
        new_raw_variables_number = Index(atoi(raw_variables_number_element->GetText()));

        set_raw_variables_number(new_raw_variables_number);
    }

    // raw_variables

    const tinyxml2::XMLElement* start_element = raw_variables_number_element;

    if(new_raw_variables_number > 0)
    {
        for(Index i = 0; i < new_raw_variables_number; i++)
        {
            const tinyxml2::XMLElement* column_element = start_element->NextSiblingElement("RawVariable");
            start_element = column_element;

            if(column_element->Attribute("Item") != to_string(i+1))
            {
                buffer << "OpenNN Exception: DataSet class.\n"
                       << "void DataSet:from_XML(const tinyxml2::XMLDocument&) method.\n"
                       << "raw_variable item number (" << i+1 << ") does not match (" << column_element->Attribute("Item") << ").\n";

                throw runtime_error(buffer.str());
            }

            // Name

            const tinyxml2::XMLElement* name_element = column_element->FirstChildElement("Name");

            if(!name_element)
            {
                buffer << "OpenNN Exception: DataSet class.\n"
                       << "void raw_variable::from_XML(const tinyxml2::XMLDocument&) method.\n"
                       << "Name element is nullptr.\n";

                throw runtime_error(buffer.str());
            }

            if(name_element->GetText())
            {
                const string new_name = name_element->GetText();

                raw_variables(i).name = new_name;
            }

            // Scaler

            const tinyxml2::XMLElement* scaler_element = column_element->FirstChildElement("Scaler");

            if(!scaler_element)
            {
                buffer << "OpenNN Exception: DataSet class.\n"
                       << "void DataSet::from_XML(const tinyxml2::XMLDocument&) method.\n"
                       << "Scaler element is nullptr.\n";

                throw runtime_error(buffer.str());
            }

            if(scaler_element->GetText())
            {
                const string new_scaler = scaler_element->GetText();

                raw_variables(i).set_scaler(new_scaler);
            }

            // raw_variable use

            const tinyxml2::XMLElement* raw_variable_use_element = column_element->FirstChildElement("RawVariableUse");

            if(!raw_variable_use_element)
            {
                buffer << "OpenNN Exception: DataSet class.\n"
                       << "void DataSet::from_XML(const tinyxml2::XMLDocument&) method.\n"
                       << "raw_variable use element is nullptr.\n";

                throw runtime_error(buffer.str());
            }

            if(raw_variable_use_element->GetText())
            {
                const string new_raw_variable_use = raw_variable_use_element->GetText();

                raw_variables(i).set_use(new_raw_variable_use);
            }

            // Type

            const tinyxml2::XMLElement* type_element = column_element->FirstChildElement("Type");

            if(!type_element)
            {
                buffer << "OpenNN Exception: DataSet class.\n"
                       << "void raw_variable::from_XML(const tinyxml2::XMLDocument&) method.\n"
                       << "Type element is nullptr.\n";

                throw runtime_error(buffer.str());
            }

            if(type_element->GetText())
            {
                const string new_type = type_element->GetText();
                raw_variables(i).set_type(new_type);
            }

            if(raw_variables(i).type == RawVariableType::Categorical || raw_variables(i).type == RawVariableType::Binary)
            {
                // Categories

                const tinyxml2::XMLElement* categories_element = column_element->FirstChildElement("Categories");

                if(!categories_element)
                {
                    buffer << "OpenNN Exception: DataSet class.\n"
                           << "void raw_variable::from_XML(const tinyxml2::XMLDocument&) method.\n"
                           << "Categories element is nullptr.\n";

                    throw runtime_error(buffer.str());
                }

                if(categories_element->GetText())
                {
                    const string new_categories = categories_element->GetText();

                    raw_variables(i).categories = get_tokens(new_categories, ';');
                }

                // Categories uses

                const tinyxml2::XMLElement* categories_uses_element = column_element->FirstChildElement("CategoriesUses");

                if(!categories_uses_element)
                {
                    buffer << "OpenNN Exception: DataSet class.\n"
                           << "void raw_variable::from_XML(const tinyxml2::XMLDocument&) method.\n"
                           << "Categories uses element is nullptr.\n";

                    throw runtime_error(buffer.str());
                }

                if(categories_uses_element->GetText())
                {
                    const string new_categories_uses = categories_uses_element->GetText();

                    raw_variables(i).set_categories_uses(get_tokens(new_categories_uses, ';'));
                }
            }
        }
    }

    /*
//    // Time series raw_variables

//    const tinyxml2::XMLElement* time_series_raw_variables_element = data_set_element->FirstChildElement("TimeSeriesraw_variables");

//    if(!time_series_raw_variables_element)
//    {
//        // do nothing
//    }
//    else
//    {
//        // Time series raw_variables number

//        const tinyxml2::XMLElement* time_series_raw_variables_number_element = time_series_raw_variables_element->FirstChildElement("TimeSeriesraw_variablesNumber");

//        if(!time_series_raw_variables_number_element)
//        {
//            buffer << "OpenNN Exception: DataSet class.\n"
//                   << "void from_XML(const tinyxml2::XMLDocument&) method.\n"
//                   << "Time seires raw_variables number element is nullptr.\n";

//            throw runtime_error(buffer.str());
//        }

//        Index time_series_new_raw_variables_number = 0;

//        if(time_series_raw_variables_number_element->GetText())
//        {
//            time_series_new_raw_variables_number = Index(atoi(time_series_raw_variables_number_element->GetText()));

//            set_time_series_raw_variables_number(time_series_new_raw_variables_number);
//        }

//        // Time series raw_variables

//        const tinyxml2::XMLElement* time_series_start_element = time_series_raw_variables_number_element;

//        if(time_series_new_raw_variables_number > 0)
//        {
//            for(Index i = 0; i < time_series_new_raw_variables_number; i++)
//            {
//                const tinyxml2::XMLElement* time_series_raw_variable_element = time_series_start_element->NextSiblingElement("TimeSeriesColumn");
//                time_series_start_element = time_series_raw_variable_element;

//                if(time_series_raw_variable_element->Attribute("Item") != to_string(i+1))
//                {
//                    buffer << "OpenNN Exception: DataSet class.\n"
//                           << "void DataSet:from_XML(const tinyxml2::XMLDocument&) method.\n"
//                           << "Time series raw_variable item number (" << i+1 << ") does not match (" << time_series_raw_variable_element->Attribute("Item") << ").\n";

//                    throw runtime_error(buffer.str());
//                }

//                // Name

//                const tinyxml2::XMLElement* time_series_name_element = time_series_raw_variable_element->FirstChildElement("Name");

//                if(!time_series_name_element)
//                {
//                    buffer << "OpenNN Exception: DataSet class.\n"
//                           << "void raw_variable::from_XML(const tinyxml2::XMLDocument&) method.\n"
//                           << "Time series name element is nullptr.\n";

//                    throw runtime_error(buffer.str());
//                }

//                if(time_series_name_element->GetText())
//                {
//                    const string time_series_new_name = time_series_name_element->GetText();

//                    time_series_raw_variables(i).name = time_series_new_name;
//                }

//                // Scaler

//                const tinyxml2::XMLElement* time_series_scaler_element = time_series_raw_variable_element->FirstChildElement("Scaler");

//                if(!time_series_scaler_element)
//                {
//                    buffer << "OpenNN Exception: DataSet class.\n"
//                           << "void DataSet::from_XML(const tinyxml2::XMLDocument&) method.\n"
//                           << "Time series scaler element is nullptr.\n";

//                    throw runtime_error(buffer.str());
//                }

//                if(time_series_scaler_element->GetText())
//                {
//                    const string time_series_new_scaler = time_series_scaler_element->GetText();

//                    time_series_raw_variables(i).set_scaler(time_series_new_scaler);
//                }

//                // raw_variable use

//                const tinyxml2::XMLElement* time_series_raw_variable_use_element = time_series_raw_variable_element->FirstChildElement("RawVariableUse");

//                if(!time_series_raw_variable_use_element)
//                {
//                    buffer << "OpenNN Exception: DataSet class.\n"
//                           << "void DataSet::from_XML(const tinyxml2::XMLDocument&) method.\n"
//                           << "Time series raw_variable use element is nullptr.\n";

//                    throw runtime_error(buffer.str());
//                }

//                if(time_series_raw_variable_use_element->GetText())
//                {
//                    const string time_series_new_raw_variable_use = time_series_raw_variable_use_element->GetText();

//                    time_series_raw_variables(i).set_use(time_series_new_raw_variable_use);
//                }

//                // Type

//                const tinyxml2::XMLElement* time_series_type_element = time_series_raw_variable_element->FirstChildElement("Type");

//                if(!time_series_type_element)
//                {
//                    buffer << "OpenNN Exception: DataSet class.\n"
//                           << "void raw_variable::from_XML(const tinyxml2::XMLDocument&) method.\n"
//                           << "Time series type element is nullptr.\n";

//                    throw runtime_error(buffer.str());
//                }

//                if(time_series_type_element->GetText())
//                {
//                    const string time_series_new_type = time_series_type_element->GetText();
//                    time_series_raw_variables(i).set_type(time_series_new_type);
//                }

//                if(time_series_raw_variables(i).type == ColumnType::Categorical || time_series_raw_variables(i).type == ColumnType::Binary)
//                {
//                    // Categories

//                    const tinyxml2::XMLElement* time_series_categories_element = time_series_raw_variable_element->FirstChildElement("Categories");

//                    if(!time_series_categories_element)
//                    {
//                        buffer << "OpenNN Exception: DataSet class.\n"
//                               << "void raw_variable::from_XML(const tinyxml2::XMLDocument&) method.\n"
//                               << "Time series categories element is nullptr.\n";

//                        throw runtime_error(buffer.str());
//                    }

//                    if(time_series_categories_element->GetText())
//                    {
//                        const string time_series_new_categories = time_series_categories_element->GetText();

//                        time_series_raw_variables(i).categories = get_tokens(time_series_new_categories, ';');
//                    }

//                    // Categories uses

//                    const tinyxml2::XMLElement* time_series_categories_uses_element = time_series_raw_variable_element->FirstChildElement("CategoriesUses");

//                    if(!time_series_categories_uses_element)
//                    {
//                        buffer << "OpenNN Exception: DataSet class.\n"
//                               << "void raw_variable::from_XML(const tinyxml2::XMLDocument&) method.\n"
//                               << "Time series categories uses element is nullptr.\n";

//                        throw runtime_error(buffer.str());
//                    }

//                    if(time_series_categories_uses_element->GetText())
//                    {
//                        const string time_series_new_categories_uses = time_series_categories_uses_element->GetText();

//                        time_series_raw_variables(i).set_categories_uses(get_tokens(time_series_new_categories_uses, ';'));
//                    }
//                }
//            }
//        }
//    }
    */



    // Rows label

    if(has_rows_labels)
    {
        // Rows labels begin tag

        const tinyxml2::XMLElement* rows_labels_element = data_set_element->FirstChildElement("RowsLabels");

        if(!rows_labels_element)
        {
            buffer << "OpenNN Exception: DataSet class.\n"
                   << "void from_XML(const tinyxml2::XMLDocument&) method.\n"
                   << "Rows labels element is nullptr.\n";

            throw runtime_error(buffer.str());
        }

        // Rows labels

        if(rows_labels_element->GetText())
        {
            const string new_rows_labels = rows_labels_element->GetText();

            char separator = ',';

            if(new_rows_labels.find(",") == string::npos
                    && new_rows_labels.find(";") != string::npos) {
                separator = ';';
            }

            rows_labels = get_tokens(new_rows_labels, separator);
        }
    }

    // Samples

    const tinyxml2::XMLElement* samples_element = data_set_element->FirstChildElement("Samples");

    if(!samples_element)
    {
        buffer << "OpenNN Exception: DataSet class.\n"
               << "void from_XML(const tinyxml2::XMLDocument&) method.\n"
               << "Samples element is nullptr.\n";

        throw runtime_error(buffer.str());
    }

    // Samples number

    const tinyxml2::XMLElement* samples_number_element = samples_element->FirstChildElement("SamplesNumber");

    if(!samples_number_element)
    {
        buffer << "OpenNN Exception: DataSet class.\n"
               << "void from_XML(const tinyxml2::XMLDocument&) method.\n"
               << "Samples number element is nullptr.\n";

        throw runtime_error(buffer.str());
    }

    if(samples_number_element->GetText())
    {
        const Index new_samples_number = Index(atoi(samples_number_element->GetText()));

        samples_uses.resize(new_samples_number);

        set_training();
    }

    // Samples uses

    const tinyxml2::XMLElement* samples_uses_element = samples_element->FirstChildElement("SamplesUses");

    if(!samples_uses_element)
    {
        buffer << "OpenNN Exception: DataSet class.\n"
               << "void from_XML(const tinyxml2::XMLDocument&) method.\n"
               << "Samples uses element is nullptr.\n";

        throw runtime_error(buffer.str());
    }

    if(samples_uses_element->GetText())
    {
        set_samples_uses(get_tokens(samples_uses_element->GetText(), ' '));
    }

    // Missing values

    const tinyxml2::XMLElement* missing_values_element = data_set_element->FirstChildElement("MissingValues");

    if(!missing_values_element)
    {
        buffer << "OpenNN Exception: DataSet class.\n"
               << "void from_XML(const tinyxml2::XMLDocument&) method.\n"
               << "Missing values element is nullptr.\n";

        throw runtime_error(buffer.str());
    }

    // Missing values method

    const tinyxml2::XMLElement* missing_values_method_element = missing_values_element->FirstChildElement("MissingValuesMethod");

    if(!missing_values_method_element)
    {
        buffer << "OpenNN Exception: DataSet class.\n"
               << "void from_XML(const tinyxml2::XMLDocument&) method.\n"
               << "Missing values method element is nullptr.\n";

        throw runtime_error(buffer.str());
    }

    if(missing_values_method_element->GetText())
    {
        set_missing_values_method(missing_values_method_element->GetText());
    }

    // Missing values number

    const tinyxml2::XMLElement* missing_values_number_element = missing_values_element->FirstChildElement("MissingValuesNumber");

    if(!missing_values_number_element)
    {
        buffer << "OpenNN Exception: DataSet class.\n"
               << "void from_XML(const tinyxml2::XMLDocument&) method.\n"
               << "Missing values number element is nullptr.\n";

        throw runtime_error(buffer.str());
    }

    if(missing_values_number_element->GetText())
    {
        missing_values_number = Index(atoi(missing_values_number_element->GetText()));
    }

    if(missing_values_number > 0)
    {
        // raw_variables Missing values number

        const tinyxml2::XMLElement* raw_variables_missing_values_number_element = missing_values_element->FirstChildElement("raw_variablesMissingValuesNumber");

        if(!raw_variables_missing_values_number_element)
        {
            buffer << "OpenNN Exception: DataSet class.\n"
                   << "void from_XML(const tinyxml2::XMLDocument&) method.\n"
                   << "raw_variables missing values number element is nullptr.\n";

            throw runtime_error(buffer.str());
        }

        if(raw_variables_missing_values_number_element->GetText())
        {
            Tensor<string, 1> new_raw_variables_missing_values_number = get_tokens(raw_variables_missing_values_number_element->GetText(), ' ');

            raw_variables_missing_values_number.resize(new_raw_variables_missing_values_number.size());

            for(Index i = 0; i < new_raw_variables_missing_values_number.size(); i++)
            {
                raw_variables_missing_values_number(i) = atoi(new_raw_variables_missing_values_number(i).c_str());
            }
        }

        // Rows missing values number

        const tinyxml2::XMLElement* rows_missing_values_number_element = missing_values_element->FirstChildElement("RowsMissingValuesNumber");

        if(!rows_missing_values_number_element)
        {
            buffer << "OpenNN Exception: DataSet class.\n"
                   << "void from_XML(const tinyxml2::XMLDocument&) method.\n"
                   << "Rows missing values number element is nullptr.\n";

            throw runtime_error(buffer.str());
        }

        if(rows_missing_values_number_element->GetText())
        {
            rows_missing_values_number = Index(atoi(rows_missing_values_number_element->GetText()));
        }
    }

    // Preview data

    const tinyxml2::XMLElement* preview_data_element = data_set_element->FirstChildElement("PreviewData");

    if(!preview_data_element)
    {
        buffer << "OpenNN Exception: DataSet class.\n"
               << "void from_XML(const tinyxml2::XMLDocument&) method.\n"
               << "Preview data element is nullptr.\n";

        throw runtime_error(buffer.str());
    }

    // Preview size

    const tinyxml2::XMLElement* preview_size_element = preview_data_element->FirstChildElement("PreviewSize");

    if(!preview_size_element)
    {
        buffer << "OpenNN Exception: DataSet class.\n"
               << "void from_XML(const tinyxml2::XMLDocument&) method.\n"
               << "Preview size element is nullptr.\n";

        throw runtime_error(buffer.str());
    }

    Index new_preview_size = 0;

    if(preview_size_element->GetText())
    {
        new_preview_size = Index(atoi(preview_size_element->GetText()));

        if(new_preview_size > 0) data_file_preview.resize(new_preview_size);
    }

    // Preview data

    start_element = preview_size_element;

    for(Index i = 0; i < new_preview_size; i++)
    {
        const tinyxml2::XMLElement* row_element = start_element->NextSiblingElement("Row");
        start_element = row_element;

        if(row_element->Attribute("Item") != to_string(i+1))
        {
            buffer << "OpenNN Exception: DataSet class.\n"
                   << "void from_XML(const tinyxml2::XMLDocument&) method.\n"
                   << "Row item number (" << i+1 << ") does not match (" << row_element->Attribute("Item") << ").\n";

            throw runtime_error(buffer.str());
        }

        if(row_element->GetText())
        {
            data_file_preview(i) = get_tokens(row_element->GetText(), ',');
        }
    }

    // Display

    const tinyxml2::XMLElement* display_element = data_set_element->FirstChildElement("Display");

    if(display_element)
    {
        const string new_display_string = display_element->GetText();

        try
        {
            set_display(new_display_string != "0");
        }
        catch(const exception& e)
        {
            cerr << e.what() << endl;
        }
    }
}


/// Prints to the screen in text format the main numbers from the data set object.

void DataSet::print() const
{
    if (!display) return;
    
    const Index variables_number = get_variables_number();
    const Index input_variables_number = get_input_variables_number();
    const Index samples_number = get_samples_number();
    const Index target_variables_bumber = get_target_variables_number();
      
    cout << "Data set object summary:\n"
         << "Number of samples: " << samples_number << "\n"
         << "Number of variables: " << variables_number << "\n"
         << "Number of input variables: " << input_variables_number << "\n"
         << "Number of targets: " << target_variables_bumber << "\n"
         << "Input variables dimensions:\n" << input_variables_dimensions << "\n"
         << "Target variables dimensions: " << target_variables_dimensions << "\n";
    
}


/// Saves the members of a data set object to a XML-type file in an XML-type format.
/// @param file_name Name of data set XML-type file.

void DataSet::save(const string& file_name) const
{
    FILE* pFile = fopen(file_name.c_str(), "w");

    tinyxml2::XMLPrinter document(pFile);

    write_XML(document);

    fclose(pFile);
}


/// Loads the members of a data set object from a XML-type file:
/// <ul>
/// <li> Samples number.
/// <li> Training samples number.
/// <li> Training samples indices.
/// <li> Selection samples number.
/// <li> Selection samples indices.
/// <li> Testing samples number.
/// <li> Testing samples indices.
/// <li> Input variables number.
/// <li> Input variables indices.
/// <li> Target variables number.
/// <li> Target variables indices.
/// <li> Input variables name.
/// <li> Target variables name.
/// <li> Input variables description.
/// <li> Target variables description.
/// <li> Display.
/// <li> Data.
/// </ul>
/// Please mind about the file format. This is specified in the User's Guide.
/// @param file_name Name of data set XML-type file.

void DataSet::load(const string& file_name)
{
    tinyxml2::XMLDocument document;

    if(document.LoadFile(file_name.c_str()))
    {
        ostringstream buffer;

        buffer << "OpenNN Exception: DataSet class.\n"
               << "void load(const string&) method.\n"
               << "Cannot load XML file " << file_name << ".\n";

        throw runtime_error(buffer.str());
    }

    from_XML(document);
}


void DataSet::print_raw_variables() const
{
    const Index raw_variables_number = get_raw_variables_number();

    for(Index i = 0; i < raw_variables_number; i++)
    {
        raw_variables(i).print();
        cout << endl;
    }

    cout << endl;

}

void DataSet::print_raw_variables_types() const
{
    const Index raw_variables_number = get_raw_variables_number();

    for(Index i = 0; i < raw_variables_number; i++)
    {
        if(raw_variables(i).type == RawVariableType::Numeric) cout << "Numeric ";
        else if(raw_variables(i).type == RawVariableType::Binary) cout << "Binary ";
        else if(raw_variables(i).type == RawVariableType::Categorical) cout << "Categorical ";
        else if(raw_variables(i).type == RawVariableType::DateTime) cout << "DateTime ";
        else if(raw_variables(i).type == RawVariableType::Constant) cout << "Constant ";
    }

    cout << endl;
}


void DataSet::print_raw_variables_uses() const
{
    const Index raw_variables_number = get_raw_variables_number();

    for(Index i = 0; i < raw_variables_number; i++)
    {
        if(raw_variables(i).raw_variable_use == VariableUse::Input) cout << "Input ";
        else if(raw_variables(i).raw_variable_use == VariableUse::Target) cout << "Target ";
        else if(raw_variables(i).raw_variable_use == VariableUse::Unused) cout << "Unused ";
    }

    cout << endl;
}


void DataSet::print_raw_variables_scalers() const
{
    const Index raw_variables_number = get_raw_variables_number();

    const Tensor<Scaler, 1> scalers = get_raw_variables_scalers();

    for(Index i = 0; i < raw_variables_number; i++)
    {
        if(scalers[i] == Scaler::NoScaling)
            cout << "NoScaling" << endl;
        else if(scalers[i] == Scaler::MinimumMaximum)
            cout << "MinimumMaximum" << endl;
        else if(scalers[i] == Scaler::MeanStandardDeviation)
            cout << "MeanStandardDeviation" << endl;
        else if(scalers[i] == Scaler::StandardDeviation)
            cout << "StandardDeviation" << endl;
        else if(scalers[i] == Scaler::Logarithm)
            cout << "Logarithm" << endl;
    }

    cout << endl;
}


/// Prints to the screen the values of the data matrix.

void DataSet::print_data() const
{
    if(display) cout << data << endl;
}


/// Prints to the screen a preview of the data matrix, i.e. the first, second and last samples.

void DataSet::print_data_preview() const
{
    if(!display) return;

    const Index samples_number = get_samples_number();

    if(samples_number > 0)
    {
        const Tensor<type, 1> first_sample = data.chip(0, 0);

        cout << "First sample:  \n";

        for(int i = 0; i< first_sample.dimension(0); i++)
        {
            cout  << first_sample(i) << "  ";
        }

        cout << endl;
    }

    if(samples_number > 1)
    {
        const Tensor<type, 1> second_sample = data.chip(1, 0);

        cout << "Second sample:  \n";

        for(int i = 0; i< second_sample.dimension(0); i++)
        {
            cout  << second_sample(i) << "  ";
        }

        cout << endl;
    }

    if(samples_number > 2)
    {
        const Tensor<type, 1> last_sample = data.chip(samples_number-1, 0);

        cout << "Last sample:  \n";

        for(int i = 0; i< last_sample.dimension(0); i++)
        {
            cout  << last_sample(i) << "  ";
        }

        cout << endl;
    }
}


/// Saves to the data file the values of the data matrix.

void DataSet::save_data() const
{
    std::ofstream file(data_source_path.c_str());

    if(!file.is_open())
    {
        ostringstream buffer;

        buffer << "OpenNN Exception: Matrix template." << endl
               << "void save_data() method." << endl
               << "Cannot open matrix data file: " << data_source_path << endl;

        throw runtime_error(buffer.str());
    }

    file.precision(20);

    const Index samples_number = get_samples_number();
    const Index variables_number = get_variables_number();

    const Tensor<string, 1> variables_names = get_variables_names();

    char separator_char = ',';//get_separator_char();

    if(has_rows_labels)
    {
        file << "id" << separator_char;
    }
    for(Index j = 0; j < variables_number; j++)
    {
        file << variables_names[j];

        if(j != variables_number-1)
        {
            file << separator_char;
        }
    }

    file << endl;

    for(Index i = 0; i < samples_number; i++)
    {
        if(has_rows_labels)
        {
            file << rows_labels(i) << separator_char;
        }
        for(Index j = 0; j < variables_number; j++)
        {
            file << data(i,j);

            if(j != variables_number-1)
            {
                file << separator_char;
            }
        }

        file << endl;
    }

    file.close();
}


/// Saves to the data file the values of the data matrix in binary format.

void DataSet::save_data_binary(const string& binary_data_file_name) const
{
    regex accent_regex("[\\xC0-\\xFF]");
    std::ofstream file;

    #ifdef _WIN32

    if(regex_search(binary_data_file_name, accent_regex))
    {
        file.open(string_to_wide_string(binary_data_file_name), ios::binary);
    }
    else
    {
        file.open(binary_data_file_name.c_str(), ios::binary);
    }

    #else
        file.open(binary_data_file_name.c_str(), ios::binary);
    #endif

    if(!file.is_open())
    {
        ostringstream buffer;

        buffer << "OpenNN Exception: DataSet class." << endl
               << "void save_data_binary() method." << endl
               << "Cannot open data binary file." << endl;

        throw runtime_error(buffer.str());
    }

    // Write data

    streamsize size = sizeof(Index);

    Index raw_variables_number = data.dimension(1);
    Index rows_number = data.dimension(0);

    cout << "Saving binary data file..." << endl;

    file.write(reinterpret_cast<char*>(&raw_variables_number), size);
    file.write(reinterpret_cast<char*>(&rows_number), size);

    size = sizeof(type);

    type value;

    for(int i = 0; i < raw_variables_number; i++)
    {
        for(int j = 0; j < rows_number; j++)
        {
            value = data(j,i);

            file.write(reinterpret_cast<char*>(&value), size);
        }
    }

    file.close();

    cout << "Binary data file saved." << endl;
}


/// This method loads the data from a binary data file.
/// @todo Can load block of data instead of element by element?

void DataSet::load_data_binary()
{
    const regex accent_regex("[\\xC0-\\xFF]");
    ifstream file;

    #ifdef _WIN32

    if(regex_search(data_source_path, accent_regex))
    {
<<<<<<< HEAD
        file.open(string_to_wide_string(data_source_path), ios::binary);
=======
        wstring_convert<codecvt_utf8<wchar_t>> conv;
        const wstring file_name_wide = conv.from_bytes(data_source_path);
        file.open(file_name_wide, ios::binary);
>>>>>>> 7321a705
    }
    else
    {
        file.open(data_source_path.c_str(), ios::binary);
    }
    #else
        file.open(data_source_path.c_str(), ios::binary);
    #endif

    if(!file.is_open())
    {
        ostringstream buffer;

        buffer << "OpenNN Exception: DataSet class.\n"
               << "void load_data_binary() method.\n"
               << "Cannot open binary file: " << data_source_path << "\n";

        throw runtime_error(buffer.str());
    }

    streamsize size = sizeof(Index);

    Index raw_variables_number = 0;
    Index rows_number = 0;

    file.read(reinterpret_cast<char*>(&raw_variables_number), size);
    file.read(reinterpret_cast<char*>(&rows_number), size);

    size = sizeof(type);

    type value = type(0);

    data.resize(rows_number, raw_variables_number);

    for(Index i = 0; i < rows_number*raw_variables_number; i++)
    {
        file.read(reinterpret_cast<char*>(&value), size);
        data(i) = value;
    }

    file.close();
}


/// Returns a vector containing the number of samples of each class in the data set.
/// If the number of target variables is one then the number of classes is two.
/// If the number of target variables is greater than one then the number of classes is equal to the number of target variables.

Tensor<Index, 1> DataSet::calculate_target_distribution() const
{
    const Index samples_number = get_samples_number();
    const Index targets_number = get_target_variables_number();
    const Tensor<Index, 1> target_variables_indices = get_target_variables_indices();

    Tensor<Index, 1> class_distribution;

    if(targets_number == 1) // Two classes
    {
        class_distribution = Tensor<Index, 1>(2);

        Index target_index = target_variables_indices(0);

        Index positives = 0;
        Index negatives = 0;

        for(Index sample_index = 0; sample_index < Index(samples_number); sample_index++)
        {
            if(!isnan(data(Index(sample_index),target_index)))
            {
                if(data(Index(sample_index), target_index) < type(0.5))
                {
                    negatives++;
                }
                else
                {
                    positives++;
                }
            }
        }

        class_distribution(0) = negatives;
        class_distribution(1) = positives;
    }
    else // More than two classes
    {
        class_distribution = Tensor<Index, 1>(targets_number);

        class_distribution.setZero();

        for(Index i = 0; i < samples_number; i++)
        {
            if(get_sample_use(i) != SampleUse::Unused)
            {
                for(Index j = 0; j < targets_number; j++)
                {
                    if(isnan(data(i,target_variables_indices(j)))) continue;

                    if(data(i,target_variables_indices(j)) > type(0.5)) class_distribution(j)++;
                }
            }
        }
    }

    return class_distribution;
}


/// Calculate the outliers from the data set using Tukey's test.
/// @param cleaning_parameter Parameter used to detect outliers.

Tensor<Tensor<Index, 1>, 1> DataSet::calculate_Tukey_outliers(const type& cleaning_parameter) const
{
    const Index samples_number = get_used_samples_number();
    const Tensor<Index, 1> samples_indices = get_used_samples_indices();

    const Index raw_variables_number = get_raw_variables_number();
    const Index used_raw_variables_number = get_used_raw_variables_number();
    const Tensor<Index, 1> used_raw_variables_indices = get_used_raw_variables_indices();

    Tensor<Tensor<Index, 1>, 1> return_values(2);

    return_values(0) = Tensor<Index, 1>(samples_number);
    return_values(1) = Tensor<Index, 1>(used_raw_variables_number);

    return_values(0).setZero();
    return_values(1).setZero();

    const Tensor<BoxPlot, 1> box_plots = calculate_raw_variables_box_plots();

    Index variable_index = 0;
    Index used_variable_index = 0;

#pragma omp parallel for
    for(Index i = 0; i < raw_variables_number; i++)
    {
        if(raw_variables(i).raw_variable_use == VariableUse::Unused && raw_variables(i).type == RawVariableType::Categorical)
        {
            variable_index += raw_variables(i).get_categories_number();
            continue;
        }
        else if(raw_variables(i).raw_variable_use == VariableUse::Unused) // Numeric, Binary or DateTime
        {
            variable_index++;
            continue;
        }

        if(raw_variables(i).type == RawVariableType::Categorical)
        {
            variable_index += raw_variables(i).get_categories_number();
            used_variable_index++;
            continue;
        }
        else if(raw_variables(i).type == RawVariableType::Binary || raw_variables(i).type == RawVariableType::DateTime)
        {
            variable_index++;
            used_variable_index++;
            continue;
        }
        else // Numeric
        {
            const type interquartile_range = box_plots(i).third_quartile - box_plots(i).first_quartile;

            if(interquartile_range < numeric_limits<type>::epsilon())
            {
                variable_index++;
                used_variable_index++;
                continue;
            }

            Index raw_variables_outliers = 0;

            for(Index j = 0; j < samples_number; j++)
            {
                const Tensor<type, 1> sample = get_sample_data(samples_indices(Index(j)));

                if(sample(variable_index) < (box_plots(i).first_quartile - cleaning_parameter * interquartile_range) ||
                    sample(variable_index) > (box_plots(i).third_quartile + cleaning_parameter * interquartile_range))
                {
                    return_values(0)(Index(j)) = 1;

                    raw_variables_outliers++;
                }
            }

            return_values(1)(used_variable_index) = raw_variables_outliers;

            variable_index++;
            used_variable_index++;
        }
    }

    return return_values;
}


/// Calculate the outliers from the data set using Tukey's test and sets in samples object.
/// @param cleaning_parameter Parameter used to detect outliers

Tensor<Tensor<Index, 1>, 1> DataSet::replace_Tukey_outliers_with_NaN(const type& cleaning_parameter)
{
    const Index samples_number = get_used_samples_number();
    const Tensor<Index, 1> samples_indices = get_used_samples_indices();

    const Index raw_variables_number = get_raw_variables_number();
    const Index used_raw_variables_number = get_used_raw_variables_number();
    const Tensor<Index, 1> used_raw_variables_indices = get_used_raw_variables_indices();

    Tensor<Tensor<Index, 1>, 1> return_values(2);

    return_values(0) = Tensor<Index, 1>(samples_number);
    return_values(1) = Tensor<Index, 1>(used_raw_variables_number);

    return_values(0).setZero();
    return_values(1).setZero();

    Tensor<BoxPlot, 1> box_plots = calculate_raw_variables_box_plots();

    Index variable_index = 0;
    Index used_variable_index = 0;

#pragma omp parallel for
    for(Index i = 0; i < raw_variables_number; i++)
    {
        if(raw_variables(i).raw_variable_use == VariableUse::Unused && raw_variables(i).type == RawVariableType::Categorical)
        {
            variable_index += raw_variables(i).get_categories_number();
            continue;
        }
        else if(raw_variables(i).raw_variable_use == VariableUse::Unused) // Numeric, Binary or DateTime
        {
            variable_index++;
            continue;
        }

        if(raw_variables(i).type == RawVariableType::Categorical)
        {
            variable_index += raw_variables(i).get_categories_number();
            used_variable_index++;
            continue;
        }
        else if(raw_variables(i).type == RawVariableType::Binary || raw_variables(i).type == RawVariableType::DateTime)
        {
            variable_index++;
            used_variable_index++;
            continue;
        }
        else // Numeric
        {
            const type interquartile_range = box_plots(i).third_quartile - box_plots(i).first_quartile;

            if(interquartile_range < numeric_limits<type>::epsilon())
            {
                variable_index++;
                used_variable_index++;
                continue;
            }

            Index raw_variables_outliers = 0;

            for(Index j = 0; j < samples_number; j++)
            {
                const Tensor<type, 1> sample = get_sample_data(samples_indices(Index(j)));

                if(sample(variable_index) < (box_plots(i).first_quartile - cleaning_parameter * interquartile_range) ||
                    sample(variable_index) > (box_plots(i).third_quartile + cleaning_parameter * interquartile_range))
                {
                    return_values(0)(Index(j)) = 1;

                    raw_variables_outliers++;

                    data(samples_indices(Index(j)), variable_index) = numeric_limits<type>::quiet_NaN();
                }
            }

            return_values(1)(used_variable_index) = raw_variables_outliers;

            variable_index++;
            used_variable_index++;
        }
    }

    return return_values;
}

void DataSet::unuse_Tukey_outliers(const type& cleaning_parameter)
{
    const Tensor<Tensor<Index, 1>, 1> outliers_indices = calculate_Tukey_outliers(cleaning_parameter);

    const Tensor<Index, 1> outliers_samples = get_elements_greater_than(outliers_indices, 0);

    set_samples_uses(outliers_samples, DataSet::SampleUse::Unused);
}


/// Generates an artificial data_set with a given number of samples and number of variables
/// by constant data.
/// @param samples_number Number of samples in the data_set.
/// @param variables_number Number of variables in the data_set.

void DataSet::generate_constant_data(const Index& samples_number, const Index& variables_number, const type& value)
{
    set(samples_number, variables_number);

    data.setConstant(value);

    set_default_raw_variables_uses();
}


/// Generates an artificial data_set with a given number of samples and number of variables
/// using random data.
/// @param samples_number Number of samples in the data_set.
/// @param variables_number Number of variables in the data_set.

void DataSet::generate_random_data(const Index& samples_number, const Index& variables_number)
{
    set(samples_number, variables_number);

    data.setRandom();
}


/// Generates an artificial data_set with a given number of samples and number of variables
/// using a sequential data.
/// @param samples_number Number of samples in the data_set.
/// @param variables_number Number of variables in the data_set.

void DataSet::generate_sequential_data(const Index& samples_number, const Index& variables_number)
{
    set(samples_number, variables_number);

    for(Index i = 0; i < samples_number; i++)
    {
        for(Index j = 0; j < variables_number; j++)
        {
            data(i,j) = type(j);
        }
    }
}


/// Generates an artificial data_set with a given number of samples and number of variables
/// using the Rosenbrock function.
/// @param samples_number Number of samples in the data_set.
/// @param variables_number Number of variables in the data_set.

void DataSet::generate_Rosenbrock_data(const Index& samples_number, const Index& variables_number)
{
    const Index inputs_number = variables_number-1;

    set(samples_number, variables_number);

    data.setRandom();
    
#pragma omp parallel for

    for(Index i = 0; i < samples_number; i++)
    {
        type rosenbrock(0);

        for(Index j = 0; j < inputs_number-1; j++)
        {
            const type value = data(i,j);
            const type next_value = data(i,j+1);

            rosenbrock += (type(1) - value)*(type(1) - value) + type(100)*(next_value-value*value)*(next_value-value*value);
        }

        data(i, inputs_number) = rosenbrock;
    }

    set_default_raw_variables_uses();
    
}

/// Generates an artifical data_set with a given number of samples, a number of features and a number of classes.
/// @param samples_numer Number of samples in the data_set.
/// @param variables_number Number of features to take into account in the classification problem.
/// @param classes_number Number of classes in the data_set.

void DataSet::generate_classification_data(const Index& samples_number, const Index& variables_number, const Index& classes_number)
{
    cout << "Generating Classification Data..." << endl;

    set(samples_number, variables_number + classes_number);

    data.setRandom();
    /*
    data.setConstant(0.0);

#pragma omp parallel for

    for(Index i = 0; i < samples_number; i++)
    {
        for(Index j = 0; j < variables_number; j++)
        {

            data(i, j) = rand(); // rand();

        }
    }


#pragma omp parallel for

    for(Index i = 0; i < samples_number; i++)
    {
        const Index random_class = rand() % classes_number;
        data(i, variables_number + random_class) = 1;
    }
*/
    cout << "Done." << endl;
}


void DataSet::generate_sum_data(const Index& samples_number, const Index& variables_number)
{
    set(samples_number,variables_number);

    data.setRandom();

    for(Index i = 0; i < samples_number; i++)
    {
        data(i,variables_number-1) = type(0);

        for(Index j = 0; j < variables_number-1; j++)
        {
            data(i,variables_number-1) += data(i,j);
        }
    }

    set(data);
}


/// Unuses those samples with values outside a defined range.
/// @param minimums vector of minimum values in the range.
/// The size must be equal to the number of variables.
/// @param maximums vector of maximum values in the range.
/// The size must be equal to the number of variables.

Tensor<Index, 1> DataSet::filter_data(const Tensor<type, 1>& minimums, const Tensor<type, 1>& maximums)
{
    const Tensor<Index, 1> used_variables_indices = get_used_variables_indices();

    const Index used_variables_number = used_variables_indices.size();

#ifdef OPENNN_DEBUG

    if(minimums.size() != used_variables_number)
    {
        ostringstream buffer;

        buffer << "OpenNN Exception: DataSet class.\n"
               << "Tensor<Index, 1> filter_data(const Tensor<type, 1>&, const Tensor<type, 1>&) method.\n"
               << "Size of minimums(" << minimums.size() << ") is not equal to number of variables(" << used_variables_number << ").\n";

        throw runtime_error(buffer.str());
    }

    if(maximums.size() != used_variables_number)
    {
        ostringstream buffer;

        buffer << "OpenNN Exception: DataSet class.\n"
               << "Tensor<Index, 1> filter_data(const Tensor<type, 1>&, const Tensor<type, 1>&) method.\n"
               << "Size of maximums(" << maximums.size() << ") is not equal to number of variables(" << used_variables_number << ").\n";

        throw runtime_error(buffer.str());
    }

#endif

    const Index samples_number = get_samples_number();

    Tensor<type, 1> filtered_indices(samples_number);
    filtered_indices.setZero();

    const Tensor<Index, 1> used_samples_indices = get_used_samples_indices();
    const Index used_samples_number = used_samples_indices.size();

    Index sample_index = 0;

    for(Index i = 0; i < used_variables_number; i++)
    {
        const Index variable_index = used_variables_indices(i);

        for(Index j = 0; j < used_samples_number; j++)
        {
            sample_index = used_samples_indices(j);

//            if(minimums(i)) {

//            }
//            else
//            {
                if(get_sample_use(sample_index) == SampleUse::Unused)
                    continue;

                if(isnan(data(sample_index, variable_index)))
                    continue;

                if(abs(data(sample_index, variable_index) - minimums(i)) <= type(NUMERIC_LIMITS_MIN)
                    || abs(data(sample_index, variable_index) - maximums(i)) <= type(NUMERIC_LIMITS_MIN))
                    continue;

                if(minimums(i) == maximums(i))
                {
                    if(data(sample_index, variable_index) != minimums(i))
                    {
                        filtered_indices(sample_index) = type(1);
                        set_sample_use(sample_index, SampleUse::Unused);
                    }
                }
                else if(data(sample_index, variable_index) < minimums(i) || data(sample_index, variable_index) > maximums(i))
                {
                    filtered_indices(sample_index) = type(1);
                    set_sample_use(sample_index, SampleUse::Unused);
//                }

            }
        }
    }

    const Index filtered_samples_number =
            Index(count_if(filtered_indices.data(),
                                        filtered_indices.data()+filtered_indices.size(), [](type value)
                               {return value > type(0.5);}));

    Tensor<Index, 1> filtered_samples_indices(filtered_samples_number);

    Index index = 0;

    for(Index i = 0; i < samples_number; i++)
    {
        if(filtered_indices(i) > type(0.5))
        {
            filtered_samples_indices(index) = i;
            index++;
        }
    }

    return filtered_samples_indices;
}


/// Sets all the samples with missing values to "Unused".

void DataSet::impute_missing_values_unuse()
{
    const Index samples_number = get_samples_number();

#pragma omp parallel for

    for(Index i = 0; i <samples_number; i++)
    {
        if(has_nan_row(i)) set_sample_use(i, "Unused");
    }
}


/// Substitutes all the missing values by the mean of the corresponding variable.

void DataSet::impute_missing_values_mean()
{
    const Tensor<Index, 1> used_samples_indices = get_used_samples_indices();
    const Tensor<Index, 1> used_variables_indices = get_used_variables_indices();
    const Tensor<Index, 1> input_variables_indices = get_input_variables_indices();
    const Tensor<Index, 1> target_variables_indices = get_target_variables_indices();

    const Tensor<type, 1> means = mean(data, used_samples_indices, used_variables_indices);

    const Index samples_number = used_samples_indices.size();
    const Index variables_number = used_variables_indices.size();
    const Index target_variables_number = target_variables_indices.size();

    Index current_variable;
    Index current_sample;

#pragma omp parallel for schedule(dynamic)
    for(Index j = 0; j < variables_number - target_variables_number; j++)
    {
        current_variable = input_variables_indices(j);

        for(Index i = 0; i < samples_number; i++)
        {
            current_sample = used_samples_indices(i);

            if(isnan(data(current_sample, current_variable)))
            {
                data(current_sample,current_variable) = means(j);
            }
        }
    }

#pragma omp parallel for schedule(dynamic)
    for(Index j = 0; j < target_variables_number; j++)
    {
        current_variable = target_variables_indices(j);

        for(Index i = 0; i < samples_number; i++)
        {
            current_sample = used_samples_indices(i);

            if(isnan(data(current_sample, current_variable)))
            {
                set_sample_use(i, "Unused");
            }
        }
    }
}


/// Substitutes all the missing values by the median of the corresponding variable.

void DataSet::impute_missing_values_median()
{
    const Tensor<Index, 1> used_samples_indices = get_used_samples_indices();
    const Tensor<Index, 1> used_variables_indices = get_used_variables_indices();
    const Tensor<Index, 1> input_variables_indices = get_input_variables_indices();
    const Tensor<Index, 1> target_variables_indices = get_target_variables_indices();

    const Tensor<type, 1> medians = median(data, used_samples_indices, used_variables_indices);

    const Index samples_number = used_samples_indices.size();
    const Index variables_number = used_variables_indices.size();
    const Index target_variables_number = target_variables_indices.size();

    Index current_variable;
    Index current_sample;

#pragma omp parallel for schedule(dynamic)
    for(Index j = 0; j < variables_number - target_variables_number; j++)
    {
        current_variable = input_variables_indices(j);

        for(Index i = 0; i < samples_number; i++)
        {
            current_sample = used_samples_indices(i);

            if(isnan(data(current_sample, current_variable)))
            {
                data(current_sample,current_variable) = medians(j);
            }
        }
    }

#pragma omp parallel for schedule(dynamic)
    for(Index j = 0; j < target_variables_number; j++)
    {
        current_variable = target_variables_indices(j);

        for(Index i = 0; i < samples_number; i++)
        {
            current_sample = used_samples_indices(i);

            if(isnan(data(current_sample, current_variable)))
            {
                set_sample_use(i, "Unused");
            }
        }
    }
}


/// Substitutes all the missing values by the interpolation of the corresponding variable.

void DataSet::impute_missing_values_interpolate()
{
    const Tensor<Index, 1> used_samples_indices = get_used_samples_indices();
    const Tensor<Index, 1> used_variables_indices = get_used_variables_indices();
    const Tensor<Index, 1> input_variables_indices = get_input_variables_indices();
    const Tensor<Index, 1> target_variables_indices = get_target_variables_indices();

    const Index samples_number = used_samples_indices.size();
    const Index variables_number = used_variables_indices.size();
    const Index target_variables_number = target_variables_indices.size();

    Index current_variable;
    Index current_sample;

#pragma omp parallel for schedule(dynamic)
    for(Index j = 0; j < variables_number - target_variables_number; j++)
    {
        current_variable = input_variables_indices(j);

        for(Index i = 0; i < samples_number; i++)
        {
            current_sample = used_samples_indices(i);

            if(isnan(data(current_sample, current_variable)))
            {
                type x1 = type(0);
                type x2 = type(0);
                type y1 = type(0);
                type y2 = type(0);
                type x = type(0);
                type y = type(0);

                for(Index k = i - 1; k >= 0; k--)
                {
                    if(!isnan(data(used_samples_indices(k), current_variable)))
                    {
                        x1 = type(used_samples_indices(k));
                        y1 = data(x1, current_variable);
                        break;
                    }
                }
                for(Index k = i + 1; k < samples_number; k++)
                {
                    if(!isnan(data(used_samples_indices(k), current_variable)))
                    {
                        x2 = type(used_samples_indices(k));
                        y2 = data(x2, current_variable);
                        break;
                    }
                }
                if(x2 != x1)
                {
                    x = type(current_sample);
                    y = y1 + (x - x1) * (y2 - y1) / (x2 - x1);
                }
                else
                {
                    y = y1;
                }

                data(current_sample,current_variable) = y;
            }
        }
    }

#pragma omp parallel for schedule(dynamic)
    for(Index j = 0; j < target_variables_number; j++)
    {
        current_variable = target_variables_indices(j);

        for(Index i = 0; i < samples_number; i++)
        {
            current_sample = used_samples_indices(i);

            if(isnan(data(current_sample, current_variable)))
            {
                set_sample_use(i, "Unused");
            }
        }
    }
}


/// General method for dealing with missing values.
/// It switches among the different scrubbing methods available,
/// according to the corresponding value in the missing values object.

void DataSet::scrub_missing_values()
{
    switch(missing_values_method)
    {
    case MissingValuesMethod::Unuse:

        impute_missing_values_unuse();

        break;

    case MissingValuesMethod::Mean:

        impute_missing_values_mean();

        break;

    case MissingValuesMethod::Median:

        impute_missing_values_median();

        break;

    case MissingValuesMethod::Interpolation:

        impute_missing_values_interpolate();

        break;
    }
}


void DataSet::load_data()
{
    read_csv_1();

    if(count_time_raw_variables() == 0 && !has_categorical_raw_variables())
    {
        read_csv_2_simple();

        read_csv_3_simple();
    }
    else
    {
        read_csv_2_complete();

        read_csv_3_complete();
    }
}


void DataSet::read_csv()
{
    read_csv_1();

    if(count_time_raw_variables() == 0 && !has_categorical_raw_variables())
    {
        read_csv_2_simple();

        read_csv_3_simple();
    }
    else
    {
        read_csv_2_complete();

        read_csv_3_complete();
    }
}


Tensor<string, 1> DataSet::get_default_raw_variables_names(const Index& raw_variables_number)
{
    Tensor<string, 1> raw_variables_names(raw_variables_number);

    for(Index i = 0; i < raw_variables_number; i++)
    {
        ostringstream buffer;

        buffer << "column_" << i+1;

        raw_variables_names(i) = buffer.str();
    }

    return raw_variables_names;
}

string DataSet::get_raw_variable_type_string(const RawVariableType& raw_variable_type)
{
    switch(raw_variable_type)
    {
    case RawVariableType::Numeric:
        return "Numeric";

    case RawVariableType::Constant:
        return "Constant";

    case RawVariableType::Binary:
        return "Binary";

    case RawVariableType::Categorical:
        return "Categorical";

    case RawVariableType::DateTime:
        return "DateTime";

    default:
        return "";
    }
}


string DataSet::get_raw_variable_use_string(const VariableUse& raw_variable_use)
{

    switch(raw_variable_use)
    {
    case VariableUse::Input:
        return "Input";

    case VariableUse::Target:
        return "Target";

    case VariableUse::Time:
        return "Time";

    case VariableUse::Unused:
        return "Unused";

    default:
        return "";
    }
}

void DataSet::read_csv_1()
{
    if(display) cout << "Path: " << data_source_path << endl;

    if(data_source_path.empty())
    {
        ostringstream buffer;

        buffer << "OpenNN Exception: DataSet class.\n"
               << "void read_csv() method.\n"
               << "Data file name is empty.\n";

        throw runtime_error(buffer.str());
    }

    std::regex accent_regex("[\\xC0-\\xFF]");
    std::ifstream file;

#ifdef _WIN32

    if(std::regex_search(data_source_path, accent_regex))
    {
        file.open(string_to_wide_string(data_source_path));
    }else
    {
        file.open(data_source_path.c_str());
    }
#else
    file.open(data_source_path.c_str());
#endif

    if(!file.is_open())
    {
        ostringstream buffer;

        buffer << "OpenNN Exception: DataSet class.\n"
               << "void read_csv() method.\n"
               << "Cannot open data file: " << data_source_path << "\n";

        throw runtime_error(buffer.str());
    }

    const char separator_char = get_separator_char();

    if(display) cout << "Setting data file preview..." << endl;

    Index lines_number = has_raw_variables_names ? 4 : 3;

    data_file_preview.resize(lines_number);

    string line;

    Index lines_count = 0;

    while(file.good())
    {
        getline(file, line);

        line = decode(line);

        trim(line);

        erase(line, '"');

        if(line.empty()) continue;

        check_separators(line);

        data_file_preview(lines_count) = get_tokens(line, separator_char);

        lines_count++;

        if(lines_count == lines_number) break;
    }

    file.close();

    // Check empty file

    if(data_file_preview(0).size() == 0)
    {
        ostringstream buffer;

        buffer << "OpenNN Exception: DataSet class.\n"
               << "void read_csv_1() method.\n"
               << "File " << data_source_path << " is empty.\n";

        throw runtime_error(buffer.str());
    }

    // Set rows labels and raw_variables names

    if(display) cout << "Setting rows labels..." << endl;

    string first_name = data_file_preview(0)(0);
    transform(first_name.begin(), first_name.end(), first_name.begin(), ::tolower);

    const Index raw_variables_number = has_rows_labels ? data_file_preview(0).size()-1 : data_file_preview(0).size();

    raw_variables.resize(raw_variables_number);

    // Check if header has numeric value

    if(has_raw_variables_names && has_numbers(data_file_preview(0)))
    {
        ostringstream buffer;

        buffer << "OpenNN Exception: DataSet class.\n"
               << "void read_csv_1() method.\n"
               << "Some raw_variables names are numeric.\n";

        throw runtime_error(buffer.str());
    }

    // raw_variables names

    if(display) cout << "Setting raw_variables names..." << endl;

    if(has_raw_variables_names)
    {
        has_rows_labels ? set_raw_variables_names(data_file_preview(0).slice(Eigen::array<Index, 1>({1}),
                                                                       Eigen::array<Index, 1>({data_file_preview(0).size()-1})))
                        : set_raw_variables_names(data_file_preview(0));
    }
    else
    {
        set_raw_variables_names(get_default_raw_variables_names(raw_variables_number));
    }

    // Check raw_variables with all missing values

    bool has_nans_raw_variables = false;

    do
    {
        has_nans_raw_variables = false;

        if(lines_number > 10)
            break;

        for(Index i = 0; i < data_file_preview(0).dimension(0); i++)
        {
            if(has_rows_labels && i == 0) continue;

            // Check if all are missing values

            if( data_file_preview(1)(i) == missing_values_label
                    && data_file_preview(2)(i) == missing_values_label
                    && data_file_preview(lines_number-2)(i) == missing_values_label
                    && data_file_preview(lines_number-1)(i) == missing_values_label)
            {
                has_nans_raw_variables = true;
            }
            else
            {
                has_nans_raw_variables = false;
            }

            if(has_nans_raw_variables)
            {
                lines_number++;
                data_file_preview.resize(lines_number);

                string line;
                Index lines_count = 0;

                file.open(data_source_path.c_str());

                if(!file.is_open())
                {
                    ostringstream buffer;

                    buffer << "OpenNN Exception: DataSet class.\n"
                           << "void read_csv() method.\n"
                           << "Cannot open data file: " << data_source_path << "\n";

                    throw runtime_error(buffer.str());
                }

                while(file.good())
                {
                    getline(file, line);
                    line = decode(line);
                    trim(line);
                    erase(line, '"');
                    if(line.empty()) continue;
                    check_separators(line);
                    data_file_preview(lines_count) = get_tokens(line, separator_char);
                    lines_count++;
                    if(lines_count == lines_number) break;
                }

                file.close();
            }
        }
    }while(has_nans_raw_variables);

    // raw_variables types

    if(display) cout << "Setting raw_variables types..." << endl;
    
    Index raw_variable_index = 0;

    for(Index i = 0; i < data_file_preview(0).dimension(0); i++)
    {
        if(has_rows_labels && i == 0) continue;
        
        string data_file_preview_1 = data_file_preview(1)(i);
        string data_file_preview_2 = data_file_preview(2)(i);
        string data_file_preview_3 = data_file_preview(lines_number-2)(i);
        string data_file_preview_4 = data_file_preview(lines_number-1)(i);
        
/*        if(nans_columns(column_index))
        {
            columns(column_index).type = ColumnType::Constant;
            column_index++;
        }
        else*/ if((is_date_time_string(data_file_preview_1) && data_file_preview_1 != missing_values_label)
                || (is_date_time_string(data_file_preview_2) && data_file_preview_2 != missing_values_label)
                || (is_date_time_string(data_file_preview_3) && data_file_preview_3 != missing_values_label)
                || (is_date_time_string(data_file_preview_4) && data_file_preview_4 != missing_values_label))
        {
            raw_variables(raw_variable_index).type = RawVariableType::DateTime;
//            time_column = raw_variables(raw_variable_index).name;
            raw_variable_index++;
        }
        else if(((is_numeric_string(data_file_preview_1) && data_file_preview_1 != missing_values_label) || data_file_preview_1.empty())
                || ((is_numeric_string(data_file_preview_2) && data_file_preview_2 != missing_values_label) || data_file_preview_2.empty())
                || ((is_numeric_string(data_file_preview_3) && data_file_preview_3 != missing_values_label) || data_file_preview_3.empty())
                || ((is_numeric_string(data_file_preview_4) && data_file_preview_4 != missing_values_label) || data_file_preview_4.empty()))
        {
            raw_variables(raw_variable_index).type = RawVariableType::Numeric;
            raw_variable_index++;
        }
        else
        {
            raw_variables(raw_variable_index).type = RawVariableType::Categorical;
            raw_variable_index++;
        }
    }

    // Resize data file preview to original

    if(data_file_preview.size() > 4)
    {
        lines_number = has_raw_variables_names ? 4 : 3;

        Tensor<Tensor<string, 1>, 1> data_file_preview_copy(data_file_preview);

        data_file_preview.resize(lines_number);

        data_file_preview(0) = data_file_preview_copy(1);
        data_file_preview(1) = data_file_preview_copy(1);
        data_file_preview(2) = data_file_preview_copy(2);
        data_file_preview(lines_number - 2) = data_file_preview_copy(data_file_preview_copy.size()-2);
        data_file_preview(lines_number - 1) = data_file_preview_copy(data_file_preview_copy.size()-1);
    }
    
}



void DataSet::read_csv_2_simple()
{   
    regex accent_regex("[\\xC0-\\xFF]");
    std::ifstream file;

    #ifdef _WIN32

    if(regex_search(data_source_path, accent_regex))
    {
        file.open(string_to_wide_string(data_source_path));
    }else
    {
        file.open(data_source_path.c_str());
    }

    #else
        file.open(data_source_path.c_str());
    #endif

    if(!file.is_open())
    {
        ostringstream buffer;

        buffer << "OpenNN Exception: DataSet class.\n"
               << "void read_csv_2_simple() method.\n"
               << "Cannot open data file: " << data_source_path << "\n";

        throw runtime_error(buffer.str());
    }

    string line;
    Index line_number = 0;

    if(has_raw_variables_names)
    {
        while(file.good())
        {
            line_number++;

            getline(file, line);

            trim(line);

            erase(line, '"');

            if(line.empty()) continue;

            break;
        }
    }

    Index samples_count = 0;

    Index tokens_count;

    if(display) cout << "Setting data dimensions..." << endl;

    const char separator_char = get_separator_char();

    const Index raw_variables_number = get_raw_variables_number();
    const Index raw_raw_variables_number = has_rows_labels ? raw_variables_number + 1 : raw_variables_number;

    while(file.good())
    {
        line_number++;

        getline(file, line);

        trim(line);

        erase(line, '"');

        if(line.empty()) continue;

        tokens_count = count_tokens(line, separator_char);

        if(tokens_count != raw_raw_variables_number)
        {
            ostringstream buffer;

            buffer << "OpenNN Exception: DataSet class.\n"
                   << "void read_csv_2_simple() method.\n"
                   << "Line " << line_number << ": Size of tokens("
                   << tokens_count << ") is not equal to number of raw_variables("
                   << raw_raw_variables_number << ").\n";

            throw runtime_error(buffer.str());
        }

        samples_count++;
    }

    file.close();

    data.resize(samples_count, raw_variables_number);

    set_default_raw_variables_uses();

    samples_uses.resize(samples_count);
    samples_uses.setConstant(SampleUse::Training);

    split_samples_random();
}


void DataSet::read_csv_3_simple()
{
    const regex accent_regex("[\\xC0-\\xFF]");

    ifstream file;

    #ifdef _WIN32

    if(std::regex_search(data_source_path, accent_regex))
    {
        file.open(string_to_wide_string(data_source_path));


    }
    else
    {
        file.open(data_source_path.c_str());
    }

    #else
        file.open(data_source_path.c_str());
    #endif

    if(!file.is_open())
    {
        ostringstream buffer;

        buffer << "OpenNN Exception: DataSet class.\n"
               << "void read_csv_3_simple() method.\n"
               << "Cannot open data file: " << data_source_path << "\n";

        throw runtime_error(buffer.str());
    }

    const bool is_float = is_same<type, float>::value;

    const char separator_char = get_separator_char();

    string line;

    // Read header

    if(has_raw_variables_names)
    {
        while(file.good())
        {
            getline(file, line);

            line = decode(line);

            if(line.empty()) continue;

            break;
        }
    }

    // Read data

    const Index raw_raw_variables_number = has_rows_labels ? get_raw_variables_number() + 1 : get_raw_variables_number();

    Tensor<string, 1> tokens(raw_raw_variables_number);

    const Index samples_number = data.dimension(0);

    if(has_rows_labels) rows_labels.resize(samples_number);

    if(display) cout << "Reading data..." << endl;

    Index sample_index = 0;
    Index raw_variable_index = 0;

    while(file.good())
    {
        getline(file, line);

        line = decode(line);

        trim(line);

        erase(line, '"');

        if(line.empty()) continue;

        fill_tokens(line, separator_char, tokens);

        for(Index j = 0; j < raw_raw_variables_number; j++)
        {
            trim(tokens(j));

            if(has_rows_labels && j == 0)
            {
                rows_labels(sample_index) = tokens(j);
            }
            else if(tokens(j) == missing_values_label || tokens(j).empty())
            {
                data(sample_index, raw_variable_index) = type(NAN);
                raw_variable_index++;
            }
            else if(is_float)
            {
                data(sample_index, raw_variable_index) = type(strtof(tokens(j).data(), nullptr));
                raw_variable_index++;
            }
            else
            {
                data(sample_index, raw_variable_index) = type(stof(tokens(j)));
                raw_variable_index++;
            }
        }

        raw_variable_index = 0;
        sample_index++;
    }

    const Index data_file_preview_index = has_raw_variables_names ? 3 : 2;

    data_file_preview(data_file_preview_index) = tokens;

    file.close();

    if(display) cout << "Data read succesfully..." << endl;

    // Check Constant

    check_constant_raw_variables();

    // Check Binary

    if(display) cout << "Checking binary raw_variables..." << endl;

    set_binary_simple_raw_variables();
}


void DataSet::read_csv_2_complete()
{
    regex accent_regex("[\\xC0-\\xFF]");
    std::ifstream file;

    #ifdef _WIN32

    if(regex_search(data_source_path, accent_regex))
    {
        file.open(string_to_wide_string(data_source_path));
    }
    else
    {
        file.open(data_source_path.c_str());
    }
#else
    file.open(data_source_path.c_str());
#endif


    if(!file.is_open())
    {
        ostringstream buffer;

        buffer << "OpenNN Exception: DataSet class.\n"
               << "void read_csv_2_complete() method.\n"
               << "Cannot open data file: " << data_source_path << "\n";

        throw runtime_error(buffer.str());
    }

    const char separator_char = get_separator_char();

    string line;

    Tensor<string, 1> tokens;

    Index lines_count = 0;
    Index tokens_count;

    const Index raw_variables_number = raw_variables.size();

    for(Index j = 0; j < raw_variables_number; j++)
    {
        if(raw_variables(j).type != RawVariableType::Categorical)
        {
            raw_variables(j).raw_variable_use = VariableUse::Input;
        }
    }

    // Skip header

    if(has_raw_variables_names)
    {
        while(file.good())
        {
            getline(file, line);

            trim(line);

            if(line.empty()) continue;

            break;
        }
    }

    // Read data

    if(display) cout << "Setting data dimensions..." << endl;

    const Index raw_raw_variables_number = has_rows_labels ? raw_variables_number + 1 : raw_variables_number;

    Index raw_variable_index = 0;

    while(file.good())
    {
        getline(file, line);

        line = decode(line);

        trim(line);

        erase(line, '"');

        if(line.empty()) continue;

        tokens = get_tokens(line, separator_char);

        tokens_count = tokens.size();

        if(unsigned(tokens_count) != raw_raw_variables_number)
        {
            const string message =
                    "Sample " + to_string(lines_count+1) + " error:\n"
                                                           "Size of tokens (" + to_string(tokens_count) + ") is not equal to number of raw_variables (" + to_string(raw_raw_variables_number) + ").\n"
                                                                                                                                                                                    "Please check the format of the data file (e.g: Use of commas both as decimal and raw_variable separator)";

            throw runtime_error(message);
        }

        for(unsigned j = 0; j < raw_raw_variables_number; j++)
        {
            if(has_rows_labels && j == 0) continue;

            if(raw_variables(raw_variable_index).type == RawVariableType::Categorical)
            {
                if(find(raw_variables(raw_variable_index).categories.data(), raw_variables(raw_variable_index).categories.data() + raw_variables(raw_variable_index).categories.size(), tokens(j)) == (raw_variables(raw_variable_index).categories.data() + raw_variables(raw_variable_index).categories.size()))
                {
                    if(tokens(j) == missing_values_label || tokens(j).find(missing_values_label) != string::npos)
                    {
                        raw_variable_index++;
                        continue;
                    }

                    raw_variables(raw_variable_index).add_category(tokens(j));
                }
            }

            raw_variable_index++;
        }

        raw_variable_index = 0;

        lines_count++;
    }

    if(display) cout << "Setting types..." << endl;

    for(Index j = 0; j < raw_variables_number; j++)
    {
        if(raw_variables(j).type == RawVariableType::Categorical)
        {
            if(raw_variables(j).categories.size() == 2)
            {
                raw_variables(j).type = RawVariableType::Binary;
            }
        }
    }

    file.close();

    const Index samples_number = unsigned(lines_count);

    const Index variables_number = get_variables_number();

    data.resize(Index(samples_number), variables_number);
    data.setZero();

    if(has_rows_labels) rows_labels.resize(samples_number);

    set_default_raw_variables_uses();

    samples_uses.resize(Index(samples_number));

    samples_uses.setConstant(SampleUse::Training);

    split_samples_random();

}


void DataSet::read_csv_3_complete()
{
    const regex accent_regex("[\\xC0-\\xFF]");
    ifstream file;

    #ifdef _WIN32

    if(regex_search(data_source_path, accent_regex))
    {
        file.open(string_to_wide_string(data_source_path));
    }
    else
    {
        file.open(data_source_path.c_str());
    }

    #else
        file.open(data_source_path.c_str());
    #endif


    if(!file.is_open())
    {
        ostringstream buffer;

        buffer << "OpenNN Exception: DataSet class.\n"
               << "void read_csv_3_complete() method.\n"
               << "Cannot open data file: " << data_source_path << "\n";

        throw runtime_error(buffer.str());
    }

    const char separator_char = get_separator_char();

    const Index raw_variables_number = raw_variables.size();

    const Index raw_raw_variables_number = has_rows_labels ? raw_variables_number + 1 : raw_variables_number;

    string line;

    Tensor<string, 1> tokens;

    string token;

    unsigned sample_index = 0;
    unsigned variable_index = 0;
    unsigned raw_variable_index = 0;

    // Skip header

    if(has_raw_variables_names)
    {
        while(file.good())
        {
            getline(file, line);

            line = decode(line);

            trim(line);

            if(line.empty()) continue;

            break;
        }
    }

    // Read data

    if(display) cout << "Reading data..." << endl;

    time_t previous_timestamp = 0;
    double time_step = 60 * 60 * 24;

    while(file.good())
    {
        getline(file, line);

        line = decode(line);

        trim(line);

        erase(line, '"');

        if(line.empty()) continue;

        tokens = get_tokens(line, separator_char);

        variable_index = 0;
        raw_variable_index = 0;
        bool insert_nan_row = false;

        for(Index j = 0; j < raw_raw_variables_number; j++)
        {
            trim(tokens(j));

            if(has_rows_labels && j ==0)
            {
                rows_labels(sample_index) = tokens(j);
                continue;
            }
            else if(raw_variables(raw_variable_index).type == RawVariableType::Numeric)
            {
                if(tokens(j) == missing_values_label || tokens(j).empty())
                {
                    data(sample_index, variable_index) = type(NAN);
                    variable_index++;
                }
                else
                {
                    try
                    {
                        data(sample_index, variable_index) = type(stod(tokens(j)));
                        variable_index++;
                    }
                    catch(const exception& e)
                    {
                        ostringstream buffer;

                        buffer << "OpenNN Exception: DataSet class.\n"
                               << "void read_csv_3_complete() method.\n"
                               << "Sample " << sample_index << "; Invalid number: " << tokens(j) << "\n";

                        throw runtime_error(buffer.str());
                    }
                }
            }
            else if(raw_variables(raw_variable_index).type == RawVariableType::DateTime)
            {
                time_t current_timestamp = 0;

                if(!(tokens(j) == missing_values_label || tokens(j).empty()))
                {
                    current_timestamp = static_cast<time_t>(date_to_timestamp(tokens(j)));
                }

                while(previous_timestamp != 0 && difftime(current_timestamp, previous_timestamp) > time_step)
                {
                    for(Index raw_variables_index = 0; raw_variables_index < raw_variables_number; ++raw_variables_index)
                    {
                        data(sample_index, raw_variables_index) = type(NAN);
                    }
                    sample_index++;

                    previous_timestamp += time_step;
                }

                if(tokens(j).empty())
                {
                    data(sample_index, variable_index) = type(NAN);
                }
                else
                {
                    previous_timestamp = current_timestamp;
                    data(sample_index, variable_index) = type(current_timestamp);
                }

                variable_index++;
            }
            // else if(raw_variables(raw_variable_index).type == RawVariableType::DateTime)
            // {
            //     time_t current_timestamp = 0;

            //     if(!(tokens(j) == missing_values_label || tokens(j).empty()))
            //     {
            //         current_timestamp = static_cast<time_t>(date_to_timestamp(tokens(j)));
            //     }

            //     if(previous_timestamp != 0 && difftime(current_timestamp, previous_timestamp) > time_step)
            //     {
            //         insert_nan_row = true;
            //         previous_timestamp += time_step;
            //         break;
            //     }
            //     else
            //     {
            //         previous_timestamp = current_timestamp;
            //         data(sample_index, variable_index) = tokens(j).empty() ? type(NAN) : current_timestamp;
            //         variable_index++;
            //     }
            // }
            else if(raw_variables(raw_variable_index).type == RawVariableType::Categorical)
            {
                for(Index k = 0; k < raw_variables(raw_variable_index).get_categories_number(); k++)
                {
                    if(tokens(j) == missing_values_label)
                    {
                        data(sample_index, variable_index) = type(NAN);
                    }
                    else if(tokens(j) == raw_variables(raw_variable_index).categories(k))
                    {
                        data(sample_index, variable_index) = type(1);
                    }

                    variable_index++;
                }
            }
            else if(raw_variables(raw_variable_index).type == RawVariableType::Binary)
            {
                string lower_case_token = tokens(j);

                trim(lower_case_token);
                transform(lower_case_token.begin(), lower_case_token.end(), lower_case_token.begin(), ::tolower);

                Tensor<string,1> positive_words(5);
                Tensor<string,1> negative_words(5);

                positive_words.setValues({"yes", "positive", "+", "true", "si"});
                negative_words.setValues({"no", "negative", "-", "false", "no"});

                if(tokens(j) == missing_values_label || tokens(j).find(missing_values_label) != string::npos)
                {
                    data(sample_index, variable_index) = type(NAN);
                }
                else if( contains(positive_words, lower_case_token) )
                {
                    data(sample_index, variable_index) = type(1);
                }
                else if( contains(negative_words, lower_case_token) )
                {
                    data(sample_index, variable_index) = type(0);
                }
                else if(raw_variables(raw_variable_index).categories.size() > 0 && tokens(j) == raw_variables(raw_variable_index).categories(0))
                {
                    data(sample_index, variable_index) = type(1);
                }
                else if(tokens(j) == raw_variables(raw_variable_index).name)
                {
                    data(sample_index, variable_index) = type(1);
                }

                variable_index++;
            }

            raw_variable_index++;
        }

        if(insert_nan_row)
        {
            for(Index raw_variables_index = 0; raw_variables_index < raw_variables_number; ++raw_variables_index)
            {
                data(sample_index, raw_variables_index) = type(NAN);
            }
            sample_index++;

            continue;
        }

        sample_index++;
    }

    const Index data_file_preview_index = has_raw_variables_names ? 3 : 2;

    data_file_preview(data_file_preview_index) = tokens;

    if(display) cout << "Data read succesfully..." << endl;

    file.close();

    // Check Constant and DateTime to unused

    check_constant_raw_variables();

    // Check binary

    if(display) cout << "Checking binary raw_variables..." << endl;

    ofstream myfile;
    myfile.open ("/home/artelnics/Escritorio/example.txt");
    myfile << "data: " << data << endl;
    myfile.close();

    set_binary_simple_raw_variables();
}


void DataSet::check_separators(const string& line) const
{
    if(line.find(',') == string::npos
            && line.find(';') == string::npos
            && line.find(' ') == string::npos
            && line.find('\t') == string::npos) return;

    const char separator_char = get_separator_char();

    if(line.find(separator_char) == string::npos)
    {
        const string message =
                "Error: " + get_separator_string() + " separator not found in line data file " + data_source_path + ".\n"
                                                                                                                  "Line: '" + line + "'";

        throw runtime_error(message);
    }

    if(separator == Separator::Space)
    {
        if(line.find(',') != string::npos)
        {
            const string message =
                    "Error: Found comma (',') in data file " + data_source_path + ", but separator is space (' ').";

            throw runtime_error(message);
        }
        if(line.find(';') != string::npos)
        {
            const string message =
                    "Error: Found semicolon (';') in data file " + data_source_path + ", but separator is space (' ').";

            throw runtime_error(message);
        }
    }
    else if(separator == Separator::Tab)
    {
        if(line.find(',') != string::npos)
        {
            const string message =
                    "Error: Found comma (',') in data file " + data_source_path + ", but separator is tab ('   ').";

            throw runtime_error(message);
        }
        if(line.find(';') != string::npos)
        {
            const string message =
                    "Error: Found semicolon (';') in data file " + data_source_path + ", but separator is tab ('   ').";

            throw runtime_error(message);
        }
    }
    else if(separator == Separator::Comma)
    {
        if(line.find(";") != string::npos)
        {
            const string message =
                    "Error: Found semicolon (';') in data file " + data_source_path + ", but separator is comma (',').";

            throw runtime_error(message);
        }
    }
    else if(separator == Separator::Semicolon)
    {
        if(line.find(",") != string::npos)
        {
            const string message =
                    "Error: Found comma (',') in data file " + data_source_path + ", but separator is semicolon (';'). " + line;

            throw runtime_error(message);
        }
    }
}


void DataSet::check_special_characters(const string & line) const
{
    if( line.find_first_of("|@#~€¬^*") != string::npos)
    {
        const string message =
                "Error: found special characters in line: " + line + ". Please, review the file.";
        throw runtime_error(message);
    }

    //#ifdef __unix__
    //    if(line.find("\r") != string::npos)
    //    {
    //        const string message =
    //                "Error: mixed break line characters in line: " + line + ". Please, review the file.";
    //        throw runtime_error(message);
    //    }
    //#endif

}


bool DataSet::has_binary_raw_variables() const
{
    const Index variables_number = raw_variables.size();

    for(Index i = 0; i < variables_number; i++)
    {
        if(raw_variables(i).type == RawVariableType::Binary) return true;
    }

    return false;
}


bool DataSet::has_categorical_raw_variables() const
{
    const Index variables_number = raw_variables.size();

    for(Index i = 0; i < variables_number; i++)
    {
        if(raw_variables(i).type == RawVariableType::Categorical) return true;
    }

    return false;
}


Index DataSet::count_time_raw_variables() const
{
    const Index raw_variables_number = raw_variables.size();

    Index count = 0;

    for(Index i = 0; i < raw_variables_number; i++)
    {
        if(raw_variables(i).type == RawVariableType::DateTime) count++;
    }

    return count;
}


bool DataSet::has_selection() const
{
    if(get_selection_samples_number() == 0) return false;

    return true;
}


Tensor<Index, 1> DataSet::count_nan_raw_variables() const
{
    const Index raw_variables_number = get_raw_variables_number();
    const Index rows_number = get_samples_number();

    Tensor<Index, 1> nan_raw_variables(raw_variables_number);
    nan_raw_variables.setZero();

    for(Index raw_variable_index = 0; raw_variable_index < raw_variables_number; raw_variable_index++)
    {
        const Index current_variable_index = get_numeric_variable_indices(raw_variable_index)(0);

        for(Index row_index = 0; row_index < rows_number; row_index++)
        {
            if(isnan(data(row_index,current_variable_index)))
            {
                nan_raw_variables(raw_variable_index)++;
            }
        }
    }

    return nan_raw_variables;
}


Index DataSet::count_rows_with_nan() const
{
    Index rows_with_nan = 0;

    const Index rows_number = data.dimension(0);
    const Index raw_variables_number = data.dimension(1);

    bool has_nan = true;

    for(Index row_index = 0; row_index < rows_number; row_index++)
    {
        has_nan = false;

        for(Index raw_variable_index = 0; raw_variable_index < raw_variables_number; raw_variable_index++)
        {
            if(isnan(data(row_index, raw_variable_index)))
            {
                has_nan = true;
                break;
            }
        }

        if(has_nan) rows_with_nan++;
    }

    return rows_with_nan;
}


Index DataSet::count_nan() const
{
    return count_NAN(data);
}


void DataSet::set_missing_values_number(const Index& new_missing_values_number)
{
    missing_values_number = new_missing_values_number;
}


void DataSet::set_missing_values_number()
{
    missing_values_number = count_nan();
}


void DataSet::set_raw_variables_missing_values_number(const Tensor<Index, 1>& new_raw_variables_missing_values_number)
{
    raw_variables_missing_values_number = new_raw_variables_missing_values_number;
}


void DataSet::set_raw_variables_missing_values_number()
{
    raw_variables_missing_values_number = count_nan_raw_variables();
}


void DataSet::set_rows_missing_values_number(const Index& new_rows_missing_values_number)
{
    rows_missing_values_number = new_rows_missing_values_number;
}


void DataSet::set_rows_missing_values_number()
{
    rows_missing_values_number = count_rows_with_nan();
}


void DataSet::fix_repeated_names()
{
    // Fix raw_variables names

    const Index raw_variables_number = raw_variables.size();

    map<string, Index> raw_variables_count_map;

    for(Index i = 0; i < raw_variables_number; i++)
    {
        auto result = raw_variables_count_map.insert(pair<string, Index>(raw_variables(i).name, 1));

        if(!result.second) result.first->second++;
    }

    for(const auto & element : raw_variables_count_map)
    {
        if(element.second > 1)
        {
            const string repeated_name = element.first;
            Index repeated_index = 1;

            for(Index i = 0; i < raw_variables.size(); i++)
            {
                if(raw_variables(i).name == repeated_name)
                {
                    raw_variables(i).name = raw_variables(i).name + "_" + to_string(repeated_index);
                    repeated_index++;
                }
            }
        }
    }

    // Fix variables names

    if(has_categorical_raw_variables() || has_binary_raw_variables())
    {
        Tensor<string, 1> variables_names = get_variables_names();

        const Index variables_number = variables_names.size();

        map<string, Index> variables_count_map;

        for(Index i = 0; i < variables_number; i++)
        {
            auto result = variables_count_map.insert(pair<string, Index>(variables_names(i), 1));

            if(!result.second) result.first->second++;
        }

        for(const auto & element : variables_count_map)
        {
            if(element.second > 1)
            {
                const string repeated_name = element.first;

                for(Index i = 0; i < variables_number; i++)
                {
                    if(variables_names(i) == repeated_name)
                    {
                        const Index raw_variable_index = get_raw_variable_index(i);

                        if(raw_variables(raw_variable_index).type != RawVariableType::Categorical) continue;

                        variables_names(i) = variables_names(i) + "_" + raw_variables(raw_variable_index).name;
                    }
                }
            }
        }

        set_variables_names(variables_names);
    }
}


Tensor<Index, 2> DataSet::split_samples(const Tensor<Index, 1>& samples_indices, const Index& new_batch_size) const
{
    const Index samples_number = samples_indices.dimension(0);

    Index batches_number;
    Index batch_size = new_batch_size;

    if(samples_number < batch_size)
    {
        batches_number = 1;
        batch_size = samples_number;
    }
    else
    {
        batches_number = samples_number / batch_size;
    }

    Tensor<Index, 2> batches(batches_number, batch_size);

    Index count = 0;

    for(Index i = 0; i < batches_number;++i)
    {
        for(Index j = 0; j < batch_size;++j)
        {
            batches(i, j) = samples_indices(count);

            count++;
        }
    }

    return batches;
}


void DataSet::shuffle()
{
    random_device rng;
    mt19937 urng(rng());

    const Index data_rows = data.dimension(0);
    const Index data_raw_variables = data.dimension(1);

    Tensor<Index, 1> indices(data_rows);

    for(Index i = 0; i < data_rows; i++) indices(i) = i;

    std::shuffle(&indices(0), &indices(data_rows-1), urng);

    Tensor<type, 2> new_data(data_rows, data_raw_variables);
    Tensor<string, 1> new_rows_labels(data_rows);

    Index index = 0;

    for(Index i = 0; i < data_rows; i++)
    {
        index = indices(i);

        new_rows_labels(i) = rows_labels(index);

        for(Index j = 0; j < data_raw_variables; j++)
        {
            new_data(i,j) = data(index,j);
        }
    }

    data = new_data;
    rows_labels = new_rows_labels;
}


bool DataSet::get_has_rows_labels() const
{
    return has_rows_labels;
}


/// This method parses a string decoded in non UTF8 decodification to UTF8
/// @param input_string String to be parsed

string DataSet::decode(const string& input_string) const
{
    switch(codification)
    {
    case DataSet::Codification::UTF8:
    {
        return input_string;
    }

    case DataSet::Codification::SHIFT_JIS:
    {
        return sj2utf8(input_string);
    }

    default:
        return input_string;
    }
}


/// This method checks if the input data file has the correct format. Returns an error message.

void DataSet::check_input_csv(const string & input_data_file_name, const char & separator_char) const
{
    std::ifstream file(input_data_file_name.c_str());

    if(!file.is_open())
    {
        ostringstream buffer;

        buffer << "OpenNN Exception: DataSet class.\n"
               << "void check_input_csv() method.\n"
               << "Cannot open input data file: " << input_data_file_name << "\n";

        throw runtime_error(buffer.str());
    }

    string line;
    Index line_number = 0;
    Index total_lines = 0;

    Index tokens_count;

    Index raw_variables_number = get_raw_variables_number() - get_target_raw_variables_number();
    if(model_type == ModelType::AutoAssociation)
        raw_variables_number = get_raw_variables_number() - get_target_raw_variables_number() - get_unused_raw_variables_number()/2;

    while(file.good())
    {
        line_number++;

        getline(file, line);

        trim(line);

        erase(line, '"');

        if(line.empty()) continue;

        total_lines++;

        tokens_count = count_tokens(line, separator_char);

        if(tokens_count != raw_variables_number)
        {
            ostringstream buffer;

            buffer << "OpenNN Exception: DataSet class.\n"
                   << "void check_input_csv() method.\n"
                   << "Line " << line_number << ": Size of tokens in input file ("
                   << tokens_count << ") is not equal to number of raw_variables("
                   << raw_variables_number << "). \n"
                   << "Input csv must contain values for all the variables except the target. \n";

            throw runtime_error(buffer.str());
        }
    }

    file.close();

    if(total_lines == 0)
    {
        ostringstream buffer;

        buffer << "OpenNN Exception: DataSet class.\n"
               << "void check_input_csv() method.\n"
               << "Input data file is empty. \n";

        throw runtime_error(buffer.str());
    }
}


/// This method loads data from a file and returns a matrix containing the input raw_variables.

Tensor<type, 2> DataSet::read_input_csv(const string& input_data_file_name,
                                        const char& separator_char,
                                        const string& missing_values_label,
                                        const bool& has_raw_variables_name,
                                        const bool& has_rows_label) const
{
    std::ifstream file(input_data_file_name.c_str());

    if(!file.is_open())
    {
        ostringstream buffer;

        buffer << "OpenNN Exception: DataSet class.\n"
               << "void read_input_csv() method.\n"
               << "Cannot open input data file: " << input_data_file_name << "\n";

        throw runtime_error(buffer.str());
    }

    // Count samples number

    Index input_samples_count = 0;

    string line;
    Index line_number = 0;

    Index tokens_count;

    Index raw_variables_number = get_raw_variables_number() - get_target_raw_variables_number();

    if(model_type == ModelType::AutoAssociation)
        raw_variables_number = get_raw_variables_number() - get_target_raw_variables_number() - get_unused_raw_variables_number()/2;

    while(file.good())
    {
        line_number++;

        getline(file, line);

        trim(line);

        erase(line, '"');

        if(line.empty()) continue;

        tokens_count = count_tokens(line, separator_char);

        if(tokens_count != raw_variables_number)
        {
            ostringstream buffer;

            buffer << "OpenNN Exception: DataSet class.\n"
                   << "void read_input_csv() method.\n"
                   << "Line " << line_number << ": Size of tokens("
                   << tokens_count << ") is not equal to number of raw_variables("
                   << raw_variables_number << ").\n";

            throw runtime_error(buffer.str());
        }

        input_samples_count++;
    }

    file.close();

    Index variables_number = get_input_variables_number();

    if(has_raw_variables_name) input_samples_count--;

    Tensor<type, 2> inputs_data(input_samples_count, variables_number);
    inputs_data.setZero();

    // Fill input data

    file.open(input_data_file_name.c_str());

    if(!file.is_open())
    {
        ostringstream buffer;

        buffer << "OpenNN Exception: DataSet class.\n"
               << "void read_input_csv() method.\n"
               << "Cannot open input data file: " << input_data_file_name << " for filling input data file. \n";

        throw runtime_error(buffer.str());
    }

    // Read first line

    if(has_raw_variables_name)
    {
        while(file.good())
        {
            getline(file, line);

            if(line.empty()) continue;

            break;
        }
    }

    // Read rest of the lines

    Tensor<string, 1> tokens;

    line_number = 0;
    Index variable_index = 0;
    Index token_index = 0;
    bool is_ID = has_rows_label;

    const bool is_float = is_same<type, float>::value;
    bool has_missing_values = false;

    while(file.good())
    {
        getline(file, line);

        trim(line);

        erase(line, '"');

        if(line.empty()) continue;

        tokens = get_tokens(line, separator_char);

        variable_index = 0;
        token_index = 0;
        is_ID = has_rows_label;

        for(Index i = 0; i < raw_variables.size(); i++)
        {
            if(is_ID)
            {
                is_ID = false;
                continue;
            }

            if(raw_variables(i).raw_variable_use == VariableUse::Unused)
            {
                token_index++;
                continue;
            }
            else if(raw_variables(i).raw_variable_use != VariableUse::Input)
            {
                continue;
            }

            if(raw_variables(i).type == RawVariableType::Numeric)
            {
                if(tokens(token_index) == missing_values_label || tokens(token_index).empty())
                {
                    has_missing_values = true;
                    inputs_data(line_number, variable_index) = type(NAN);
                }
                else if(is_float)
                {
                    inputs_data(line_number, variable_index) = type(strtof(tokens(token_index).data(), nullptr));
                }
                else
                {
                    inputs_data(line_number, variable_index) = type(stof(tokens(token_index)));
                }

                variable_index++;
            }
            else if(raw_variables(i).type == RawVariableType::Binary)
            {
                if(tokens(token_index) == missing_values_label)
                {
                    has_missing_values = true;
                    inputs_data(line_number, variable_index) = type(NAN);
                }
                else if(raw_variables(i).categories.size() > 0 && tokens(token_index) == raw_variables(i).categories(0))
                {
                    inputs_data(line_number, variable_index) = type(1);
                }
                else if(tokens(token_index) == raw_variables(i).name)
                {
                    inputs_data(line_number, variable_index) = type(1);
                }

                variable_index++;
            }
            else if(raw_variables(i).type == RawVariableType::Categorical)
            {
                for(Index k = 0; k < raw_variables(i).get_categories_number(); k++)
                {
                    if(tokens(token_index) == missing_values_label)
                    {
                        has_missing_values = true;
                        inputs_data(line_number, variable_index) = type(NAN);
                    }
                    else if(tokens(token_index) == raw_variables(i).categories(k))
                    {
                        inputs_data(line_number, variable_index) = type(1);
                    }

                    variable_index++;
                }
            }
            else if(raw_variables(i).type == RawVariableType::DateTime)
            {
                if(tokens(token_index) == missing_values_label || tokens(token_index).empty())
                {
                    has_missing_values = true;
                    inputs_data(line_number, variable_index) = type(NAN);
                }
                else
                {
                    inputs_data(line_number, variable_index) = type(date_to_timestamp(tokens(token_index), gmt));
                }

                variable_index++;
            }
            else if(raw_variables(i).type == RawVariableType::Constant)
            {
                if(tokens(token_index) == missing_values_label || tokens(token_index).empty())
                {
                    has_missing_values = true;
                    inputs_data(line_number, variable_index) = type(NAN);
                }
                else if(is_float)
                {
                    inputs_data(line_number, variable_index) = type(strtof(tokens(token_index).data(), nullptr));
                }
                else
                {
                    inputs_data(line_number, variable_index) = type(stof(tokens(token_index)));
                }

                variable_index++;
            }

            token_index++;
        }

        line_number++;
    }

    file.close();

    if(!has_missing_values)
    {
        return inputs_data;
    }
    else
    {
        // Scrub missing values

        const MissingValuesMethod missing_values_method = get_missing_values_method();

        if(missing_values_method == MissingValuesMethod::Unuse || missing_values_method == MissingValuesMethod::Mean)
        {
            const Tensor<type, 1> means = mean(inputs_data);

            const Index samples_number = inputs_data.dimension(0);
            const Index variables_number = inputs_data.dimension(1);

            #pragma omp parallel for schedule(dynamic)

            for(Index j = 0; j < variables_number; j++)
            {
                for(Index i = 0; i < samples_number; i++)
                {
                    if(isnan(inputs_data(i, j)))
                    {
                        inputs_data(i,j) = means(j);
                    }
                }
            }
        }
        else
        {
            const Tensor<type, 1> medians = median(inputs_data);

            const Index samples_number = inputs_data.dimension(0);
            const Index variables_number = inputs_data.dimension(1);

#pragma omp parallel for schedule(dynamic)

            for(Index j = 0; j < variables_number; j++)
            {
                for(Index i = 0; i < samples_number; i++)
                {
                    if(isnan(inputs_data(i, j)))
                    {
                        inputs_data(i,j) = medians(j);
                    }
                }
            }
        }

        return inputs_data;
    }
}



bool DataSet::get_augmentation() const { return augmentation; }



//Virtual functions

//Image Models
void DataSet::fill_image_data(const int& width, const int& height, const int& channels, const Tensor<type, 2>& data) {}

//Languaje Models
void DataSet::read_txt_language_model(){}

//AutoAssociation Models
void DataSet::transform_associative_dataset(){}
void DataSet::save_auto_associative_data_binary(const string&) const {};

} // namespace opennn

// OpenNN: Open Neural Networks Library.
// Copyright(C) 2005-2024 Artificial Intelligence Techniques, SL.
//
// This library is free software; you can redistribute it and/or
// modify it under the terms of the GNU Lesser General Public
// License as published by the Free Software Foundation; either
// version 2.1 of the License, or any later version.
//
// This library is distributed in the hope that it will be useful,
// but WITHOUT ANY WARRANTY; without even the implied warranty of
// MERCHANTABILITY or FITNESS FOR A PARTICULAR PURPOSE.  See the GNU
// Lesser General Public License for more details.

// You should have received a copy of the GNU Lesser General Public
// License along with this library; if not, write to the Free Software
// Foundation, Inc., 51 Franklin St, Fifth Floor, Boston, MA  02110-1301  USA<|MERGE_RESOLUTION|>--- conflicted
+++ resolved
@@ -8581,13 +8581,7 @@
 
     if(regex_search(data_source_path, accent_regex))
     {
-<<<<<<< HEAD
         file.open(string_to_wide_string(data_source_path), ios::binary);
-=======
-        wstring_convert<codecvt_utf8<wchar_t>> conv;
-        const wstring file_name_wide = conv.from_bytes(data_source_path);
-        file.open(file_name_wide, ios::binary);
->>>>>>> 7321a705
     }
     else
     {
