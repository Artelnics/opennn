--- conflicted
+++ resolved
@@ -6,11 +6,7 @@
 //   Artificial Intelligence Techniques SL
 //   artelnics@artelnics.com
 
-<<<<<<< HEAD
-#include "pch.h"
-
-=======
->>>>>>> 2441909d
+
 #include "data_set.h"
 #include "statistics.h"
 #include "correlations.h"
@@ -169,14 +165,9 @@
     {
         if(categories.size() == 0) 
             return;
-<<<<<<< HEAD
-        file_stream.OpenElement("Categories");
-        file_stream.PushText(string_tensor_to_string(categories).c_str());
-        file_stream.CloseElement();
-=======
+
 
         add_xml_element(printer,"Categories", string_tensor_to_string(categories));
->>>>>>> 2441909d
     }
 }
 
@@ -1012,11 +1003,8 @@
     Index count = 0;
 
     for (Index i = 0; i < raw_variables_number; i++)
-<<<<<<< HEAD
-        count += (raw_variables[i].type == RawVariableType::Categorical)
-=======
+
         count += raw_variables[i].type == RawVariableType::Categorical
->>>>>>> 2441909d
                      ? raw_variables[i].get_categories_number()
                      : 1;
 
@@ -1133,21 +1121,12 @@
 // {
 //     set_raw_variables(VariableUse::None);
 
-<<<<<<< HEAD
-    for(size_t i = 0; i < input_raw_variables.size(); i++)
-        set_raw_variable_use(input_raw_variables[i], VariableUse::Input);
-
-    for(size_t i = 0; i < target_raw_variables.size(); i++)
-        set_raw_variable_use(target_raw_variables[i], VariableUse::Target);
-}
-=======
 //     for(size_t i = 0; i < input_raw_variables.size(); i++)
 //         set_raw_variable_use(input_raw_variables[i], VariableUse::Input);
 
 //     for(size_t i = 0; i < target_raw_variables.size(); i++)
 //         set_raw_variable_use(target_raw_variables[i], VariableUse::Target);
 // }
->>>>>>> 2441909d
 
 
 void DataSet::set_input_raw_variables_unused()
@@ -2900,15 +2879,9 @@
 
     printer.OpenElement("DataSource");
     add_xml_element(printer, "FileType", "csv");
-<<<<<<< HEAD
-/*
-    add_xml_element(printer, "Path", data_path);
-*/
-=======
 
     add_xml_element(printer, "Path", data_path.string());
 
->>>>>>> 2441909d
     add_xml_element(printer, "Separator", get_separator_name());
     add_xml_element(printer, "HasHeader", to_string(has_header));
     add_xml_element(printer, "HasSamplesId", to_string(has_sample_ids));
@@ -3892,11 +3865,7 @@
 
 
 void DataSet::read_csv()
-<<<<<<< HEAD
-{
-=======
 {    
->>>>>>> 2441909d
     if(data_path.empty())
         throw runtime_error("Data path is empty.\n");
 
