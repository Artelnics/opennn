--- conflicted
+++ resolved
@@ -768,24 +768,14 @@
 
 
 dimensions DataSet::get_dimensions(const DataSet::VariableUse& variable_use) const
-<<<<<<< HEAD
-{
-    switch(variable_use)
+{   
+    switch (variable_use)
     {
     case DataSet::VariableUse::Input:
         return input_dimensions;
+
     case DataSet::VariableUse::Target:
         return target_dimensions;
-    default: return dimensions({get_variables_number(variable_use)});
-=======
-{   
-    switch (variable_use)
-    {
-    case DataSet::VariableUse::Input:
-        return input_dimensions;
-
-    case DataSet::VariableUse::Target:
-        return target_dimensions;
 
     case DataSet::VariableUse::Decoder:
         return decoder_dimensions;
@@ -811,7 +801,6 @@
 
     default:
         throw invalid_argument("set_dimensions::Invalid VariableUse type.");
->>>>>>> 28ff723d
     }
 }
 
@@ -1751,14 +1740,8 @@
 
     const Index targets_number = (new_targets_number == 2) ? 1 : new_targets_number;
 
-<<<<<<< HEAD
     if(model_type != ModelType::ObjectDetection)
         target_dimensions = {targets_number};
-
-
-=======
-    target_dimensions = { targets_number };
->>>>>>> 28ff723d
 
     const Index new_variables_number = new_inputs_number + targets_number;
 
