//   OpenNN: Open Neural Networks Library
//   www.opennn.net
//
//   D A T A   S E T   C L A S S
//
//   Artificial Intelligence Techniques SL
//   artelnics@artelnics.com

#include "data_set.h"
#include "opennn_images.h"

using namespace  opennn;
using namespace std;
using namespace fs;


namespace opennn
{

/// Default constructor.
/// It creates a data set object with zero samples and zero inputs and target variables.
/// It also initializes the rest of class members to their default values.

DataSet::DataSet()
{
//    set_threads();

    set();

    set_default();
}


/// Default constructor. It creates a data set object from data Eigen Matrix.
/// It also initializes the rest of class members to their default values.
/// @param data Data Tensor<type, 2>.

DataSet::DataSet(const Tensor<type, 2>& data)
{
//    set_threads();

    set(data);

    set_default();
}


/// Samples and variables number constructor.
/// It creates a data set object with given samples and variables numbers.
/// All the variables are set as inputs.
/// It also initializes the rest of class members to their default values.
/// @param new_samples_number Number of samples in the data set.
/// @param new_variables_number Number of variables.

DataSet::DataSet(const Index& new_samples_number, const Index& new_variables_number)
{
//    set_threads();

    set(new_samples_number, new_variables_number);

    set_default();
}


/// Samples number, input variables number and target variables number constructor.
/// It creates a data set object with given samples and inputs and target variables numbers.
/// It also initializes the rest of class members to their default values.
/// @param new_samples_number Number of samples in the data set.
/// @param new_inputs_number Number of input variables.
/// @param new_targets_number Number of target variables.

DataSet::DataSet(const Index& new_samples_number, const Index& new_inputs_number, const Index& new_targets_number)
{
//    set_threads();

    set(new_samples_number, new_inputs_number, new_targets_number);

    set_default();
}

/// File and separator constructor. It creates a data set object by loading the object members from a data file.
/// It also sets a separator.
/// Please mind about the file format. This is specified in the User's Guide.
/// @param data_file_name Data file name.
/// @param separator Data file separator between columns.
/// @param has_columns_names True if data file contains a row with columns names, False otherwise.
/// @param data_codification String codification of the input file

DataSet::DataSet(const string& data_file_name, const char& separator, const bool& has_columns_names, const Codification& data_codification)
{
//    set_threads();

    set(data_file_name, separator, has_columns_names, data_codification);
}


/// Destructor.

DataSet::~DataSet()
{
    delete thread_pool;
    delete thread_pool_device;
}


/// Returns true if messages from this class can be displayed on the screen,
/// or false if messages from this class can't be displayed on the screen.

const bool& DataSet::get_display() const
{
    return display;
}


/// Column default constructor

DataSet::Column::Column()
{
    name = "";
    column_use = VariableUse::Input;
    type = ColumnType::Numeric;
    categories.resize(0);
    categories_uses.resize(0);

    scaler = Scaler::MeanStandardDeviation;
}


/// Column default constructor

DataSet::Column::Column(const string& new_name,
                        const VariableUse& new_column_use,
                        const ColumnType& new_type,
                        const Scaler& new_scaler,
                        const Tensor<string, 1>& new_categories,
                        const Tensor<VariableUse, 1>& new_categories_uses)
{
    name = new_name;
    scaler = new_scaler;
    column_use = new_column_use;
    type = new_type;
    categories = new_categories;
    categories_uses = new_categories_uses;
}


void DataSet::Column::set_scaler(const Scaler& new_scaler)
{
    scaler = new_scaler;
}


void DataSet::Column::set_scaler(const string& new_scaler)
{
    if(new_scaler == "NoScaling")
    {
        set_scaler(Scaler::NoScaling);
    }
    else if(new_scaler == "MinimumMaximum")
    {
        set_scaler(Scaler::MinimumMaximum);
    }
    else if(new_scaler == "MeanStandardDeviation")
    {
        set_scaler(Scaler::MeanStandardDeviation);
    }
    else if(new_scaler == "StandardDeviation")
    {
        set_scaler(Scaler::StandardDeviation);
    }
    else if(new_scaler == "Logarithm")
    {
        set_scaler(Scaler::Logarithm);
    }
    else
    {
        ostringstream buffer;

        buffer << "OpenNN Exception: DataSet class.\n"
               << "void set_scaler(const string&) method.\n"
               << "Unknown scaler: " << new_scaler << "\n";

        throw invalid_argument(buffer.str());
    }
}



/// Sets the use of the column and of the categories.
/// @param new_column_use New use of the column.

void DataSet::Column::set_use(const VariableUse& new_column_use)
{
    column_use = new_column_use;

    for(Index i = 0; i < categories_uses.size(); i++)
    {
        categories_uses(i) = new_column_use;
    }
}


/// Sets the use of the column and of the categories.
/// @param new_column_use New use of the column in string format.

void DataSet::Column::set_use(const string& new_column_use)
{
    if(new_column_use == "Input")
    {
        set_use(VariableUse::Input);
    }
    else if(new_column_use == "Target")
    {
        set_use(VariableUse::Target);
    }
    else if(new_column_use == "Time")
    {
        set_use(VariableUse::Time);
    }
    else if(new_column_use == "Unused")
    {
        set_use(VariableUse::Unused);
    }
    else
    {
        ostringstream buffer;

        buffer << "OpenNN Exception: DataSet class.\n"
               << "void set_use(const string&) method.\n"
               << "Unknown column use: " << new_column_use << "\n";

        throw invalid_argument(buffer.str());
    }
}


/// Sets the column type.
/// @param new_column_type Column type in string format.

void DataSet::Column::set_type(const string& new_column_type)
{
    if(new_column_type == "Numeric")
    {
        type = ColumnType::Numeric;
    }
    else if(new_column_type == "Binary")
    {
        type = ColumnType::Binary;
    }
    else if(new_column_type == "Categorical")
    {
        type = ColumnType::Categorical;
    }
    else if(new_column_type == "DateTime")
    {
        type = ColumnType::DateTime;
    }
    else if(new_column_type == "Constant")
    {
        type = ColumnType::Constant;
    }
    else
    {
        ostringstream buffer;

        buffer << "OpenNN Exception: DataSet class.\n"
               << "void Column::set_type(const string&) method.\n"
               << "Column type not valid (" << new_column_type << ").\n";

        throw invalid_argument(buffer.str());

    }
}


/// Adds a category to the categories vector of this column.
/// It also adds a default use for the category
/// @param new_category String that contains the name of the new category

void DataSet::Column::add_category(const string & new_category)
{
    const Index old_categories_number = categories.size();

    Tensor<string, 1> old_categories = categories;
    Tensor<VariableUse, 1> old_categories_uses = categories_uses;

    categories.resize(old_categories_number+1);
    categories_uses.resize(old_categories_number+1);

    for(Index category_index = 0; category_index < old_categories_number; category_index++)
    {
        categories(category_index) = old_categories(category_index);
        categories_uses(category_index) = column_use;
    }

    categories(old_categories_number) = new_category;
    categories_uses(old_categories_number) = column_use;
}


/// Sets the categories uses in the data set.
/// @param new_categories_uses String vector that contains the new categories of the data set.

void DataSet::Column::set_categories_uses(const Tensor<string, 1>& new_categories_uses)
{
    const Index new_categories_uses_number = new_categories_uses.size();

    categories_uses.resize(new_categories_uses_number);

    for(Index i = 0; i < new_categories_uses.size(); i++)
    {
        if(new_categories_uses(i) == "Input")
        {
            categories_uses(i) = VariableUse::Input;
        }
        else if(new_categories_uses(i) == "Target")
        {
            categories_uses(i) = VariableUse::Target;
        }
        else if(new_categories_uses(i) == "Time")
        {
            categories_uses(i) = VariableUse::Time;
        }
        else if(new_categories_uses(i) == "Unused"
                || new_categories_uses(i) == "Unused")
        {
            categories_uses(i) = VariableUse::Unused;
        }
        else
        {
            ostringstream buffer;

            buffer << "OpenNN Exception: DataSet class.\n"
                   << "void Column::set_categories_uses(const Tensor<string, 1>&) method.\n"
                   << "Category use not valid (" << new_categories_uses(i) << ").\n";

            throw invalid_argument(buffer.str());
        }
    }
}


/// Sets the categories uses in the data set.
/// @param new_categories_use New categories use

void DataSet::Column::set_categories_uses(const VariableUse& new_categories_use)
{
    categories_uses.setConstant(new_categories_use);
}


void DataSet::Column::from_XML(const tinyxml2::XMLDocument& column_document)
{
    ostringstream buffer;

    // Name

    const tinyxml2::XMLElement* name_element = column_document.FirstChildElement("Name");

    if(!name_element)
    {
        buffer << "OpenNN Exception: DataSet class.\n"
               << "void Column::from_XML(const tinyxml2::XMLDocument&) method.\n"
               << "Name element is nullptr.\n";

        throw invalid_argument(buffer.str());
    }

    if(name_element->GetText())
    {
        const string new_name = name_element->GetText();

        name = new_name;
    }

    // Scaler

    const tinyxml2::XMLElement* scaler_element = column_document.FirstChildElement("Scaler");

    if(!scaler_element)
    {
        buffer << "OpenNN Exception: DataSet class.\n"
               << "void Column::from_XML(const tinyxml2::XMLDocument&) method.\n"
               << "Scaler element is nullptr.\n";

        throw invalid_argument(buffer.str());
    }

    if(scaler_element->GetText())
    {
        const string new_scaler = scaler_element->GetText();

        set_scaler(new_scaler);
    }

    // Column use

    const tinyxml2::XMLElement* column_use_element = column_document.FirstChildElement("ColumnUse");

    if(!column_use_element)
    {
        buffer << "OpenNN Exception: DataSet class.\n"
               << "void Column::from_XML(const tinyxml2::XMLDocument&) method.\n"
               << "Column use element is nullptr.\n";

        throw invalid_argument(buffer.str());
    }

    if(column_use_element->GetText())
    {
        const string new_column_use = column_use_element->GetText();

        set_use(new_column_use);
    }

    // Type

    const tinyxml2::XMLElement* type_element = column_document.FirstChildElement("Type");

    if(!type_element)
    {
        buffer << "OpenNN Exception: DataSet class.\n"
               << "void Column::from_XML(const tinyxml2::XMLDocument&) method.\n"
               << "Type element is nullptr.\n";

        throw invalid_argument(buffer.str());
    }

    if(type_element->GetText())
    {
        const string new_type = type_element->GetText();
        set_type(new_type);
    }

    if(type == ColumnType::Categorical)
    {
        // Categories

        const tinyxml2::XMLElement* categories_element = column_document.FirstChildElement("Categories");

        if(!categories_element)
        {
            buffer << "OpenNN Exception: DataSet class.\n"
                   << "void Column::from_XML(const tinyxml2::XMLDocument&) method.\n"
                   << "Categories element is nullptr.\n";

            throw invalid_argument(buffer.str());
        }

        if(categories_element->GetText())
        {
            const string new_categories = categories_element->GetText();

            categories = get_tokens(new_categories, ';');
        }

        // Categories uses

        const tinyxml2::XMLElement* categories_uses_element = column_document.FirstChildElement("CategoriesUses");

        if(!categories_uses_element)
        {
            buffer << "OpenNN Exception: DataSet class.\n"
                   << "void Column::from_XML(const tinyxml2::XMLDocument&) method.\n"
                   << "Categories uses element is nullptr.\n";

            throw invalid_argument(buffer.str());
        }

        if(categories_uses_element->GetText())
        {
            const string new_categories_uses = categories_uses_element->GetText();

            set_categories_uses(get_tokens(new_categories_uses, ';'));
        }
    }
}


void DataSet::Column::write_XML(tinyxml2::XMLPrinter& file_stream) const
{
    // Name

    file_stream.OpenElement("Name");

    file_stream.PushText(name.c_str());

    file_stream.CloseElement();

    // Scaler

    file_stream.OpenElement("Scaler");

    switch(scaler)
    {
    case Scaler::NoScaling: file_stream.PushText("NoScaling"); break;

    case Scaler::MinimumMaximum: file_stream.PushText("MinimumMaximum"); break;

    case Scaler::MeanStandardDeviation: file_stream.PushText("MeanStandardDeviation"); break;

    case Scaler::StandardDeviation: file_stream.PushText("StandardDeviation"); break;

    case Scaler::Logarithm: file_stream.PushText("Logarithm"); break;

    default: break;
    }

    file_stream.CloseElement();

    // Column use

    file_stream.OpenElement("ColumnUse");

    switch(column_use)
    {
    case VariableUse::Input: file_stream.PushText("Input"); break;

    case VariableUse::Target: file_stream.PushText("Target"); break;

    case VariableUse::Unused: file_stream.PushText("Unused"); break;

    case VariableUse::Time: file_stream.PushText("Time"); break;

    case VariableUse::Id: file_stream.PushText("Id"); break;

    default: break;
    }

    file_stream.CloseElement();

    // Type

    file_stream.OpenElement("Type");

    switch(type)
    {
    case ColumnType::Numeric: file_stream.PushText("Numeric"); break;

    case ColumnType::Binary: file_stream.PushText("Binary"); break;

    case ColumnType::Categorical: file_stream.PushText("Categorical"); break;

    case ColumnType::Constant: file_stream.PushText("Constant"); break;

    case ColumnType::DateTime: file_stream.PushText("DateTime"); break;

    default: break;
    }

    file_stream.CloseElement();

    if(type == ColumnType::Categorical || type == ColumnType::Binary)
    {
        if(categories.size() == 0) return;

        // Categories

        file_stream.OpenElement("Categories");

        for(Index i = 0; i < categories.size(); i++)
        {
            file_stream.PushText(categories(i).c_str());

            if(i != categories.size()-1)
            {
                file_stream.PushText(";");
            }
        }

        file_stream.CloseElement();

        // Categories uses

        file_stream.OpenElement("CategoriesUses");

        for(Index i = 0; i < categories_uses.size(); i++)
        {
            switch(categories_uses(i))
            {
            case VariableUse::Input: file_stream.PushText("Input"); break;

            case VariableUse::Target: file_stream.PushText("Target"); break;

            case VariableUse::Time: file_stream.PushText("Time"); break;

            case VariableUse::Unused: file_stream.PushText("Unused"); break;

            case VariableUse::Id: file_stream.PushText("Id"); break;

            default: break;
            }

            if(i != categories_uses.size()-1)
            {
                file_stream.PushText(";");
            }
        }

        file_stream.CloseElement();
    }
}


void DataSet::Column::print() const
{
    cout << "Name: " << name << endl;

    cout << "Column use: ";

    switch (column_use)
    {
    case VariableUse::Input:
        cout << "Input" << endl;
        break;

    case VariableUse::Target:
        cout << "Target" << endl;
        break;

    case VariableUse::Unused:
        cout << "Unused" << endl;
        break;

    case VariableUse::Time:
        cout << "Time" << endl;
        break;

    case VariableUse::Id:
        cout << "Id" << endl;
        break;

    default:
        break;
    }

    cout << "Column type: ";

    switch (type)
    {
    case ColumnType::Numeric:
        cout << "Numeric" << endl;
        break;

    case ColumnType::Binary:
        cout << "Binary" << endl;
        cout << "Categories: " << categories << endl;
        break;

    case ColumnType::Categorical:
        cout << "Categorical" << endl;
        cout << "Categories: " << categories << endl;
        break;

    case ColumnType::DateTime:
        cout << "DateTime" << endl;
        break;

    case ColumnType::Constant:
        cout << "Constant" << endl;
        break;

    default:
        break;
    }

    cout << "Scaler: ";

    switch (scaler)
    {
    case Scaler::NoScaling:
        cout << "NoScaling" << endl;
        break;

    case Scaler::MinimumMaximum:
        cout << "MinimumMaximum" << endl;
        break;

    case Scaler::MeanStandardDeviation:
        cout << "MeanStandardDeviation" << endl;
        break;

    case Scaler::StandardDeviation:
        cout << "StandardDeviation" << endl;
        break;

    case Scaler::Logarithm:
        cout << "Logarithm" << endl;
        break;

    default:
        break;
    }
}

// BoundingBox constructor

DataSet::BoundingBox::BoundingBox(const Index& new_channels_number, const Index& new_width, const Index& new_height)
{
    channels_number = new_channels_number;
    width = new_width;
    height = new_height;

    data.resize(channels_number*width*height);
}

// BoundingBox constructor

DataSet::BoundingBox::BoundingBox(const Index& new_channels_number, const Tensor<Index, 1>& new_center, const Index& new_width, const Index& new_height)
{
   channels_number = new_channels_number;

   x_center = new_center(0);
   y_center = new_center(1);
   width = new_width;
   height = new_height;

   data.resize(channels_number*width*height);
}

// BoundingBox constructor

DataSet::BoundingBox::BoundingBox(const Index& new_channels_number, const Index& new_x_top_left, const Index& new_y_top_left,
                             const Index& new_x_bottom_right, const Index& new_y_bottom_right)
{
    channels_number = new_channels_number;

    x_top_left = new_x_top_left;
    y_top_left = new_y_top_left;
    x_bottom_right = new_x_bottom_right;
    y_bottom_right = new_y_bottom_right;

    width = abs(new_x_top_left - new_x_bottom_right);
    height = abs(new_y_top_left - new_y_bottom_right);

    data.resize(channels_number*width*height);
}

Index DataSet::BoundingBox::get_bounding_box_size(const BoundingBox& bounding_box) const
{
    return bounding_box.data.size();
}

DataSet::BoundingBox DataSet::BoundingBox::resize(const Index& new_channels_number, const Index& new_width, const Index& new_height) const
{
    BoundingBox new_bounding_box(new_channels_number, new_width, new_height);

    const type scaleWidth =  (type)new_width / (type)width;
    const type scaleHeight = (type)new_height / (type)height;

    for(Index i = 0; i < new_height; i++)
    {
        for(Index j = 0; j < new_width; j++)
        {
            const int pixel = (i * (new_width * channels_number)) + (j * channels_number);
            const int nearestMatch =  (((int)(i / scaleHeight) * (width * channels_number)) + ((int)(j / scaleWidth) * channels_number));

            if(channels_number == 3)
            {
                new_bounding_box.data[pixel] =  data[nearestMatch];
                new_bounding_box.data[pixel + 1] =  data[nearestMatch + 1];
                new_bounding_box.data[pixel + 2] =  data[nearestMatch + 2];
            }
            else
            {
                new_bounding_box.data[pixel] =  data[nearestMatch];
            }
        }
    }

    return new_bounding_box;
}


void DataSet::BoundingBox::print() const
{
    cout << "Showing the values from the bounding box of size " << width << " x " << height << " x " << channels_number << ": " << endl;
    cout << data << endl;
    cout << "Total size of the bounding box data: " << data.size() << endl;
}

DataSet::ProjectType DataSet::get_project_type() const
{
    return project_type;
}


string DataSet::get_project_type_string(const DataSet::ProjectType& newProjectType) const
{
    if(newProjectType == ProjectType::Approximation)
    {
        return "Approximation";
    }
    else if(newProjectType == ProjectType::Classification)
    {
        return "Classification";
    }
    else if(newProjectType == ProjectType::Forecasting)
    {
        return "Forecasting";
    }
    else if(newProjectType == ProjectType::ImageClassification)
    {
        return "ImageClassification";
    }
    else if(newProjectType == ProjectType::AutoAssociation)
    {
        return "AutoAssociation";
    }

}


Index DataSet::Column::get_variables_number() const
{
    if(type == ColumnType::Categorical)
    {
        return categories.size();
    }
    else
    {
        return 1;
    }
}


/// Returns the number of categories.

Index DataSet::Column::get_categories_number() const
{
    return categories.size();
}


/// Returns the number of used categories.

Index DataSet::Column::get_used_categories_number() const
{
    Index used_categories_number = 0;

    for(Index i = 0; i < categories.size(); i++)
    {
        if(categories_uses(i) != VariableUse::Unused) used_categories_number++;
    }

    return used_categories_number;
}


/// Returns a string vector that contains the names of the used variables in the data set.

Tensor<string, 1> DataSet::Column::get_used_variables_names() const
{
    Tensor<string, 1> used_variables_names;

    if(type != ColumnType::Categorical && column_use != VariableUse::Unused)
    {
        used_variables_names.resize(1);
        used_variables_names.setConstant(name);
    }
    else if(type == ColumnType::Categorical)
    {
        used_variables_names.resize(get_used_categories_number());

        Index category_index = 0;

        for(Index i = 0; i < categories.size(); i++)
        {
            if(categories_uses(i) != VariableUse::Unused)
            {
                used_variables_names(category_index) = categories(i);

                category_index++;
            }
        }
    }

    return used_variables_names;
}


/// This method transforms the columns into time series for forecasting problems.

void DataSet::transform_time_series_columns()
{
    cout << "Transforming time series columns..." << endl;

    // Categorical columns?

    time_series_columns = columns;

    const Index columns_number = get_columns_number();

    Tensor<Column, 1> new_columns;

    if(has_time_columns())
    {
        // @todo check if there are more than one time column
        new_columns.resize((columns_number-1)*(lags_number+steps_ahead));
    }
    else
    {
        new_columns.resize(columns_number*(lags_number+steps_ahead));
    }

    Index lag_index = lags_number - 1;
    Index ahead_index = 0;
    Index column_index = 0;
    Index new_column_index = 0;

    for(Index i = 0; i < columns_number*(lags_number+steps_ahead); i++)
    {
        column_index = i%columns_number;

        if(time_series_columns(column_index).type == ColumnType::DateTime) continue;

        if(i < lags_number*columns_number)
        {
            new_columns(new_column_index).name = columns(column_index).name + "_lag_" + to_string(lag_index);

            new_columns(new_column_index).categories_uses.resize(columns(column_index).get_categories_number());
            new_columns(new_column_index).set_use(VariableUse::Input);

            new_columns(new_column_index).type = columns(column_index).type;
            new_columns(new_column_index).categories = columns(column_index).categories;

            new_column_index++;
        }
        else if(i == columns_number*(lags_number+steps_ahead) - 1)
        {
            new_columns(new_column_index).name = columns(column_index).name + "_ahead_" + to_string(ahead_index);

            new_columns(new_column_index).type = columns(column_index).type;
            new_columns(new_column_index).categories = columns(column_index).categories;

            new_columns(new_column_index).categories_uses.resize(columns(column_index).get_categories_number());
            new_columns(new_column_index).set_use(VariableUse::Target);

            new_column_index++;
        }
        else
        {
            new_columns(new_column_index).name = columns(column_index).name + "_ahead_" + to_string(ahead_index);

            new_columns(new_column_index).type = columns(column_index).type;
            new_columns(new_column_index).categories = columns(column_index).categories;

            new_columns(new_column_index).categories_uses.resize(columns(column_index).get_categories_number());
            new_columns(new_column_index).set_use(VariableUse::Unused);

            new_column_index++;
        }


        if(lag_index > 0 && column_index == columns_number - 1)
        {
            lag_index--;
        }
        else if(column_index == columns_number - 1)
        {
            ahead_index++;
        }
    }

    columns = new_columns;
}


void DataSet::transform_time_series_data()
{
    cout << "Transforming time series data..." << endl;

    // Categorical / Time columns?

    const Index old_samples_number = data.dimension(0);
    const Index old_variables_number = data.dimension(1);

    const Index new_samples_number = old_samples_number - (lags_number + steps_ahead - 1);
    const Index new_variables_number = has_time_columns() ? (old_variables_number-1) * (lags_number + steps_ahead) : old_variables_number * (lags_number + steps_ahead);

    time_series_data = data;

    data.resize(new_samples_number, new_variables_number);

    Index index = 0;

    for(Index j = 0; j < old_variables_number; j++)
    {
        if(columns(get_column_index(j)).type == ColumnType::DateTime)
        {
            index++;
            continue;
        }

        for(Index i = 0; i < lags_number+steps_ahead; i++)
        {
            memcpy(data.data() + i*(old_variables_number-index)*new_samples_number + (j-index)*new_samples_number,
                   time_series_data.data() + i + j*old_samples_number,
                   static_cast<size_t>(old_samples_number-lags_number-steps_ahead+1)*sizeof(type));
        }
    }

    samples_uses.resize(new_samples_number);
    split_samples_random();
}


/// This method duplicates the columns for association problems.

void DataSet::transform_associative_columns()
{
    cout << "Transforming associative columns..." << endl;

    associative_columns = columns;

    const Index columns_number = get_columns_number();

//    const Index constant_columns_number = get_constant_columns_number();

    Tensor<Column, 1> new_columns;

//    new_columns.resize(2*(columns_number - constant_columns_number));
    new_columns.resize(2*(columns_number));

    Index column_index = 0;
    Index index = 0;

    for(Index i = 0; i < 2*columns_number; i++)
    {
        column_index = i%columns_number;

//        if(columns(column_index).type == ColumnType::Constant)
//        {
//            continue;
//        }

        if(i < columns_number)
        {
            new_columns(index).name = columns(column_index).name;

            new_columns(index).categories_uses.resize(columns(column_index).get_categories_number());
            new_columns(index).set_use(DataSet::VariableUse::Input);
            new_columns(index).type = columns(column_index).type;
            new_columns(index).categories = columns(column_index).categories;
            index++;
        }
        else
        {
            new_columns(index).name = columns(column_index).name + "_output";

            new_columns(index).categories_uses.resize(columns(column_index).get_categories_number());
            new_columns(index).set_use(DataSet::VariableUse::Target);
            new_columns(index).type = columns(column_index).type;
            new_columns(index).categories = columns(column_index).categories;
            index++;
        }
    }

    columns = new_columns;
}


void DataSet::transform_associative_data()
{
    cout << "Transforming associative data..." << endl;

    const Index samples_number = data.dimension(0);

//    const Index constant_columns_number = get_constant_columns_number();

    const Index old_variables_number = data.dimension(1)/* - constant_columns_number*/;
    const Index new_variables_number = 2 * old_variables_number;

    associative_data = data;

    data.resize(samples_number, new_variables_number);

    // Duplicate data

    Index index = 0;

    for(Index i = 0; i < old_variables_number /*+ constant_columns_number*/; i++)
    {
//        if(columns(i).type == ColumnType::Constant)
//        {
//            index++;
//            continue;
//        }

        std::copy(associative_data.data() + (i - index) * samples_number,
                  associative_data.data() + (i + 1 - index) *  samples_number,
                  data.data() + (i - index) * samples_number);

        std::copy(associative_data.data() + (i - index) * samples_number,
                  associative_data.data() + (i + 1 - index) *  samples_number,
                  data.data() + samples_number * old_variables_number + (i - index) * samples_number);
    }
}


/// Returns true if a given sample is to be used for training, selection or testing,
/// and false if it is to be unused.
/// @param index Sample index.

bool DataSet::is_sample_used(const Index& index) const
{
    if(samples_uses(index) == SampleUse::Unused)
    {
        return false;
    }
    else
    {
        return true;
    }
}


/// Returns true if a given sample is to be unused and false in other case.
/// @param index Sample index.

bool DataSet::is_sample_unused(const Index& index) const
{
    if(samples_uses(index) == SampleUse::Unused)
    {
        return true;
    }
    else
    {
        return false;
    }
}


/// Returns a vector with the number of training, selection, testing
/// and unused samples.
/// The size of that vector is therefore four.

Tensor<Index, 1> DataSet::get_samples_uses_numbers() const
{
    Tensor<Index, 1> count(4);

    const Index samples_number = get_samples_number();

    for(Index i = 0; i < samples_number; i++)
    {
        if(samples_uses(i) == SampleUse::Training)
        {
            count(0)++;
        }
        else if(samples_uses(i) == SampleUse::Selection)
        {
            count(1)++;
        }
        else if(samples_uses(i) == SampleUse::Testing)
        {
            count(2)++;
        }
        else
        {
            count(3)++;
        }
    }

    return count;
}


/// Returns a vector with the uses of the samples in percentages of the data set.
/// Uses: training, selection, testing and unused samples.
/// Note that the vector size is four.

Tensor<type, 1> DataSet::get_samples_uses_percentages() const
{
    const Index samples_number = get_samples_number();
    const Index training_samples_number = get_training_samples_number();
    const Index selection_samples_number = get_selection_samples_number();
    const Index testing_samples_number = get_testing_samples_number();
    const Index unused_samples_number = get_unused_samples_number();

    const type training_samples_percentage = type(training_samples_number*100)/static_cast<type>(samples_number);
    const type selection_samples_percentage = type(selection_samples_number*100)/static_cast<type>(samples_number);
    const type testing_samples_percentage = type(testing_samples_number*100)/static_cast<type>(samples_number);
    const type unused_samples_percentage = type(unused_samples_number*100)/static_cast<type>(samples_number);

    Tensor<type, 1> samples_uses_percentage(4);

    samples_uses_percentage.setValues({training_samples_percentage,
                                       selection_samples_percentage,
                                       testing_samples_percentage,
                                       unused_samples_percentage});

    return samples_uses_percentage;
}


/// Returns a string with the values of the sample corresponding to the given index.
/// The values will be separated by the given separator char.
/// @param sample_index Index of the sample.
/// @param separator Separator.

string DataSet::get_sample_string(const Index& sample_index, const string& separator) const
{
    const Tensor<type, 1> sample = data.chip(sample_index, 0);

    string sample_string = "";

    const Index columns_number = get_columns_number();

    Index variable_index = 0;

    for(Index i = 0; i < columns_number; i++)
    {
        switch(columns(i).type)
        {
        case ColumnType::Numeric:
            if(isnan(data(sample_index, variable_index))) sample_string += missing_values_label;
            else sample_string += to_string(double(data(sample_index, variable_index)));
            variable_index++;
            break;

        case ColumnType::Binary:
            if(isnan(data(sample_index, variable_index))) sample_string += missing_values_label;
            else sample_string += columns(i).categories(static_cast<Index>(data(sample_index, variable_index)));
            variable_index++;
            break;

        case ColumnType::DateTime:
            // @todo do something
            if(isnan(data(sample_index, variable_index))) sample_string += missing_values_label;
            else sample_string += to_string(double(data(sample_index, variable_index)));
            variable_index++;
            break;

        case ColumnType::Categorical:
            if(isnan(data(sample_index, variable_index)))
            {
                sample_string += missing_values_label;
            }
            else
            {
                const Index categories_number = columns(i).get_categories_number();

                for(Index j = 0; j < categories_number; j++)
                {
                    if(abs(data(sample_index, variable_index+j) - static_cast<type>(1)) < type(NUMERIC_LIMITS_MIN))
                    {
                        sample_string += columns(i).categories(j);
                        break;
                    }
                }
                variable_index += categories_number;
            }
            break;

        case ColumnType::Constant:
            if(isnan(data(sample_index, variable_index))) sample_string += missing_values_label;
            else sample_string += to_string(double(data(sample_index, variable_index)));
            variable_index++;
            break;

        default:
            break;
        }
        if(i != columns_number-1) sample_string += separator + " ";
    }

    return sample_string;
}


/// Returns the indices of the samples which will be used for training.

Tensor<Index, 1> DataSet::get_training_samples_indices() const
{
    const Index samples_number = get_samples_number();

    const Index training_samples_number = get_training_samples_number();

    Tensor<Index, 1> training_indices(training_samples_number);

    Index count = 0;

    for(Index i = 0; i < samples_number; i++)
    {
        if(samples_uses(i) == SampleUse::Training)
        {
            training_indices(count) = i;
            count++;
        }
    }

    return training_indices;
}


/// Returns the indices of the samples which will be used for selection.

Tensor<Index, 1> DataSet::get_selection_samples_indices() const
{
    const Index samples_number = get_samples_number();

    const Index selection_samples_number = get_selection_samples_number();

    Tensor<Index, 1> selection_indices(selection_samples_number);

    Index count = 0;

    for(Index i = 0; i < samples_number; i++)
    {
        if(samples_uses(i) == SampleUse::Selection)
        {
            selection_indices(count) = i;
            count++;
        }
    }

    return selection_indices;
}


/// Returns the indices of the samples which will be used for testing.

Tensor<Index, 1> DataSet::get_testing_samples_indices() const
{
    const Index samples_number = get_samples_number();

    const Index testing_samples_number = get_testing_samples_number();

    Tensor<Index, 1> testing_indices(testing_samples_number);

    Index count = 0;

    for(Index i = 0; i < samples_number; i++)
    {
        if(samples_uses(i) == SampleUse::Testing)
        {
            testing_indices(count) = i;
            count++;
        }
    }

    return testing_indices;
}


/// Returns the indices of the used samples(those which are not set unused).

Tensor<Index, 1> DataSet::get_used_samples_indices() const
{
    const Index samples_number = get_samples_number();

    const Index used_samples_number = samples_number - get_unused_samples_number();

    Tensor<Index, 1> used_indices(used_samples_number);

    Index index = 0;

    for(Index i = 0; i < samples_number; i++)
    {

        if(samples_uses(i) != SampleUse::Unused)
        {
            used_indices(index) = i;
            index++;
        }
    }

    return used_indices;
}


/// Returns the indices of the samples set unused.

Tensor<Index, 1> DataSet::get_unused_samples_indices() const
{
    const Index samples_number = get_samples_number();

    const Index unused_samples_number = get_unused_samples_number();

    Tensor<Index, 1> unused_indices(unused_samples_number);

    Index count = 0;

    for(Index i = 0; i < samples_number; i++)
    {
        if(samples_uses(i) == SampleUse::Unused)
        {
            unused_indices(count) = i;
            count++;
        }
    }

    return unused_indices;
}


/// Returns the use of a single sample.
/// @param index Sample index.

DataSet::SampleUse DataSet::get_sample_use(const Index& index) const
{
    return samples_uses(index);
}


/// Returns the use of every sample (training, selection, testing or unused) in a vector.

const Tensor<DataSet::SampleUse,1 >& DataSet::get_samples_uses() const
{
    return samples_uses;
}


/// Returns a vector, where each element is a vector that contains the indices of the different batches of the training samples.
/// @param shuffle Is a boleean.
/// If shuffle is true, then the indices are shuffled into batches, and false otherwise

Tensor<Index, 2> DataSet::get_batches(const Tensor<Index,1>& samples_indices,
                                      const Index& batch_samples_number,
                                      const bool& shuffle,
                                      const Index& new_buffer_size) const
{
    if(!shuffle) return split_samples(samples_indices, batch_samples_number);

    std::random_device rng;
    std::mt19937 urng(rng());

    const Index samples_number = samples_indices.size();

    Index buffer_size = new_buffer_size;
    Index batches_number;
    Index batch_size = batch_samples_number;

    // When samples_number is less than 100 (small sample)

    if(buffer_size > samples_number)
    {
        buffer_size = samples_number;
    }

    // Check batch size and samples number

    if(samples_number < batch_size)
    {
        batches_number = 1;
        batch_size = samples_number;
        buffer_size = batch_size;

        Tensor<Index,1> samples_copy(samples_indices);

        Tensor<Index, 2> batches(batches_number, batch_size);

        // Shuffle

        std::shuffle(samples_copy.data(), samples_copy.data() + samples_copy.size(), urng);

        for(Index i = 0; i > batch_size; i++)
        {
            batches(0,i) = samples_copy(i);

        }
        return batches;

    }
    else
    {
        batches_number = samples_number / batch_size;
    }

    Tensor<Index, 2> batches(batches_number, batch_size);

    Tensor<Index, 1> buffer(buffer_size);

    for(Index i = 0; i < buffer_size; i++) buffer(i) = i;

    Index next_index = buffer_size;
    Index random_index = 0;

    // Heuristic cases for batch shuffling

    if(batch_size < buffer_size)
    {
        Index diff = buffer_size/ batch_size;

        // Main Loop

        for(Index i = 0; i < batches_number; i++)
        {
            // Last batch

            if(i == batches_number-diff)
            {
                Index buffer_index = 0;

                for(Index k = batches_number-diff; k < batches_number; k++)
                {
                    for(Index j = 0; j < batch_size; j++)
                    {
                        batches(k,j) = buffer(buffer_index);

                        buffer_index++;
                    }
                }

                break;
            }

            // Shuffle batches

            for(Index j = 0; j < batch_size; j++)
            {
                random_index = static_cast<Index>(rand()%buffer_size);

                batches(i, j) = buffer(random_index);

                buffer(random_index) = samples_indices(next_index);

                next_index++;
            }
        }

        return batches;
    }
    else // buffer_size <= batch_size
    {
        // Main Loop

        for(Index i = 0; i < batches_number; i++)
        {
            // Last batch

            if(i == batches_number-1)
            {
                std::shuffle(buffer.data(), buffer.data() +  buffer.size(), urng);

                if(batch_size <= buffer_size)
                {
                    for(Index j = 0; j < batch_size;j++)
                    {
                        batches(i,j) = buffer(j);
                    }
                }
                else //buffer_size < batch_size
                {
                    for(Index j = 0; j < buffer_size; j++)
                    {
                        batches(i,j) = buffer(j);
                    }

                    for(Index j = buffer_size; j < batch_size; j++)
                    {
                        batches(i,j) = samples_indices(next_index);

                        next_index++;
                    }
                }

                break;
            }

            // Shuffle batches

            for(Index j = 0; j < batch_size; j++)
            {
                random_index = static_cast<Index>(rand()%buffer_size);

                batches(i, j) = buffer(random_index);

                buffer(random_index) = samples_indices(next_index);

                next_index++;

            }
        }

        return batches;
    }
}


/// Returns the number of samples in the data set which will be used for training.

Index DataSet::get_training_samples_number() const
{
    const Index samples_number = get_samples_number();

    Index training_samples_number = 0;

    for(Index i = 0; i < samples_number; i++)
    {
        if(samples_uses(i) == SampleUse::Training)
        {
            training_samples_number++;
        }
    }

    return training_samples_number;
}


/// Returns the number of samples in the data set which will be used for selection.

Index DataSet::get_selection_samples_number() const
{
    const Index samples_number = get_samples_number();

    Index selection_samples_number = 0;

    for(Index i = 0; i < samples_number; i++)
    {
        if(samples_uses(i) == SampleUse::Selection)
        {
            selection_samples_number++;
        }
    }

    return selection_samples_number;
}


/// Returns the number of samples in the data set which will be used for testing.

Index DataSet::get_testing_samples_number() const
{
    const Index samples_number = get_samples_number();

    Index testing_samples_number = 0;

    for(Index i = 0; i < samples_number; i++)
    {
        if(samples_uses(i) == SampleUse::Testing)
        {
            testing_samples_number++;
        }
    }

    return testing_samples_number;
}


/// Returns the total number of training, selection and testing samples,
/// i.e. those which are not "Unused".

Index DataSet::get_used_samples_number() const
{
    const Index samples_number = get_samples_number();
    const Index unused_samples_number = get_unused_samples_number();

    return (samples_number - unused_samples_number);
}


/// Returns the number of samples in the data set which will neither be used
/// for training, selection or testing.

Index DataSet::get_unused_samples_number() const
{
    const Index samples_number = get_samples_number();

    Index unused_samples_number = 0;

    for(Index i = 0; i < samples_number; i++)
    {
        if(samples_uses(i) == SampleUse::Unused)
        {
            unused_samples_number++;
        }
    }

    return unused_samples_number;
}


/// Sets all the samples in the data set for training.

void DataSet::set_training()
{
    const Index samples_number = get_samples_number();

    for(Index i = 0; i < samples_number; i++)
    {
        samples_uses(i) = SampleUse::Training;
    }
}


/// Sets the samples' uses in the auto associative data set.

void DataSet::set_auto_associative_samples_uses()
{
    std::random_device rng;
    std::mt19937 urng(rng());

    const Index used_samples_number = get_used_samples_number();

    if(used_samples_number == 0) return;

    const type training_samples_ratio = 0.8;
    const type testing_samples_ratio = 0.2;

    const type total_ratio = training_samples_ratio + testing_samples_ratio;

    // Get number of samples for training and testing

    const Index testing_samples_number = static_cast<Index>(testing_samples_ratio* type(used_samples_number)/ type(total_ratio));
    const Index training_samples_number = used_samples_number - testing_samples_number;

    const Index sum_samples_number = training_samples_number + testing_samples_number;

    if(sum_samples_number != used_samples_number)
    {
        ostringstream buffer;

        buffer << "OpenNN Warning: DataSet class.\n"
               << "void split_samples_random(const type&, const type&, const type&) method.\n"
               << "Sum of numbers of training, selection and testing samples is not equal to number of used samples.\n";

        throw invalid_argument(buffer.str());
    }

    const Index samples_number = get_samples_number();

    Tensor<Index, 1> indices;

    initialize_sequential(indices, 0, 1, samples_number-1);

    std::shuffle(indices.data(), indices.data() + indices.size(), urng);

    Index count = 0;

    for(Index i = 0; i < samples_uses.size(); i++)
    {
        if(samples_uses(i) == SampleUse::Unused) count ++;
    }

    Index i = 0;
    Index index;

    // Training

    Index count_training = 0;

    while(count_training != training_samples_number)
    {
        index = indices(i);

        if(samples_uses(index) != SampleUse::Unused)
        {
            samples_uses(index)= SampleUse::Training;
            count_training++;
        }

        i++;
    }

    // Testing

    Index count_testing = 0;

    while(count_testing != testing_samples_number)
    {
        index = indices(i);

        if(samples_uses(index) != SampleUse::Unused)
        {
            samples_uses(index) = SampleUse::Testing;
            count_testing++;
        }

        i++;
    }
}



/// Sets all the samples in the data set for selection.

void DataSet::set_selection()
{
    const Index samples_number = get_samples_number();

    for(Index i = 0; i < samples_number; i++)
    {
        samples_uses(i) = SampleUse::Selection;
    }
}


/// Sets all the samples in the data set for testing.

void DataSet::set_testing()
{
    const Index samples_number = get_samples_number();

    for(Index i = 0; i < samples_number; i++)
    {
        samples_uses(i) = SampleUse::Testing;
    }
}


/// Sets samples with given indices in the data set for training.
/// @param indices Indices vector with the index of samples in the data set for training.

void DataSet::set_training(const Tensor<Index, 1>& indices)
{
    Index index = 0;

    for(Index i = 0; i < indices.size(); i++)
    {
        index = indices(i);

        samples_uses(index) = SampleUse::Training;
    }
}


/// Sets samples with given indices in the data set for selection.
/// @param indices Indices vector with the index of samples in the data set for selection.

void DataSet::set_selection(const Tensor<Index, 1>& indices)
{
    Index index = 0;

    for(Index i = 0; i < indices.size(); i++)
    {
        index = indices(i);

        samples_uses(index) = SampleUse::Selection;
    }
}


/// Sets samples with given indices in the data set for testing.
/// @param indices Indices vector with the index of samples in the data set for testing.

void DataSet::set_testing(const Tensor<Index, 1>& indices)
{
    Index index = 0;

    for(Index i = 0; i < indices.size(); i++)
    {
        index = indices(i);

        samples_uses(index) = SampleUse::Testing;
    }
}


/// Sets all the samples in the data set for unused.

void DataSet::set_samples_unused()
{
    const Index samples_number = get_samples_number();

    for(Index i = 0; i < samples_number; i++)
    {
        samples_uses(i) = SampleUse::Unused;
    }
}


/// Sets samples with given indices in the data set for unused.
/// @param indices Indices vector with the index of samples in the data set for unused.

void DataSet::set_samples_unused(const Tensor<Index, 1>& indices)
{
    for(Index i = 0; i < static_cast<Index>(indices.size()); i++)
    {
        const Index index = indices(i);

        samples_uses(index) = SampleUse::Unused;
    }
}


/// Sets the use of a single sample.
/// @param index Index of sample.
/// @param new_use Use for that sample.

void DataSet::set_sample_use(const Index& index, const SampleUse& new_use)
{
    const Index samples_number = get_samples_number();

    if(index >= samples_number)
    {
        ostringstream buffer;

        buffer << "OpenNN Exception: DataSet class.\n"
               << "void set_sample_use(const Index&, const SampleUse&) method.\n"
               << "Index must be less than samples number.\n";

        throw invalid_argument(buffer.str());
    }

    samples_uses(index) = new_use;
}


/// Sets the use of a single sample from a string.
/// @param index Index of sample.
/// @param new_use String with the use name("Training", "Selection", "Testing" or "Unused")

void DataSet::set_sample_use(const Index& index, const string& new_use)
{
    if(new_use == "Training")
    {
        samples_uses(index) = SampleUse::Training;
    }
    else if(new_use == "Selection")
    {
        samples_uses(index) = SampleUse::Selection;
    }
    else if(new_use == "Testing")
    {
        samples_uses(index) = SampleUse::Testing;
    }
    else if(new_use == "Unused")
    {
        samples_uses(index) = SampleUse::Unused;
    }
    else
    {
        ostringstream buffer;

        buffer << "OpenNN Exception: DataSet class.\n"
               << "void set_sample_use(const string&) method.\n"
               << "Unknown sample use: " << new_use << "\n";

        throw invalid_argument(buffer.str());
    }
}


/// Sets new uses to all the samples from a single vector.
/// @param new_uses vector of use structures.
/// The size of given vector must be equal to the number of samples.

void DataSet::set_samples_uses(const Tensor<SampleUse, 1>& new_uses)
{
    const Index samples_number = get_samples_number();

#ifdef OPENNN_DEBUG

    const Index new_uses_size = new_uses.size();

    if(new_uses_size != samples_number)
    {
        ostringstream buffer;

        buffer << "OpenNN Exception: DataSet class.\n"
               << "void set_samples_uses(const Tensor<SampleUse, 1>&) method.\n"
               << "Size of uses(" << new_uses_size << ") must be equal to number of samples(" << samples_number << ").\n";

        throw invalid_argument(buffer.str());
    }

#endif

    for(Index i = 0; i < samples_number; i++)
    {
        samples_uses(i) = new_uses(i);
    }
}


/// Sets new uses to all the samples from a single vector of strings.
/// @param new_uses vector of use strings.
/// Possible values for the elements are "Training", "Selection", "Testing" and "Unused".
/// The size of given vector must be equal to the number of samples.

void DataSet::set_samples_uses(const Tensor<string, 1>& new_uses)
{
    const Index samples_number = get_samples_number();

    ostringstream buffer;

#ifdef OPENNN_DEBUG

    const Index new_uses_size = new_uses.size();

    if(new_uses_size != samples_number)
    {
        buffer << "OpenNN Exception: DataSet class.\n"
               << "void set_samples_uses(const Tensor<string, 1>&) method.\n"
               << "Size of uses(" << new_uses_size << ") must be equal to number of samples(" << samples_number << ").\n";

        throw invalid_argument(buffer.str());
    }

#endif

    for(Index i = 0; i < samples_number; i++)
    {
        if(new_uses(i).compare("Training") == 0 || new_uses(i).compare("0") == 0)
        {
            samples_uses(i) = SampleUse::Training;
        }
        else if(new_uses(i).compare("Selection") == 0 || new_uses(i).compare("1") == 0)
        {
            samples_uses(i) = SampleUse::Selection;
        }
        else if(new_uses(i).compare("Testing") == 0 || new_uses(i).compare("2") == 0)
        {
            samples_uses(i) = SampleUse::Testing;
        }
        else if(new_uses(i).compare("Unused") == 0 || new_uses(i).compare("3") == 0)
        {
            samples_uses(i) = SampleUse::Unused;
        }
        else
        {
            buffer << "OpenNN Exception: DataSet class.\n"
                   << "void set_samples_uses(const Tensor<string, 1>&) method.\n"
                   << "Unknown sample use: " << new_uses(i) << ".\n";

            throw invalid_argument(buffer.str());
        }
    }
}


void DataSet::set_samples_uses(const Tensor<Index, 1>& indices, const SampleUse sample_use)
{
    for(Index i = 0; i < indices.size(); i++)
    {
        set_sample_use(indices(i), sample_use);
    }

}


/// Creates new training, selection and testing indices at random.
/// @param training_samples_ratio Ratio of training samples in the data set.
/// @param selection_samples_ratio Ratio of selection samples in the data set.
/// @param testing_samples_ratio Ratio of testing samples in the data set.

void DataSet::split_samples_random(const type& training_samples_ratio,
                                   const type& selection_samples_ratio,
                                   const type& testing_samples_ratio)
{
    std::random_device rng;
    std::mt19937 urng(rng());

    const Index used_samples_number = get_used_samples_number();

    if(used_samples_number == 0) return;

    const type total_ratio = training_samples_ratio + selection_samples_ratio + testing_samples_ratio;

    // Get number of samples for training, selection and testing

    const Index selection_samples_number = static_cast<Index>(selection_samples_ratio*type(used_samples_number)/type(total_ratio));
    const Index testing_samples_number = static_cast<Index>(testing_samples_ratio* type(used_samples_number)/ type(total_ratio));
    const Index training_samples_number = used_samples_number - selection_samples_number - testing_samples_number;

    const Index sum_samples_number = training_samples_number + selection_samples_number + testing_samples_number;

    if(sum_samples_number != used_samples_number)
    {
        ostringstream buffer;

        buffer << "OpenNN Warning: DataSet class.\n"
               << "void split_samples_random(const type&, const type&, const type&) method.\n"
               << "Sum of numbers of training, selection and testing samples is not equal to number of used samples.\n";

        throw invalid_argument(buffer.str());
    }

    const Index samples_number = get_samples_number();

    Tensor<Index, 1> indices;

    initialize_sequential(indices, 0, 1, samples_number-1);

    std::shuffle(indices.data(), indices.data() + indices.size(), urng);

    Index count = 0;

    for(Index i = 0; i < samples_uses.size(); i++)
    {
        if(samples_uses(i) == SampleUse::Unused) count ++;
    }

    Index i = 0;
    Index index;

    // Training

    Index count_training = 0;

    while(count_training != training_samples_number)
    {
        index = indices(i);

        if(samples_uses(index) != SampleUse::Unused)
        {
            samples_uses(index)= SampleUse::Training;
            count_training++;
        }

        i++;
    }

    // Selection

    Index count_selection = 0;

    while(count_selection != selection_samples_number)
    {
        index = indices(i);

        if(samples_uses(index) != SampleUse::Unused)
        {
            samples_uses(index) = SampleUse::Selection;
            count_selection++;
        }

        i++;
    }

    // Testing

    Index count_testing = 0;

    while(count_testing != testing_samples_number)
    {
        index = indices(i);

        if(samples_uses(index) != SampleUse::Unused)
        {
            samples_uses(index) = SampleUse::Testing;
            count_testing++;
        }

        i++;
    }
}


/// Creates new training, selection and testing indices with sequential indices.
/// @param training_samples_ratio Ratio of training samples in the data set.
/// @param selection_samples_ratio Ratio of selection samples in the data set.
/// @param testing_samples_ratio Ratio of testing samples in the data set.

void DataSet::split_samples_sequential(const type& training_samples_ratio,
                                       const type& selection_samples_ratio,
                                       const type& testing_samples_ratio)
{
    const Index used_samples_number = get_used_samples_number();

    if(used_samples_number == 0) return;

    const type total_ratio = training_samples_ratio + selection_samples_ratio + testing_samples_ratio;

    // Get number of samples for training, selection and testing

    const Index selection_samples_number = static_cast<Index>(selection_samples_ratio* type(used_samples_number)/ type(total_ratio));
    const Index testing_samples_number = static_cast<Index>(testing_samples_ratio* type(used_samples_number)/ type(total_ratio));
    const Index training_samples_number = used_samples_number - selection_samples_number - testing_samples_number;

    const Index sum_samples_number = training_samples_number + selection_samples_number + testing_samples_number;

    if(sum_samples_number != used_samples_number)
    {
        ostringstream buffer;

        buffer << "OpenNN Warning: Samples class.\n"
               << "void split_samples_sequential(const type&, const type&, const type&) method.\n"
               << "Sum of numbers of training, selection and testing samples is not equal to number of used samples.\n";

        throw invalid_argument(buffer.str());
    }

    Index i = 0;

    // Training

    Index count_training = 0;

    while(count_training != training_samples_number)
    {
        if(samples_uses(i) != SampleUse::Unused)
        {
            samples_uses(i) = SampleUse::Training;
            count_training++;
        }

        i++;
    }

    // Selection

    Index count_selection = 0;

    while(count_selection != selection_samples_number)
    {
        if(samples_uses(i) != SampleUse::Unused)
        {
            samples_uses(i) = SampleUse::Selection;
            count_selection++;
        }

        i++;
    }

    // Testing

    Index count_testing = 0;

    while(count_testing != testing_samples_number)
    {
        if(samples_uses(i) != SampleUse::Unused)
        {
            samples_uses(i) = SampleUse::Testing;
            count_testing++;
        }

        i++;
    }
}


void DataSet::set_columns(const Tensor<Column, 1>& new_columns)
{
    columns = new_columns;
}


/// This method sets the n columns of the data_set by default,
/// i.e. until column n-1 are Input and column n is Target.

void DataSet::set_default_columns_uses()
{
    const Index columns_number = columns.size();

    bool target = false;

    if(columns_number == 0)
    {
        return;
    }

    else if(columns_number == 1)
    {
        columns(0).set_use(VariableUse::Unused);
    }

    else
    {
        set_input();

        for(Index i = columns.size()-1; i >= 0; i--)
        {
            if(columns(i).type == ColumnType::Constant || columns(i).type == ColumnType::DateTime)
            {
                columns(i).set_use(VariableUse::Unused);
                continue;
            }

            if(!target)
            {
                columns(i).set_use(VariableUse::Target);

                target = true;

                continue;
            }
        }

        input_variables_dimensions.resize(1);
    }
}


/// This method puts the names of the columns in the data_set.
/// This is used when the data_set does not have a header,
/// the default names are: column_0, column_1, ..., column_n.

void DataSet::set_default_columns_names()
{
    const Index columns_number = columns.size();

    for(Index i = 0; i < columns_number; i++)
    {
        columns(i).name = "column_" + to_string(1+i);
    }
}


/// Sets the name of a single column.
/// @param index Index of column.
/// @param new_use Use for that column.

void DataSet::set_column_name(const Index& column_index, const string& new_name)
{
    columns(column_index).name = new_name;
}


/// Returns the use of a single variable.
/// @param index Index of variable.

DataSet::VariableUse DataSet::get_variable_use(const Index& index) const
{
    return get_variables_uses()(index);
}


/// Returns a vector containing the use of the column, without taking into account the categories.

DataSet::VariableUse DataSet::get_column_use(const Index&  index) const
{
    return columns(index).column_use;
}


/// Returns the uses of each columns of the data set.

Tensor<DataSet::VariableUse, 1> DataSet::get_columns_uses() const
{
    const Index columns_number = get_columns_number();

    Tensor<DataSet::VariableUse, 1> columns_uses(columns_number);

    for(Index i = 0; i < columns_number; i++)
    {
        columns_uses(i) = columns(i).column_use;
    }

    return columns_uses;
}


/// Returns a vector containing the use of each column, including the categories.
/// The size of the vector is equal to the number of variables.

Tensor<DataSet::VariableUse, 1> DataSet::get_variables_uses() const
{
    const Index columns_number = get_columns_number();
    const Index variables_number = get_variables_number();

    Tensor<VariableUse, 1> variables_uses(variables_number);

    Index index = 0;

    for(Index i = 0; i < columns_number; i++)
    {
        if(columns(i).type == ColumnType::Categorical)
        {
            for(Index i = 0; i < (columns(i).categories_uses).size(); i++)
            {
                variables_uses(i + index) = (columns(i).categories_uses)(i);
            }
            index += columns(i).categories.size();
        }
        else
        {
            variables_uses(index) = columns(i).column_use;
            index++;
        }
    }

    return variables_uses;
}


/// Returns the name of a single variable in the data set.
/// @param index Index of variable.

string DataSet::get_variable_name(const Index& variable_index) const
{
#ifdef OPENNN_DEBUG

    const Index variables_number = get_variables_number();

    if(variable_index >= variables_number)
    {
        ostringstream buffer;

        buffer << "OpenNN Exception: DataSet class.\n"
               << "string& get_variable_name(const Index) method.\n"
               << "Index of variable("<<variable_index<<") must be less than number of variables("<<variables_number<<").\n";

        throw invalid_argument(buffer.str());
    }

#endif

    const Index columns_number = get_columns_number();

    Index index = 0;

    for(Index i = 0; i < columns_number; i++)
    {
        if(columns(i).type == ColumnType::Categorical)
        {
            for(Index j = 0; j < columns(i).get_categories_number(); j++)
            {
                if(index == variable_index)
                {
                    return columns(i).categories(j);
                }
                else
                {
                    index++;
                }
            }
        }
        else
        {
            if(index == variable_index)
            {
                return columns(i).name;
            }
            else
            {
                index++;
            }
        }
    }

    return string();
}


/// Returns a string vector with the names of all the variables in the data set.
/// The size of the vector is the number of variables.

Tensor<string, 1> DataSet::get_variables_names() const
{
    const Index variables_number = get_variables_number();

    Tensor<string, 1> variables_names(variables_number);

    Index index = 0;

    for(Index i = 0; i < columns.size(); i++)
    {
        if(columns(i).type == ColumnType::Categorical)
        {
            for(Index j = 0; j < columns(i).categories.size(); j++)
            {
                variables_names(index) = columns(i).categories(j);

                index++;
            }
        }
        else
        {
            variables_names(index) = columns(i).name;

            index++;
        }
    }

    return variables_names;
}

/// Returns a string vector with the names of all the variables in the time series data.
/// The size of the vector is the number of variables.

Tensor<string, 1> DataSet::get_time_series_variables_names() const
{
    const Index variables_number = get_time_series_variables_number();

    Tensor<string, 1> variables_names(variables_number);

    Index index = 0;

    for(Index i = 0; i < time_series_columns.size(); i++)
    {
        if(time_series_columns(i).type == ColumnType::Categorical)
        {
            for(Index j = 0; j < time_series_columns(i).categories.size(); j++)
            {
                variables_names(index) = time_series_columns(i).categories(j);

                index++;
            }
        }
        else
        {
            variables_names(index) = time_series_columns(i).name;
            index++;
        }
    }

    return variables_names;
}


/// Returns the names of the input variables in the data set.
/// The size of the vector is the number of input variables.

Tensor<string, 1> DataSet::get_input_variables_names() const
{
    const Index input_variables_number = get_input_variables_number();

    const Tensor<Index, 1> input_columns_indices = get_input_columns_indices();

    Tensor<string, 1> input_variables_names(input_variables_number);

    Index index = 0;

    for(Index i = 0; i < input_columns_indices.size(); i++)
    {
        Index input_index = input_columns_indices(i);

        const Tensor<string, 1> current_used_variables_names = columns(input_index).get_used_variables_names();

        for(Index j = 0; j < current_used_variables_names.size(); j++)
        {
            input_variables_names(index + j) = current_used_variables_names(j);
        }

        index += current_used_variables_names.size();
    }

    return input_variables_names;
}


/// Returns the names of the target variables in the data set.
/// The size of the vector is the number of target variables.

Tensor<string, 1> DataSet::get_target_variables_names() const
{
    const Index target_variables_number = get_target_variables_number();

    const Tensor<Index, 1> target_columns_indices = get_target_columns_indices();

    Tensor<string, 1> target_variables_names(target_variables_number);

    Index index = 0;

    for(Index i = 0; i < target_columns_indices.size(); i++)
    {
        const Index target_index = target_columns_indices(i);

        const Tensor<string, 1> current_used_variables_names = columns(target_index).get_used_variables_names();

        for(Index j = 0; j < current_used_variables_names.size(); j++)
        {
            target_variables_names(index + j) = current_used_variables_names(j);
        }

        index += current_used_variables_names.size();
    }

    return target_variables_names;
}


/// Returns the dimensions of the input variables.

const Tensor<Index, 1>& DataSet::get_input_variables_dimensions() const
{
    return input_variables_dimensions;
}


Index DataSet::get_input_variables_rank() const
{
    return input_variables_dimensions.rank();
}


/// Returns the number of variables which are either input nor target.

Index DataSet::get_used_variables_number() const
{
    const Index variables_number = get_variables_number();

    const Index unused_variables_number = get_unused_variables_number();

    return (variables_number - unused_variables_number);
}


/// Returns a indices vector with the positions of the inputs.

Tensor<Index, 1> DataSet::get_input_columns_indices() const
{
    const Index input_columns_number = get_input_columns_number();

    Tensor<Index, 1> input_columns_indices(input_columns_number);

    Index index = 0;

    for(Index i = 0; i < columns.size(); i++)
    {
        if(columns(i).column_use == VariableUse::Input)
        {
            input_columns_indices(index) = i;
            index++;
        }
    }

    return input_columns_indices;
}


Tensor<Index, 1> DataSet::get_input_time_series_columns_indices() const
{
    const Index input_columns_number = get_input_time_series_columns_number();

    Tensor<Index, 1> input_columns_indices(input_columns_number);

    Index index = 0;

    for(Index i = 0; i < time_series_columns.size(); i++)
    {
        if(time_series_columns(i).column_use == VariableUse::Input)
        {
            input_columns_indices(index) = i;
            index++;
        }
    }

    return input_columns_indices;
}


/// Returns a indices vector with the positions of the targets.

Tensor<Index, 1> DataSet::get_target_columns_indices() const
{
    const Index target_columns_number = get_target_columns_number();

    Tensor<Index, 1> target_columns_indices(target_columns_number);

    Index index = 0;

    for(Index i = 0; i < columns.size(); i++)
    {
        if(columns(i).column_use == VariableUse::Target)
        {
            target_columns_indices(index) = i;
            index++;
        }
    }

    return target_columns_indices;
}


Tensor<Index, 1> DataSet::get_target_time_series_columns_indices() const
{
    const Index target_columns_number = get_target_time_series_columns_number();

    Tensor<Index, 1> target_columns_indices(target_columns_number);

    Index index = 0;

    for(Index i = 0; i < time_series_columns.size(); i++)
    {
        if(time_series_columns(i).column_use == VariableUse::Target)
        {
            target_columns_indices(index) = i;
            index++;
        }
    }

    return target_columns_indices;
}


/// Returns a indices vector with the positions of the unused columns.

Tensor<Index, 1> DataSet::get_unused_columns_indices() const
{
    const Index unused_columns_number = get_unused_columns_number();

    Tensor<Index, 1> unused_columns_indices(unused_columns_number);

    Index index = 0;

    for(Index i = 0; i < columns.size(); i++)
    {
        if(columns(i).column_use == VariableUse::Unused)
        {
            unused_columns_indices(index) = i;
            index++;
        }
    }

    return unused_columns_indices;
}


/// Returns a indices vector with the positions of the used columns.

Tensor<Index, 1> DataSet::get_used_columns_indices() const
{
    const Index columns_number = get_columns_number();

    const Index used_columns_number = get_used_columns_number();

    Tensor<Index, 1> used_indices(used_columns_number);

    Index index = 0;

    for(Index i = 0; i < columns_number; i++)
    {
        if(columns(i).column_use  == VariableUse::Input
                || columns(i).column_use  == VariableUse::Target
                || columns(i).column_use  == VariableUse::Time)
        {
            used_indices(index) = i;
            index++;
        }
    }

    return used_indices;
}


Tensor<Scaler, 1> DataSet::get_columns_scalers() const
{
    const Index columns_number = get_columns_number();

    Tensor<Scaler, 1> columns_scalers(columns_number);

    for(Index i = 0; i < columns_number; i++)
    {
        columns_scalers(i) = columns(i).scaler;
    }

    return columns_scalers;
}


Tensor<Scaler, 1> DataSet::get_input_variables_scalers() const
{
    const Index input_columns_number = get_input_columns_number();
    const Index input_variables_number = get_input_variables_number();

    const Tensor<Column, 1> input_columns = get_input_columns();

    Tensor<Scaler, 1> input_variables_scalers(input_variables_number);

    Index index = 0;

    for(Index i = 0; i < input_columns_number; i++)
    {
        for(Index j = 0;  j < input_columns(i).get_variables_number(); j++)
        {
            input_variables_scalers(index) = input_columns(i).scaler;
            index++;
        }
    }

    return input_variables_scalers;
}


Tensor<Scaler, 1> DataSet::get_target_variables_scalers() const
{
    const Index target_columns_number = get_target_columns_number();
    const Index target_variables_number = get_target_variables_number();

    const Tensor<Column, 1> target_columns = get_target_columns();

    Tensor<Scaler, 1> target_variables_scalers(target_variables_number);

    Index index = 0;

    for(Index i = 0; i < target_columns_number; i++)
    {
        for(Index j = 0;  j < target_columns(i).get_variables_number(); j++)
        {
            target_variables_scalers(index) = target_columns(i).scaler;
            index++;
        }
    }

    return target_variables_scalers;
}


/// Returns a string vector that contains the names of the columns.

Tensor<string, 1> DataSet::get_columns_names() const
{
    const Index columns_number = get_columns_number();

    Tensor<string, 1> columns_names(columns_number);

    for(Index i = 0; i < columns_number; i++)
    {
        columns_names(i) = columns(i).name;
    }

    return columns_names;
}


Tensor<string, 1> DataSet::get_time_series_columns_names() const
{
    const Index columns_number = get_time_series_columns_number();

    Tensor<string, 1> columns_names(columns_number);

    for(Index i = 0; i < columns_number; i++)
    {
        columns_names(i) = time_series_columns(i).name;
    }

    return columns_names;
}


/// Returns a string vector that contains the names of the columns whose uses are Input.

Tensor<string, 1> DataSet::get_input_columns_names() const
{
    const Index input_columns_number = get_input_columns_number();

    Tensor<string, 1> input_columns_names(input_columns_number);

    Index index = 0;

    for(Index i = 0; i < columns.size(); i++)
    {
        if(columns(i).column_use == VariableUse::Input)
        {
            input_columns_names(index) = columns(i).name;
            index++;
        }
    }

    return input_columns_names;
}


/// Returns a string vector which contains the names of the columns whose uses are Target.

Tensor<string, 1> DataSet::get_target_columns_names() const
{
    const Index target_columns_number = get_target_columns_number();

    Tensor<string, 1> target_columns_names(target_columns_number);

    Index index = 0;

    for(Index i = 0; i < columns.size(); i++)
    {
        if(columns(i).column_use == VariableUse::Target)
        {
            target_columns_names(index) = columns(i).name;
            index++;
        }
    }

    return target_columns_names;
}


/// Returns a string vector which contains the names of the columns used whether Input, Target or Time.

Tensor<string, 1> DataSet::get_used_columns_names() const
{
    const Index columns_number = get_columns_number();
    const Index used_columns_number = get_used_columns_number();

    Tensor<string, 1> names(used_columns_number);

    Index index = 0 ;

    for(Index i = 0; i < columns_number; i++)
    {
        if(columns(i).column_use != VariableUse::Unused)
        {
            names(index) = columns(i).name;
            index++;
        }
    }

    return names;
}


/// Returns the number of columns whose uses are Input.

Index DataSet::get_input_columns_number() const
{
    Index input_columns_number = 0;

    for(Index i = 0; i < columns.size(); i++)
    {
        if(columns(i).column_use == VariableUse::Input)
        {
            input_columns_number++;
        }
    }

    return input_columns_number;
}


Index DataSet::get_input_time_series_columns_number() const
{
    Index input_columns_number = 0;

    for(Index i = 0; i < time_series_columns.size(); i++)
    {
        if(time_series_columns(i).column_use == VariableUse::Input)
        {
            input_columns_number++;
        }
    }

    return input_columns_number;
}


/// Returns the number of columns whose uses are Target.

Index DataSet::get_target_columns_number() const
{
    Index target_columns_number = 0;

    for(Index i = 0; i < columns.size(); i++)
    {
        if(columns(i).column_use == VariableUse::Target)
        {
            target_columns_number++;
        }
    }

    return target_columns_number;
}


Index DataSet::get_target_time_series_columns_number() const
{
    Index target_columns_number = 0;

    for(Index i = 0; i < time_series_columns.size(); i++)
    {
        if(time_series_columns(i).column_use == VariableUse::Target)
        {
            target_columns_number++;
        }
    }

    return target_columns_number;
}


/// Returns the number of columns whose uses are Time

Index DataSet::get_time_columns_number() const
{
    Index time_columns_number = 0;

    for(Index i = 0; i < columns.size(); i++)
    {
        if(columns(i).column_use == VariableUse::Time)
        {
            time_columns_number++;
        }
    }

    return time_columns_number;
}


/// Returns the number of columns that are not used.

Index DataSet::get_unused_columns_number() const
{
    Index unused_columns_number = 0;

    for(Index i = 0; i < columns.size(); i++)
    {
        if(columns(i).column_use == VariableUse::Unused)
        {
            unused_columns_number++;
        }
    }

    return unused_columns_number;
}


/// Returns the number of columns that are used.

Index DataSet::get_used_columns_number() const
{
    Index used_columns_number = 0;

    for(Index i = 0; i < columns.size(); i++)
    {
        if(columns(i).column_use != VariableUse::Unused)
        {
            used_columns_number++;
        }
    }

    return used_columns_number;
}

Index DataSet::get_variables_less_target() const
{
    Index columns_number = 0;

    for (Index i = 0; i < columns.size(); i++)
    {

        if(columns(i).type == ColumnType::Categorical)
        {
            if(columns(i).column_use == VariableUse::Input)
            {
                columns_number += columns(i).categories_uses.size();
            }
            else if(columns(i).column_use == VariableUse::Unused)
            {
                columns_number += columns(i).categories_uses.size();
            }
        }
        else
        {
            if(columns(i).column_use == VariableUse::Input)
            {
                columns_number ++;
            }
            else if(columns(i).column_use == VariableUse::Unused)
            {
                columns_number  ++;
            }
        }
    }

    return columns_number;
}

Tensor<type, 1> DataSet::box_plot_from_histogram(Histogram& histogram, const Index& bins_number) const
{
    const Index samples_number = get_training_samples_number();

    Tensor<type, 1>relative_frequencies = histogram.frequencies.cast<type>() *
           histogram.frequencies.constant(100.0).cast<type>() /
           histogram.frequencies.constant(samples_number).cast<type>();

    // Assuming you have the bin centers and relative frequencies in the following arrays:
    Tensor<type, 1> binCenters = histogram.centers;
    Tensor<type, 1> binFrequencies = relative_frequencies;

    // Calculate the cumulative frequency distribution
    type cumulativeFrequencies[1000];
    cumulativeFrequencies[0] = binFrequencies[0];
    for (int i = 1; i < 1000; i++) {
        cumulativeFrequencies[i] = cumulativeFrequencies[i-1] + binFrequencies[i];
    }

    // Calculate total frequency
    type totalFrequency = cumulativeFrequencies[999];

    // Calculate quartile positions
    type Q1Position = 0.25 * totalFrequency;
    type Q2Position = 0.5 * totalFrequency;
    type Q3Position = 0.75 * totalFrequency;

    // Find quartile bin numbers
    int Q1Bin = 0, Q2Bin = 0, Q3Bin = 0;
    for (int i = 0; i < 1000; i++) {
        if (cumulativeFrequencies[i] >= Q1Position) {
            Q1Bin = i;
            break;
        }
    }
    for (int i = 0; i < 1000; i++) {
        if (cumulativeFrequencies[i] >= Q2Position) {
            Q2Bin = i;
            break;
        }
    }
    for (int i = 0; i < 1000; i++) {
        if (cumulativeFrequencies[i] >= Q3Position) {
            Q3Bin = i;
            break;
        }
    }

    // Calculate quartile values
    type binWidth = binCenters[1] - binCenters[0];
    type Q1Value = binCenters[Q1Bin] + ((Q1Position - cumulativeFrequencies[Q1Bin-1]) / binFrequencies[Q1Bin]) * binWidth;
    type Q2Value = binCenters[Q2Bin] + ((Q2Position - cumulativeFrequencies[Q2Bin-1]) / binFrequencies[Q2Bin]) * binWidth;
    type Q3Value = binCenters[Q3Bin] + ((Q3Position - cumulativeFrequencies[Q3Bin-1]) / binFrequencies[Q3Bin]) * binWidth;

    // Calculate the maximum and minimum values
    type minValue = binCenters[0] - binWidth / 2.0;
    type maxValue = binCenters[999] + binWidth / 2.0;

    // Create a Tensor object with the necessary values for the box plot
    Tensor<type, 1> iqr_values(5);
    iqr_values(0) = minValue;
    iqr_values(1) = Q1Value;
    iqr_values(2) = Q2Value;
    iqr_values(3) = Q3Value;
    iqr_values(4) = maxValue;

    return iqr_values;
}



/// Returns the columns of the data set.

Tensor<DataSet::Column, 1> DataSet::get_columns() const
{
    return columns;
}


Tensor<DataSet::Column, 1> DataSet::get_time_series_columns() const
{
    return time_series_columns;
}


Tensor<DataSet::Column, 1> DataSet::get_associative_columns() const
{
    return associative_columns;
}


Index DataSet::get_time_series_data_rows_number() const
{
    return time_series_data.dimension(0);
}


/// Returns the input columns of the data set.

Tensor<DataSet::Column, 1> DataSet::get_input_columns() const
{
    const Index inputs_number = get_input_columns_number();

    Tensor<Column, 1> input_columns(inputs_number);
    Index input_index = 0;

    for(Index i = 0; i < columns.size(); i++)
    {
        if(columns(i).column_use == VariableUse::Input)
        {
            input_columns(input_index) = columns(i);
            input_index++;
        }
    }

    return input_columns;
}


/// Returns the input columns of the data set.

Tensor<bool, 1> DataSet::get_input_columns_binary() const
{
    const Index columns_number = get_columns_number();

    Tensor<bool, 1> input_columns_binary(columns_number);

    for(Index i = 0; i < columns_number; i++)
    {
        if(columns(i).column_use == VariableUse::Input)
            input_columns_binary(i) = true;
        else
            input_columns_binary(i) = false;
    }

    return input_columns_binary;
}


/// Returns the target columns of the data set.

Tensor<DataSet::Column, 1> DataSet::get_target_columns() const
{
    const Index targets_number = get_target_columns_number();

    Tensor<Column, 1> target_columns(targets_number);
    Index target_index = 0;

    for(Index i = 0; i < columns.size(); i++)
    {
        if(columns(i).column_use == VariableUse::Target)
        {
            target_columns(target_index) = columns(i);
            target_index++;
        }
    }

    return target_columns;
}


/// Returns the used columns of the data set.

Tensor<DataSet::Column, 1> DataSet::get_used_columns() const
{
    const Index used_columns_number = get_used_columns_number();

    const Tensor<Index, 1> used_columns_indices = get_used_columns_indices();

    Tensor<DataSet::Column, 1> used_columns(used_columns_number);

    for(Index i = 0; i < used_columns_number; i++)
    {
        used_columns(i) = columns(used_columns_indices(i));
    }

    return used_columns;
}


/// Returns the number of columns in the data set.

Index DataSet::get_columns_number() const
{
    return columns.size();
}


/// Returns the number of constant columns in the data set.

Index DataSet::get_constant_columns_number() const
{
    Index constant_number = 0;

    for(Index i = 0; i < columns.size(); i++)
    {
        if(columns(i).type == ColumnType::Constant)
            constant_number++;
    }

    return constant_number;
}

/// Returns the number of channels of the images in the data set.

Index DataSet::get_channels_number() const
{
    return channels_number;
}


/// Returns the width of the images in the data set.

Index DataSet::get_image_width() const
{
    return image_width;
}


/// Returns the height of the images in the data set.

Index DataSet::get_image_height() const
{
    return image_height;
}

/// Returns the height of the images in the data set.

Index DataSet::get_image_size() const
{
    return image_height*image_width*channels_number;
}

/// Returns the padding set in the BMP file.

Index DataSet::get_image_padding() const
{
    return padding;
}

/// Returns the number of columns in the time series.

Index DataSet::get_time_series_columns_number() const
{
    return time_series_columns.size();
}

/// Returns the number of variables in the data set.

Index DataSet::get_variables_number() const
{
    Index variables_number = 0;

    for (Index i = 0; i < columns.size(); i++)
    {
        if (columns(i).type == ColumnType::Categorical)
        {
            variables_number += columns(i).categories.size();
        }
        else
        {
            variables_number++;
        }
    }

    return variables_number;
}

/// Returns the number of variables in the time series data.

Index DataSet::get_time_series_variables_number() const
{
    Index variables_number = 0;

    for(Index i = 0; i < time_series_columns.size(); i++)
    {
        if(columns(i).type == ColumnType::Categorical)
        {
            variables_number += time_series_columns(i).categories.size();
        }
        else
        {
            variables_number++;
        }
    }

    return variables_number;
}


/// Returns the number of input variables of the data set.
/// Note that the number of variables does not have to equal the number of columns in the data set,
/// because OpenNN recognizes the categorical columns, separating these categories into variables of the data set.

Index DataSet::get_input_variables_number() const
{
    Index inputs_number = 0;

    for(Index i = 0; i < columns.size(); i++)
    {
        if(columns(i).type == ColumnType::Categorical)
        {
            for(Index j = 0; j < columns(i).categories_uses.size(); j++)
            {
                if(columns(i).categories_uses(j) == VariableUse::Input)
                {
                    inputs_number++;
                }
            }
        }
        else if(columns(i).column_use == VariableUse::Input)
        {
            inputs_number++;
        }
    }

    return inputs_number;
}


/// Returns the number of target variables of the data set.

Index DataSet::get_target_variables_number() const
{
    Index targets_number = 0;

    for(Index i = 0; i < columns.size(); i++)
    {
        if(columns(i).type == ColumnType::Categorical)
        {
            for(Index j = 0; j < columns(i).categories_uses.size(); j++)
            {
                if(columns(i).categories_uses(j) == VariableUse::Target)
                {
                    targets_number++;
                }
            }
        }
        else if(columns(i).column_use == VariableUse::Target)
        {
            targets_number++;
        }
    }

    return targets_number;
}


/// Returns the number of variables which will neither be used as input nor as target.

Index DataSet::get_unused_variables_number() const
{
    Index unused_number = 0;

    for(Index i = 0; i < columns.size(); i++)
    {
        if(columns(i).type == ColumnType::Categorical)
        {
            for(Index j = 0; j < columns(i).categories_uses.size(); j++)
            {
                if(columns(i).categories_uses(j) == VariableUse::Unused) unused_number++;
            }

        }
        else if(columns(i).column_use == VariableUse::Unused)
        {
            unused_number++;
        }
    }

    return unused_number;
}


/// Returns a variable index in the data set with given name.
/// @param name Name of variable.

Index DataSet::get_variable_index(const string& name) const
{
    const Index variables_number = get_variables_number();

    const Tensor<string, 1> variables_names = get_variables_names();

    for(Index i = 0; i < variables_number; i++)
    {
        if(variables_names(i) == name) return i;
    }

    return 0;

    //    throw exception("Exception: Index DataSet::get_variable_index(const string& name) const");
}


/// Returns the indices of the unused variables.

Tensor<Index, 1> DataSet::get_unused_variables_indices() const
{
    const Index unused_number = get_unused_variables_number();

    const Tensor<Index, 1> unused_columns_indices = get_unused_columns_indices();

    Tensor<Index, 1> unused_indices(unused_number);

    Index unused_index = 0;
    Index unused_variable_index = 0;

    for(Index i = 0; i < columns.size(); i++)
    {
        if(columns(i).type == ColumnType::Categorical)
        {
            const Index current_categories_number = columns(i).get_categories_number();

            for(Index j = 0; j < current_categories_number; j++)
            {
                if(columns(i).categories_uses(j) == VariableUse::Unused)
                {
                    unused_indices(unused_index) = unused_variable_index;
                    unused_index++;
                }

                unused_variable_index++;
            }
        }
        else if(columns(i).column_use == VariableUse::Unused)
        {
            unused_indices(unused_index) = i;
            unused_index++;
            unused_variable_index++;
        }
        else
        {
            unused_variable_index++;
        }
    }

    return unused_indices;
}


/// Returns the indices of the used variables.

Tensor<Index, 1> DataSet::get_used_variables_indices() const
{
    const Index used_number = get_used_variables_number();

    Tensor<Index, 1> used_indices(used_number);

    Index used_index = 0;
    Index used_variable_index = 0;

    for(Index i = 0; i < columns.size(); i++)
    {
        if(columns(i).type == ColumnType::Categorical)
        {
            const Index current_categories_number = columns(i).get_categories_number();

            for(Index j = 0; j < current_categories_number; j++)
            {
                if(columns(i).categories_uses(j) != VariableUse::Unused)
                {
                    used_indices(used_index) = used_variable_index;
                    used_index++;
                }

                used_variable_index++;
            }
        }
        else if(columns(i).column_use != VariableUse::Unused)
        {
            used_indices(used_index) = used_variable_index;
            used_index++;
            used_variable_index++;
        }
        else
        {
            used_variable_index++;
        }
    }

    return used_indices;
}



/// Returns the indices of the input variables.

Tensor<Index, 1> DataSet::get_input_variables_indices() const
{
    const Index inputs_number = get_input_variables_number();

    const Tensor<Index, 1> input_columns_indices = get_input_columns_indices();

    Tensor<Index, 1> input_variables_indices(inputs_number);

    Index input_index = 0;
    Index input_variable_index = 0;

    for(Index i = 0; i < columns.size(); i++)
    {
        if(columns(i).type == ColumnType::Categorical)
        {
            const Index current_categories_number = columns(i).get_categories_number();

            for(Index j = 0; j < current_categories_number; j++)
            {
                if(columns(i).categories_uses(j) == VariableUse::Input)
                {
                    input_variables_indices(input_index) = input_variable_index;
                    input_index++;
                }

                input_variable_index++;
            }
        }
        else if(columns(i).column_use == VariableUse::Input) // Binary, numeric
        {
            input_variables_indices(input_index) = input_variable_index;
            input_index++;
            input_variable_index++;
        }
        else
        {
            input_variable_index++;
        }
    }

    return input_variables_indices;
}


/// Returns the number of numeric inputs columns

Index DataSet::get_numerical_input_columns_number() const
{
    Index numeric_input_columns_number = 0;

    for(Index i = 0; i < columns.size(); i++)
    {
        if((columns(i).type == ColumnType::Numeric) && (columns(i).column_use == VariableUse::Input))
        {
            numeric_input_columns_number++;
        }
    }

    return numeric_input_columns_number;
}

/// Returns the numeric inputs columns indices

Tensor<Index, 1> DataSet::get_numerical_input_columns() const
{
    Index numeric_input_columns_number = get_numerical_input_columns_number();

    Tensor<Index, 1> numeric_columns_indices(numeric_input_columns_number);

    Index numeric_columns_index = 0;

    for(Index i = 0; i < columns.size(); i++)
    {
        if((columns(i).type == ColumnType::Numeric) && (columns(i).column_use == VariableUse::Input))
        {
            numeric_columns_indices(numeric_columns_index) = i;
            numeric_columns_index++;
        }
    }

    return numeric_columns_indices;
}


/// Returns the indices of the numeric input variables.

Tensor<Index, 1> DataSet::get_numerical_input_variables_indices() const
{
    Index numeric_input_columns_number = get_numerical_input_columns_number();

    Index numeric_input_index = 0;
    Index input_variable_index = 0;

    Tensor<Index, 1> numeric_input_variables_indices(numeric_input_columns_number);

    for(Index i = 0; i < columns.size(); i++)
    {
        if(columns(i).type == ColumnType::Categorical)
        {
            const Index current_categories_number = columns(i).get_categories_number();

            for(Index j = 0; j < current_categories_number; j++)
            {
                input_variable_index++;
            }
        }
        else if((columns(i).type == ColumnType::Binary) && (columns(i).column_use == VariableUse::Input))
        {
            input_variable_index++;
        }
        else if((columns(i).type == ColumnType::Numeric) && (columns(i).column_use == VariableUse::Input))
        {
            numeric_input_variables_indices(numeric_input_index) = input_variable_index;

            numeric_input_index++;
            input_variable_index++;
        }
        else
        {
            input_variable_index++;
        }
    }

    return numeric_input_variables_indices;
}


/// Returns the indices of the target variables.

Tensor<Index, 1> DataSet::get_target_variables_indices() const
{
    const Index targets_number = get_target_variables_number();

    const Tensor<Index, 1> target_columns_indices = get_target_columns_indices();

    Tensor<Index, 1> target_variables_indices(targets_number);

    Index target_index = 0;
    Index target_variable_index = 0;

    for(Index i = 0; i < columns.size(); i++)
    {
        if(columns(i).type == ColumnType::Categorical)
        {
            const Index current_categories_number = columns(i).get_categories_number();

            for(Index j = 0; j < current_categories_number; j++)
            {
                if(columns(i).categories_uses(j) == VariableUse::Target)
                {
                    target_variables_indices(target_index) = target_variable_index;
                    target_index++;
                }

                target_variable_index++;
            }
        }
        else if(columns(i).column_use == VariableUse::Target) // Binary, numeric
        {
            target_variables_indices(target_index) = target_variable_index;
            target_index++;
            target_variable_index++;
        }
        else
        {
            target_variable_index++;
        }
    }

    return target_variables_indices;
}


/// Sets the uses of the data set columns.
/// @param new_columns_uses String vector that contains the new uses to be set,
/// note that this vector needs to be the size of the number of columns in the data set.

void DataSet::set_columns_uses(const Tensor<string, 1>& new_columns_uses)
{
    const Index new_columns_uses_size = new_columns_uses.size();

    if(new_columns_uses_size != columns.size())
    {
        ostringstream buffer;

        buffer << "OpenNN Exception: DataSet class.\n"
               << "void set_columns_uses(const Tensor<string, 1>&) method.\n"
               << "Size of columns uses ("
               << new_columns_uses_size << ") must be equal to columns size ("
               << columns.size() << "). \n";

        throw invalid_argument(buffer.str());
    }

    for(Index i = 0; i < new_columns_uses.size(); i++)
    {
        columns(i).set_use(new_columns_uses(i));
    }

    input_variables_dimensions.resize(1);
    input_variables_dimensions.setConstant(get_input_variables_number());
}


/// Sets the uses of the data set columns.
/// @param new_columns_uses DataSet::VariableUse vector that contains the new uses to be set,
/// note that this vector needs to be the size of the number of columns in the data set.

void DataSet::set_columns_uses(const Tensor<VariableUse, 1>& new_columns_uses)
{
    const Index new_columns_uses_size = new_columns_uses.size();

    if(new_columns_uses_size != columns.size())
    {
        ostringstream buffer;

        buffer << "OpenNN Exception: DataSet class.\n"
               << "void set_columns_uses(const Tensor<string, 1>&) method.\n"
               << "Size of columns uses (" << new_columns_uses_size << ") must be equal to columns size (" << columns.size() << "). \n";

        throw invalid_argument(buffer.str());
    }

    for(Index i = 0; i < new_columns_uses.size(); i++)
    {
        columns(i).set_use(new_columns_uses(i));
    }

    input_variables_dimensions.resize(1);
    input_variables_dimensions.setConstant(get_input_variables_number());
}


/// Sets all columns in the data_set as unused columns.

void DataSet::set_columns_unused()
{
    const Index columns_number = get_columns_number();

    for(Index i = 0; i < columns_number; i++)
    {
        set_column_use(i, VariableUse::Unused);
    }
}


void DataSet::set_input_target_columns(const Tensor<Index, 1>& input_columns, const Tensor<Index, 1>& target_columns)
{
    set_columns_unused();

    for(Index i = 0; i < input_columns.size(); i++)
    {
        set_column_use(input_columns(i), VariableUse::Input);
    }

    for(Index i = 0; i < target_columns.size(); i++)
    {
        set_column_use(target_columns(i), VariableUse::Target);
    }
}

void DataSet::set_input_target_columns(const Tensor<string, 1>& input_columns, const Tensor<string, 1>& target_columns)
{
    set_columns_unused();

    for(Index i = 0; i < input_columns.size(); i++)
    {
        set_column_use(input_columns(i), VariableUse::Input);
    }

    for(Index i = 0; i < target_columns.size(); i++)
    {
        set_column_use(target_columns(i), VariableUse::Target);
    }
}


/// Sets all input columns in the data_set as unused columns.

void DataSet::set_input_columns_unused()
{
    const Index columns_number = get_columns_number();

    for(Index i = 0; i < columns_number; i++)
    {
        if(columns(i).column_use == DataSet::VariableUse::Input) set_column_use(i, VariableUse::Unused);
    }
}



void DataSet::set_input_columns(const Tensor<Index, 1>& input_columns_indices, const Tensor<bool, 1>& input_columns_use)
{
    for(Index i = 0; i < input_columns_indices.size(); i++)
    {
        if(input_columns_use(i)) set_column_use(input_columns_indices(i), VariableUse::Input);
        else set_column_use(input_columns_indices(i), VariableUse::Unused);
    }
}


/// Sets the use of a single column.
/// @param index Index of column.
/// @param new_use Use for that column.

void DataSet::set_column_use(const Index& index, const VariableUse& new_use)
{
    columns(index).column_use = new_use;

    if(columns(index).type == ColumnType::Categorical)
    {
        columns(index).set_categories_uses(new_use);
    }
}

void DataSet::set_columns_unused(const Tensor<Index, 1>& unused_columns_index)
{
    for(Index i = 0; i < unused_columns_index.size(); i++)
    {
        set_column_use(unused_columns_index(i), VariableUse::Unused);
    }
}

/// Sets the use of a single column.
/// @param name Name of column.
/// @param new_use Use for that column.

void DataSet::set_column_use(const string& name, const VariableUse& new_use)
{
    const Index index = get_column_index(name);

    set_column_use(index, new_use);
}

void DataSet::set_column_type(const Index& index, const ColumnType& new_type)
{
    columns[index].type = new_type;
}


void DataSet::set_column_type(const string& name, const ColumnType& new_type)
{
    const Index index = get_column_index(name);

    set_column_type(index, new_type);
}


/// This method set the name of a single variable.
/// @param index Index of variable.
/// @param new_name Name of variable.

void DataSet::set_variable_name(const Index& variable_index, const string& new_variable_name)
{
#ifdef OPENNN_DEBUG

    const Index variables_number = get_variables_number();

    if(variable_index >= variables_number)
    {
        ostringstream buffer;

        buffer << "OpenNN Exception: Variables class.\n"
               << "void set_name(const Index&, const string&) method.\n"
               << "Index of variable must be less than number of variables.\n";

        throw invalid_argument(buffer.str());
    }

#endif

    const Index columns_number = get_columns_number();

    Index index = 0;

    for(Index i = 0; i < columns_number; i++)
    {
        if(columns(i).type == ColumnType::Categorical)
        {
            for(Index j = 0; j < columns(i).get_categories_number(); j++)
            {
                if(index == variable_index)
                {
                    columns(i).categories(j) = new_variable_name;
                    return;
                }
                else
                {
                    index++;
                }
            }
        }
        else
        {
            if(index == variable_index)
            {
                columns(i).name = new_variable_name;
                return;
            }
            else
            {
                index++;
            }
        }
    }
}


/// Sets new names for the variables in the data set from a vector of strings.
/// The size of that vector must be equal to the total number of variables.
/// @param new_names Name of variables.

void DataSet::set_variables_names(const Tensor<string, 1>& new_variables_names)
{
#ifdef OPENNN_DEBUG

    const Index variables_number = get_variables_number();

    const Index size = new_variables_names.size();

    if(size != variables_number)
    {
        ostringstream buffer;

        buffer << "OpenNN Exception: Variables class.\n"
               << "void set_names(const Tensor<string, 1>&) method.\n"
               << "Size (" << size << ") must be equal to number of variables (" << variables_number << ").\n";

        throw invalid_argument(buffer.str());
    }

#endif

    const Index columns_number = get_columns_number();

    Index index = 0;

    for(Index i = 0; i < columns_number; i++)
    {
        if(columns(i).type == ColumnType::Categorical)
        {
            for(Index j = 0; j < columns(i).get_categories_number(); j++)
            {
                columns(i).categories(j) = new_variables_names(index);
                index++;
            }
        }
        else
        {
            columns(i).name = new_variables_names(index);
            index++;
        }
    }
}


/// Sets new names for the columns in the data set from a vector of strings.
/// The size of that vector must be equal to the total number of variables.
/// @param new_names Name of variables.

void DataSet::set_columns_names(const Tensor<string, 1>& new_names)
{
    const Index new_names_size = new_names.size();
    const Index columns_number = get_columns_number();

    if(new_names_size != columns_number)
    {
        ostringstream buffer;

        buffer << "OpenNN Exception: DataSet class.\n"
               << "void set_columns_names(const Tensor<string, 1>&).\n"
               << "Size of names (" << new_names.size() << ") is not equal to columns number (" << columns_number << ").\n";

        throw invalid_argument(buffer.str());
    }

    for(Index i = 0; i < columns_number; i++)
    {
        columns(i).name = get_trimmed(new_names(i));
    }
}


/// Sets all the variables in the data set as input variables.

void DataSet::set_input()
{
    for(Index i = 0; i < columns.size(); i++)
    {
        if(columns(i).type == ColumnType::Constant) continue;

        columns(i).set_use(VariableUse::Input);
    }
}


/// Sets all the variables in the data set as target variables.

void DataSet::set_target()
{
    for(Index i = 0; i < columns.size(); i++)
    {
        columns(i).set_use(VariableUse::Target);
    }
}


/// Sets all the variables in the data set as unused variables.

void DataSet::set_variables_unused()
{
    for(Index i = 0; i < columns.size(); i++)
    {
        columns(i).set_use(VariableUse::Unused);
    }
}


/// Sets a new number of variables in the variables object.
/// All variables are set as inputs but the last one, which is set as targets.
/// @param new_columns_number Number of variables.

void DataSet::set_columns_number(const Index& new_columns_number)
{
    columns.resize(new_columns_number);

    set_default_columns_uses();
}


void DataSet::set_columns_scalers(const Scaler& scalers)
{
    const Index columns_number = get_columns_number();

    for(Index i = 0; i < columns_number; i++)
    {
        columns(i).scaler = scalers;
    }
}


void DataSet::set_columns_scalers(const Tensor<Scaler, 1>& new_scalers)
{
    const Index columns_number = get_columns_number();

    if(new_scalers.size() != columns_number)
    {
        ostringstream buffer;

        buffer << "OpenNN Exception: DataSet class.\n"
               << "void set_columns_scalers(const Tensor<Scaler, 1>& new_scalers) method.\n"
               << "Size of column scalers(" << new_scalers.size() << ") has to be the same as columns numbers(" << columns_number << ").\n";

        throw invalid_argument(buffer.str());
    }

    for(Index i = 0; i < columns_number; i++)
    {
        columns(i).scaler = new_scalers[i];
    }

}


void DataSet::set_binary_simple_columns()
{
    bool is_binary = true;

    Index variable_index = 0;

    Index different_values = 0;

    for(Index column_index = 0; column_index < columns.size(); column_index++)
    {
        if(columns(column_index).type == ColumnType::Numeric)
        {
            Tensor<type, 1> values(3);
            values.setRandom();
            different_values = 0;
            is_binary = true;

            for(Index row_index = 0; row_index < data.dimension(0); row_index++)
            {
                if(!isnan(data(row_index, variable_index))
                        && data(row_index, variable_index) != values(0)
                        && data(row_index, variable_index) != values(1))
                {
                    values(different_values) = data(row_index, variable_index);
                    different_values++;
                }

                if(row_index == (data.dimension(0)-1))
                {
                    if(different_values == 1)
                    {
                        is_binary = false;
                        break;
                    }
                }

                if(different_values > 2)
                {
                    is_binary = false;
                    break;
                }
            }

            if(is_binary)
            {
                columns(column_index).type = ColumnType::Binary;
                scale_minimum_maximum_binary(data, values(0), values(1), variable_index);
                columns(column_index).categories.resize(2);

                if((abs(values(0)-type(0))<NUMERIC_LIMITS_MIN) && (abs(values(1)-type(1))<NUMERIC_LIMITS_MIN))
                {
                    if(abs(values(0) - int(values(0))) < NUMERIC_LIMITS_MIN)
                        columns(column_index).categories(1) = std::to_string(static_cast<int>(values(0)));
                    else
                        columns(column_index).categories(1) = std::to_string(values(0));
                    if(abs(values(1) - int(values(1))) < NUMERIC_LIMITS_MIN)
                        columns(column_index).categories(0) = std::to_string(static_cast<int>(values(1)));
                    else
                        columns(column_index).categories(0) = std::to_string(values(1));

                }
                else if(abs(values(0) - type(1))<NUMERIC_LIMITS_MIN && abs(values(1) - type(0))<NUMERIC_LIMITS_MIN)
                {
                    if(abs(values(0) - int(values(0))) < NUMERIC_LIMITS_MIN)
                        columns(column_index).categories(0) = std::to_string(static_cast<int>(values(0)));
                    else
                        columns(column_index).categories(0) = std::to_string(values(0));
                    if(abs(values(1) - int(values(1))) < NUMERIC_LIMITS_MIN)
                        columns(column_index).categories(1) = std::to_string(static_cast<int>(values(1)));
                    else
                        columns(column_index).categories(1) = std::to_string(values(1));
                }
                else if(values(0) > values(1))
                {
                    if(abs(values(0) - int(values(0))) < NUMERIC_LIMITS_MIN)
                        columns(column_index).categories(0) = std::to_string(static_cast<int>(values(0)));
                    else
                        columns(column_index).categories(0) = std::to_string(values(0));
                    if(abs(values(1) - int(values(1))) < NUMERIC_LIMITS_MIN)
                        columns(column_index).categories(1) = std::to_string(static_cast<int>(values(1)));
                    else
                        columns(column_index).categories(1) = std::to_string(values(1));
                }
                else if(values(0) < values(1))
                {
                    if(abs(values(0) - int(values(0))) < NUMERIC_LIMITS_MIN)
                        columns(column_index).categories(1) = std::to_string(static_cast<int>(values(0)));
                    else
                        columns(column_index).categories(1) = std::to_string(values(0));
                    if(abs(values(1) - int(values(1))) < NUMERIC_LIMITS_MIN)
                        columns(column_index).categories(0) = std::to_string(static_cast<int>(values(1)));
                    else
                        columns(column_index).categories(0) = std::to_string(values(1));
                }

                const VariableUse column_use = columns(column_index).column_use;
                columns(column_index).categories_uses.resize(2);
                columns(column_index).categories_uses(0) = column_use;
                columns(column_index).categories_uses(1) = column_use;
            }

            variable_index++;
        }
        else if(columns(column_index).type == ColumnType::Binary)
        {
            Tensor<string,1> positive_words(4);
            Tensor<string,1> negative_words(4);

            positive_words.setValues({"yes","positive","+","true"});
            negative_words.setValues({"no","negative","-","false"});

            string first_category = columns(column_index).categories(0);
            string original_first_category = columns(column_index).categories(0);
            trim(first_category);

            string second_category = columns(column_index).categories(1);
            string original_second_category = columns(column_index).categories(1);
            trim(second_category);

            transform(first_category.begin(), first_category.end(), first_category.begin(), ::tolower);
            transform(second_category.begin(), second_category.end(), second_category.begin(), ::tolower);

            if( contains(positive_words, first_category) && contains(negative_words, second_category) )
            {
                columns(column_index).categories(0) = original_first_category;
                columns(column_index).categories(1) = original_second_category;
            }
            else if( contains(positive_words, second_category) && contains(negative_words, first_category) )
            {
                columns(column_index).categories(0) = original_second_category;
                columns(column_index).categories(1) = original_first_category;
            }

            variable_index++;
        }
        else if(columns(column_index).type == ColumnType::Categorical)
        {
            variable_index += columns(column_index).get_categories_number();
        }
        else
        {
            variable_index++;
        }
    }

    if(display) cout << "Binary columns checked " << endl;
}

void DataSet::set_categories_number(const Index& new_categories_number)
{
    categories_number = new_categories_number;
}

void DataSet::check_constant_columns()
{
    if(display) cout << "Checking constant columns..." << endl;

    Index variable_index = 0;

    for(Index column = 0; column < get_columns_number(); column++)
    {
        if(columns(column).type == ColumnType::Numeric)
        {
            const Tensor<type, 1> numeric_column = data.chip(variable_index, 1);
            if(is_constant(numeric_column))
            {
                columns(column).type = ColumnType::Constant;
                columns(column).column_use = VariableUse::Unused;
            }
            variable_index++;
        }
        else if(columns(column).type == ColumnType::DateTime)
        {
            columns(column).column_use = VariableUse::Unused;
            variable_index++;
        }
        else if(columns(column).type == ColumnType::Constant)
        {
            variable_index++;
        }
        else if(columns(column).type == ColumnType::Binary)
        {
            if(columns(column).get_categories_number() == 1)
            {
                columns(column).type = ColumnType::Constant;
                columns(column).column_use = VariableUse::Unused;
            }

            variable_index++;
        }
        else if(columns(column).type == ColumnType::Categorical)
        {
            if(columns(column).get_categories_number() == 1)
            {
                columns(column).type = ColumnType::Constant;
                columns(column).column_use = VariableUse::Unused;
            }


            variable_index += columns(column).get_categories_number();
        }
    }
}

Tensor<type, 2> DataSet::transform_binary_column(const Tensor<type, 1>& column) const

{
    const Index rows_number = column.dimension(0);

    Tensor<type, 2> new_column(rows_number , 2);
    new_column.setZero();

    for(Index i = 0; i < rows_number; i++)
    {
        if(abs(column(i) - static_cast<type>(1)) < type(NUMERIC_LIMITS_MIN))
        {
            new_column(i,1) = static_cast<type>(1);
        }
        else if(abs(column(i)) < type(NUMERIC_LIMITS_MIN))
        {
            new_column(i,0) = static_cast<type>(1);
        }
        else
        {
            new_column(i,0) = type(NAN);
            new_column(i,1) = type(NAN);
        }
    }

    return new_column;
}

/// Sets new input dimensions in the data set.

void DataSet::set_input_variables_dimensions(const Tensor<Index, 1>& new_inputs_dimensions)
{
    input_variables_dimensions = new_inputs_dimensions;
}


/// Returns true if the data matrix is empty, and false otherwise.

bool DataSet::is_empty() const
{
    if(data.dimension(0) == 0 || data.dimension(1) == 0)
    {
        return true;
    }

    return false;
}


/// Returns a reference to the data matrix in the data set.
/// The number of rows is equal to the number of samples.
/// The number of columns is equal to the number of variables.

const Tensor<type, 2>& DataSet::get_data() const
{
    return data;
}


Tensor<type, 2>* DataSet::get_data_pointer()
{
    return &data;
}


/// Returns a reference to the time series data matrix in the data set.
/// Only for time series problems.

const Tensor<type, 2>& DataSet::get_time_series_data() const
{
    return time_series_data;
}


const Tensor<type, 2>& DataSet::get_associative_data() const
{
    return associative_data;
}


/// Returns a string with the method used.

DataSet::MissingValuesMethod DataSet::get_missing_values_method() const
{
    return missing_values_method;
}


/// Returns the name of the data file.

const string& DataSet::get_data_file_name() const
{
    return data_file_name;
}


/// Returns true if the first line of the data file has a header with the names of the variables, and false otherwise.

const bool& DataSet::get_header_line() const
{
    return has_columns_names;
}


/// Returns true if the data file has rows label, and false otherwise.

const bool& DataSet::get_rows_label() const
{
    return has_rows_labels;
}


Tensor<string, 1> DataSet::get_rows_label_tensor() const
{
    return rows_labels;
}

Tensor<string, 1> DataSet::get_testing_rows_label_tensor()
{
    const Index testing_samples_number = get_testing_samples_number();
    const Tensor<Index, 1> testing_indices = get_testing_samples_indices();
    Tensor<string, 1> testing_rows_label(testing_samples_number);

    for(Index i = 0; i < testing_samples_number; i++)
    {
        testing_rows_label(i) = rows_labels(testing_indices(i));
    }

    return testing_rows_label;
}


Tensor<string, 1> DataSet::get_selection_rows_label_tensor()
{
    const Index selection_samples_number = get_selection_samples_number();
    const Tensor<Index, 1> selection_indices = get_selection_samples_indices();
    Tensor<string, 1> selection_rows_label(selection_samples_number);

    for(Index i = 0; i < selection_samples_number; i++)
    {
        selection_rows_label(i) = rows_labels(selection_indices(i));
    }

    return selection_rows_label;
}


/// Returns the separator to be used in the data file.

const DataSet::Separator& DataSet::get_separator() const
{
    return separator;
}


/// Returns the string which will be used as separator in the data file.

char DataSet::get_separator_char() const
{
    switch(separator)
    {
    case Separator::Space:
        return ' ';

    case Separator::Tab:
        return '\t';

    case Separator::Comma:
        return ',';

    case Separator::Semicolon:
        return ';';

    default:
        return char();
    }

}


/// Returns the string which will be used as separator in the data file.

string DataSet::get_separator_string() const
{
    switch(separator)
    {
    case Separator::Space:
        return "Space";

    case Separator::Tab:
        return "Tab";

    case Separator::Comma:
        return "Comma";

    case Separator::Semicolon:
        return "Semicolon";

    default:
        return string();
    }
}


/// Returns the string which will be used as separator in the data file for Text Classification.

string DataSet::get_text_separator_string() const
{
    switch(text_separator)
    {
    case Separator::Tab:
        return "Tab";

    case Separator::Semicolon:
        return "Semicolon";

    default:
        return string();
    }
}


/// Returns the string codification used in the data file.

const DataSet::Codification DataSet::get_codification() const
{
    return codification;
}


/// Returns a string that contains the string codification used in the data file.

const string DataSet::get_codification_string() const
{
    switch(codification)
    {
    case Codification::UTF8:
        return "UTF-8";

    case Codification::SHIFT_JIS:
        return "SHIFT_JIS";

    default:
        return "UTF-8";
    }
}


/// Returns the string which will be used as label for the missing values in the data file.

const string& DataSet::get_missing_values_label() const
{
    return missing_values_label;
}


/// Returns the number of lags to be used in a time series prediction application.

const Index& DataSet::get_lags_number() const
{
    return lags_number;
}


/// Returns the number of steps ahead to be used in a time series prediction application.

const Index& DataSet::get_steps_ahead() const
{
    return steps_ahead;
}


/// Returns the indices of the time variables in the data set.

const string& DataSet::get_time_column() const
{
    return time_column;
}


Index DataSet::get_time_series_time_column_index() const
{
    for(Index i = 0; i < time_series_columns.size(); i++)
    {
        if(time_series_columns(i).type == ColumnType::DateTime) return i;
    }

    return static_cast<Index>(NAN);
}


const Index& DataSet::get_short_words_length() const
{
    return short_words_length;
}


const Index& DataSet::get_long_words_length() const
{
    return long_words_length;
}


const Tensor<Index,1>& DataSet::get_words_frequencies() const
{
    return words_frequencies;
}


/// Returns a value of the scaling-unscaling method enumeration from a string containing the name of that method.
/// @param scaling_unscaling_method String with the name of the scaling and unscaling method.

Scaler DataSet::get_scaling_unscaling_method(const string& scaling_unscaling_method)
{
    if(scaling_unscaling_method == "NoScaling")
    {
        return Scaler::NoScaling;
    }
    else if(scaling_unscaling_method == "MinimumMaximum")
    {
        return Scaler::MinimumMaximum;
    }
    else if(scaling_unscaling_method == "Logarithmic")
    {
        return Scaler::Logarithm;
    }
    else if(scaling_unscaling_method == "MeanStandardDeviation")
    {
        return Scaler::MeanStandardDeviation;
    }
    else if(scaling_unscaling_method == "StandardDeviation")
    {
        return Scaler::StandardDeviation;
    }
    else
    {
        ostringstream buffer;

        buffer << "OpenNN Exception: DataSet class.\n"
               << "static Scaler get_scaling_unscaling_method(const string).\n"
               << "Unknown scaling-unscaling method: " << scaling_unscaling_method << ".\n";

        throw invalid_argument(buffer.str());
    }
}


/// Returns a matrix with the training samples in the data set.
/// The number of rows is the number of training
/// The number of columns is the number of variables.

Tensor<type, 2> DataSet::get_training_data() const
{

    //       const Index variables_number = get_variables_number();

    //       Tensor<Index, 1> variables_indices(0, 1, variables_number-1);

    Tensor<Index, 1> variables_indices = get_used_variables_indices();

    const Tensor<Index, 1> training_indices = get_training_samples_indices();

    return get_subtensor_data(training_indices, variables_indices);

    //    return Tensor<type, 2>();
}


/// Returns a matrix with the selection samples in the data set.
/// The number of rows is the number of selection
/// The number of columns is the number of variables.

Tensor<type, 2> DataSet::get_selection_data() const
{
    const Tensor<Index, 1> selection_indices = get_selection_samples_indices();

    const Index variables_number = get_variables_number();

    Tensor<Index, 1> variables_indices;
    initialize_sequential(variables_indices, 0, 1, variables_number-1);

    return get_subtensor_data(selection_indices, variables_indices);
}


/// Returns a matrix with the testing samples in the data set.
/// The number of rows is the number of testing
/// The number of columns is the number of variables.

Tensor<type, 2> DataSet::get_testing_data() const
{
    const Index variables_number = get_variables_number();

    Tensor<Index, 1> variables_indices;
    initialize_sequential(variables_indices, 0, 1, variables_number-1);

    const Tensor<Index, 1> testing_indices = get_testing_samples_indices();

    return get_subtensor_data(testing_indices, variables_indices);
}


/// Returns a matrix with the input variables in the data set.
/// The number of rows is the number of
/// The number of columns is the number of input variables.

Tensor<type, 2> DataSet::get_input_data() const
{
    const Index samples_number = get_samples_number();

    Tensor<Index, 1> indices;
    initialize_sequential(indices, 0, 1, samples_number-1);

    const Tensor<Index, 1> input_variables_indices = get_input_variables_indices();

    return get_subtensor_data(indices, input_variables_indices);
}


/// Returns a matrix with the target variables in the data set.
/// The number of rows is the number of
/// The number of columns is the number of target variables.

Tensor<type, 2> DataSet::get_target_data() const
{
    const Tensor<Index, 1> indices = get_used_samples_indices();

    const Tensor<Index, 1> target_variables_indices = get_target_variables_indices();

    return get_subtensor_data(indices, target_variables_indices);
}


/// Returns a tensor with the input variables in the data set.
/// The number of rows is the number of
/// The number of columns is the number of input variables.

Tensor<type, 2> DataSet::get_input_data(const Tensor<Index, 1>& samples_indices) const
{
    const Tensor<Index, 1> input_variables_indices = get_input_variables_indices();

    return get_subtensor_data(samples_indices, input_variables_indices);
}


/// Returns a tensor with the target variables in the data set.
/// The number of rows is the number of
/// The number of columns is the number of input variables.

Tensor<type, 2> DataSet::get_target_data(const Tensor<Index, 1>& samples_indices) const
{
    const Tensor<Index, 1> target_variables_indices = get_target_variables_indices();

    return get_subtensor_data(samples_indices, target_variables_indices);
}


/// Returns a matrix with training samples and input variables.
/// The number of rows is the number of training
/// The number of columns is the number of input variables.

Tensor<type, 2> DataSet::get_training_input_data() const
{
    const Tensor<Index, 1> training_indices = get_training_samples_indices();

    const Tensor<Index, 1> input_variables_indices = get_input_variables_indices();

    return get_subtensor_data(training_indices, input_variables_indices);
}


/// Returns a tensor with training samples and target variables.
/// The number of rows is the number of training
/// The number of columns is the number of target variables.

Tensor<type, 2> DataSet::get_training_target_data() const
{
    const Tensor<Index, 1> training_indices = get_training_samples_indices();

    const Tensor<Index, 1>& target_variables_indices = get_target_variables_indices();

    return get_subtensor_data(training_indices, target_variables_indices);
}


/// Returns a tensor with selection samples and input variables.
/// The number of rows is the number of selection
/// The number of columns is the number of input variables.

Tensor<type, 2> DataSet::get_selection_input_data() const
{
    const Tensor<Index, 1> selection_indices = get_selection_samples_indices();

    const Tensor<Index, 1> input_variables_indices = get_input_variables_indices();

    return get_subtensor_data(selection_indices, input_variables_indices);
}


/// Returns a tensor with selection samples and target variables.
/// The number of rows is the number of selection
/// The number of columns is the number of target variables.

Tensor<type, 2> DataSet::get_selection_target_data() const
{
    const Tensor<Index, 1> selection_indices = get_selection_samples_indices();

    const Tensor<Index, 1> target_variables_indices = get_target_variables_indices();

    return get_subtensor_data(selection_indices, target_variables_indices);
}


/// Returns a tensor with testing samples and input variables.
/// The number of rows is the number of testing
/// The number of columns is the number of input variables.

Tensor<type, 2> DataSet::get_testing_input_data() const
{
    const Tensor<Index, 1> input_variables_indices = get_input_variables_indices();

    const Tensor<Index, 1> testing_indices = get_testing_samples_indices();

    return get_subtensor_data(testing_indices, input_variables_indices);
}


/// Returns a tensor with testing samples and target variables.
/// The number of rows is the number of testing
/// The number of columns is the number of target variables.

Tensor<type, 2> DataSet::get_testing_target_data() const
{
    const Tensor<Index, 1> target_variables_indices = get_target_variables_indices();

    const Tensor<Index, 1> testing_indices = get_testing_samples_indices();

    return get_subtensor_data(testing_indices, target_variables_indices);
}


/// Returns the inputs and target values of a single sample in the data set.
/// @param index Index of the sample.

Tensor<type, 1> DataSet::get_sample_data(const Index& index) const
{

#ifdef OPENNN_DEBUG

    const Index samples_number = get_samples_number();

    if(index >= samples_number)
    {
        ostringstream buffer;

        buffer << "OpenNN Exception: DataSet class.\n"
               << "Tensor<type, 1> get_sample(const Index&) const method.\n"
               << "Index of sample (" << index << ") must be less than number of samples (" << samples_number << ").\n";

        throw invalid_argument(buffer.str());
    }

#endif

    // Get sample

    return data.chip(index,0);
}


/// Returns the inputs and target values of a single sample in the data set.
/// @param sample_index Index of the sample.
/// @param variables_indices Indices of the variables.

Tensor<type, 1> DataSet::get_sample_data(const Index& sample_index, const Tensor<Index, 1>& variables_indices) const
{
#ifdef OPENNN_DEBUG

    const Index samples_number = get_samples_number();

    if(sample_index >= samples_number)
    {
        ostringstream buffer;

        buffer << "OpenNN Exception: DataSet class.\n"
               << "Tensor<type, 1> get_sample(const Index&, const Tensor<Index, 1>&) const method.\n"
               << "Index of sample must be less than number of \n";

        throw invalid_argument(buffer.str());
    }

#endif

    const Index variables_number = variables_indices.size();

    Tensor<type, 1 > row(variables_number);

    for(Index i = 0; i < variables_number; i++)
    {
        Index variable_index = variables_indices(i);

        row(i) = data(sample_index, variable_index);
    }

    return row;

    //return data.get_row(sample_index, variables_indices);

}


/// Returns the inputs values of a single sample in the data set.
/// @param sample_index Index of the sample.

Tensor<type, 2> DataSet::get_sample_input_data(const Index&  sample_index) const
{
    const Index input_variables_number = get_input_variables_number();

    const Tensor<Index, 1> input_variables_indices = get_input_variables_indices();

    Tensor<type, 2> inputs(1, input_variables_number);

    for(Index i = 0; i < input_variables_number; i++)
    {
        inputs(0, i) = data(sample_index, input_variables_indices(i));
    }

    return inputs;
}


/// Returns the target values of a single sample in the data set.
/// @param sample_index Index of the sample.

Tensor<type, 2> DataSet::get_sample_target_data(const Index&  sample_index) const
{
    const Tensor<Index, 1> target_variables_indices = get_target_variables_indices();

    return get_subtensor_data(Tensor<Index, 1>(sample_index), target_variables_indices);
}


/// Returns the index from the column with a given name,
/// @param columns_names Names of the columns we want to know the index.

Tensor<Index, 1> DataSet::get_columns_index(const Tensor<string, 1>& columns_names) const
{
    Tensor<Index, 1> columns_index(columns_names.size());

    for(Index i = 0; i < columns_names.size(); i++)
    {
        columns_index(i) = get_column_index(columns_names(i));
    }

    return columns_index;
}

/// Returns the index of the column with the given name.
/// @param column_name Name of the column to be found.

Index DataSet::get_column_index(const string& column_name) const
{
    const Index columns_number = get_columns_number();

    for(Index i = 0; i < columns_number; i++)
    {
        if(columns(i).name == column_name) return i;
    }

    ostringstream buffer;

    buffer << "OpenNN Exception: DataSet class.\n"
           << "Index get_column_index(const string&) const method.\n"
           << "Cannot find " << column_name << "\n";

    throw invalid_argument(buffer.str());
}


/// Returns the index of the column to which a variable index belongs.
/// @param variable_index Index of the variable to be found.

Index DataSet::get_column_index(const Index& variable_index) const
{
    const Index columns_number = get_columns_number();

    Index total_variables_number = 0;

    for(Index i = 0; i < columns_number; i++)
    {
        if(columns(i).type == ColumnType::Categorical)
        {
            total_variables_number += columns(i).get_categories_number();
        }
        else
        {
            total_variables_number++;
        }

        if((variable_index+1) <= total_variables_number) return i;
    }

    ostringstream buffer;

    buffer << "OpenNN Exception: DataSet class.\n"
           << "Index get_column_index(const type&) const method.\n"
           << "Cannot find variable index: " << variable_index << ".\n";

    throw invalid_argument(buffer.str());
}


/// Returns the indices of a variable in the data set.
/// Note that the number of variables does not have to equal the number of columns in the data set,
/// because OpenNN recognizes the categorical columns, separating these categories into variables of the data set.

Tensor<Index, 1> DataSet::get_variable_indices(const Index& column_index) const
{
    Index index = 0;

    for(Index i = 0; i < column_index; i++)
    {
        if(columns(i).type == ColumnType::Categorical)
        {
            index += columns(i).categories.size();
        }
        else
        {
            index++;
        }
    }

    if(columns(column_index).type == ColumnType::Categorical)
    {
        Tensor<Index, 1> variable_indices(columns(column_index).categories.size());

        for(Index j = 0; j<columns(column_index).categories.size(); j++)
        {
            variable_indices(j) = index+j;
        }

        return variable_indices;
    }
    else
    {
        Tensor<Index, 1> indices(1);
        indices.setConstant(index);

        return indices;
    }
}


/// Returns the data from the data set column with a given index,
/// these data can be stored in a matrix or a vector depending on whether the column is categorical or not(respectively).
/// @param column_index Index of the column.

Tensor<type, 2> DataSet::get_column_data(const Index& column_index) const
{
    Index columns_number = 1;
    const Index rows_number = data.dimension(0);

    if(columns(column_index).type == ColumnType::Categorical)
    {
        columns_number = columns(column_index).get_categories_number();
    }

    const Eigen::array<Index, 2> extents = {rows_number, columns_number};
    const Eigen::array<Index, 2> offsets = {0, get_variable_indices(column_index)(0)};

    return data.slice(offsets, extents);
}


/// Returns the data from the data set column with a given index,
/// these data can be stored in a matrix or a vector depending on whether the column is categorical or not(respectively).
/// @param column_index Index of the column.

Tensor<type, 2> DataSet::get_columns_data(const Tensor<Index, 1>& selected_column_indices) const
{
    const Index columns_number = selected_column_indices.size();
    const Index rows_number = data.dimension(0);

    Tensor<type, 2> data_slice(rows_number, columns_number);

    for(Index i = 0; i < columns_number; i++)
    {
        Eigen::array<Index, 1> rows_number_to_reshape{{rows_number}};

        Tensor<type, 2> single_column_data = get_column_data(selected_column_indices(i));

        Tensor<type, 1> column_data = single_column_data.reshape(rows_number_to_reshape);

        data_slice.chip(i,1) = column_data;
    }

    return data_slice;
}


/// Returns the data from the time series column with a given index,
/// @param column_index Index of the column.

Tensor<type, 2> DataSet::get_time_series_column_data(const Index& column_index) const
{
    Index columns_number = 1;

    const Index rows_number = time_series_data.dimension(0);

    if(time_series_columns(column_index).type == ColumnType::Categorical)
    {
        columns_number = time_series_columns(column_index).get_categories_number();
    }

    const Eigen::array<Index, 2> extents = {rows_number, columns_number};
    const Eigen::array<Index, 2> offsets = {0, get_variable_indices(column_index)(0)};

    return time_series_data.slice(offsets, extents);
}


/// Returns the data from the data set column with a given index,
/// these data can be stored in a matrix or a vector depending on whether the column is categorical or not(respectively).
/// @param column_index Index of the column.
/// @param rows_indices Rows of the indices.

Tensor<type, 2> DataSet::get_column_data(const Index& column_index, const Tensor<Index, 1>& rows_indices) const
{
    return get_subtensor_data(rows_indices, get_variable_indices(column_index));
}

/// Returns the data from the data set column with a given name,
/// these data can be stored in a matrix or a vector depending on whether the column is categorical or not(respectively).
/// @param column_name Name of the column.

Tensor<type, 2> DataSet::get_column_data(const string& column_name) const
{
    const Index column_index = get_column_index(column_name);

    return get_column_data(column_index);
}


/// Returns all the samples of a single variable in the data set.
/// @param index Index of the variable.

Tensor<type, 1> DataSet::get_variable_data(const Index& index) const
{

#ifdef OPENNN_DEBUG

    const Index variables_number = get_variables_number();

    if(index >= variables_number)
    {
        ostringstream buffer;

        buffer << "OpenNN Exception: DataSet class.\n"
               << "Tensor<type, 1> get_variable(const Index&) const method.\n"
               << "Index of variable must be less than number of \n";

        throw invalid_argument(buffer.str());
    }

#endif

    return data.chip(index, 1);
}


/// Returns all the samples of a single variable in the data set.
/// @param variable_name Name of the variable.

Tensor<type, 1> DataSet::get_variable_data(const string& variable_name) const
{

    const Tensor<string, 1> variable_names = get_variables_names();

    Index size = 0;

    for(Index i = 0; i < variable_names.size(); i++)
    {
        if(variable_names(i) ==  variable_name) size++;
    }

    Tensor<Index, 1> variable_index(size);

    Index index = 0;

    for(Index i = 0; i < variable_names.size(); i++)
    {
        if(variable_names(i) ==  variable_name)
        {
            variable_index(index) = i;

            index++;
        }
    }

#ifdef OPENNN_DEBUG

    const Index variables_size = variable_index.size();

    if(variables_size == 0)
    {
        ostringstream buffer;

        buffer << "OpenNN Exception: DataSet class.\n"
               << "Tensor<type, 1> get_variable(const string&) const method.\n"
               << "Variable: " << variable_name << " does not exist.\n";

        throw invalid_argument(buffer.str());
    }

    if(variables_size > 1)
    {
        ostringstream buffer;

        buffer << "OpenNN Exception: DataSet class.\n"
               << "Tensor<type, 1> get_variable(const string&) const method.\n"
               << "Variable: " << variable_name << " appears more than once in the data set.\n";

        throw invalid_argument(buffer.str());
    }

#endif

    return data.chip(variable_index(0), 1);
}


/// Returns a given set of samples of a single variable in the data set.
/// @param variable_index Index of the variable.
/// @param samples_indices Indices of the

Tensor<type, 1> DataSet::get_variable_data(const Index& variable_index, const Tensor<Index, 1>& samples_indices) const
{

#ifdef OPENNN_DEBUG

    const Index variables_number = get_variables_number();

    if(variable_index >= variables_number)
    {
        ostringstream buffer;

        buffer << "OpenNN Exception: DataSet class.\n"
               << "Tensor<type, 1> get_variable(const Index&, const Tensor<Index, 1>&) const method.\n"
               << "Index of variable must be less than number of \n";

        throw invalid_argument(buffer.str());
    }

#endif

    const Index samples_indices_size = samples_indices.size();

    Tensor<type, 1 > column(samples_indices_size);

    for(Index i = 0; i < samples_indices_size; i++)
    {
        Index sample_index = samples_indices(i);

        column(i) = data(sample_index, variable_index);
    }

    return column;
}


/// Returns a given set of samples of a single variable in the data set.
/// @param variable_name Name of the variable.
/// @param samples_indices Indices of the

Tensor<type, 1> DataSet::get_variable_data(const string& variable_name, const Tensor<Index, 1>& samples_indices) const
{

    const Tensor<string, 1> variable_names = get_variables_names();

    Index size = 0;

    for(Index i = 0; i < variable_names.size(); i++)
    {
        if(variable_names(i) ==  variable_name) size++;
    }

    Tensor<Index, 1> variable_index(size);

    Index index = 0;

    for(Index i = 0; i < variable_names.size(); i++)
    {
        if(variable_names(i) ==  variable_name)
        {
            variable_index(index) = i;

            index++;
        }
    }

#ifdef OPENNN_DEBUG

    const Index variables_size = variable_index.size();

    if(variables_size == 0)
    {
        ostringstream buffer;

        buffer << "OpenNN Exception: DataSet class.\n"
               << "Tensor<type, 1> get_variable(const string&) const method.\n"
               << "Variable: " << variable_name << " does not exist.\n";

        throw invalid_argument(buffer.str());
    }

    if(variables_size > 1)
    {
        ostringstream buffer;

        buffer << "OpenNN Exception: DataSet class.\n"
               << "Tensor<type, 1> get_variable(const string&, const Tensor<Index, 1>&) const method.\n"
               << "Variable: " << variable_name << " appears more than once in the data set.\n";

        throw invalid_argument(buffer.str());
    }

#endif

    const Index samples_indices_size = samples_indices.size();

    Tensor<type, 1 > column(samples_indices_size);

    for(Index i = 0; i < samples_indices_size; i++)
    {
        Index sample_index = samples_indices(i);

        column(i) = data(sample_index, variable_index(0));
    }

    return column;
}


Tensor<Tensor<string, 1>, 1> DataSet::get_data_file_preview() const
{
    return data_file_preview;
}


Tensor<string, 2> DataSet::get_text_data_file_preview() const
{
    return text_data_file_preview;
}


Tensor<type, 2> DataSet::get_subtensor_data(const Tensor<Index, 1> & rows_indices, const Tensor<Index, 1> & variables_indices) const
{
    const Index rows_number = rows_indices.size();
    const Index variables_number = variables_indices.size();

    Tensor<type, 2> subtensor(rows_number, variables_number);

    Index row_index;
    Index variable_index;

    const Tensor<type, 2>& data = get_data();

    for(Index i = 0; i < rows_number; i++)
    {
        row_index = rows_indices(i);

        for(Index j = 0; j < variables_number; j++)
        {
            variable_index = variables_indices(j);

            subtensor(i, j) = data(row_index, variable_index);
        }
    }

    return subtensor;
}


/// Sets zero samples and zero variables in the data set.

void DataSet::set()
{
    thread_pool = nullptr;
    thread_pool_device = nullptr;

    data.resize(0,0);

    samples_uses.resize(0);

    columns.resize(0);

    time_series_data.resize(0,0);

    time_series_columns.resize(0);

    columns_missing_values_number.resize(0);
}


void DataSet::set(const string& data_file_name, const char& separator, const bool& new_has_columns_names)
{
    set();

    set_default();

    set_data_file_name(data_file_name);

    set_separator(separator);

    set_has_columns_names(new_has_columns_names);

    read_csv();

    set_default_columns_scalers();

    set_default_columns_uses();

}


void DataSet::set(const string& data_file_name, const char& separator, const bool& new_has_columns_names, const DataSet::Codification& new_codification)
{
    set();

    set_default();

    set_data_file_name(data_file_name);

    set_separator(separator);

    set_has_columns_names(new_has_columns_names);

    set_codification(new_codification);

    read_csv();

    set_default_columns_scalers();

    set_default_columns_uses();

}


/// Sets all variables from a data matrix.
/// @param new_data Data matrix.

void DataSet::set(const Tensor<type, 2>& new_data)
{
    data_file_name = "";

    const Index variables_number = new_data.dimension(1);
    const Index samples_number = new_data.dimension(0);

    set(samples_number, variables_number);

    data = new_data;

    set_default_columns_uses();
}


/// Sets new numbers of samples and variables in the inputs targets data set.
/// All the variables are set as inputs.
/// @param new_samples_number Number of
/// @param new_variables_number Number of variables.

void DataSet::set(const Index& new_samples_number, const Index& new_variables_number)
{
#ifdef OPENNN_DEBUG

    if(new_samples_number == 0)
    {
        ostringstream buffer;

        buffer << "OpenNN Exception: DataSet class.\n"
               << "void set(const Index&, const Index&) method.\n"
               << "Number of samples must be greater than zero.\n";

        throw invalid_argument(buffer.str());
    }

    if(new_variables_number == 0)
    {
        ostringstream buffer;

        buffer << "OpenNN Exception: DataSet class.\n"
               << "void set(const Index&, const Index&) method.\n"
               << "Number of variables must be greater than zero.\n";

        throw invalid_argument(buffer.str());
    }

#endif

    data.resize(new_samples_number, new_variables_number);

    columns.resize(new_variables_number);

    for(Index index = 0; index < new_variables_number-1; index++)
    {
        columns(index).name = "column_" + to_string(index+1);
        columns(index).column_use = VariableUse::Input;
        columns(index).type = ColumnType::Numeric;
    }

    columns(new_variables_number-1).name = "column_" + to_string(new_variables_number);
    columns(new_variables_number-1).column_use = VariableUse::Target;
    columns(new_variables_number-1).type = ColumnType::Numeric;

    samples_uses.resize(new_samples_number);
    split_samples_random();
}


/// Sets new numbers of samples and inputs and target variables in the data set.
/// The variables in the data set are the number of inputs plus the number of targets.
/// @param new_samples_number Number of
/// @param new_inputs_number Number of input variables.
/// @param new_targets_number Number of target variables.

void DataSet::set(const Index& new_samples_number,
                  const Index& new_inputs_number,
                  const Index& new_targets_number)
{

    data_file_name = "";

    const Index new_variables_number = new_inputs_number + new_targets_number;

    // @todo check for 4d data

    data.resize(new_samples_number, new_variables_number);

    columns.resize(new_variables_number);

    for(Index i = 0; i < new_variables_number; i++)
    {
        if(i < new_inputs_number)
        {
            columns(i).name = "column_" + to_string(i+1);
            columns(i).column_use = VariableUse::Input;
            columns(i).type = ColumnType::Numeric;
        }
        else
        {
            columns(i).name = "column_" + to_string(i+1);
            columns(i).column_use = VariableUse::Target;
            columns(i).type = ColumnType::Numeric;
        }
    }

    input_variables_dimensions.resize(1);

    samples_uses.resize(new_samples_number);
    split_samples_random();
}


/// Sets the members of this data set object with those from another data set object.
/// @param other_data_set Data set object to be copied.

void DataSet::set(const DataSet& other_data_set)
{
    data_file_name = other_data_set.data_file_name;

    has_columns_names = other_data_set.has_columns_names;

    separator = other_data_set.separator;

    missing_values_label = other_data_set.missing_values_label;

    data = other_data_set.data;

    columns = other_data_set.columns;

    display = other_data_set.display;
}


/// Sets the data set members from a XML document.
/// @param data_set_document TinyXML document containing the member data.

void DataSet::set(const tinyxml2::XMLDocument& data_set_document)
{
    if(thread_pool != nullptr) delete thread_pool;
    if(thread_pool_device != nullptr) delete thread_pool_device;

    set_default();

    from_XML(data_set_document);
}


/// Sets the data set members by loading them from a XML file.
/// @param file_name Data set XML file_name.

void DataSet::set(const string& file_name)
{
    load(file_name);
}

/// Sets a new display value.
/// If it is set to true messages from this class are to be displayed on the screen;
/// if it is set to false messages from this class are not to be displayed on the screen.
/// @param new_display Display value.

void DataSet::set_display(const bool& new_display)
{
    display = new_display;
}


/// Sets the default member values:
/// <ul>
/// <li> Display: True.
/// </ul>

void DataSet::set_default()
{
//    delete thread_pool;
//    delete thread_pool_device;

    const int n = omp_get_max_threads();
    thread_pool = new ThreadPool(n);
    thread_pool_device = new ThreadPoolDevice(thread_pool, n);

    has_columns_names = false;

    separator = Separator::Comma;

    missing_values_label = "NA";

    lags_number = 0;

    steps_ahead = 0;

    set_default_columns_uses();

    set_default_columns_names();

    input_variables_dimensions.resize(1);

    input_variables_dimensions.setConstant(get_input_variables_number());

}

void DataSet::set_project_type_string(const string& new_project_type)
{
    if(new_project_type == "Approximation")
    {
        set_project_type(ProjectType::Approximation);
    }
    else if(new_project_type == "Classification")
    {
        set_project_type(ProjectType::Classification);
    }
    else if(new_project_type == "Forecasting")
    {
        set_project_type(ProjectType::Forecasting);
    }
    else if(new_project_type == "ImageClassification")
    {
        set_project_type(ProjectType::ImageClassification);
    }
    else if(new_project_type == "TextClassification")
    {
        set_project_type(ProjectType::TextClassification);
    }
    else if(new_project_type == "AutoAssociation")
    {
        set_project_type(ProjectType::AutoAssociation);
    }
    else
    {
        const string message =
                "Data Set class exception:\n"
                "void set_project_type_string(const string&)\n"
                "Unknown project type: " + new_project_type + "\n";

        throw logic_error(message);
    }
}

void DataSet::set_project_type(const DataSet::ProjectType& new_project_type)
{
    project_type = new_project_type;
}


/// Sets a new data matrix.
/// The number of rows must be equal to the number of
/// The number of columns must be equal to the number of variables.
/// Indices of all training, selection and testing samples and inputs and target variables do not change.
/// @param new_data Data matrix.

void DataSet::set_data(const Tensor<type, 2>& new_data)
{
    const Index samples_number = new_data.dimension(0);
    const Index variables_number = new_data.dimension(1);

    set(samples_number, variables_number);

    data = new_data;
}


void DataSet::set_time_series_data(const Tensor<type, 2>& new_data)
{
    time_series_data = new_data;
}


Index DataSet::get_associative_columns_number() const
{
    return associative_columns.size();
}



void DataSet::set_associative_data(const Tensor<type, 2>& new_data)
{
    associative_data = new_data;
}


void DataSet::set_time_series_columns_number(const Index& new_variables_number)
{
    time_series_columns.resize(new_variables_number);
}


void DataSet::set_associative_columns_number(const Index& new_variables_number)
{
    associative_columns.resize(new_variables_number);
}


/// Sets the name of the data file.
/// It also loads the data from that file.
/// Moreover, it sets the variables and samples objects.
/// @param new_data_file_name Name of the file containing the data.

void DataSet::set_data_file_name(const string& new_data_file_name)
{
    data_file_name = new_data_file_name;
}


/// Sets if the data file contains a header with the names of the columns.

void DataSet::set_has_columns_names(const bool& new_has_columns_names)
{
    has_columns_names = new_has_columns_names;
}


/// Sets if the data file contains rows label.

void DataSet::set_has_rows_label(const bool& new_has_rows_label)
{
    has_rows_labels = new_has_rows_label;
}


/// Sets a new separator.
/// @param new_separator Separator value.

void DataSet::set_separator(const Separator& new_separator)
{
    separator = new_separator;
}


/// Sets a new separator from a char.
/// @param new_separator Char with the separator value.

void DataSet::set_separator(const char& new_separator)
{
    if(new_separator == ' ')
    {
        separator = Separator::Space;
    }
    else if(new_separator == '\t')
    {
        separator = Separator::Tab;
    }
    else if(new_separator == ',')
    {
        separator = Separator::Comma;
    }
    else if(new_separator == ';')
    {
        separator = Separator::Semicolon;
    }
    else
    {
        ostringstream buffer;

        buffer << "OpenNN Exception: DataSet class.\n"
               << "void set_separator(const char&) method.\n"
               << "Unknown separator: " << new_separator << ".\n";

        throw invalid_argument(buffer.str());
    }
}


/// Sets a new separator from a string.
/// @param new_separator Char with the separator value.

void DataSet::set_separator(const string& new_separator_string)
{
    if(new_separator_string == "Space")
    {
        separator = Separator::Space;
    }
    else if(new_separator_string == "Tab")
    {
        separator = Separator::Tab;
    }
    else if(new_separator_string == "Comma")
    {
        separator = Separator::Comma;
    }
    else if(new_separator_string == "Semicolon")
    {
        separator = Separator::Semicolon;
    }
    else
    {
        ostringstream buffer;

        buffer << "OpenNN Exception: DataSet class.\n"
               << "void set_separator(const string&) method.\n"
               << "Unknown separator: " << new_separator_string << ".\n";

        throw invalid_argument(buffer.str());
    }
}


/// Sets a new separator.
/// @param new_separator Separator value.

void DataSet::set_text_separator(const Separator& new_separator)
{
    separator = new_separator;
}


/// Sets a new separator from a string.
/// @param new_separator Char with the separator value.

void DataSet::set_text_separator(const string& new_separator_string)
{
    if(new_separator_string == "Tab")
    {
        text_separator = Separator::Tab;
    }
    else if(new_separator_string == "Semicolon")
    {
        text_separator = Separator::Semicolon;
    }
    else
    {
        ostringstream buffer;

        buffer << "OpenNN Exception: DataSet class.\n"
               << "void set_text_separator(const string&) method.\n"
               << "Unknown separator: " << new_separator_string << ".\n";

        throw invalid_argument(buffer.str());
    }
}


/// Sets a new string codification for the dataset.
/// @param new_codification String codification for the dataset.

void DataSet::set_codification(const DataSet::Codification& new_codification)
{
    codification = new_codification;
}


/// Sets a new string codification for the dataset.
/// @param new_codification String codification for the dataset.

void DataSet::set_codification(const string& new_codification_string)
{
    if(new_codification_string == "UTF-8")
    {
        codification = Codification::UTF8;
    }
    else if(new_codification_string == "SHIFT_JIS")
    {
        codification = Codification::SHIFT_JIS;
    }
    else
    {
        ostringstream buffer;

        buffer << "OpenNN Exception: DataSet class.\n"
               << "void set_codification(const string&) method.\n"
               << "Unknown codification: " << new_codification_string << ".\n"
               << "Available codifications: UTF-8, SHIFT_JIS.\n";

        throw invalid_argument(buffer.str());
    }
}


/// Sets a new label for the missing values.
/// @param new_missing_values_label Label for the missing values.

void DataSet::set_missing_values_label(const string& new_missing_values_label)
{
#ifdef OPENNN_DEBUG

    if(get_trimmed(new_missing_values_label).empty())
    {
        ostringstream buffer;

        buffer << "OpenNN Exception: DataSet class.\n"
               << "void set_missing_values_label(const string&) method.\n"
               << "Missing values label cannot be empty.\n";

        throw invalid_argument(buffer.str());
    }

#endif

    missing_values_label = new_missing_values_label;
}


/// Sets a new method for the missing values.
/// @param new_missing_values_method Method for the missing values.

void DataSet::set_missing_values_method(const DataSet::MissingValuesMethod& new_missing_values_method)
{
    missing_values_method = new_missing_values_method;
}


void DataSet::set_missing_values_method(const string & new_missing_values_method)
{
    if(new_missing_values_method == "Unuse")
    {
        missing_values_method = MissingValuesMethod::Unuse;
    }
    else if(new_missing_values_method == "Mean")
    {
        missing_values_method = MissingValuesMethod::Mean;
    }
    else if(new_missing_values_method == "Median")
    {
        missing_values_method = MissingValuesMethod::Median;
    }
    else if(new_missing_values_method == "Interpolation")
    {
        missing_values_method = MissingValuesMethod::Interpolation;
    }
    else
    {
        ostringstream buffer;

        buffer << "OpenNN Exception: DataSet class.\n"
               << "void set_missing_values_method(const string & method.\n"
               << "Not known method type.\n";

        throw invalid_argument(buffer.str());
    }
}


/// Sets a new number of lags to be defined for a time series prediction application.
/// When loading the data file, the time series data will be modified according to this number.
/// @param new_lags_number Number of lags(x-1, ..., x-l) to be used.

void DataSet::set_lags_number(const Index& new_lags_number)
{
    lags_number = new_lags_number;
}


/// Sets a new number of steps ahead to be defined for a time series prediction application.
/// When loading the data file, the time series data will be modified according to this number.
/// @param new_steps_ahead_number Number of steps ahead to be used.

void DataSet::set_steps_ahead_number(const Index& new_steps_ahead_number)
{
    steps_ahead = new_steps_ahead_number;
}


/// Sets the new position where the time data is located in the data set.
/// @param new_time_index Position where the time data is located.

void DataSet::set_time_column(const string& new_time_column)
{
    time_column = new_time_column;
}


void DataSet::set_short_words_length(const Index& new_short_words_length)
{
    short_words_length = new_short_words_length;
}


void DataSet::set_long_words_length(const Index& new_long_words_length)
{
    long_words_length = new_long_words_length;
}


void DataSet::set_words_frequencies(const Tensor<Index,1>& new_words_frequencies)
{
    words_frequencies = new_words_frequencies;
}


void DataSet::set_channels_number(const int& new_channels_number)
{
    channels_number = new_channels_number;
}


void DataSet::set_image_width(const int& new_width)
{
    image_width = new_width;
}


void DataSet::set_image_height(const int& new_height)
{
    image_height = new_height;
}


void DataSet::set_image_padding(const int& new_padding)
{
    padding = new_padding;
}


void DataSet::set_images_number(const Index & new_images_number)
{
    images_number = new_images_number;
}

type DataSet::calculate_intersection_over_union(const BoundingBox& gTruth_bounding_box, const BoundingBox& proposed_bounding_box)
{
    Index intersection_x_top_left = max(gTruth_bounding_box.x_top_left, proposed_bounding_box.x_top_left);
    Index intersection_y_top_left = max(gTruth_bounding_box.y_top_left, proposed_bounding_box.y_top_left);
    Index intersection_x_bottom_right = min(gTruth_bounding_box.x_bottom_right, proposed_bounding_box.x_bottom_right);
    Index intersection_y_bottom_right = min(gTruth_bounding_box.y_bottom_right, proposed_bounding_box.y_bottom_right);

    if((intersection_x_bottom_right < intersection_x_top_left) || (intersection_y_bottom_right < intersection_y_top_left)) return 0;

    type intersection_area = static_cast<type>((intersection_x_bottom_right - intersection_x_top_left) * (intersection_y_bottom_right - intersection_y_top_left));

    type gTruth_bounding_box_area = (gTruth_bounding_box.x_bottom_right - gTruth_bounding_box.x_top_left) *
                                    (gTruth_bounding_box.y_bottom_right - gTruth_bounding_box.y_top_left);

    type proposed_bounding_box_area = (proposed_bounding_box.x_bottom_right - proposed_bounding_box.x_top_left) *
                                        (proposed_bounding_box.y_bottom_right - proposed_bounding_box.y_top_left);

    type union_area = gTruth_bounding_box_area + proposed_bounding_box_area - intersection_area;

    type intersection_over_union = static_cast<type>(intersection_area / union_area);

    return intersection_over_union;
}


//void DataSet::set_threads()
//{
//    if(thread_pool != nullptr) delete thread_pool;
//    if(thread_pool_device != nullptr) delete thread_pool_device;

//    int new_threads_number = omp_get_max_threads();

//    thread_pool = new ThreadPool(new_threads_number);
//    thread_pool_device = new ThreadPoolDevice(thread_pool, new_threads_number);
//}


void DataSet::set_threads_number(const int& new_threads_number)
{
    if(thread_pool != nullptr) delete thread_pool;
    if(thread_pool_device != nullptr) delete thread_pool_device;

    thread_pool = new ThreadPool(new_threads_number);
    thread_pool_device = new ThreadPoolDevice(thread_pool, new_threads_number);
}


/// Sets a new number of samples in the data set.
/// All samples are also set for training.
/// The indices of the inputs and target variables do not change.
/// @param new_samples_number Number of samples.

void DataSet::set_samples_number(const Index& new_samples_number)
{
    const Index variables_number = get_variables_number();

    set(new_samples_number,variables_number);
}


/// Removes the input of target indices of that variables with zero standard deviation.
/// It might change the size of the vectors containing the inputs and targets indices.

Tensor<string, 1> DataSet::unuse_constant_columns()
{
    const Index columns_number = get_columns_number();

#ifdef OPENNN_DEBUG

    if(columns_number == 0)
    {
        ostringstream buffer;

        buffer << "OpenNN Exception: DataSet class.\n"
               << "Tensor<string, 1> unuse_constant_columns() method.\n"
               << "Number of columns is zero.\n";

        throw invalid_argument(buffer.str());
    }

#endif

    Tensor<Index, 1> used_samples_indices = get_used_samples_indices();

    Tensor<string, 1> constant_columns(0);

    for(Index i = 0; i < columns_number; i++)
    {
        if(columns(i).type == ColumnType::Constant)
        {
            columns(i).set_use(VariableUse::Unused);
            constant_columns = push_back(constant_columns, columns(i).name);
        }
    }

    return constant_columns;
}


/// Removes the training, selection and testing indices of that samples which are repeated in the data matrix.
/// It might change the size of the vectors containing the training, selection and testing indices.

Tensor<Index, 1> DataSet::unuse_repeated_samples()
{
    const Index samples_number = get_samples_number();

#ifdef OPENNN_DEBUG

    if(samples_number == 0)
    {
        ostringstream buffer;

        buffer << "OpenNN Exception: DataSet class.\n"
               << "Tensor<Index, 1> unuse_repeated_samples() method.\n"
               << "Number of samples is zero.\n";

        throw invalid_argument(buffer.str());
    }

#endif

    Tensor<Index, 1> repeated_samples(0);

    Tensor<type, 1> sample_i;
    Tensor<type, 1> sample_j;

    for(Index i = 0; i < samples_number; i++)
    {
        sample_i = get_sample_data(i);

        for(Index j = static_cast<Index>(i+1); j < samples_number; j++)
        {
            sample_j = get_sample_data(j);

            if(get_sample_use(j) != SampleUse::Unused
                    && equal(sample_i.data(), sample_i.data()+sample_i.size(), sample_j.data()))
            {
                set_sample_use(j, SampleUse::Unused);

                repeated_samples = push_back(repeated_samples, j);
            }
        }
    }

    return repeated_samples;
}


/// Return unused variables without correlation.
/// @param minimum_correlation Minimum correlation between variables.

Tensor<string, 1> DataSet::unuse_uncorrelated_columns(const type& minimum_correlation)
{
    Tensor<string, 1> unused_columns;

    const Tensor<Correlation, 2> correlations = calculate_input_target_columns_correlations();

    const Index input_columns_number = get_input_columns_number();
    const Index target_columns_number = get_target_columns_number();

    const Tensor<Index, 1> input_columns_indices = get_input_columns_indices();

    for(Index i = 0; i < input_columns_number; i++)
    {
        const Index input_column_index = input_columns_indices(i);

        for(Index j = 0; j < target_columns_number; j++)
        {
            if(!isnan(correlations(i,j).r)
                    && abs(correlations(i,j).r) < minimum_correlation
                    && columns(input_column_index).column_use != VariableUse::Unused)
            {
                columns(input_column_index).set_use(VariableUse::Unused);

                unused_columns = push_back(unused_columns, columns(input_column_index).name);
            }
        }
    }

    return unused_columns;
}


Tensor<string, 1> DataSet::unuse_multicollinear_columns(Tensor<Index, 1>& original_variable_indices, Tensor<Index, 1>& final_variable_indices)
{

    // Original_columns_indices and final_columns_indices refers to the indices of the variables

    Tensor<string, 1> unused_columns;

    for (Index i = 0; i < original_variable_indices.size(); i++)
    {
        Index original_column_index = original_variable_indices(i);
        bool found = false;

        for (Index j = 0; j < final_variable_indices.size(); j++)
        {
            if (original_column_index == final_variable_indices(j))
            {
                found = true;
                break;
            }
        }

        Index column_index = get_column_index(original_column_index);

        if (!found && columns(column_index).column_use != VariableUse::Unused)
        {
            columns(column_index).set_use(VariableUse::Unused);
            unused_columns = push_back(unused_columns, columns(column_index).name);
        }
    }

    return unused_columns;
}



/// Returns the distribution of each of the columns. In the case of numeric columns, it returns a
/// histogram, for the case of categorical columns, it returns the frequencies of each category and for the
/// binary columns it returns the frequencies of the positives and negatives.
/// The default number of bins is 10.
/// @param bins_number Number of bins.

Tensor<Histogram, 1> DataSet::calculate_columns_distribution(const Index& bins_number) const
{
    const Index columns_number = columns.size();
    const Index used_columns_number = get_used_columns_number();
    const Tensor<Index, 1> used_samples_indices = get_used_samples_indices();
    const Index used_samples_number = used_samples_indices.size();

    Tensor<Histogram, 1> histograms(used_columns_number);

    Index variable_index = 0;
    Index used_column_index = 0;

    for(Index i = 0; i < columns_number; i++)
    {
        if(columns(i).type == ColumnType::Numeric)
        {
            if(columns(i).column_use == VariableUse::Unused)
            {
                variable_index++;
            }
            else
            {
                Tensor<type, 1> column(used_samples_number);

                for(Index j = 0; j < used_samples_number; j++)
                {
                    column(j) = data(used_samples_indices(j), variable_index);
                }

                histograms(used_column_index) = histogram(column, bins_number);

                variable_index++;
                used_column_index++;
            }
        }
        else if(columns(i).type == ColumnType::Categorical)
        {
            const Index categories_number = columns(i).get_categories_number();

            if(columns(i).column_use == VariableUse::Unused)
            {
                variable_index += categories_number;
            }
            else
            {
                Tensor<Index, 1> categories_frequencies(categories_number);
                categories_frequencies.setZero();
                Tensor<type, 1> centers(categories_number);

                for(Index j = 0; j < categories_number; j++)
                {
                    for(Index k = 0; k < used_samples_number; k++)
                    {
                        if(abs(data(used_samples_indices(k), variable_index) - type(1)) < type(NUMERIC_LIMITS_MIN))
                        {
                            categories_frequencies(j)++;
                        }
                    }

                    centers(j) = static_cast<type>(j);

                    variable_index++;
                }

                histograms(used_column_index).frequencies = categories_frequencies;
                histograms(used_column_index).centers = centers;

                used_column_index++;
            }
        }
        else if(columns(i).type == ColumnType::Binary)
        {
            if(columns(i).column_use == VariableUse::Unused)
            {
                variable_index++;
            }
            else
            {
                Tensor<Index, 1> binary_frequencies(2);
                binary_frequencies.setZero();

                for(Index j = 0; j < used_samples_number; j++)
                {
                    if(abs(data(used_samples_indices(j), variable_index) - type(1)) < type(NUMERIC_LIMITS_MIN))
                    {
                        binary_frequencies(0)++;
                    }
                    else
                    {
                        binary_frequencies(1)++;
                    }
                }

                histograms(used_column_index).frequencies = binary_frequencies;
                variable_index++;
                used_column_index++;
            }
        }
        else if(columns(i).type == ColumnType::DateTime)
        {
            // @todo

            if(columns(i).column_use == VariableUse::Unused)
            {
            }
            else
            {
            }

            variable_index++;
        }
        else
        {
            variable_index++;
        }
    }

    return histograms;
}

BoxPlot DataSet::calculate_single_box_plot(Tensor<type,1>& values) const
{
    const Index n = values.size();

    Tensor<Index, 1> indices(n);

    for(Index i = 0; i < n; i++)
    {
        indices(i) = i;
    }

    return box_plot(values, indices);
}

Tensor<BoxPlot, 1> DataSet::calculate_data_columns_box_plot(Tensor<type,2>& data) const
{
    const Index columns_number = data.dimension(1);
    Tensor<BoxPlot, 1> box_plots(columns_number);

    for(Index i = 0; i < columns_number; i++)
    {
        box_plots(i) = box_plot(data.chip(i, 1));
    }

    return box_plots;
}


/// Returns a vector of subvectors with the values of a box and whiskers plot.
/// The size of the vector is equal to the number of used variables.
/// The size of the subvectors is 5 and they consist on:
/// <ul>
/// <li> Minimum
/// <li> First quartile
/// <li> Second quartile
/// <li> Third quartile
/// <li> Maximum
/// </ul>

Tensor<BoxPlot, 1> DataSet::calculate_columns_box_plots() const
{
    Index used_columns_number = get_used_columns_number();

    Index columns_number = get_columns_number();

    const Tensor<Index, 1> used_samples_indices = get_used_samples_indices();

    Tensor<BoxPlot, 1> box_plots(columns_number);

    Index used_column_index = 0;
    Index variable_index = 0;

    for(Index i = 0; i < columns_number; i++)
    {
        if(columns(i).type == ColumnType::Numeric || columns(i).type == ColumnType::Binary)
        {
            if(columns(i).column_use != VariableUse::Unused)
            {
                box_plots(i) = box_plot(data.chip(variable_index, 1), used_samples_indices);

                used_column_index++;
            }
            else
            {
                box_plots(i) = BoxPlot();
            }

            variable_index++;
        }
        else if(columns(i).type == ColumnType::Categorical)
        {
            variable_index += columns(i).get_categories_number();

            box_plots(i) = BoxPlot();
        }
        else
        {
            variable_index++;
            box_plots(i) = BoxPlot();
        }
    }

    return box_plots;
}


/// Counts the number of used negatives of the selected target.
/// @param target_index Index of the target to evaluate.

Index DataSet::calculate_used_negatives(const Index& target_index)
{
    Index negatives = 0;

    const Tensor<Index, 1> used_indices = get_used_samples_indices();

    const Index used_samples_number = used_indices.size();

    for(Index i = 0; i < used_samples_number; i++)
    {
        const Index training_index = used_indices(i);

        if(data(training_index, target_index) != type(NAN))
        {
            if(abs(data(training_index, target_index)) < type(NUMERIC_LIMITS_MIN))
            {
                negatives++;
            }
            else if(abs(data(training_index, target_index) - type(1)) > type(NUMERIC_LIMITS_MIN)
                    || data(training_index, target_index) < type(0))
            {
                ostringstream buffer;

                buffer << "OpenNN Exception: DataSet class.\n"
                       << "Index calculate_used_negatives(const Index&) const method.\n"
                       << "Training sample is neither a positive nor a negative: " << training_index << "-" << target_index << "-" << data(training_index, target_index) << endl;

                throw invalid_argument(buffer.str());
            }
        }
    }

    return negatives;
}


/// Counts the number of negatives of the selected target in the training data.
/// @param target_index Index of the target to evaluate.

Index DataSet::calculate_training_negatives(const Index& target_index) const
{
    Index negatives = 0;

    const Tensor<Index, 1> training_indices = get_training_samples_indices();

    const Index training_samples_number = training_indices.size();

    for(Index i = 0; i < training_samples_number; i++)
    {
        const Index training_index = training_indices(i);

        if(abs(data(training_index, target_index)) < type(NUMERIC_LIMITS_MIN))
        {
            negatives++;
        }
        else if(abs(data(training_index, target_index) - static_cast<type>(1)) > static_cast<type>(1.0e-3))
        {
            ostringstream buffer;

            buffer << "OpenNN Exception: DataSet class.\n"
                   << "Index calculate_training_negatives(const Index&) const method.\n"
                   << "Training sample is neither a positive nor a negative: " << data(training_index, target_index) << endl;

            throw invalid_argument(buffer.str());
        }
    }

    return negatives;
}


/// Counts the number of negatives of the selected target in the selection data.
/// @param target_index Index of the target to evaluate.

Index DataSet::calculate_selection_negatives(const Index& target_index) const
{
    Index negatives = 0;

    const Index selection_samples_number = get_selection_samples_number();

    const Tensor<Index, 1> selection_indices = get_selection_samples_indices();

    for(Index i = 0; i < static_cast<Index>(selection_samples_number); i++)
    {
        const Index selection_index = selection_indices(i);

        if(abs(data(selection_index, target_index)) < type(NUMERIC_LIMITS_MIN))
        {
            negatives++;
        }
        else if(abs(data(selection_index, target_index) - type(1)) > type(NUMERIC_LIMITS_MIN))
        {
            ostringstream buffer;

            buffer << "OpenNN Exception: DataSet class.\n"
                   << "Index calculate_testing_negatives(const Index&) const method.\n"
                   << "Selection sample is neither a positive nor a negative: " << data(selection_index, target_index) << endl;

            throw invalid_argument(buffer.str());
        }
    }

    return negatives;
}


/// Counts the number of negatives of the selected target in the testing data.
/// @param target_index Index of the target to evaluate.

Index DataSet::calculate_testing_negatives(const Index& target_index) const
{
    Index negatives = 0;

    const Index testing_samples_number = get_testing_samples_number();

    const Tensor<Index, 1> testing_indices = get_testing_samples_indices();

    for(Index i = 0; i < static_cast<Index>(testing_samples_number); i++)
    {
        const Index testing_index = testing_indices(i);

        if(data(testing_index, target_index) < type(NUMERIC_LIMITS_MIN))
        {
            negatives++;
        }
    }

    return negatives;
}


/// Returns a vector of vectors containing some basic descriptives of all the variables in the data set.
/// The size of this vector is four. The subvectors are:
/// <ul>
/// <li> Minimum.
/// <li> Maximum.
/// <li> Mean.
/// <li> Standard deviation.
/// </ul>

Tensor<Descriptives, 1> DataSet::calculate_variables_descriptives() const
{
    return descriptives(data);
}


/// Returns a vector of vectors containing some basic descriptives of the used variables and samples
/// The size of this vector is four. The subvectors are:
/// <ul>
/// <li> Minimum.
/// <li> Maximum.
/// <li> Mean.
/// <li> Standard deviation.
/// </ul>

Tensor<Descriptives, 1> DataSet::calculate_used_variables_descriptives() const
{
    const Tensor<Index, 1> used_samples_indices = get_used_samples_indices();
    const Tensor<Index, 1> used_variables_indices = get_used_variables_indices();

    return descriptives(data, used_samples_indices, used_variables_indices);
}


/// Calculate the descriptives of the samples with positive targets in binary classification problems.

Tensor<Descriptives, 1> DataSet::calculate_columns_descriptives_positive_samples() const
{

#ifdef OPENNN_DEBUG

    const Index targets_number = get_target_variables_number();

    if(targets_number != 1)
    {
        ostringstream buffer;

        buffer << "OpenNN Exception: DataSet class.\n"
               << "Tensor<type, 2> calculate_columns_descriptives_positive_samples() const method.\n"
               << "Number of targets muste be 1.\n";

        throw invalid_argument(buffer.str());
    }
#endif

    const Index target_index = get_target_variables_indices()(0);

    const Tensor<Index, 1> used_samples_indices = get_used_samples_indices();
    const Tensor<Index, 1> input_variables_indices = get_input_variables_indices();

    const Index samples_number = used_samples_indices.size();

    // Count used positive samples

    Index positive_samples_number = 0;

    for(Index i = 0; i < samples_number; i++)
    {
        Index sample_index = used_samples_indices(i);

        if(abs(data(sample_index, target_index) - type(1)) < type(NUMERIC_LIMITS_MIN)) positive_samples_number++;
    }

    // Get used positive samples indices

    Tensor<Index, 1> positive_used_samples_indices(positive_samples_number);
    Index positive_sample_index = 0;

    for(Index i = 0; i < samples_number; i++)
    {
        Index sample_index = used_samples_indices(i);

        if(abs(data(sample_index, target_index) - type(1)) < type(NUMERIC_LIMITS_MIN))
        {
            positive_used_samples_indices(positive_sample_index) = sample_index;
            positive_sample_index++;
        }
    }

    return descriptives(data, positive_used_samples_indices, input_variables_indices);
}


/// Calculate the descriptives of the samples with neagtive targets in binary classification problems.

Tensor<Descriptives, 1> DataSet::calculate_columns_descriptives_negative_samples() const
{

#ifdef OPENNN_DEBUG

    const Index targets_number = get_target_variables_number();

    if(targets_number != 1)
    {
        ostringstream buffer;

        buffer << "OpenNN Exception: DataSet class.\n"
               << "Tensor<type, 2> calculate_columns_descriptives_positive_samples() const method.\n"
               << "Number of targets muste be 1.\n";

        throw invalid_argument(buffer.str());
    }
#endif

    const Index target_index = get_target_variables_indices()(0);

    const Tensor<Index, 1> used_samples_indices = get_used_samples_indices();
    const Tensor<Index, 1> input_variables_indices = get_input_variables_indices();

    const Index samples_number = used_samples_indices.size();

    // Count used negative samples

    Index negative_samples_number = 0;

    for(Index i = 0; i < samples_number; i++)
    {
        Index sample_index = used_samples_indices(i);

        if(data(sample_index, target_index) < type(NUMERIC_LIMITS_MIN)) negative_samples_number++;
    }

    // Get used negative samples indices

    Tensor<Index, 1> negative_used_samples_indices(negative_samples_number);
    Index negative_sample_index = 0;

    for(Index i = 0; i < samples_number; i++)
    {
        Index sample_index = used_samples_indices(i);

        if(data(sample_index, target_index) < type(NUMERIC_LIMITS_MIN))
        {
            negative_used_samples_indices(negative_sample_index) = sample_index;
            negative_sample_index++;
        }

    }

    return descriptives(data, negative_used_samples_indices, input_variables_indices);
}


/// Returns a matrix with the data set descriptive statistics.
/// @param class_index Data set index number to make the descriptive statistics.

Tensor<Descriptives, 1> DataSet::calculate_columns_descriptives_categories(const Index& class_index) const
{
    const Tensor<Index, 1> used_samples_indices = get_used_samples_indices();
    const Tensor<Index, 1> input_variables_indices = get_input_variables_indices();

    const Index samples_number = used_samples_indices.size();

    // Count used class samples

    Index class_samples_number = 0;

    for(Index i = 0; i < samples_number; i++)
    {
        Index sample_index = used_samples_indices(i);

        if(abs(data(sample_index, class_index) - type(1)) < type(NUMERIC_LIMITS_MIN)) class_samples_number++;
    }

    // Get used class samples indices

    Tensor<Index, 1> class_used_samples_indices(class_samples_number);
    class_used_samples_indices.setZero();
    Index class_sample_index = 0;

    for(Index i = 0; i < samples_number; i++)
    {
        Index sample_index = used_samples_indices(i);

        if(abs(data(sample_index, class_index) - type(1)) < type(NUMERIC_LIMITS_MIN))
        {
            class_used_samples_indices(class_sample_index) = sample_index;
            class_sample_index++;
        }
    }

    return descriptives(data, class_used_samples_indices, input_variables_indices);
}


/// Returns a vector of vectors containing some basic descriptives of all variables on the training
/// The size of this vector is two. The subvectors are:
/// <ul>
/// <li> Training data minimum.
/// <li> Training data maximum.
/// <li> Training data mean.
/// <li> Training data standard deviation.
/// </ul>

Tensor<Descriptives, 1> DataSet::calculate_columns_descriptives_training_samples() const
{
    const Tensor<Index, 1> training_indices = get_training_samples_indices();

    const Tensor<Index, 1> used_indices = get_used_columns_indices();

    return descriptives(data, training_indices, used_indices);
}


/// Returns a vector of vectors containing some basic descriptives of all variables on the selection
/// The size of this vector is two. The subvectors are:
/// <ul>
/// <li> Selection data minimum.
/// <li> Selection data maximum.
/// <li> Selection data mean.
/// <li> Selection data standard deviation.
/// </ul>

Tensor<Descriptives, 1> DataSet::calculate_columns_descriptives_selection_samples() const
{
    const Tensor<Index, 1> selection_indices = get_selection_samples_indices();

    const Tensor<Index, 1> used_indices = get_used_columns_indices();

    return descriptives(data, selection_indices, used_indices);
}


/// Returns a vector of Descriptives structures with some basic statistics of the input variables on the used
/// This includes the minimum, maximum, mean and standard deviation.
/// The size of this vector is the number of inputs.

Tensor<Descriptives, 1> DataSet::calculate_input_variables_descriptives() const
{
    const Tensor<Index, 1> used_samples_indices = get_used_samples_indices();

    const Tensor<Index, 1> input_variables_indices = get_input_variables_indices();

    return descriptives(data, used_samples_indices, input_variables_indices);
}


/// Returns a vector of vectors with some basic descriptives of the target variables on all
/// The size of this vector is four. The subvectors are:
/// <ul>
/// <li> Target variables minimum.
/// <li> Target variables maximum.
/// <li> Target variables mean.
/// <li> Target variables standard deviation.
/// </ul>

Tensor<Descriptives, 1> DataSet::calculate_target_variables_descriptives() const
{
    const Tensor<Index, 1> used_indices = get_used_samples_indices();

    const Tensor<Index, 1> target_variables_indices = get_target_variables_indices();

    return descriptives(data, used_indices, target_variables_indices);
}


Tensor<Descriptives, 1> DataSet::calculate_testing_target_variables_descriptives() const
{
    const Tensor<Index, 1> testing_indices = get_testing_samples_indices();

    const Tensor<Index, 1> target_variables_indices = get_target_variables_indices();

    return descriptives(data, testing_indices, target_variables_indices);
}


/// Returns a vector containing the minimums of the input variables.

Tensor<type, 1> DataSet::calculate_input_variables_minimums() const
{
    return columns_minimums(data, get_used_samples_indices(), get_input_variables_indices());
}


/// Returns a vector containing the minimums of the target variables.

Tensor<type, 1> DataSet::calculate_target_variables_minimums() const
{
    return columns_minimums(data, get_used_samples_indices(), get_target_variables_indices());
}



/// Returns a vector containing the maximums of the input variables.

Tensor<type, 1> DataSet::calculate_input_variables_maximums() const
{
    return columns_maximums(data, get_used_samples_indices(), get_input_variables_indices());
}


/// Returns a vector containing the maximums of the target variables.

Tensor<type, 1> DataSet::calculate_target_variables_maximums() const
{
    return columns_maximums(data, get_used_samples_indices(), get_target_variables_indices());
}


/// Returns a vector containing the maximum of the used variables.

Tensor<type, 1> DataSet::calculate_used_variables_minimums() const
{
    return columns_minimums(data, get_used_samples_indices(), get_used_variables_indices());
}


/// Returns a vector containing the means of a set of given variables.
/// @param variables_indices Indices of the variables.

Tensor<type, 1> DataSet::calculate_variables_means(const Tensor<Index, 1>& variables_indices) const
{
    const Index variables_number = variables_indices.size();

    Tensor<type, 1> means(variables_number);
    means.setZero();

#pragma omp parallel for

    for(Index i = 0; i < variables_number; i++)
    {
        const Index variable_index = variables_indices(i);

        Tensor<type, 0> mean = data.chip(variable_index, 1).mean();

        means(i) = mean(0);
    }

    return means;
}


Tensor<type, 1> DataSet::calculate_used_targets_mean() const
{
    const Tensor<Index, 1> used_indices = get_used_samples_indices();

    const Tensor<Index, 1> target_variables_indices = get_target_variables_indices();

    return mean(data, used_indices, target_variables_indices);
}


/// Returns the mean values of the target variables on the selection

Tensor<type, 1> DataSet::calculate_selection_targets_mean() const
{
    const Tensor<Index, 1> selection_indices = get_selection_samples_indices();

    const Tensor<Index, 1> target_variables_indices = get_target_variables_indices();

    return mean(data, selection_indices, target_variables_indices);
}


/// Returns the value of the gmt that has the data set, by default it is 0.
/// This is recommended to use in forecasting problems.

Index DataSet::get_gmt() const
{
    return gmt;
}


/// Sets the value of the gmt, by default it is 0.
/// This is recommended to use in forecasting problems.

void DataSet::set_gmt(Index& new_gmt)
{
    gmt = new_gmt;
}


/// Calculates the correlations between all outputs and all inputs.
/// It returns a matrix with the data stored in CorrelationsResults format, where the number of rows is the input number
/// and number of columns is the target number.
/// Each element contains the correlation between a single input and a single target.

Tensor<Correlation, 2> DataSet::calculate_input_target_columns_correlations() const
{
    const int number_of_thread = omp_get_max_threads();
    ThreadPool* correlations_thread_pool = new ThreadPool(number_of_thread);
    ThreadPoolDevice* correlations_thread_pool_device = new ThreadPoolDevice(correlations_thread_pool, number_of_thread);

    const Index input_columns_number = get_input_columns_number();
    const Index target_columns_number = get_target_columns_number();

    const Tensor<Index, 1> input_columns_indices = get_input_columns_indices();
    const Tensor<Index, 1> target_columns_indices = get_target_columns_indices();

    const Tensor<Index, 1> used_samples_indices = get_used_samples_indices();

    Tensor<Correlation, 2> correlations(input_columns_number, target_columns_number);

#pragma omp parallel for
    for(Index i = 0; i < input_columns_number; i++)
    {
        const Index input_index = input_columns_indices(i);

        const Tensor<type, 2> input_column_data = get_column_data(input_index, used_samples_indices);

        for(Index j = 0; j < target_columns_number; j++)
        {
            const Index target_index = target_columns_indices(j);

            const Tensor<type, 2> target_column_data = get_column_data(target_index, used_samples_indices);

            correlations(i,j) = opennn::correlation(correlations_thread_pool_device, input_column_data, target_column_data);
        }
    }

    delete correlations_thread_pool;
    delete correlations_thread_pool_device;

    return correlations;
}


Tensor<Correlation, 2> DataSet::calculate_input_target_columns_correlations_spearman() const
{
    const Index input_columns_number = get_input_columns_number();
    const Index target_columns_number = get_target_columns_number();

    const Tensor<Index, 1> input_columns_indices = get_input_columns_indices();
    const Tensor<Index, 1> target_columns_indices = get_target_columns_indices();

    const Tensor<Index, 1> used_samples_indices = get_used_samples_indices();

    Tensor<Correlation, 2> correlations(input_columns_number, target_columns_number);

    for(Index i = 0; i < input_columns_number; i++)
    {
        const Index input_index = input_columns_indices(i);

        const Tensor<type, 2> input_column_data = get_column_data(input_index, used_samples_indices);

        for(Index j = 0; j < target_columns_number; j++)
        {
            const Index target_index = target_columns_indices(j);

            const Tensor<type, 2> target_column_data = get_column_data(target_index, used_samples_indices);

            correlations(i,j) = opennn::correlation_spearman(thread_pool_device, input_column_data, target_column_data);
        }
    }

    return correlations;
}

/// Returns true if the data contain missing values.

bool DataSet::has_nan() const
{
    const type rows_number = data.dimension(0);

    //    const type columns_number = data.dimension(1);

    for(Index i = 0; i < rows_number; i++)
    {
        if(samples_uses(i) != SampleUse::Unused)
        {
            if(has_nan_row(i)) return true;
        }
    }

    return false;

    //    for(Index i = 0; i < data.size(); i++)
    //    {
    //        if(isnan(data(i))) return true;
    //    }

    //    return false;
}


/// Returns true if the given row contains missing values.

bool DataSet::has_nan_row(const Index& row_index) const
{
    for(Index j = 0; j < data.dimension(1); j++)
    {
        if(isnan(data(row_index,j))) return true;
    }

    return false;
}


/// Print on screen the information about the missing values in the data set.
/// <ul>
/// <li> Total number of missing values.
/// <li> Number of variables with missing values.
/// <li> Number of samples with missing values.
/// </ul>

void DataSet::print_missing_values_information() const
{
    const Index missing_values_number = count_nan();

    cout << "Missing values number: " << missing_values_number << " (" << missing_values_number*100/data.size() << "%)" << endl;

    const Tensor<Index, 0> columns_with_missing_values = count_nan_columns().sum();

    cout << "Columns with missing values: " << columns_with_missing_values(0)
         << " (" << columns_with_missing_values(0)*100/data.dimension(1) << "%)" << endl;

    const Index samples_with_missing_values = count_rows_with_nan();

    cout << "Samples with missing values: "
         << samples_with_missing_values << " (" << samples_with_missing_values*100/data.dimension(0) << "%)" << endl;
}


/// Print on screen the correlation between targets and inputs.

void DataSet::print_input_target_columns_correlations() const
{
    const Index inputs_number = get_input_variables_number();
    const Index targets_number = get_target_columns_number();

    const Tensor<string, 1> inputs_names = get_input_columns_names();
    const Tensor<string, 1> targets_name = get_target_columns_names();

    const Tensor<Correlation, 2> correlations = calculate_input_target_columns_correlations();

    for(Index j = 0; j < targets_number; j++)
    {
        for(Index i = 0; i < inputs_number; i++)
        {
            cout << targets_name(j) << " - " << inputs_names(i) << ": " << correlations(i,j).r << endl;
        }
    }
}


/// This method print on screen the corretaliont between inputs and targets.
/// @param number Number of variables to be printed.

void DataSet::print_top_input_target_columns_correlations() const
{
    const Index inputs_number = get_input_columns_number();
    const Index targets_number = get_target_columns_number();

    const Tensor<string, 1> inputs_names = get_input_variables_names();
    const Tensor<string, 1> targets_name = get_target_variables_names();

    const Tensor<type, 2> correlations = get_correlation_values(calculate_input_target_columns_correlations());

    Tensor<type, 1> target_correlations(inputs_number);

    Tensor<string, 2> top_correlations(inputs_number, 2);

    map<type,string> top_correlation;

    for(Index i = 0 ; i < inputs_number; i++)
    {
        for(Index j = 0 ; j < targets_number ; j++)
        {
            top_correlation.insert(pair<type,string>(correlations(i,j), inputs_names(i) + " - " + targets_name(j)));
        }
    }

    map<type,string>::iterator it;

    for(it = top_correlation.begin(); it != top_correlation.end(); it++)
    {
        cout << "Correlation:  " << (*it).first << "  between  " << (*it).second << "" << endl;
    }
}


/// Calculate the correlation between each input in the data set.
/// Returns a matrix with the correlation values between variables in the data set.


Tensor<Tensor<Correlation, 2>, 1> DataSet::calculate_input_columns_correlations(const bool& calculate_pearson_correlations, const bool& calculate_spearman_correlations) const
{
    const Tensor<Index, 1> input_columns_indices = get_input_columns_indices();

    const Index input_columns_number = get_input_columns_number();

    Tensor<Correlation, 2> correlations(input_columns_number, input_columns_number);
    Tensor<Correlation, 2> correlations_spearman(input_columns_number, input_columns_number);

    // list to return
    Tensor<Tensor<Correlation, 2>, 1> correlations_list(2);

    for(Index i = 0; i < input_columns_number; i++)
    {
        const Index current_input_index_i = input_columns_indices(i);

        const Tensor<type, 2> input_i = get_column_data(current_input_index_i);

        if(display) cout << "Calculating " << columns(current_input_index_i).name << " correlations. " << endl;

        for(Index j = i; j < input_columns_number; j++)
        {
            if(j == i)
            {
                if(calculate_pearson_correlations)
                {
                    correlations(i,j).r = type(1);
                    correlations(i,j).b = type(1);
                    correlations(i,j).a = type(0);

                    correlations(i,j).upper_confidence = type(1);
                    correlations(i,j).lower_confidence = type(1);
                    correlations(i,j).correlation_type = CorrelationType::Linear;
                    correlations(i,j).correlation_method = CorrelationMethod::Pearson;
                }

                if(calculate_spearman_correlations)
                {
                    correlations_spearman(i,j).r = type(1);
                    correlations_spearman(i,j).b = type(1);
                    correlations_spearman(i,j).a = type(0);

                    correlations_spearman(i,j).upper_confidence = type(1);
                    correlations_spearman(i,j).lower_confidence = type(1);
                    correlations_spearman(i,j).correlation_type = CorrelationType::Linear;
                    correlations_spearman(i,j).correlation_method = CorrelationMethod::Spearman;
                }
            }
            else
            {
                const Index current_input_index_j = input_columns_indices(j);

                const Tensor<type, 2> input_j = get_column_data(current_input_index_j);

                if(calculate_pearson_correlations)
                {
                    correlations(i,j) = opennn::correlation(thread_pool_device, input_i, input_j);
                    if(correlations(i,j).r > (type(1) - NUMERIC_LIMITS_MIN))
                        correlations(i,j).r = type(1);
                }

                if(calculate_spearman_correlations)
                {
                    correlations_spearman(i,j) = opennn::correlation_spearman(thread_pool_device, input_i, input_j);

                    if(correlations_spearman(i,j).r > (type(1) - NUMERIC_LIMITS_MIN))
                        correlations_spearman(i,j).r = type(1);
                }
            }
        }
    }


    if(calculate_pearson_correlations)
    {
        for(Index i = 0; i < input_columns_number; i++)
        {
            for(Index j = 0; j < i; j++)
            {
                correlations(i,j) = correlations(j,i);
            }
        }
    }

    if(calculate_spearman_correlations)
    {
        for(Index i = 0; i < input_columns_number; i++)
        {
            for(Index j = 0; j < i; j++)
            {
                correlations_spearman(i,j) = correlations_spearman(j,i);
            }
        }
    }

    correlations_list(0) = correlations;
    correlations_list(1) = correlations_spearman;
    return correlations_list;
}


/// Print on screen the correlation between variables in the data set.

void DataSet::print_inputs_correlations() const
{
    const Tensor<type, 2> inputs_correlations = get_correlation_values(calculate_input_columns_correlations()(0));

    cout << inputs_correlations << endl;
}


void DataSet::print_data_file_preview() const
{
    const Index size = data_file_preview.size();

    for(Index i = 0;  i < size; i++)
    {
        for(Index j = 0; j < data_file_preview(i).size(); j++)
        {
            cout << data_file_preview(i)(j) << " ";
        }

        cout << endl;
    }
}


/// This method print on screen the corretaliont between variables.
/// @param number Number of variables to be printed.

void DataSet::print_top_inputs_correlations() const
{
    const Index variables_number = get_input_variables_number();

    const Tensor<string, 1> variables_name = get_input_variables_names();

    const Tensor<type, 2> variables_correlations = get_correlation_values(calculate_input_columns_correlations()(0));

    const Index correlations_number = variables_number*(variables_number-1)/2;

    Tensor<string, 2> top_correlations(correlations_number, 3);

    map<type, string> top_correlation;

    for(Index i = 0; i < variables_number; i++)
    {
        for(Index j = i; j < variables_number; j++)
        {
            if(i == j) continue;

            top_correlation.insert(pair<type,string>(variables_correlations(i,j), variables_name(i) + " - " + variables_name(j)));
        }
    }

    map<type,string> ::iterator it;

    for(it = top_correlation.begin(); it != top_correlation.end(); it++)
    {
        cout << "Correlation: " << (*it).first << "  between  " << (*it).second << "" << endl;
    }
}


/// Returns a vector of strings containing the scaling method that best fits each
/// of the input variables.
/// @todo Takes too long in big files.

void DataSet::set_default_columns_scalers()
{
    const Index columns_number = columns.size();

    if(project_type == ProjectType::ImageClassification)
    {
        set_columns_scalers(Scaler::MinimumMaximum);
    }
    else
    {
        for(Index i = 0; i < columns_number; i++)
        {
            if(columns(i).type == ColumnType::Numeric)
            {
                columns(i).scaler = Scaler::MeanStandardDeviation;
            }
            else
            {
                columns(i).scaler = Scaler::MinimumMaximum;
            }
        }
    }

}


Tensor<Descriptives, 1> DataSet::scale_data()
{
    const Index variables_number = get_variables_number();

    const Tensor<Descriptives, 1> variables_descriptives = calculate_variables_descriptives();

    Index column_index;

    for(Index i = 0; i < variables_number; i++)
    {
        column_index = get_column_index(i);

        switch(columns(column_index).scaler)
        {
        case Scaler::NoScaling:
            // Do nothing
            break;

        case Scaler::MinimumMaximum:
            scale_minimum_maximum(data, i, variables_descriptives(i));
            break;

        case Scaler::MeanStandardDeviation:
            scale_mean_standard_deviation(data, i, variables_descriptives(i));
            break;

        case Scaler::StandardDeviation:
            scale_standard_deviation(data, i, variables_descriptives(i));
            break;

        case Scaler::Logarithm:
            scale_logarithmic(data, i);
            break;

        default:
        {
            ostringstream buffer;

            buffer << "OpenNN Exception: DataSet class\n"
                   << "void scale_data() method.\n"
                   << "Unknown scaler: " << int(columns(i).scaler) << "\n";

            throw invalid_argument(buffer.str());
        }
        }
    }

    return variables_descriptives;
}


void DataSet::unscale_data(const Tensor<Descriptives, 1>& variables_descriptives)
{
    const Index variables_number = get_variables_number();

    for(Index i = 0; i < variables_number; i++)
    {
        switch(columns(i).scaler)
        {
        case Scaler::NoScaling:
            // Do nothing
            break;

        case Scaler::MinimumMaximum:
            unscale_minimum_maximum(data, i, variables_descriptives(i));
            break;

        case Scaler::MeanStandardDeviation:
            unscale_mean_standard_deviation(data, i, variables_descriptives(i));
            break;

        case Scaler::StandardDeviation:
            unscale_standard_deviation(data, i, variables_descriptives(i));
            break;

        case Scaler::Logarithm:
            unscale_logarithmic(data, i);
            break;

        default:
        {
            ostringstream buffer;

            buffer << "OpenNN Exception: DataSet class\n"
                   << "void unscale_data() method.\n"
                   << "Unknown scaler: " << int(columns(i).scaler) << "\n";

            throw invalid_argument(buffer.str());
        }
        }
    }
}


/// It scales every input variable with the given method.
/// The method to be used is that in the scaling and unscaling method variable.

Tensor<Descriptives, 1> DataSet::scale_input_variables()
{
    //    if(input_variables_dimensions.size() == 2)
    //    {
    const Index input_variables_number = get_input_variables_number();

    const Tensor<Index, 1> input_variables_indices = get_input_variables_indices();
    const Tensor<Scaler, 1> input_variables_scalers = get_input_variables_scalers();

    const Tensor<Descriptives, 1> input_variables_descriptives = calculate_input_variables_descriptives();

    for(Index i = 0; i < input_variables_number; i++)
    {
        switch(input_variables_scalers(i))
        {
        case Scaler::NoScaling:
            // Do nothing
            break;

        case Scaler::MinimumMaximum:
            scale_minimum_maximum(data, input_variables_indices(i), input_variables_descriptives(i));
            break;

        case Scaler::MeanStandardDeviation:
            scale_mean_standard_deviation(data, input_variables_indices(i), input_variables_descriptives(i));
            break;

        case Scaler::StandardDeviation:
            scale_standard_deviation(data, input_variables_indices(i), input_variables_descriptives(i));
            break;

        case Scaler::Logarithm:
            scale_logarithmic(data, input_variables_indices(i));
            break;

        default:
        {
            ostringstream buffer;

            buffer << "OpenNN Exception: DataSet class\n"
                   << "void scale_input_variables(const Tensor<string, 1>&, const Tensor<Descriptives, 1>&) method.\n"
                   << "Unknown scaling and unscaling method: " << int(input_variables_scalers(i)) << "\n";

            throw invalid_argument(buffer.str());
        }
        }
    }

    return input_variables_descriptives;
    //    }
    //    else if(input_variables_dimensions.size() == 4)
    //    {
    //        const Index input_variables_number = get_input_variables_number();
    //        Tensor<Descriptives, 1> input_variables_descriptives(input_variables_number);

    //        for(Index i = 0; i < input_variables_number; i++)
    //        {
    //            input_variables_descriptives(i).minimum = 0;
    //            input_variables_descriptives(i).maximum = 255;

    //            data(i) = - static_cast<type>(1)+ static_cast<type>(2*data(i)/255);
    //        }

    //        return input_variables_descriptives;
    //    }
}


/// Calculates the input and target variables descriptives.
/// Then it scales the target variables with those values.
/// The method to be used is that in the scaling and unscaling method variable.
/// Finally, it returns the descriptives.

Tensor<Descriptives, 1> DataSet::scale_target_variables()
{
    const Index target_variables_number = get_target_variables_number();

    const Tensor<Index, 1> target_variables_indices = get_target_variables_indices();
    const Tensor<Scaler, 1> target_variables_scalers = get_target_variables_scalers();

    const Tensor<Descriptives, 1> target_variables_descriptives = calculate_target_variables_descriptives();

    for(Index i = 0; i < target_variables_number; i++)
    {
        switch(target_variables_scalers(i))
        {
        case Scaler::NoScaling:
            // Do nothing
            break;

        case Scaler::MinimumMaximum:
            scale_minimum_maximum(data, target_variables_indices(i), target_variables_descriptives(i));
            break;

        case Scaler::MeanStandardDeviation:
            scale_mean_standard_deviation(data, target_variables_indices(i), target_variables_descriptives(i));
            break;

        case Scaler::StandardDeviation:
            scale_standard_deviation(data, target_variables_indices(i), target_variables_descriptives(i));
            break;

        case Scaler::Logarithm:
            scale_logarithmic(data, target_variables_indices(i));
            break;

        default:
        {
            ostringstream buffer;

            buffer << "OpenNN Exception: DataSet class\n"
                   << "void scale_input_variables(const Tensor<string, 1>&, const Tensor<Descriptives, 1>&) method.\n"
                   << "Unknown scaling and unscaling method: " << int(target_variables_scalers(i)) << "\n";

            throw invalid_argument(buffer.str());
        }
        }
    }

    return target_variables_descriptives;
}


/// It unscales every input variable with the given method.
/// The method to be used is that in the scaling and unscaling method variable.

void DataSet::unscale_input_variables(const Tensor<Descriptives, 1>& input_variables_descriptives)
{
    const Index input_variables_number = get_input_variables_number();

    const Tensor<Index, 1> input_variables_indices = get_input_variables_indices();

    const Tensor<Scaler, 1> input_variables_scalers = get_input_variables_scalers();

    for(Index i = 0; i < input_variables_number; i++)
    {
        switch(input_variables_scalers(i))
        {
        case Scaler::NoScaling:
            // Do nothing
            break;

        case Scaler::MinimumMaximum:
            unscale_minimum_maximum(data, input_variables_indices(i), input_variables_descriptives(i));
            break;

        case Scaler::MeanStandardDeviation:
            unscale_mean_standard_deviation(data, input_variables_indices(i), input_variables_descriptives(i));
            break;

        case Scaler::StandardDeviation:
            unscale_standard_deviation(data, input_variables_indices(i), input_variables_descriptives(i));
            break;

        case Scaler::Logarithm:
            unscale_logarithmic(data, input_variables_indices(i));
            break;

        default:
        {
            ostringstream buffer;

            buffer << "OpenNN Exception: DataSet class\n"
                   << "void unscale_input_variables(const Tensor<string, 1>&, const Tensor<Descriptives, 1>&) method.\n"
                   << "Unknown unscaling and unscaling method: " << int(input_variables_scalers(i)) << "\n";

            throw invalid_argument(buffer.str());
        }
        }
    }
}


/// It unscales the input variables with that values.
/// The method to be used is that in the scaling and unscaling method variable.

void DataSet::unscale_target_variables(const Tensor<Descriptives, 1>& targets_descriptives)
{
    const Index target_variables_number = get_target_variables_number();
    const Tensor<Index, 1> target_variables_indices = get_target_variables_indices();
    const Tensor<Scaler, 1> target_variables_scalers = get_target_variables_scalers();

    for(Index i = 0; i < target_variables_number; i++)
    {
        switch(target_variables_scalers(i))
        {
        case Scaler::NoScaling:
            break;

        case Scaler::MinimumMaximum:
            unscale_minimum_maximum(data, target_variables_indices(i), targets_descriptives(i));
            break;

        case Scaler::MeanStandardDeviation:
            unscale_mean_standard_deviation(data, target_variables_indices(i), targets_descriptives(i));
            break;

        case Scaler::StandardDeviation:
            unscale_standard_deviation(data, target_variables_indices(i), targets_descriptives(i));
            break;

        case Scaler::Logarithm:
            unscale_logarithmic(data, target_variables_indices(i));
            break;

        default:
        {
            ostringstream buffer;

            buffer << "OpenNN Exception: DataSet class\n"
                   << "void unscale_targets(const Tensor<Descriptives, 1>&) method.\n"
                   << "Unknown unscaling and unscaling method.\n";

            throw invalid_argument(buffer.str());
        }
        }
    }
}


/// Initializes the data matrix with a given value.
/// @param new_value Initialization value.

void DataSet::set_data_constant(const type& new_value)
{
    data.setConstant(new_value);
}

type DataSet::round_to_precision(type x, const int& precision){

    type factor = pow(10,precision);
    return (round(factor*x))/factor;
}

Tensor<type,2> DataSet::round_to_precision_matrix(Tensor<type,2> matrix,const int& precision)
{
    Tensor<type, 2> matrix_rounded(matrix.dimension(0), matrix.dimension(1));

    type factor = pow(10,precision);

    for (int i = 0; i < matrix.dimension(0); i++)
    {
        for (int j = 0; j < matrix.dimension(1); j++)
        {
            matrix_rounded(i,j) = (round(factor*matrix(i,j)))/factor;
        }
    }

    return matrix_rounded;
}

Tensor<type, 1> DataSet::round_to_precision_tensor(Tensor<type, 1> tensor, const int& precision)
{
    Tensor<type, 1> tensor_rounded(tensor.size());

    type factor = pow (10,precision);

    for (Index i = 0; i < tensor.size(); i++)
    {
        tensor_rounded(i) = (round(factor*tensor(i)))/factor;
    }

    return tensor_rounded;
}

//type DataSet::r_distribution_to_z_distribution(const type& r_distribution)
//{
//    const type z_distribution = 0.5*log((1+r_distribution)/(1 - r_distribution));

//    return z_distribution;
//}

//type DataSet::z_distribution_to_r_distribution(const type& z_distribution)
//{
//    const type r_distribution = (exp(2*z_distribution)-1) / (exp(2*z_distribution)+1);

//    return r_distribution;
//}

//Tensor<type,1> DataSet::confidence_interval_z_correlation(const type& z_distribution, const Index& n)
//{
//    Tensor<type, 1> confidence_interval(2);

//    const type z_standard_error = 1.959964;

//    confidence_interval(0) = z_distribution - z_standard_error * 1/sqrt(n - 3);

//    confidence_interval(1) = z_distribution + z_standard_error * 1/sqrt(n - 3);

//    return confidence_interval;
//}

/// Initializes the data matrix with random values chosen from a uniform distribution
/// with given minimum and maximum.

void DataSet::set_data_random()
{
    data.setRandom();
}


/// Initializes the data matrix with random values chosen from a uniform distribution
/// with given minimum and maximum. The targets will be binary randoms.

void DataSet::set_data_binary_random()
{
    data.setRandom();

    const Index samples_number = data.dimension(0);
    const Index variables_number = data.dimension(1);

    const Index input_variables_number = get_input_variables_number();
    const Index target_variables_number = variables_number - input_variables_number;

    Index target_variable_index = 0;

    for(Index i = 0; i < samples_number; i++)
    {
        if(target_variables_number == 1) target_variable_index = rand()%2;
        else target_variable_index = rand()%(variables_number-input_variables_number)+input_variables_number;

        for(Index j = input_variables_number; j < variables_number; j++)
        {
            if(target_variables_number == 1) data(i,j) = static_cast<type>(target_variable_index);
            else data(i,j) = (j == target_variable_index) ? type(1) : type(0);
        }
    }
}


/// Serializes the data set object into a XML document of the TinyXML library without keep the DOM tree in memory.

void DataSet::write_XML(tinyxml2::XMLPrinter& file_stream) const
{
    ostringstream buffer;

    time_t start, finish;
    time(&start);

    file_stream.OpenElement("DataSet");

    // Data file

    file_stream.OpenElement("DataFile");

    if(project_type != ProjectType::ImageClassification)
    {
        // File type
        {
            file_stream.OpenElement("FileType");

            file_stream.PushText("csv");

            file_stream.CloseElement();
        }
    }
    else
    {
        // File type
        {
            file_stream.OpenElement("FileType");

            file_stream.PushText("bmp");

            file_stream.CloseElement();
        }
    }

    // Data file name
    {
        file_stream.OpenElement("DataFileName");

        file_stream.PushText(data_file_name.c_str());

        file_stream.CloseElement();
    }

    // Separator
    {
        file_stream.OpenElement("Separator");

        file_stream.PushText(get_separator_string().c_str());

        file_stream.CloseElement();
    }

    // Text Separator
    if(project_type == ProjectType::TextClassification)
    {
        file_stream.OpenElement("TextSeparator");

        file_stream.PushText(get_text_separator_string().c_str());

        file_stream.CloseElement();
    }

    // Columns names
    {
        file_stream.OpenElement("ColumnsNames");

        buffer.str("");
        buffer << has_columns_names;

        file_stream.PushText(buffer.str().c_str());

        file_stream.CloseElement();
    }

    // Rows labels
    {
        file_stream.OpenElement("RowsLabels");

        buffer.str("");

        buffer << has_rows_labels;

        file_stream.PushText(buffer.str().c_str());

        file_stream.CloseElement();
    }

    // Missing values label
    {
        file_stream.OpenElement("MissingValuesLabel");

        file_stream.PushText(missing_values_label.c_str());

        file_stream.CloseElement();
    }

    // Image classification
    if(project_type == ProjectType::ImageClassification)
    {
        // Channels
        file_stream.OpenElement("Channels");

        buffer.str("");
        buffer << get_channels_number();

        file_stream.PushText(buffer.str().c_str());

        file_stream.CloseElement();

        // Width
        file_stream.OpenElement("Width");

        buffer.str("");
        buffer << get_image_width();

        file_stream.PushText(buffer.str().c_str());

        file_stream.CloseElement();

        // Height
        file_stream.OpenElement("Height");

        buffer.str("");
        buffer << get_image_height();

        file_stream.PushText(buffer.str().c_str());

        file_stream.CloseElement();

        // Padding
        file_stream.OpenElement("Padding");

        buffer.str("");
        buffer << get_image_padding();

        file_stream.PushText(buffer.str().c_str());

        file_stream.CloseElement();
    }

    // Lags number
    {
        file_stream.OpenElement("LagsNumber");

        buffer.str("");
        buffer << get_lags_number();

        file_stream.PushText(buffer.str().c_str());

        file_stream.CloseElement();
    }

    // Steps Ahead
    {
        file_stream.OpenElement("StepsAhead");

        buffer.str("");
        buffer << get_steps_ahead();

        file_stream.PushText(buffer.str().c_str());

        file_stream.CloseElement();
    }

    // Time Column
    {
        file_stream.OpenElement("TimeColumn");

        buffer.str("");
        buffer << get_time_column();

        file_stream.PushText(buffer.str().c_str());

        file_stream.CloseElement();
    }

    // Text classification

    if(project_type == ProjectType::TextClassification)
    {
        // Short words length
        file_stream.OpenElement("ShortWordsLength");

        buffer.str("");
        buffer << get_short_words_length();

        file_stream.PushText(buffer.str().c_str());

        file_stream.CloseElement();

        // Long words length
        file_stream.OpenElement("LongWordsLength");

        buffer.str("");
        buffer << get_long_words_length();

        file_stream.PushText(buffer.str().c_str());

        file_stream.CloseElement();

        // Stop words list
        file_stream.OpenElement("StopWordsList");

        const Index stop_words_number = stop_words.dimension(0);

        buffer.str("");

        for(Index i = 0; i < stop_words_number; i++)
        {
            buffer << stop_words(i);

            if(i != stop_words_number-1) buffer << ",";
        }

        file_stream.PushText(buffer.str().c_str());

        file_stream.CloseElement();
    }

    // Codification

    file_stream.OpenElement("Codification");

    buffer.str("");
    buffer << get_codification_string();

    file_stream.PushText(buffer.str().c_str());

    file_stream.CloseElement();

    // Close DataFile

    file_stream.CloseElement();

    // Columns

    file_stream.OpenElement("Columns");

    // Columns number
    {
        file_stream.OpenElement("ColumnsNumber");

        buffer.str("");
        buffer << get_columns_number();

        file_stream.PushText(buffer.str().c_str());

        file_stream.CloseElement();
    }

    // Columns items

    const Index columns_number = get_columns_number();

    {
        for(Index i = 0; i < columns_number; i++)
        {
            file_stream.OpenElement("Column");

            file_stream.PushAttribute("Item", to_string(i+1).c_str());

            columns(i).write_XML(file_stream);

            file_stream.CloseElement();
        }
    }

    // Close columns

    file_stream.CloseElement();

    // Time series columns

    const Index time_series_columns_number = get_time_series_columns_number();

    if(time_series_columns_number != 0)
    {
        file_stream.OpenElement("TimeSeriesColumns");

        // Time series columns number
        {
            file_stream.OpenElement("TimeSeriesColumnsNumber");

            buffer.str("");
            buffer << get_time_series_columns_number();

            file_stream.PushText(buffer.str().c_str());

            file_stream.CloseElement();
        }

        // Time series columns items

        for(Index i = 0; i < time_series_columns_number; i++)
        {
            file_stream.OpenElement("TimeSeriesColumn");

            file_stream.PushAttribute("Item", to_string(i+1).c_str());

            time_series_columns(i).write_XML(file_stream);

            file_stream.CloseElement();
        }

        // Close time series columns

        file_stream.CloseElement();
    }

    // Rows labels

    if(has_rows_labels)
    {
        const Index rows_labels_number = rows_labels.size();

        file_stream.OpenElement("RowsLabels");

        buffer.str("");

        for(Index i = 0; i < rows_labels_number; i++)
        {
            buffer << rows_labels(i);

            if(i != rows_labels_number-1) buffer << ",";
        }

        file_stream.PushText(buffer.str().c_str());

        file_stream.CloseElement();
    }

    // Samples

    file_stream.OpenElement("Samples");

    // Samples number
    {
        file_stream.OpenElement("SamplesNumber");

        buffer.str("");
        buffer << get_samples_number();

        file_stream.PushText(buffer.str().c_str());

        file_stream.CloseElement();
    }

    // Samples uses

    {
        file_stream.OpenElement("SamplesUses");

        buffer.str("");

        const Index samples_number = get_samples_number();

        for(Index i = 0; i < samples_number; i++)
        {
            SampleUse sample_use = samples_uses(i);

            buffer << Index(sample_use);

            if(i < (samples_number-1)) buffer << " ";
        }

        file_stream.PushText(buffer.str().c_str());

        file_stream.CloseElement();
    }

    // Close samples

    file_stream.CloseElement();

    // Missing values

    file_stream.OpenElement("MissingValues");

    // Missing values method

    {
        file_stream.OpenElement("MissingValuesMethod");

        if(missing_values_method == MissingValuesMethod::Mean)
        {
            file_stream.PushText("Mean");
        }
        else if(missing_values_method == MissingValuesMethod::Median)
        {
            file_stream.PushText("Median");
        }
        else if(missing_values_method == MissingValuesMethod::Unuse)
        {
            file_stream.PushText("Unuse");
        }
        else if(missing_values_method == MissingValuesMethod::Interpolation)
        {
            file_stream.PushText("Interpolation");
        }

        file_stream.CloseElement();
    }

    // Missing values number

    {
        file_stream.OpenElement("MissingValuesNumber");

        buffer.str("");
        buffer << missing_values_number;

        file_stream.PushText(buffer.str().c_str());

        file_stream.CloseElement();
    }

    if(missing_values_number > 0)
    {
        // Columns missing values number
        {
            file_stream.OpenElement("ColumnsMissingValuesNumber");

            const Index columns_number = columns_missing_values_number.size();

            buffer.str("");

            for(Index i = 0; i < columns_number; i++)
            {
                buffer << columns_missing_values_number(i);

                if(i != (columns_number-1)) buffer << " ";
            }

            file_stream.PushText(buffer.str().c_str());

            file_stream.CloseElement();
        }

        // Rows missing values number
        {
            file_stream.OpenElement("RowsMissingValuesNumber");

            buffer.str("");
            buffer << rows_missing_values_number;

            file_stream.PushText(buffer.str().c_str());

            file_stream.CloseElement();
        }
    }

    // Missing values

    file_stream.CloseElement();

    // Frequencies

    if(project_type == ProjectType::TextClassification)
    {
        file_stream.OpenElement("WordsFrequencies");

        for(Index i = 0; i < words_frequencies.size(); i++)
        {
            buffer.str("");
            buffer << words_frequencies(i);

            file_stream.PushText(buffer.str().c_str());
            if(i != words_frequencies.size()-1) file_stream.PushText(" ");

        }

        file_stream.CloseElement();
    }

    // Preview data

    file_stream.OpenElement("PreviewData");

    file_stream.OpenElement("PreviewSize");

    buffer.str("");

    if(project_type != ProjectType::TextClassification)
    {
        buffer << data_file_preview.size();

        file_stream.PushText(buffer.str().c_str());

        file_stream.CloseElement();

        for(Index i = 0; i < data_file_preview.size(); i++)
        {
            file_stream.OpenElement("Row");

            file_stream.PushAttribute("Item", to_string(i+1).c_str());

            for(Index j = 0; j < data_file_preview(i).size(); j++)
            {
                file_stream.PushText(data_file_preview(i)(j).c_str());

                if(j != data_file_preview(i).size()-1)
                {
                    file_stream.PushText(",");
                }
            }

            file_stream.CloseElement();
        }
    }
    else
    {
        buffer << text_data_file_preview.dimension(0);

        file_stream.PushText(buffer.str().c_str());

        file_stream.CloseElement();

        for(Index i = 0; i < text_data_file_preview.dimension(0); i++)
        {
            file_stream.OpenElement("Row");

            file_stream.PushAttribute("Item", to_string(i+1).c_str());

            file_stream.PushText(text_data_file_preview(i,0).c_str());

            file_stream.CloseElement();
        }

        for(Index i = 0; i < text_data_file_preview.dimension(0); i++)
        {
            file_stream.OpenElement("Target");

            file_stream.PushAttribute("Item", to_string(i+1).c_str());

            file_stream.PushText(text_data_file_preview(i,1).c_str());

            file_stream.CloseElement();
        }
    }

    // Close preview data

    file_stream.CloseElement();

    // Close data set

    file_stream.CloseElement();

    time(&finish);
}


void DataSet::from_XML(const tinyxml2::XMLDocument& data_set_document)
{
    ostringstream buffer;

    // Data set element

    const tinyxml2::XMLElement* data_set_element = data_set_document.FirstChildElement("DataSet");

    if(!data_set_element)
    {
        buffer << "OpenNN Exception: DataSet class.\n"
               << "void from_XML(const tinyxml2::XMLDocument&) method.\n"
               << "Data set element is nullptr.\n";

        throw invalid_argument(buffer.str());
    }

    // Data file

    const tinyxml2::XMLElement* data_file_element = data_set_element->FirstChildElement("DataFile");

    if(!data_file_element)
    {
        buffer << "OpenNN Exception: DataSet class.\n"
               << "void from_XML(const tinyxml2::XMLDocument&) method.\n"
               << "Data file element is nullptr.\n";

        throw invalid_argument(buffer.str());
    }

    // Data file name

    const tinyxml2::XMLElement* data_file_name_element = data_file_element->FirstChildElement("DataFileName");

    if(!data_file_name_element)
    {
        buffer << "OpenNN Exception: DataSet class.\n"
               << "void from_XML(const tinyxml2::XMLDocument&) method.\n"
               << "DataFileName element is nullptr.\n";

        throw invalid_argument(buffer.str());
    }

    if(data_file_name_element->GetText())
    {
        const string new_data_file_name = data_file_name_element->GetText();

        set_data_file_name(new_data_file_name);
    }

    // Separator

    const tinyxml2::XMLElement* separator_element = data_file_element->FirstChildElement("Separator");

    if(separator_element)
    {
        if(separator_element->GetText())
        {
            const string new_separator = separator_element->GetText();

            set_separator(new_separator);
        }
        else
        {
            set_separator("Comma");
        }
    }
    else
    {
        set_separator("Comma");
    }

    // Text separator

    const tinyxml2::XMLElement* text_separator_element = data_file_element->FirstChildElement("TextSeparator");

    if(text_separator_element)
    {
        if(text_separator_element->GetText())
        {
            const string new_separator = text_separator_element->GetText();

            try
            {
                set_text_separator(new_separator);
            }
            catch(const invalid_argument& e)
            {
                cerr << e.what() << endl;
            }
        }
    }

    // Has columns names

    const tinyxml2::XMLElement* columns_names_element = data_file_element->FirstChildElement("ColumnsNames");

    if(columns_names_element)
    {
        const string new_columns_names_string = columns_names_element->GetText();

        try
        {
            set_has_columns_names(new_columns_names_string == "1");
        }
        catch(const invalid_argument& e)
        {
            cerr << e.what() << endl;
        }
    }

    // Rows labels

    const tinyxml2::XMLElement* rows_label_element = data_file_element->FirstChildElement("RowsLabels");

    if(rows_label_element)
    {
        const string new_rows_label_string = rows_label_element->GetText();

        try
        {
            set_has_rows_label(new_rows_label_string == "1");
        }
        catch(const invalid_argument& e)
        {
            cerr << e.what() << endl;
        }
    }

    // Missing values label

    const tinyxml2::XMLElement* missing_values_label_element = data_file_element->FirstChildElement("MissingValuesLabel");

    if(missing_values_label_element)
    {
        if(missing_values_label_element->GetText())
        {
            const string new_missing_values_label = missing_values_label_element->GetText();

            set_missing_values_label(new_missing_values_label);
        }
        else
        {
            set_missing_values_label("NA");
        }
    }
    else
    {
        set_missing_values_label("NA");
    }

    // Image classification

    // Channels

    const tinyxml2::XMLElement* channels_number_element = data_file_element->FirstChildElement("Channels");

    if(channels_number_element)
    {
        if(channels_number_element->GetText())
        {
            const Index channels = static_cast<Index>(atoi(channels_number_element->GetText()));

            set_channels_number(channels);
        }
    }

    // Width

    const tinyxml2::XMLElement* image_width_element = data_file_element->FirstChildElement("Width");

    if(image_width_element)
    {
        if(image_width_element->GetText())
        {
            const Index width = static_cast<Index>(atoi(image_width_element->GetText()));

            set_image_width(width);
        }
    }

    // Height

    const tinyxml2::XMLElement* image_height_element = data_file_element->FirstChildElement("Height");

    if(image_height_element)
    {
        if(image_height_element->GetText())
        {
            const Index height = static_cast<Index>(atoi(image_height_element->GetText()));

            set_image_height(height);
        }
    }

    // Padding

    const tinyxml2::XMLElement* image_padding_element = data_file_element->FirstChildElement("Padding");

    if(image_padding_element)
    {
        if(image_padding_element->GetText())
        {
            const Index padding = static_cast<Index>(atoi(image_padding_element->GetText()));

            set_image_padding(padding);
        }
    }

    // Forecasting

    // Lags number

    const tinyxml2::XMLElement* lags_number_element = data_file_element->FirstChildElement("LagsNumber");

    if(!lags_number_element)
    {
        buffer << "OpenNN Exception: DataSet class.\n"
               << "void from_XML(const tinyxml2::XMLDocument&) method.\n"
               << "Lags number element is nullptr.\n";

        throw invalid_argument(buffer.str());
    }

    if(lags_number_element->GetText())
    {
        const Index new_lags_number = static_cast<Index>(atoi(lags_number_element->GetText()));

        set_lags_number(new_lags_number);
    }

    // Steps ahead

    const tinyxml2::XMLElement* steps_ahead_element = data_file_element->FirstChildElement("StepsAhead");

    if(!steps_ahead_element)
    {
        buffer << "OpenNN Exception: DataSet class.\n"
               << "void from_XML(const tinyxml2::XMLDocument&) method.\n"
               << "Steps ahead element is nullptr.\n";

        throw invalid_argument(buffer.str());
    }

    if(steps_ahead_element->GetText())
    {
        const Index new_steps_ahead = static_cast<Index>(atoi(steps_ahead_element->GetText()));

        set_steps_ahead_number(new_steps_ahead);
    }

    // Time column

    const tinyxml2::XMLElement* time_column_element = data_file_element->FirstChildElement("TimeColumn");

    if(!time_column_element)
    {
        buffer << "OpenNN Exception: DataSet class.\n"
               << "void from_XML(const tinyxml2::XMLDocument&) method.\n"
               << "Time column element is nullptr.\n";

        throw invalid_argument(buffer.str());
    }

    if(time_column_element->GetText())
    {
        const string new_time_column = time_column_element->GetText();

        set_time_column(new_time_column);
    }

    // Text classification

    const tinyxml2::XMLElement* short_words_length_element = data_file_element->FirstChildElement("ShortWordsLength");

    if(short_words_length_element)
    {
        if(short_words_length_element->GetText())
        {
            const int new_short_words_length = static_cast<Index>(atoi(short_words_length_element->GetText()));

            set_short_words_length(new_short_words_length);
        }
    }

    const tinyxml2::XMLElement* long_words_length_element = data_file_element->FirstChildElement("LongWordsLength");

    if(long_words_length_element)
    {
        if(long_words_length_element->GetText())
        {
            const int new_long_words_length = static_cast<Index>(atoi(long_words_length_element->GetText()));

            set_long_words_length(new_long_words_length);
        }
    }

    const tinyxml2::XMLElement* stop_words_list_element = data_file_element->FirstChildElement("StopWordsList");

    if(stop_words_list_element)
    {
        if(stop_words_list_element->GetText())
        {
            const string new_stop_words_list = stop_words_list_element->GetText();

            stop_words = get_tokens(new_stop_words_list,",");
        }
    }

    // Codification

    const tinyxml2::XMLElement* codification_element = data_file_element->FirstChildElement("Codification");

    if(codification_element)
    {
        if(codification_element->GetText())
        {
            const string new_codification = codification_element->GetText();

            set_codification(new_codification);
        }
    }

    // Columns

    const tinyxml2::XMLElement* columns_element = data_set_element->FirstChildElement("Columns");

    if(!columns_element)
    {
        buffer << "OpenNN Exception: DataSet class.\n"
               << "void from_XML(const tinyxml2::XMLDocument&) method.\n"
               << "Columns element is nullptr.\n";

        throw invalid_argument(buffer.str());
    }

    // Columns number

    const tinyxml2::XMLElement* columns_number_element = columns_element->FirstChildElement("ColumnsNumber");

    if(!columns_number_element)
    {
        buffer << "OpenNN Exception: DataSet class.\n"
               << "void from_XML(const tinyxml2::XMLDocument&) method.\n"
               << "Columns number element is nullptr.\n";

        throw invalid_argument(buffer.str());
    }

    Index new_columns_number = 0;

    if(columns_number_element->GetText())
    {
        new_columns_number = static_cast<Index>(atoi(columns_number_element->GetText()));

        set_columns_number(new_columns_number);
    }

    // Columns

    const tinyxml2::XMLElement* start_element = columns_number_element;

    if(new_columns_number > 0)
    {
        for(Index i = 0; i < new_columns_number; i++)
        {
            const tinyxml2::XMLElement* column_element = start_element->NextSiblingElement("Column");
            start_element = column_element;

            if(column_element->Attribute("Item") != to_string(i+1))
            {
                buffer << "OpenNN Exception: DataSet class.\n"
                       << "void DataSet:from_XML(const tinyxml2::XMLDocument&) method.\n"
                       << "Column item number (" << i+1 << ") does not match (" << column_element->Attribute("Item") << ").\n";

                throw invalid_argument(buffer.str());
            }

            // Name

            const tinyxml2::XMLElement* name_element = column_element->FirstChildElement("Name");

            if(!name_element)
            {
                buffer << "OpenNN Exception: DataSet class.\n"
                       << "void Column::from_XML(const tinyxml2::XMLDocument&) method.\n"
                       << "Name element is nullptr.\n";

                throw invalid_argument(buffer.str());
            }

            if(name_element->GetText())
            {
                const string new_name = name_element->GetText();

                columns(i).name = new_name;
            }

            // Scaler

            const tinyxml2::XMLElement* scaler_element = column_element->FirstChildElement("Scaler");

            if(!scaler_element)
            {
                buffer << "OpenNN Exception: DataSet class.\n"
                       << "void DataSet::from_XML(const tinyxml2::XMLDocument&) method.\n"
                       << "Scaler element is nullptr.\n";

                throw invalid_argument(buffer.str());
            }

            if(scaler_element->GetText())
            {
                const string new_scaler = scaler_element->GetText();

                columns(i).set_scaler(new_scaler);
            }

            // Column use

            const tinyxml2::XMLElement* column_use_element = column_element->FirstChildElement("ColumnUse");

            if(!column_use_element)
            {
                buffer << "OpenNN Exception: DataSet class.\n"
                       << "void DataSet::from_XML(const tinyxml2::XMLDocument&) method.\n"
                       << "Column use element is nullptr.\n";

                throw invalid_argument(buffer.str());
            }

            if(column_use_element->GetText())
            {
                const string new_column_use = column_use_element->GetText();

                columns(i).set_use(new_column_use);
            }

            // Type

            const tinyxml2::XMLElement* type_element = column_element->FirstChildElement("Type");

            if(!type_element)
            {
                buffer << "OpenNN Exception: DataSet class.\n"
                       << "void Column::from_XML(const tinyxml2::XMLDocument&) method.\n"
                       << "Type element is nullptr.\n";

                throw invalid_argument(buffer.str());
            }

            if(type_element->GetText())
            {
                const string new_type = type_element->GetText();
                columns(i).set_type(new_type);
            }

            if(columns(i).type == ColumnType::Categorical || columns(i).type == ColumnType::Binary)
            {
                // Categories

                const tinyxml2::XMLElement* categories_element = column_element->FirstChildElement("Categories");

                if(!categories_element)
                {
                    buffer << "OpenNN Exception: DataSet class.\n"
                           << "void Column::from_XML(const tinyxml2::XMLDocument&) method.\n"
                           << "Categories element is nullptr.\n";

                    throw invalid_argument(buffer.str());
                }

                if(categories_element->GetText())
                {
                    const string new_categories = categories_element->GetText();

                    columns(i).categories = get_tokens(new_categories, ';');
                }

                // Categories uses

                const tinyxml2::XMLElement* categories_uses_element = column_element->FirstChildElement("CategoriesUses");

                if(!categories_uses_element)
                {
                    buffer << "OpenNN Exception: DataSet class.\n"
                           << "void Column::from_XML(const tinyxml2::XMLDocument&) method.\n"
                           << "Categories uses element is nullptr.\n";

                    throw invalid_argument(buffer.str());
                }

                if(categories_uses_element->GetText())
                {
                    const string new_categories_uses = categories_uses_element->GetText();

                    columns(i).set_categories_uses(get_tokens(new_categories_uses, ';'));
                }
            }
        }
    }


    // Time series columns

    const tinyxml2::XMLElement* time_series_columns_element = data_set_element->FirstChildElement("TimeSeriesColumns");

    if(!time_series_columns_element)
    {
        //        buffer << "OpenNN Exception: DataSet class.\n"
        //               << "void from_XML(const tinyxml2::XMLDocument&) method.\n"
        //               << "Time series columns element is nullptr.\n";

        //        throw invalid_argument(buffer.str());

        // do nothing
    }
    else
    {
        // Time series columns number

        const tinyxml2::XMLElement* time_series_columns_number_element = time_series_columns_element->FirstChildElement("TimeSeriesColumnsNumber");

        if(!time_series_columns_number_element)
        {
            buffer << "OpenNN Exception: DataSet class.\n"
                   << "void from_XML(const tinyxml2::XMLDocument&) method.\n"
                   << "Time seires columns number element is nullptr.\n";

            throw invalid_argument(buffer.str());
        }

        Index time_series_new_columns_number = 0;

        if(time_series_columns_number_element->GetText())
        {
            time_series_new_columns_number = static_cast<Index>(atoi(time_series_columns_number_element->GetText()));

            set_time_series_columns_number(time_series_new_columns_number);
        }

        // Time series columns

        const tinyxml2::XMLElement* time_series_start_element = time_series_columns_number_element;

        if(time_series_new_columns_number > 0)
        {
            for(Index i = 0; i < time_series_new_columns_number; i++)
            {
                const tinyxml2::XMLElement* time_series_column_element = time_series_start_element->NextSiblingElement("TimeSeriesColumn");
                time_series_start_element = time_series_column_element;

                if(time_series_column_element->Attribute("Item") != to_string(i+1))
                {
                    buffer << "OpenNN Exception: DataSet class.\n"
                           << "void DataSet:from_XML(const tinyxml2::XMLDocument&) method.\n"
                           << "Time series column item number (" << i+1 << ") does not match (" << time_series_column_element->Attribute("Item") << ").\n";

                    throw invalid_argument(buffer.str());
                }

                // Name

                const tinyxml2::XMLElement* time_series_name_element = time_series_column_element->FirstChildElement("Name");

                if(!time_series_name_element)
                {
                    buffer << "OpenNN Exception: DataSet class.\n"
                           << "void Column::from_XML(const tinyxml2::XMLDocument&) method.\n"
                           << "Time series name element is nullptr.\n";

                    throw invalid_argument(buffer.str());
                }

                if(time_series_name_element->GetText())
                {
                    const string time_series_new_name = time_series_name_element->GetText();

                    time_series_columns(i).name = time_series_new_name;
                }

                // Scaler

                const tinyxml2::XMLElement* time_series_scaler_element = time_series_column_element->FirstChildElement("Scaler");

                if(!time_series_scaler_element)
                {
                    buffer << "OpenNN Exception: DataSet class.\n"
                           << "void DataSet::from_XML(const tinyxml2::XMLDocument&) method.\n"
                           << "Time series scaler element is nullptr.\n";

                    throw invalid_argument(buffer.str());
                }

                if(time_series_scaler_element->GetText())
                {
                    const string time_series_new_scaler = time_series_scaler_element->GetText();

                    time_series_columns(i).set_scaler(time_series_new_scaler);
                }

                // Column use

                const tinyxml2::XMLElement* time_series_column_use_element = time_series_column_element->FirstChildElement("ColumnUse");

                if(!time_series_column_use_element)
                {
                    buffer << "OpenNN Exception: DataSet class.\n"
                           << "void DataSet::from_XML(const tinyxml2::XMLDocument&) method.\n"
                           << "Time series column use element is nullptr.\n";

                    throw invalid_argument(buffer.str());
                }

                if(time_series_column_use_element->GetText())
                {
                    const string time_series_new_column_use = time_series_column_use_element->GetText();

                    time_series_columns(i).set_use(time_series_new_column_use);
                }

                // Type

                const tinyxml2::XMLElement* time_series_type_element = time_series_column_element->FirstChildElement("Type");

                if(!time_series_type_element)
                {
                    buffer << "OpenNN Exception: DataSet class.\n"
                           << "void Column::from_XML(const tinyxml2::XMLDocument&) method.\n"
                           << "Time series type element is nullptr.\n";

                    throw invalid_argument(buffer.str());
                }

                if(time_series_type_element->GetText())
                {
                    const string time_series_new_type = time_series_type_element->GetText();
                    time_series_columns(i).set_type(time_series_new_type);
                }

                if(time_series_columns(i).type == ColumnType::Categorical || time_series_columns(i).type == ColumnType::Binary)
                {
                    // Categories

                    const tinyxml2::XMLElement* time_series_categories_element = time_series_column_element->FirstChildElement("Categories");

                    if(!time_series_categories_element)
                    {
                        buffer << "OpenNN Exception: DataSet class.\n"
                               << "void Column::from_XML(const tinyxml2::XMLDocument&) method.\n"
                               << "Time series categories element is nullptr.\n";

                        throw invalid_argument(buffer.str());
                    }

                    if(time_series_categories_element->GetText())
                    {
                        const string time_series_new_categories = time_series_categories_element->GetText();

                        time_series_columns(i).categories = get_tokens(time_series_new_categories, ';');
                    }

                    // Categories uses

                    const tinyxml2::XMLElement* time_series_categories_uses_element = time_series_column_element->FirstChildElement("CategoriesUses");

                    if(!time_series_categories_uses_element)
                    {
                        buffer << "OpenNN Exception: DataSet class.\n"
                               << "void Column::from_XML(const tinyxml2::XMLDocument&) method.\n"
                               << "Time series categories uses element is nullptr.\n";

                        throw invalid_argument(buffer.str());
                    }

                    if(time_series_categories_uses_element->GetText())
                    {
                        const string time_series_new_categories_uses = time_series_categories_uses_element->GetText();

                        time_series_columns(i).set_categories_uses(get_tokens(time_series_new_categories_uses, ';'));
                    }
                }
            }
        }
    }

    // Rows label

    if(has_rows_labels)
    {
        // Rows labels begin tag

        const tinyxml2::XMLElement* rows_labels_element = data_set_element->FirstChildElement("RowsLabels");

        if(!rows_labels_element)
        {
            buffer << "OpenNN Exception: DataSet class.\n"
                   << "void from_XML(const tinyxml2::XMLDocument&) method.\n"
                   << "Rows labels element is nullptr.\n";

            throw invalid_argument(buffer.str());
        }

        // Rows labels

        if(rows_labels_element->GetText())
        {
            const string new_rows_labels = rows_labels_element->GetText();

            char separator = ',';

            if (new_rows_labels.find(",") == string::npos
                    && new_rows_labels.find(";") != string::npos) {
                separator = ';';
            }

            rows_labels = get_tokens(new_rows_labels, separator);
        }
    }

    // Samples

    const tinyxml2::XMLElement* samples_element = data_set_element->FirstChildElement("Samples");

    if(!samples_element)
    {
        buffer << "OpenNN Exception: DataSet class.\n"
               << "void from_XML(const tinyxml2::XMLDocument&) method.\n"
               << "Samples element is nullptr.\n";

        throw invalid_argument(buffer.str());
    }

    // Samples number

    const tinyxml2::XMLElement* samples_number_element = samples_element->FirstChildElement("SamplesNumber");

    if(!samples_number_element)
    {
        buffer << "OpenNN Exception: DataSet class.\n"
               << "void from_XML(const tinyxml2::XMLDocument&) method.\n"
               << "Samples number element is nullptr.\n";

        throw invalid_argument(buffer.str());
    }

    if(samples_number_element->GetText())
    {
        const Index new_samples_number = static_cast<Index>(atoi(samples_number_element->GetText()));

        samples_uses.resize(new_samples_number);

        set_training();
    }

    // Samples uses

    const tinyxml2::XMLElement* samples_uses_element = samples_element->FirstChildElement("SamplesUses");

    if(!samples_uses_element)
    {
        buffer << "OpenNN Exception: DataSet class.\n"
               << "void from_XML(const tinyxml2::XMLDocument&) method.\n"
               << "Samples uses element is nullptr.\n";

        throw invalid_argument(buffer.str());
    }

    if(samples_uses_element->GetText())
    {
        set_samples_uses(get_tokens(samples_uses_element->GetText(), ' '));
    }

    // Missing values

    const tinyxml2::XMLElement* missing_values_element = data_set_element->FirstChildElement("MissingValues");

    if(!missing_values_element)
    {
        buffer << "OpenNN Exception: DataSet class.\n"
               << "void from_XML(const tinyxml2::XMLDocument&) method.\n"
               << "Missing values element is nullptr.\n";

        throw invalid_argument(buffer.str());
    }

    // Missing values method

    const tinyxml2::XMLElement* missing_values_method_element = missing_values_element->FirstChildElement("MissingValuesMethod");

    if(!missing_values_method_element)
    {
        buffer << "OpenNN Exception: DataSet class.\n"
               << "void from_XML(const tinyxml2::XMLDocument&) method.\n"
               << "Missing values method element is nullptr.\n";

        throw invalid_argument(buffer.str());
    }

    if(missing_values_method_element->GetText())
    {
        set_missing_values_method(missing_values_method_element->GetText());
    }

    // Missing values number

    const tinyxml2::XMLElement* missing_values_number_element = missing_values_element->FirstChildElement("MissingValuesNumber");

    if(!missing_values_number_element)
    {
        buffer << "OpenNN Exception: DataSet class.\n"
               << "void from_XML(const tinyxml2::XMLDocument&) method.\n"
               << "Missing values number element is nullptr.\n";

        throw invalid_argument(buffer.str());
    }

    if(missing_values_number_element->GetText())
    {
        missing_values_number = static_cast<Index>(atoi(missing_values_number_element->GetText()));
    }

    if(missing_values_number > 0)
    {
        // Columns Missing values number

        const tinyxml2::XMLElement* columns_missing_values_number_element = missing_values_element->FirstChildElement("ColumnsMissingValuesNumber");

        if(!columns_missing_values_number_element)
        {
            buffer << "OpenNN Exception: DataSet class.\n"
                   << "void from_XML(const tinyxml2::XMLDocument&) method.\n"
                   << "Columns missing values number element is nullptr.\n";

            throw invalid_argument(buffer.str());
        }

        if(columns_missing_values_number_element->GetText())
        {
            Tensor<string, 1> new_columns_missing_values_number = get_tokens(columns_missing_values_number_element->GetText(), ' ');

            columns_missing_values_number.resize(new_columns_missing_values_number.size());

            for(Index i = 0; i < new_columns_missing_values_number.size(); i++)
            {
                columns_missing_values_number(i) = atoi(new_columns_missing_values_number(i).c_str());
            }
        }

        // Rows missing values number

        const tinyxml2::XMLElement* rows_missing_values_number_element = missing_values_element->FirstChildElement("RowsMissingValuesNumber");

        if(!rows_missing_values_number_element)
        {
            buffer << "OpenNN Exception: DataSet class.\n"
                   << "void from_XML(const tinyxml2::XMLDocument&) method.\n"
                   << "Rows missing values number element is nullptr.\n";

            throw invalid_argument(buffer.str());
        }

        if(rows_missing_values_number_element->GetText())
        {
            rows_missing_values_number = static_cast<Index>(atoi(rows_missing_values_number_element->GetText()));
        }
    }

    // Words frequencies

    if(project_type == ProjectType::TextClassification)
    {
        const tinyxml2::XMLElement* words_frequencies_element = data_set_element->FirstChildElement("WordsFrequencies");

        if(!words_frequencies_element)
        {
            buffer << "OpenNN Exception: DataSet class.\n"
                   << "void from_XML(const tinyxml2::XMLDocument&) method.\n"
                   << "Words frequencies element is nullptr.\n";

            throw invalid_argument(buffer.str());
        }

        if(words_frequencies_element->GetText())
        {
            Tensor<string, 1> new_words_frequencies = get_tokens(words_frequencies_element->GetText(), ' ');

            words_frequencies.resize(new_words_frequencies.size());

            for(Index i = 0; i < new_words_frequencies.size(); i++)
            {
                words_frequencies(i) = atoi(new_words_frequencies(i).c_str());
            }

        }

    }

    // Preview data

    const tinyxml2::XMLElement* preview_data_element = data_set_element->FirstChildElement("PreviewData");

    if(!preview_data_element)
    {
        buffer << "OpenNN Exception: DataSet class.\n"
               << "void from_XML(const tinyxml2::XMLDocument&) method.\n"
               << "Preview data element is nullptr.\n";

        throw invalid_argument(buffer.str());
    }

    // Preview size

    const tinyxml2::XMLElement* preview_size_element = preview_data_element->FirstChildElement("PreviewSize");

    if(!preview_size_element)
    {
        buffer << "OpenNN Exception: DataSet class.\n"
               << "void from_XML(const tinyxml2::XMLDocument&) method.\n"
               << "Preview size element is nullptr.\n";

        throw invalid_argument(buffer.str());
    }

    Index new_preview_size = 0;

    if(preview_size_element->GetText())
    {
        new_preview_size = static_cast<Index>(atoi(preview_size_element->GetText()));

        if(new_preview_size > 0) data_file_preview.resize(new_preview_size);
        if(new_preview_size > 0) text_data_file_preview.resize(new_preview_size, 2);
    }

    // Preview data

    start_element = preview_size_element;

    if(project_type != ProjectType::TextClassification)
    {
        for(Index i = 0; i < new_preview_size; i++)
        {
            const tinyxml2::XMLElement* row_element = start_element->NextSiblingElement("Row");
            start_element = row_element;

            if(row_element->Attribute("Item") != to_string(i+1))
            {
                buffer << "OpenNN Exception: DataSet class.\n"
                       << "void from_XML(const tinyxml2::XMLDocument&) method.\n"
                       << "Row item number (" << i+1 << ") does not match (" << row_element->Attribute("Item") << ").\n";

                throw invalid_argument(buffer.str());
            }

            if(row_element->GetText())
            {
                data_file_preview(i) = get_tokens(row_element->GetText(), ',');
            }
        }
    }
    else
    {
        for(Index i = 0; i < new_preview_size; i++)
        {
            const tinyxml2::XMLElement* row_element = start_element->NextSiblingElement("Row");
            start_element = row_element;

            if(row_element->Attribute("Item") != to_string(i+1))
            {
                buffer << "OpenNN Exception: DataSet class.\n"
                       << "void from_XML(const tinyxml2::XMLDocument&) method.\n"
                       << "Row item number (" << i+1 << ") does not match (" << row_element->Attribute("Item") << ").\n";

                throw invalid_argument(buffer.str());
            }

            if(row_element->GetText())
            {
                text_data_file_preview(i,0) = row_element->GetText();
            }
        }

        for(Index i = 0; i < new_preview_size; i++)
        {
            const tinyxml2::XMLElement* row_element = start_element->NextSiblingElement("Target");
            start_element = row_element;

            if(row_element->Attribute("Item") != to_string(i+1))
            {
                buffer << "OpenNN Exception: DataSet class.\n"
                       << "void from_XML(const tinyxml2::XMLDocument&) method.\n"
                       << "Target item number (" << i+1 << ") does not match (" << row_element->Attribute("Item") << ").\n";

                throw invalid_argument(buffer.str());
            }

            if(row_element->GetText())
            {
                text_data_file_preview(i,1) = row_element->GetText();
            }
        }
    }

    // Display

    const tinyxml2::XMLElement* display_element = data_set_element->FirstChildElement("Display");

    if(display_element)
    {
        const string new_display_string = display_element->GetText();

        try
        {
            set_display(new_display_string != "0");
        }
        catch(const invalid_argument& e)
        {
            cerr << e.what() << endl;
        }
    }
}


/// Prints to the screen in text format the main numbers from the data set object.

void DataSet::print() const
{
    if(display)
    {
        const Index variables_number = get_variables_number();
        const Index samples_number = get_samples_number();

        cout << "Data set object summary:\n"
             << "Number of variables: " << variables_number << "\n"
             << "Number of samples: " << samples_number << "\n";
    }
}


/// Saves the members of a data set object to a XML-type file in an XML-type format.
/// @param file_name Name of data set XML-type file.

void DataSet::save(const string& file_name) const
{
    FILE* pFile = fopen(file_name.c_str(), "w");

    tinyxml2::XMLPrinter document(pFile);

    write_XML(document);

    fclose(pFile);
}


/// Loads the members of a data set object from a XML-type file:
/// <ul>
/// <li> Samples number.
/// <li> Training samples number.
/// <li> Training samples indices.
/// <li> Selection samples number.
/// <li> Selection samples indices.
/// <li> Testing samples number.
/// <li> Testing samples indices.
/// <li> Input variables number.
/// <li> Input variables indices.
/// <li> Target variables number.
/// <li> Target variables indices.
/// <li> Input variables name.
/// <li> Target variables name.
/// <li> Input variables description.
/// <li> Target variables description.
/// <li> Display.
/// <li> Data.
/// </ul>
/// Please mind about the file format. This is specified in the User's Guide.
/// @param file_name Name of data set XML-type file.

void DataSet::load(const string& file_name)
{
    tinyxml2::XMLDocument document;

    if(document.LoadFile(file_name.c_str()))
    {
        ostringstream buffer;

        buffer << "OpenNN Exception: DataSet class.\n"
               << "void load(const string&) method.\n"
               << "Cannot load XML file " << file_name << ".\n";

        throw invalid_argument(buffer.str());
    }

    from_XML(document);
}


void DataSet::print_columns() const
{
    const Index columns_number = get_columns_number();

    for(Index i = 0; i < columns_number; i++)
    {
        columns(i).print();
        cout << endl;
    }

    cout << endl;

}

void DataSet::print_columns_types() const
{
    const Index columns_number = get_columns_number();

    for(Index i = 0; i < columns_number; i++)
    {
        if(columns(i).type == ColumnType::Numeric) cout << "Numeric ";
        else if(columns(i).type == ColumnType::Binary) cout << "Binary ";
        else if(columns(i).type == ColumnType::Categorical) cout << "Categorical ";
        else if(columns(i).type == ColumnType::DateTime) cout << "DateTime ";
        else if(columns(i).type == ColumnType::Constant) cout << "Constant ";
    }

    cout << endl;
}


void DataSet::print_columns_uses() const
{
    const Index columns_number = get_columns_number();

    for(Index i = 0; i < columns_number; i++)
    {
        if(columns(i).column_use == VariableUse::Input) cout << "Input ";
        else if(columns(i).column_use == VariableUse::Target) cout << "Target ";
        else if(columns(i).column_use == VariableUse::Unused) cout << "Unused ";
    }

    cout << endl;
}


void DataSet::print_columns_scalers() const
{
    const Index columns_number = get_columns_number();

    const Tensor<Scaler, 1> scalers = get_columns_scalers();

    for(Index i = 0; i < columns_number; i++)
    {
        if(scalers[i] == Scaler::NoScaling)
            cout << "NoScaling" << endl;
        else if(scalers[i] == Scaler::MinimumMaximum)
            cout << "MinimumMaximum" << endl;
        else if(scalers[i] == Scaler::MeanStandardDeviation)
            cout << "MeanStandardDeviation" << endl;
        else if(scalers[i] == Scaler::StandardDeviation)
            cout << "StandardDeviation" << endl;
        else if(scalers[i] == Scaler::Logarithm)
            cout << "Logarithm" << endl;
    }

    cout << endl;
}


/// Prints to the screen the values of the data matrix.

void DataSet::print_data() const
{
    if(display) cout << data << endl;
}


/// Prints to the screen a preview of the data matrix, i.e. the first, second and last samples.

void DataSet::print_data_preview() const
{
    if(!display) return;

    const Index samples_number = get_samples_number();

    if(samples_number > 0)
    {
        const Tensor<type, 1> first_sample = data.chip(0, 0);

        cout << "First sample:  \n";

        for(int i = 0; i< first_sample.dimension(0); i++)
        {
            cout  << first_sample(i) << "  ";
        }

        cout << endl;
    }

    if(samples_number > 1)
    {
        const Tensor<type, 1> second_sample = data.chip(1, 0);

        cout << "Second sample:  \n";

        for(int i = 0; i< second_sample.dimension(0); i++)
        {
            cout  << second_sample(i) << "  ";
        }

        cout << endl;
    }

    if(samples_number > 2)
    {
        const Tensor<type, 1> last_sample = data.chip(samples_number-1, 0);

        cout << "Last sample:  \n";

        for(int i = 0; i< last_sample.dimension(0); i++)
        {
            cout  << last_sample(i) << "  ";
        }

        cout << endl;
    }
}


/// Saves to the data file the values of the data matrix.

void DataSet::save_data() const
{
    std::ofstream file(data_file_name.c_str());

    if(!file.is_open())
    {
        ostringstream buffer;

        buffer << "OpenNN Exception: Matrix template." << endl
               << "void save_csv(const string&, const char&, const Vector<string>&, const Vector<string>&) method." << endl
               << "Cannot open matrix data file: " << data_file_name << endl;

        throw invalid_argument(buffer.str());
    }

    file.precision(20);

    const Index samples_number = get_samples_number();
    const Index variables_number = get_variables_number();

    const Tensor<string, 1> variables_names = get_variables_names();

    char separator_char = ',';//get_separator_char();

    if(this->has_rows_labels)
    {
        file << "id" << separator_char;
    }
    for(Index j = 0; j < variables_number; j++)
    {
        file << variables_names[j];

        if(j != variables_number-1)
        {
            file << separator_char;
        }
    }

    file << endl;

    for(Index i = 0; i < samples_number; i++)
    {
        if(this->has_rows_labels)
        {
            file << rows_labels(i) << separator_char;
        }
        for(Index j = 0; j < variables_number; j++)
        {
            file << data(i,j);

            if(j != variables_number-1)
            {
                file << separator_char;
            }
        }

        file << endl;
    }

    file.close();
}


/// Saves to the data file the values of the data matrix in binary format.

void DataSet::save_data_binary(const string& binary_data_file_name) const
{
    std::regex accent_regex("[\\xC0-\\xFF]");
    std::ofstream file;

    #ifdef _WIN32

    if (std::regex_search(binary_data_file_name, accent_regex))
    {
        std::wstring_convert<std::codecvt_utf8<wchar_t>> conv;
        std::wstring file_name_wide = conv.from_bytes(binary_data_file_name);
        file.open(file_name_wide, ios::binary);
    }
    else
    {
        file.open(binary_data_file_name.c_str(), ios::binary);
    }

    #else
        file.open(binary_data_file_name.c_str(), ios::binary);
    #endif

    if(!file.is_open())
    {
        ostringstream buffer;

        buffer << "OpenNN Exception: DataSet class." << endl
               << "void save_data_binary() method." << endl
               << "Cannot open data binary file." << endl;

        throw invalid_argument(buffer.str());
    }

    // Write data

    streamsize size = sizeof(Index);

    Index columns_number = data.dimension(1);
    Index rows_number = data.dimension(0);

    cout << "Saving binary data file..." << endl;

    file.write(reinterpret_cast<char*>(&columns_number), size);
    file.write(reinterpret_cast<char*>(&rows_number), size);

    size = sizeof(type);

    type value;

    for(int i = 0; i < columns_number; i++)
    {
        for(int j = 0; j < rows_number; j++)
        {
            value = data(j,i);

            file.write(reinterpret_cast<char*>(&value), size);
        }
    }

    file.close();

    cout << "Binary data file saved." << endl;
}


/// Saves to the data file the values of the time series data matrix in binary format.

void DataSet::save_time_series_data_binary(const string& binary_data_file_name) const
{
    std::ofstream file(binary_data_file_name.c_str(), ios::binary);

    if(!file.is_open())
    {
        ostringstream buffer;

        buffer << "OpenNN Exception: DataSet class." << endl
               << "void save_time_series_data_binary(const string) method." << endl
               << "Cannot open data binary file." << endl;

        throw invalid_argument(buffer.str());
    }

    // Write data

    streamsize size = sizeof(Index);

    Index columns_number = time_series_data.dimension(1);
    Index rows_number = time_series_data.dimension(0);

    cout << "Saving binary data file..." << endl;

    file.write(reinterpret_cast<char*>(&columns_number), size);
    file.write(reinterpret_cast<char*>(&rows_number), size);

    size = sizeof(type);

    type value;

    for(int i = 0; i < columns_number; i++)
    {
        for(int j = 0; j < rows_number; j++)
        {
            value = time_series_data(j,i);

            file.write(reinterpret_cast<char*>(&value), size);
        }
    }

    file.close();

    cout << "Binary data file saved." << endl;
}


/// Saves to the data file the values of the auto associative data matrix in binary format.

void DataSet::save_auto_associative_data_binary(const string& binary_data_file_name) const
{
    std::ofstream file(binary_data_file_name.c_str(), ios::binary);

    if(!file.is_open())
    {
        ostringstream buffer;

        buffer << "OpenNN Exception: DataSet class." << endl
               << "void save_auto_associative_data_binary(const string) method." << endl
               << "Cannot open data binary file." << endl;

        throw invalid_argument(buffer.str());
    }

    // Write data

    streamsize size = sizeof(Index);

    Index columns_number = associative_data.dimension(1);
    Index rows_number = associative_data.dimension(0);

    cout << "Saving binary associative data file..." << endl;

    file.write(reinterpret_cast<char*>(&columns_number), size);
    file.write(reinterpret_cast<char*>(&rows_number), size);

    size = sizeof(type);

    type value;

    for(int i = 0; i < columns_number; i++)
    {
        for(int j = 0; j < rows_number; j++)
        {
            value = associative_data(j,i);

            file.write(reinterpret_cast<char*>(&value), size);
        }
    }

    file.close();

    cout << "Binary data file saved." << endl;
}



/// Arranges an input-target DataSet from a time series matrix, according to the number of lags.

void DataSet::transform_time_series()
{
    cout << "Transforming time series..." << endl;

    if(lags_number == 0 || steps_ahead == 0) return;

    transform_time_series_data();

    transform_time_series_columns();

    split_samples_sequential();

    unuse_constant_columns();
}


/// Arranges an input-target DataSet from a time series matrix, according to the number of lags.

void DataSet::transform_associative_dataset()
{
    transform_associative_data();

    transform_associative_columns();

    unuse_constant_columns();

//    set_training();

    set_auto_associative_samples_uses();
}


/// This method loads the data from a binary data file.

void DataSet::load_data_binary()
{
    std::regex accent_regex("[\\xC0-\\xFF]");
    std::ifstream file;

    #ifdef _WIN32

    if (std::regex_search(data_file_name, accent_regex))
    {
        std::wstring_convert<std::codecvt_utf8<wchar_t>> conv;
        std::wstring file_name_wide = conv.from_bytes(data_file_name);
        file.open(file_name_wide, ios::binary);
    }
    else
    {
        file.open(data_file_name.c_str(), ios::binary);
    }
    #else
        file.open(data_file_name.c_str(), ios::binary);
    #endif

    if(!file.is_open())
    {
        ostringstream buffer;

        buffer << "OpenNN Exception: DataSet class.\n"
               << "void load_data_binary() method.\n"
               << "Cannot open binary file: " << data_file_name << "\n";

        throw invalid_argument(buffer.str());
    }

    streamsize size = sizeof(Index);

    Index columns_number;
    Index rows_number;

    file.read(reinterpret_cast<char*>(&columns_number), size);
    file.read(reinterpret_cast<char*>(&rows_number), size);

    size = sizeof(type);

    type value;

    data.resize(rows_number, columns_number);

    for(Index i = 0; i < rows_number*columns_number; i++)
    {
        file.read(reinterpret_cast<char*>(&value), size);
        data(i) = value;
    }

    file.close();
}


/// This method loads time series data from a binary data file.

void DataSet::load_time_series_data_binary(const string& time_series_data_file_name)
{
    std::ifstream file;

    file.open(time_series_data_file_name.c_str(), ios::binary);

    if(!file.is_open())
    {
        ostringstream buffer;

        buffer << "OpenNN Exception: DataSet class.\n"
               << "void load_time_series_data_binary(const string&) method.\n"
               << "Cannot open binary file: " << time_series_data_file_name << "\n";

        throw invalid_argument(buffer.str());
    }

    streamsize size = sizeof(Index);

    Index columns_number;
    Index rows_number;

    file.read(reinterpret_cast<char*>(&columns_number), size);
    file.read(reinterpret_cast<char*>(&rows_number), size);

    size = sizeof(type);

    type value;

    time_series_data.resize(rows_number, columns_number);

    for(Index i = 0; i < rows_number*columns_number; i++)
    {
        file.read(reinterpret_cast<char*>(&value), size);

        time_series_data(i) = value;
    }

    file.close();
}


/// This method loads associative data from a binary data file.

void DataSet::load_auto_associative_data_binary(const string& auto_associative_data_file_name)
{
    std::ifstream file;

    file.open(auto_associative_data_file_name.c_str(), ios::binary);

    if(!file.is_open())
    {
        ostringstream buffer;

        buffer << "OpenNN Exception: DataSet class.\n"
               << "void load_auto_associative_data_binary(const string&) method.\n"
               << "Cannot open binary file: " << auto_associative_data_file_name << "\n";

        throw invalid_argument(buffer.str());
    }

    streamsize size = sizeof(Index);

    Index columns_number;
    Index rows_number;

    file.read(reinterpret_cast<char*>(&columns_number), size);
    file.read(reinterpret_cast<char*>(&rows_number), size);

    size = sizeof(type);

    type value;

    associative_data.resize(rows_number, columns_number);

    for(Index i = 0; i < rows_number*columns_number; i++)
    {
        file.read(reinterpret_cast<char*>(&value), size);

        associative_data(i) = value;
    }

    file.close();
}


/// This method checks if the input data file has the correct format. Returns an error message.

void DataSet::check_input_csv(const string & input_data_file_name, const char & separator_char) const
{
    std::ifstream file(input_data_file_name.c_str());

    if(!file.is_open())
    {
        ostringstream buffer;

        buffer << "OpenNN Exception: DataSet class.\n"
               << "void check_input_csv() method.\n"
               << "Cannot open input data file: " << input_data_file_name << "\n";

        throw invalid_argument(buffer.str());
    }

    string line;
    Index line_number = 0;
    Index total_lines = 0;

    Index tokens_count;

    Index columns_number = get_columns_number() - get_target_columns_number();
    if(project_type == ProjectType::AutoAssociation)
        columns_number = get_columns_number() - get_target_columns_number() - get_unused_columns_number()/2;

    while(file.good())
    {
        line_number++;

        getline(file, line);

        trim(line);

        erase(line, '"');

        if(line.empty()) continue;

        total_lines++;

        tokens_count = count_tokens(line, separator_char);

        if(tokens_count != columns_number)
        {
            ostringstream buffer;

            buffer << "OpenNN Exception: DataSet class.\n"
                   << "void check_input_csv() method.\n"
                   << "Line " << line_number << ": Size of tokens in input file ("
                   << tokens_count << ") is not equal to number of columns("
                   << columns_number << "). \n"
                   << "Input csv must contain values for all the variables except the target. \n";

            throw invalid_argument(buffer.str());
        }
    }

    file.close();

    if(total_lines == 0)
    {
        ostringstream buffer;

        buffer << "OpenNN Exception: DataSet class.\n"
               << "void check_input_csv() method.\n"
               << "Input data file is empty. \n";

        throw invalid_argument(buffer.str());
    }
}


/// This method loads data from a file and returns a matrix containing the input columns.

Tensor<type, 2> DataSet::read_input_csv(const string& input_data_file_name,
                                        const char& separator_char,
                                        const string& missing_values_label,
                                        const bool& has_columns_name,
                                        const bool& has_rows_label) const
{
    std::ifstream file(input_data_file_name.c_str());

    if(!file.is_open())
    {
        ostringstream buffer;

        buffer << "OpenNN Exception: DataSet class.\n"
               << "void read_input_csv() method.\n"
               << "Cannot open input data file: " << input_data_file_name << "\n";

        throw invalid_argument(buffer.str());
    }

    // Count samples number

    Index input_samples_count = 0;

    string line;
    Index line_number = 0;

    Index tokens_count;

    Index columns_number = get_columns_number() - get_target_columns_number();
    if(project_type == ProjectType::AutoAssociation)
        columns_number = get_columns_number() - get_target_columns_number() - get_unused_columns_number()/2;

    while(file.good())
    {
        line_number++;

        getline(file, line);

        trim(line);

        erase(line, '"');

        if(line.empty()) continue;

        tokens_count = count_tokens(line, separator_char);

        if(tokens_count != columns_number)
        {
            ostringstream buffer;

            buffer << "OpenNN Exception: DataSet class.\n"
                   << "void read_input_csv() method.\n"
                   << "Line " << line_number << ": Size of tokens("
                   << tokens_count << ") is not equal to number of columns("
                   << columns_number << ").\n";

            throw invalid_argument(buffer.str());
        }

        input_samples_count++;
    }

    file.close();

    Index variables_number = get_input_variables_number();

    if(has_columns_name) input_samples_count--;

    Tensor<type, 2> inputs_data(input_samples_count, variables_number);
    inputs_data.setZero();

    // Fill input data

    file.open(input_data_file_name.c_str());

    if(!file.is_open())
    {
        ostringstream buffer;

        buffer << "OpenNN Exception: DataSet class.\n"
               << "void read_input_csv() method.\n"
               << "Cannot open input data file: " << input_data_file_name << " for filling input data file. \n";

        throw invalid_argument(buffer.str());
    }

    // Read first line

    if(has_columns_name)
    {
        while(file.good())
        {
            getline(file, line);

            if(line.empty()) continue;

            break;
        }
    }

    // Read rest of the lines

    Tensor<string, 1> tokens;

    line_number = 0;
    Index variable_index = 0;
    Index token_index = 0;
    bool is_ID = has_rows_label;

    const bool is_float = is_same<type, float>::value;
    bool has_missing_values = false;

    while(file.good())
    {
        getline(file, line);

        trim(line);

        erase(line, '"');

        if(line.empty()) continue;

        tokens = get_tokens(line, separator_char);

        variable_index = 0;
        token_index = 0;
        is_ID = has_rows_label;

        for(Index i = 0; i < columns.size(); i++)
        {
            if(is_ID)
            {
                is_ID = false;
                continue;
            }

            if(columns(i).column_use == VariableUse::Unused)
            {
                token_index++;
                continue;
            }
            else if(columns(i).column_use != VariableUse::Input)
            {
                continue;
            }

            if(columns(i).type == ColumnType::Numeric)
            {
                if(tokens(token_index) == missing_values_label || tokens(token_index).empty())
                {
                    has_missing_values = true;
                    inputs_data(line_number, variable_index) = static_cast<type>(NAN);
                }
                else if(is_float)
                {
                    inputs_data(line_number, variable_index) = type(strtof(tokens(token_index).data(), nullptr));
                }
                else
                {
                    inputs_data(line_number, variable_index) = type(stof(tokens(token_index)));
                }

                variable_index++;
            }
            else if(columns(i).type == ColumnType::Binary)
            {
                if(tokens(token_index) == missing_values_label)
                {
                    has_missing_values = true;
                    inputs_data(line_number, variable_index) = static_cast<type>(NAN);
                }
                else if(columns(i).categories.size() > 0 && tokens(token_index) == columns(i).categories(0))
                {
                    inputs_data(line_number, variable_index) = type(1);
                }
                else if(tokens(token_index) == columns(i).name)
                {
                    inputs_data(line_number, variable_index) = type(1);
                }

                variable_index++;
            }
            else if(columns(i).type == ColumnType::Categorical)
            {
                for(Index k = 0; k < columns(i).get_categories_number(); k++)
                {
                    if(tokens(token_index) == missing_values_label)
                    {
                        has_missing_values = true;
                        inputs_data(line_number, variable_index) = static_cast<type>(NAN);
                    }
                    else if(tokens(token_index) == columns(i).categories(k))
                    {
                        inputs_data(line_number, variable_index) = type(1);
                    }

                    variable_index++;
                }
            }
            else if(columns(i).type == ColumnType::DateTime)
            {
                if(tokens(token_index) == missing_values_label || tokens(token_index).empty())
                {
                    has_missing_values = true;
                    inputs_data(line_number, variable_index) = static_cast<type>(NAN);
                }
                else
                {
                    inputs_data(line_number, variable_index) = static_cast<type>(date_to_timestamp(tokens(token_index), gmt));
                }

                variable_index++;
            }
            else if(columns(i).type == ColumnType::Constant)
            {
                if(tokens(token_index) == missing_values_label || tokens(token_index).empty())
                {
                    has_missing_values = true;
                    inputs_data(line_number, variable_index) = static_cast<type>(NAN);
                }
                else if(is_float)
                {
                    inputs_data(line_number, variable_index) = type(strtof(tokens(token_index).data(), nullptr));
                }
                else
                {
                    inputs_data(line_number, variable_index) = type(stof(tokens(token_index)));
                }

                variable_index++;
            }

            token_index++;
        }

        line_number++;
    }

    file.close();

    if(!has_missing_values)
    {
        return inputs_data;
    }
    else
    {
        // Scrub missing values

        const MissingValuesMethod missing_values_method = get_missing_values_method();

        if(missing_values_method == MissingValuesMethod::Unuse || missing_values_method == MissingValuesMethod::Mean)
        {
            const Tensor<type, 1> means = mean(inputs_data);

            const Index samples_number = inputs_data.dimension(0);
            const Index variables_number = inputs_data.dimension(1);

#pragma omp parallel for schedule(dynamic)

            for(Index j = 0; j < variables_number; j++)
            {
                for(Index i = 0; i < samples_number; i++)
                {
                    if(isnan(inputs_data(i, j)))
                    {
                        inputs_data(i,j) = means(j);
                    }
                }
            }
        }
        else
        {
            const Tensor<type, 1> medians = median(inputs_data);

            const Index samples_number = inputs_data.dimension(0);
            const Index variables_number = inputs_data.dimension(1);

#pragma omp parallel for schedule(dynamic)

            for(Index j = 0; j < variables_number; j++)
            {
                for(Index i = 0; i < samples_number; i++)
                {
                    if(isnan(inputs_data(i, j)))
                    {
                        inputs_data(i,j) = medians(j);
                    }
                }
            }
        }

        return inputs_data;
    }
}


/// This method parses a string decoded in non UTF8 decodification to UTF8
/// @param input_string String to be parsed

string DataSet::decode(const string& input_string) const
{
    switch(codification)
    {
    case DataSet::Codification::UTF8:
    {
        return input_string;
    }

    case DataSet::Codification::SHIFT_JIS:
    {
        return sj2utf8(input_string);
    }

    default:
        return input_string;
    }
}


/// Returns a vector containing the number of samples of each class in the data set.
/// If the number of target variables is one then the number of classes is two.
/// If the number of target variables is greater than one then the number of classes is equal to the number of target variables.

Tensor<Index, 1> DataSet::calculate_target_distribution() const
{
    const Index samples_number = get_samples_number();
    const Index targets_number = get_target_variables_number();
    const Tensor<Index, 1> target_variables_indices = get_target_variables_indices();

    Tensor<Index, 1> class_distribution;

    if(targets_number == 1) // Two classes
    {
        class_distribution = Tensor<Index, 1>(2);

        Index target_index = target_variables_indices(0);

        Index positives = 0;
        Index negatives = 0;

        for(Index sample_index = 0; sample_index < static_cast<Index>(samples_number); sample_index++)
        {
            if(!isnan(data(static_cast<Index>(sample_index),target_index)))
            {
                if(data(static_cast<Index>(sample_index), target_index) < static_cast<type>(0.5))
                {
                    negatives++;
                }
                else
                {
                    positives++;
                }
            }
        }

        class_distribution(0) = negatives;
        class_distribution(1) = positives;
    }
    else // More than two classes
    {
        class_distribution = Tensor<Index, 1>(targets_number);

        class_distribution.setZero();

        for(Index i = 0; i < samples_number; i++)
        {
            if(get_sample_use(i) != SampleUse::Unused)
            {
                for(Index j = 0; j < targets_number; j++)
                {
                    if(data(i,target_variables_indices(j)) == static_cast<type>(NAN)) continue;

                    if(data(i,target_variables_indices(j)) > type(0.5)) class_distribution(j)++;
                }
            }
        }
    }

    return class_distribution;
}


/// Calculate the outliers from the data set using Tukey's test.
/// @param cleaning_parameter Parameter used to detect outliers.

Tensor<Tensor<Index, 1>, 1> DataSet::calculate_Tukey_outliers(const type& cleaning_parameter) const
{
    const Index samples_number = get_used_samples_number();
    const Tensor<Index, 1> samples_indices = get_used_samples_indices();

    const Index columns_number = get_columns_number();
    const Index used_columns_number = get_used_columns_number();
    const Tensor<Index, 1> used_columns_indices = get_used_columns_indices();

    Tensor<Tensor<Index, 1>, 1> return_values(2);

    return_values(0) = Tensor<Index, 1>(samples_number);
    return_values(1) = Tensor<Index, 1>(used_columns_number);

    return_values(0).setZero();
    return_values(1).setZero();

    Tensor<BoxPlot, 1> box_plots = calculate_columns_box_plots();

    Index variable_index = 0;
    Index used_variable_index = 0;

#pragma omp parallel for
    for(Index i = 0; i < columns_number; i++)
    {
        if(columns(i).column_use == VariableUse::Unused && columns(i).type == ColumnType::Categorical)
        {
            variable_index += columns(i).get_categories_number();
            continue;
        }
        else if(columns(i).column_use == VariableUse::Unused) // Numeric, Binary or DateTime
        {
            variable_index++;
            continue;
        }

        if(columns(i).type == ColumnType::Categorical)
        {
            variable_index += columns(i).get_categories_number();
            used_variable_index++;
            continue;
        }
        else if(columns(i).type == ColumnType::Binary || columns(i).type == ColumnType::DateTime)
        {
            variable_index++;
            used_variable_index++;
            continue;
        }
        else // Numeric
        {
            const type interquartile_range = box_plots(i).third_quartile - box_plots(i).first_quartile;

            if(interquartile_range < numeric_limits<type>::epsilon())
            {
                variable_index++;
                used_variable_index++;
                continue;
            }

            Index columns_outliers = 0;

            for(Index j = 0; j < samples_number; j++)
            {
                const Tensor<type, 1> sample = get_sample_data(samples_indices(static_cast<Index>(j)));

                if(sample(variable_index) < (box_plots(i).first_quartile - cleaning_parameter * interquartile_range) ||
                    sample(variable_index) > (box_plots(i).third_quartile + cleaning_parameter * interquartile_range))
                {
                    return_values(0)(static_cast<Index>(j)) = 1;

                    columns_outliers++;
                }
            }

            return_values(1)(used_variable_index) = columns_outliers;

            variable_index++;
            used_variable_index++;
        }
    }

    return return_values;
}


/// Calculate the outliers from the data set using Tukey's test and sets in samples object.
/// @param cleaning_parameter Parameter used to detect outliers

Tensor<Tensor<Index, 1>, 1> DataSet::replace_Tukey_outliers_with_NaN(const type& cleaning_parameter)
{
//    const Tensor<Tensor<Index, 1>, 1> outliers_indices = calculate_Tukey_outliers(cleaning_parameter);

    const Index samples_number = get_used_samples_number();
    const Tensor<Index, 1> samples_indices = get_used_samples_indices();

    const Index columns_number = get_columns_number();
    const Index used_columns_number = get_used_columns_number();
    const Tensor<Index, 1> used_columns_indices = get_used_columns_indices();

    Tensor<Tensor<Index, 1>, 1> return_values(2);

    return_values(0) = Tensor<Index, 1>(samples_number);
    return_values(1) = Tensor<Index, 1>(used_columns_number);

    return_values(0).setZero();
    return_values(1).setZero();

    Tensor<BoxPlot, 1> box_plots = calculate_columns_box_plots();

    Index variable_index = 0;
    Index used_variable_index = 0;

#pragma omp parallel for
    for(Index i = 0; i < columns_number; i++)
    {
        if(columns(i).column_use == VariableUse::Unused && columns(i).type == ColumnType::Categorical)
        {
            variable_index += columns(i).get_categories_number();
            continue;
        }
        else if(columns(i).column_use == VariableUse::Unused) // Numeric, Binary or DateTime
        {
            variable_index++;
            continue;
        }

        if(columns(i).type == ColumnType::Categorical)
        {
            variable_index += columns(i).get_categories_number();
            used_variable_index++;
            continue;
        }
        else if(columns(i).type == ColumnType::Binary || columns(i).type == ColumnType::DateTime)
        {
            variable_index++;
            used_variable_index++;
            continue;
        }
        else // Numeric
        {
            const type interquartile_range = box_plots(i).third_quartile - box_plots(i).first_quartile;

            if(interquartile_range < numeric_limits<type>::epsilon())
            {
                variable_index++;
                used_variable_index++;
                continue;
            }

            Index columns_outliers = 0;

            for(Index j = 0; j < samples_number; j++)
            {
                const Tensor<type, 1> sample = get_sample_data(samples_indices(static_cast<Index>(j)));

                if(sample(variable_index) < (box_plots(i).first_quartile - cleaning_parameter * interquartile_range) ||
                    sample(variable_index) > (box_plots(i).third_quartile + cleaning_parameter * interquartile_range))
                {
                    return_values(0)(static_cast<Index>(j)) = 1;

                    columns_outliers++;

                    data(samples_indices(static_cast<Index>(j)), variable_index) = numeric_limits<type>::quiet_NaN();
                }
            }

            return_values(1)(used_variable_index) = columns_outliers;

            variable_index++;
            used_variable_index++;
        }
    }

    return return_values;
}

void DataSet::unuse_Tukey_outliers(const type& cleaning_parameter)
{
    const Tensor<Tensor<Index, 1>, 1> outliers_indices = calculate_Tukey_outliers(cleaning_parameter);

    const Tensor<Index, 1> outliers_samples = get_elements_greater_than(outliers_indices, 0);

    set_samples_uses(outliers_samples, DataSet::SampleUse::Unused);
}


Tensor<Index, 1> DataSet::select_outliers_via_contamination(const Tensor<type, 1>& outlier_ranks,
                                                            const type & contamination,
                                                            bool higher) const
{
    const Index samples_number = get_used_samples_number();

    Tensor<Tensor<type, 1>, 1> ordered_ranks(samples_number);

    Tensor<Index, 1> outlier_indexes(samples_number);
    outlier_indexes.setZero();

    for(Index i = 0; i < samples_number; i++)
    {
        ordered_ranks(i) = Tensor<type, 1>(2);
        ordered_ranks(i)(0) = type(i);
        ordered_ranks(i)(1) = outlier_ranks(i);
    }

    sort(ordered_ranks.data(), ordered_ranks.data() + samples_number,
         [](Tensor<type, 1> & a, Tensor<type, 1> & b)
    {
        return a(1) < b(1);
    });

    if(higher)
    {
        for(Index i = Index((type(1) - contamination)*type(samples_number)); i < samples_number; i++)
            outlier_indexes(static_cast<Index>(ordered_ranks(i)(0))) = 1;
    }
    else
    {
        for(Index i = 0; i < Index(contamination*type(samples_number)); i++)
            outlier_indexes(static_cast<Index>(ordered_ranks(i)(0))) = 1;
    }

    return outlier_indexes;
}


Tensor<Index, 1> DataSet::select_outliers_via_standard_deviation(const Tensor<type, 1>& outlier_ranks,
                                                                 const type & deviation_factor,
                                                                 bool higher) const
{
    const Index samples_number = get_used_samples_number();
    const type mean_ranks = mean(outlier_ranks);
    const type std_ranks = standard_deviation(outlier_ranks);

    Tensor<Index, 1> outlier_indexes(samples_number);
    outlier_indexes.setZero();


    if(higher)
    {
        for(Index i = 0; i < samples_number; i++)
        {
            if(outlier_ranks(i) > mean_ranks + deviation_factor*std_ranks)
                outlier_indexes(i) = 1;
        }
    }
    else
    {
        for(Index i = 0; i < samples_number; i++)
        {
            if(outlier_ranks(i) < mean_ranks - deviation_factor*std_ranks)
                outlier_indexes(i) = 1;
        }
    }


    return outlier_indexes;
}


type DataSet::calculate_euclidean_distance(const Tensor<Index, 1>& variables_indices,
                                           const Index& sample_index,
                                           const Index& other_sample_index) const
{
    const Index input_variables_number = variables_indices.size();

    type distance = type(0);
    type error;

    for(Index i = 0; i < input_variables_number; i++)
    {
        error = data(sample_index, variables_indices(i)) - data(other_sample_index, variables_indices(i));

        distance += error*error;
    }

    return sqrt(distance);
}


Tensor<type, 2> DataSet::calculate_distance_matrix(const Tensor<Index,1>& indices)const
{
    const Index samples_number = indices.size();

    const Tensor<Index, 1> input_variables_indices = get_input_variables_indices();

    Tensor<type, 2> distance_matrix(samples_number, samples_number);

    distance_matrix.setZero();
#pragma omp parallel for

    for(Index i = 0; i < samples_number ; i++)
    {
        for(Index k = 0; k < i; k++)
        {
            distance_matrix(i,k)
                    = distance_matrix(k,i)
                    = calculate_euclidean_distance(input_variables_indices, indices(i), indices(k));
        }
    }
    return distance_matrix;
}


Tensor<list<Index>, 1> DataSet::calculate_k_nearest_neighbors(const Tensor<type, 2>& distance_matrix, const Index& k_neighbors) const
{
    const Index samples_number = distance_matrix.dimensions()[0];

    Tensor<list<Index>, 1> neighbors_indices(samples_number);

#pragma omp parallel for

    for(Index i = 0; i < samples_number; i++)
    {
        list<type> min_distances(k_neighbors, numeric_limits<type>::max());

        neighbors_indices(i) = list<Index>(k_neighbors, 0);

        for(Index j = 0; j < samples_number; j++)
        {
            if(j == i) continue;

            list<Index>::iterator neighbor_it = neighbors_indices(i).begin();
            list<type>::iterator current_min = min_distances.begin();

            for(Index k = 0; k < k_neighbors; k++, current_min++, neighbor_it++)
            {
                if(distance_matrix(i,j) < *current_min)
                {
                    neighbors_indices(i).insert(neighbor_it, j);

                    min_distances.insert(current_min, distance_matrix(i,j));

                    break;
                }
            }
        }

        neighbors_indices(i).resize(k_neighbors);
    }

    return neighbors_indices;
}


Tensor<Tensor<type, 1>, 1> DataSet::get_kd_tree_data() const
{
    const Index used_samples_number = get_used_samples_number();
    const Index input_variables_number = get_input_variables_number();

    const Tensor<Index, 1> used_samples_indices = get_used_samples_indices();
    const Tensor<Index, 1> input_variables_indices = get_input_variables_indices();

    Tensor<Tensor<type, 1>, 1> kd_tree_data(used_samples_number);

    for(Index i = 0; i < used_samples_number; i++)
    {
        kd_tree_data(i) = Tensor<type, 1>(input_variables_number+1);

        kd_tree_data(i)(0) = type(used_samples_indices(i)); // Storing index

        for(Index j = 0; j < input_variables_number; j++)
            kd_tree_data(i)(j+1) = data(used_samples_indices(i), input_variables_indices(j));
    }

    return kd_tree_data;
}


Tensor<Tensor<Index, 1>, 1> DataSet::create_bounding_limits_kd_tree(const Index& depth) const
{

    Tensor<Tensor<Index, 1>, 1> bounding_limits(depth+1);

    bounding_limits(0) = Tensor<Index, 1>(2);
    bounding_limits(0)(0) = 0;
    bounding_limits(0)(1) = get_used_samples_number();


    for(Index i = 1; i <= depth; i++)
    {
        bounding_limits(i) = Tensor<Index, 1>(pow(2, i)+1);
        bounding_limits(i)(0) = 0;

        for(Index j = 1; j < bounding_limits(i).size()-1; j = j+2)
        {
            bounding_limits(i)(j) = (bounding_limits(i-1)(j/2+1) - bounding_limits(i-1)(j/2))/2
                    + bounding_limits(i-1)(j/2);

            bounding_limits(i)(j+1) = bounding_limits(i-1)(j/2+1);
        }
    }
    return bounding_limits;
}


void DataSet::create_kd_tree(Tensor<Tensor<type, 1>, 1>& tree, const Tensor<Tensor<Index, 1>, 1>& bounding_limits) const
{
    const Index depth = bounding_limits.size()-1;
    const Index input_variables = tree(0).size();

    auto specific_sort = [&tree](const Index & first, const Index & last, const Index & split_variable)
    {
        sort(tree.data() + first, tree.data() + last,
             [&split_variable](const Tensor<type, 1> & a, const Tensor<type, 1> & b)
        {
            return a(split_variable) > b(split_variable);
        });
    };

    specific_sort(bounding_limits(0)(0), bounding_limits(0)(1), 1);

    Index split_variable = 2;

    for(Index i = 1; i <= depth; i++, split_variable++)
    {
        split_variable = max(split_variable % input_variables, static_cast<Index>(1));

        specific_sort(bounding_limits(i)(0), bounding_limits(i)(1), split_variable);

#pragma omp parallel for
        for(Index j = 1; j < (Index)bounding_limits(i).size()-1; j++)
            specific_sort(bounding_limits(i)(j)+1, bounding_limits(i)(j+1), split_variable);
    }
}


Tensor<list<Index>, 1> DataSet::calculate_bounding_boxes_neighbors(const Tensor<Tensor<type, 1>, 1>& tree,
                                                                   const Tensor<Index, 1>& leaves_indices,
                                                                   const Index& depth,
                                                                   const Index& k_neighbors) const
{
    /*
    const Index used_samples_number = get_used_samples_number();
    const Index leaves_number = pow(2, depth);

    Tensor<type, 1> bounding_box;

    Tensor<type, 2> distance_matrix;
    Tensor<list<Index>, 1> k_nearest_neighbors(used_samples_number);

    for(Index i = 0; i < leaves_number; i++) // Each bounding box
    {
        const Index first = leaves_indices(i);
        const Index last = leaves_indices(i+1);
        bounding_box = Tensor<type, 1>(last-first);

        for(Index j = 0; j < last - first; j++)
            bounding_box(j) = tree(first+j)(0);

        Tensor<type, 2> distance_matrix = calculate_distance_matrix(bounding_box);
        Tensor<list<Index>, 1> box_nearest_neighbors = calculate_k_nearest_neighbors(distance_matrix, k_neighbors);

        for(Index j = 0; j < last - first; j++)
        {
            for(auto & element : box_nearest_neighbors(j))
                element = bounding_box(element);

            k_nearest_neighbors(bounding_box(j)) = move(box_nearest_neighbors(j));
        }
    }

    return k_nearest_neighbors;
*/
    return Tensor<list<Index>, 1>();
}


Tensor<list<Index>, 1> DataSet::calculate_kd_tree_neighbors(const Index& k_neighbors, const Index& min_samples_leaf) const
{
    /*
    const Index used_samples_number = get_used_samples_number();

    Tensor<Tensor<type, 1>, 1> tree = get_kd_tree_data();

    const Index depth = max(floor(log(static_cast<type>(used_samples_number)/static_cast<type>(min_samples_leaf))),
                       static_cast<type>(0.0));

    Tensor<Tensor<Index, 1>, 1> bounding_limits = create_bounding_limits_kd_tree(depth);

    create_kd_tree(tree, bounding_limits);

    return calculate_bounding_boxes_neighbors(tree, bounding_limits(depth), depth, k_neighbors);
*/
    return Tensor<list<Index>, 1>();
}


Tensor<type, 1> DataSet::calculate_average_reachability(Tensor<list<Index>, 1>& k_nearest_indexes,
                                                        const Index& k) const
{
    const Index samples_number = get_used_samples_number();
    const Tensor<Index, 1> samples_indices = get_used_samples_indices();
    const Tensor<Index, 1> input_variables_indices = get_input_variables_indices();

    Tensor<type, 1> average_reachability(samples_number);
    average_reachability.setZero();

#pragma omp parallel for

    for(Index i = 0; i < samples_number; i++)
    {
        list<Index>::iterator neighbor_it = k_nearest_indexes(i).begin();

        type distance_between_points;
        type distance_2_k_neighbor;

        for(Index j = 0; j < k; j++, neighbor_it++)
        {
            const Index neighbor_k_index = k_nearest_indexes(*neighbor_it).back();

            distance_between_points = calculate_euclidean_distance(input_variables_indices, i, *neighbor_it);
            distance_2_k_neighbor = calculate_euclidean_distance(input_variables_indices, *neighbor_it, neighbor_k_index);

            average_reachability(i) += max(distance_between_points, distance_2_k_neighbor);
        }

        average_reachability(i) /= type(k);
    }

    return average_reachability;
}


Tensor<type, 1> DataSet::calculate_local_outlier_factor(Tensor<list<Index>, 1>& k_nearest_indexes,
                                                        const Tensor<type, 1>& average_reachabilities,
                                                        const Index & k) const
{
    const Index samples_number = get_used_samples_number();

    if(average_reachabilities.size() > samples_number)
    {
        ostringstream buffer;

        buffer << "OpenNN Exception: DataSet class.\n"
               << "    Tensor<type, 1> calculate_local_outlier_factor(Tensor<list<Index>, 1>&, const Tensor<type, 1>&, const Index &) const method.\n"
               << "Average reachibilities size must be less than samples number.\n";

        throw invalid_argument(buffer.str());
    }


    Tensor<type, 1> LOF_value(samples_number);

    long double sum;

#pragma omp parallel for

    for(Index i = 0; i < samples_number; i++)
    {
        sum = 0.0;

        for(const auto & neighbor_index : k_nearest_indexes(i))
            sum += average_reachabilities(i) / average_reachabilities(neighbor_index);

        LOF_value(i) = type(sum/k) ;
    }
    return LOF_value;
}



/// Calculate the outliers from the data set using the LocalOutlierFactor method.
/// @param k_neighbors Used to perform a k_nearest_algorithm to find the local density. Default is 20.
/// @param min_samples_leaf The minimum number of samples per leaf when building a KDTree.
/// If 0, automatically decide between using brute force aproach or KDTree.
/// If > samples_number/2, brute force aproach is performed. Default is 0.
/// @param contamination Percentage of outliers in the data_set to be selected. If 0.0, those paterns which deviates from the mean of LOF
/// more than 2 times are considered outlier. Default is 0.0.

Tensor<Index, 1> DataSet::calculate_local_outlier_factor_outliers(const Index& k_neighbors,
                                                                  const Index& min_samples_leaf,
                                                                  const type& contamination) const
{
    if(k_neighbors < 0)
    {
        ostringstream buffer;

        buffer << "OpenNN Exception: DataSet class.\n"
               << "Tensor<Index, 1> DataSet::calculate_local_outlier_factor_outliers(const Index&, const Index&, const type&) const method.\n"
               << "k_neighbors(" << k_neighbors << ") should be a positive integer value\n";

        throw invalid_argument(buffer.str());
    }

    if(contamination < type(0) && contamination > type(0.5))
    {
        ostringstream buffer;

        buffer << "OpenNN Exception: DataSet class.\n"
               << "Tensor<Index, 1> DataSet::calculate_local_outlier_factor_outliers(const Index&, const Index&, const type&) const method.\n"
               << "Outlier contamination(" << contamination << ") should be a value between 0.0 and 0.5\n";

        throw invalid_argument(buffer.str());
    }

    const Index samples_number = get_used_samples_number();

    bool kdtree = false;

    Index k = min(k_neighbors, samples_number-1);
    Index min_samples_leaf_fix = max(min_samples_leaf, static_cast<Index>(0));

    if(min_samples_leaf == 0 && samples_number > 5000)
    {
        min_samples_leaf_fix = 200;
        k = min(k, min_samples_leaf_fix-1);
        kdtree = true;
    }
    else if(min_samples_leaf!=0 && min_samples_leaf < samples_number/2)
    {
        k = min(k, min_samples_leaf_fix-1);
        kdtree = true;
    }

    Tensor<list<Index>, 1> k_nearest_indexes;

    kdtree ? k_nearest_indexes = calculate_kd_tree_neighbors(k, min_samples_leaf_fix)
            : k_nearest_indexes = calculate_k_nearest_neighbors(calculate_distance_matrix(get_used_samples_indices()), k);


    const Tensor<type, 1> average_reachabilities = calculate_average_reachability(k_nearest_indexes, k);


    const Tensor<type, 1> LOF_value = calculate_local_outlier_factor(k_nearest_indexes, average_reachabilities, k);


    Tensor<Index, 1> outlier_indexes;

    contamination > type(0)
            ? outlier_indexes = select_outliers_via_contamination(LOF_value, contamination, true)
            : outlier_indexes = select_outliers_via_standard_deviation(LOF_value, type(2.0), true);

    return outlier_indexes;
}


void DataSet::calculate_min_max_indices_list(list<Index>& elements, const Index& variable_index, type& min, type& max) const
{
    type value;
    min = max = data(elements.front(), variable_index);
    for(const auto & sample_index : elements)
    {
        value = data(sample_index, variable_index);
        if(min > value) min = value;
        else if(max < value) max = value;
    }
}


Index DataSet::split_isolation_tree(Tensor<type, 2> & tree, list<list<Index>>& tree_simulation, list<Index>& tree_index) const
{
    /*
    const Index current_tree_index = tree_index.front();
    const type current_variable = tree(current_tree_index, 1);
    const type division_value = tree(current_tree_index, 0);

    list<Index> current_node_samples  = tree_simulation.front();

    list<Index> one_side_samples;
    list<Index> other_side_samples;

    Index delta_next_depth_nodes = 0;
    Index one_side_count = 0;
    Index other_side_count = 0;


    for(auto & sample_index : current_node_samples)
    {
        if(data(sample_index, current_variable) < division_value)
        {
            one_side_count++;
            one_side_samples.emplace_back(sample_index);
        }
        else
        {
            other_side_count++;
            other_side_samples.emplace_back(sample_index);
        }
    }

    if(one_side_count != 0)
    {
        if(one_side_count != 1)
        {
            tree_simulation.emplace_back(one_side_samples);
            tree_index.emplace_back(current_tree_index*2+1);
            delta_next_depth_nodes++;
        }

        if(other_side_count != 1)
        {
            tree_simulation.emplace_back(other_side_samples);
            tree_index.emplace_back(current_tree_index*2+2);
            delta_next_depth_nodes++;
        }

        tree(current_tree_index*2+1, 2) = type(one_side_count);
        tree(current_tree_index*2+2, 2) = type(other_side_count);
    }


    return delta_next_depth_nodes;
*/
    return Index();
}


Tensor<type, 2> DataSet::create_isolation_tree(const Tensor<Index, 1>& indices, const Index& max_depth) const
{
    const Index used_samples_number = indices.size();

    const Index variables_number = get_input_variables_number();
    const Tensor<Index, 1> input_variables_indices = get_input_variables_indices();

    list<list<Index>> tree_simulation;
    list<Index> tree_index;
    list<Index> current_node_samples;

    Tensor<type, 2> tree(pow(2, max_depth+1) - 1, 3);
    tree.setConstant(numeric_limits<type>::infinity());

    for(Index i = 0; i < used_samples_number; i++)
        current_node_samples.emplace_back(indices(i));

    tree_simulation.emplace_back(current_node_samples);
    tree(0, 2) = type(used_samples_number);
    tree_index.emplace_back(0);

    current_node_samples.clear();

    Index current_depth_nodes = 1;
    Index next_depth_nodes = 0;
    Index current_variable_index = input_variables_indices(rand() % variables_number);
    Index current_depth = 0;

    Index current_index;

    type min;
    type max;

    while(current_depth < max_depth && !(tree_simulation.empty()))
    {
        current_node_samples = tree_simulation.front();
        current_index = tree_index.front();

        calculate_min_max_indices_list(current_node_samples, current_variable_index, min, max);

        tree(current_index, 0) = static_cast<type>((max-min)*(type(rand())/static_cast<type>(RAND_MAX))) + min;

        tree(current_index, 1) = type(current_variable_index);

        next_depth_nodes += split_isolation_tree(tree, tree_simulation, tree_index);

        tree_simulation.pop_front();
        tree_index.pop_front();

        current_depth_nodes--;

        if(current_depth_nodes == 0)
        {
            current_depth++;
            swap(current_depth_nodes, next_depth_nodes);
            current_variable_index = input_variables_indices(rand() % variables_number);
        }
    }

    return tree;
}


Tensor<Tensor<type, 2>, 1> DataSet::create_isolation_forest(const Index& trees_number, const Index& sub_set_size, const Index& max_depth) const
{
    const Tensor<Index, 1> indices = get_used_samples_indices();
    const Index samples_number = get_used_samples_number();
    Tensor<Tensor<type, 2>, 1> forest(trees_number);

    std::random_device rng;
    std::mt19937 urng(rng());

    for(Index i = 0; i < trees_number; i++)
    {
        Tensor<Index, 1> sub_set_indices(sub_set_size);
        Tensor<Index, 1> aux_indices = indices;
        std::shuffle(aux_indices.data(), aux_indices.data()+samples_number, urng);

        for(Index j = 0; j < sub_set_size; j++)
            sub_set_indices(j) = aux_indices(j);

        forest(i) = create_isolation_tree(sub_set_indices, max_depth);

    }
    return forest;
}


type DataSet::calculate_tree_path(const Tensor<type, 2>& tree, const Index& sample_index,
                                  const Index& tree_depth) const
{
    Index current_index = 0;
    Index current_depth = 0;
    const Index tree_length = tree.dimensions()[0];

    type samples;
    type value;

    while(current_depth < tree_depth)
    {
        if(tree(current_index, 2) == type(1))
        {
            return type(current_depth);
        }
        else if(current_index*2 >= tree_length ||
                (tree(current_index*2+1, 2) == numeric_limits<type>::infinity())
                ) //Next node doesn't exist or node is leaf
        {
            samples = tree(current_index, 2);

            return type(log(samples- type(1)) - (type(2) *(samples- type(1)))/samples + type(0.5772) + type(current_depth));
        }


        value = data(sample_index, static_cast<Index>(tree(current_index, 1)));

        (value < tree(current_index, 0)) ? current_index = current_index*2 + 1
                : current_index = current_index*2 + 2;

        current_depth++;
    }

    samples = tree(current_index, 2);
    if(samples == type(1))
        return type(current_depth);
    else
        return type(log(samples- type(1))-(type(2.0) *(samples- type(1)))/samples + type(0.5772) + type(current_depth));
}


Tensor<type, 1> DataSet::calculate_average_forest_paths(const Tensor<Tensor<type, 2>, 1>& forest, const Index& tree_depth) const
{
    const Index samples_number = get_used_samples_number();
    const Index n_trees = forest.dimensions()[0];
    Tensor<type, 1> average_paths(samples_number);
    average_paths.setZero();

# pragma omp parallel for
    for(Index i = 0; i < samples_number; i++)
    {
        for(Index j = 0; j < n_trees; j++)
            average_paths(i) += calculate_tree_path(forest(j), i, tree_depth);

        average_paths(i) /= type(n_trees);
    }
    return average_paths;
}


Tensor<Index, 1> DataSet::calculate_isolation_forest_outliers(const Index& n_trees,
                                                              const Index& subs_set_samples,
                                                              const type& contamination) const
{
    const Index samples_number = get_used_samples_number();
    const Index fixed_subs_set_samples = min(samples_number, subs_set_samples);
    const Index max_depth = Index(ceil(log2(fixed_subs_set_samples))*2);
    const Tensor<Tensor<type, 2>, 1> forest = create_isolation_forest(n_trees, fixed_subs_set_samples, max_depth);

    const Tensor<type, 1> average_paths = calculate_average_forest_paths(forest, max_depth);

    Tensor<Index, 1> outlier_indexes;

    contamination > type(0)
            ? outlier_indexes = select_outliers_via_contamination(average_paths, contamination, false)
            : outlier_indexes = select_outliers_via_standard_deviation(average_paths, type(2.0), false);

    return outlier_indexes;
}



/// Returns a matrix with the values of autocorrelation for every variable in the data set.
/// The number of rows is equal to the number of
/// The number of columns is the maximum lags number.
/// @param maximum_lags_number Maximum lags number for which autocorrelation is calculated.

Tensor<type, 2> DataSet::calculate_autocorrelations(const Index& lags_number) const
{
    const Index samples_number = time_series_data.dimension(0);

    if(lags_number > samples_number)
    {
        ostringstream buffer;

        buffer << "OpenNN Exception: DataSet class.\n"
               << "Tensor<type, 2> calculate_cross_correlations(const Index& lags_number) const method.\n"
               << "Lags number(" << lags_number
               << ") is greater than the number of samples("
               << samples_number << ") \n";

        throw invalid_argument(buffer.str());
    }

    const Index columns_number = get_time_series_columns_number();

    const Index input_columns_number = get_input_time_series_columns_number();
    const Index target_columns_number = get_target_time_series_columns_number();

    const Index input_target_columns_number = input_columns_number + target_columns_number;

    const Tensor<Index, 1> input_columns_indices = get_input_time_series_columns_indices();
    const Tensor<Index, 1> target_columns_indices = get_target_time_series_columns_indices();

    Index input_target_numeric_column_number = 0;

    int counter = 0;

    for(Index i = 0; i < input_target_columns_number; i++)
    {
        if(i < input_columns_number)
        {
            const Index column_index = input_columns_indices(i);

            const ColumnType input_column_type = time_series_columns(column_index).type;

            if(input_column_type == ColumnType::Numeric)
            {
                input_target_numeric_column_number++;
            }
        }
        else
        {
            const Index column_index = target_columns_indices(counter);

            const ColumnType target_column_type = time_series_columns(column_index).type;

            if(target_column_type == ColumnType::Numeric)
            {
                input_target_numeric_column_number++;
            }

            counter++;
        }
    }

    Index new_lags_number;

    if((samples_number == lags_number || samples_number < lags_number) && lags_number > 2)
    {
        new_lags_number = lags_number - 2;
    }
    else if(samples_number == lags_number + 1 && lags_number > 1)
    {
        new_lags_number = lags_number - 1;
    }
    else
    {
        new_lags_number = lags_number;
    }

    Tensor<type, 2> autocorrelations(input_target_numeric_column_number, new_lags_number);
    Tensor<type, 1> autocorrelations_vector(new_lags_number);
    Tensor<type, 2> input_i;
    Index counter_i = 0;

    for(Index i = 0; i < columns_number; i++)
    {
        if(time_series_columns(i).column_use != VariableUse::Unused && time_series_columns(i).type == ColumnType::Numeric)
        {
            input_i = get_time_series_column_data(i);
            cout << "Calculating " << time_series_columns(i).name << " autocorrelations" << endl;
        }
        else
        {
            continue;
        }

        const TensorMap<Tensor<type, 1>> current_input_i(input_i.data(), input_i.dimension(0));

        autocorrelations_vector = opennn::autocorrelations(thread_pool_device, current_input_i, new_lags_number);

        for(Index j = 0; j < new_lags_number; j++)
        {
            autocorrelations (counter_i, j) = autocorrelations_vector(j) ;
        }

        counter_i++;
    }

    return autocorrelations;
}


/// Calculates the cross-correlation between all the variables in the data set.

Tensor<type, 3> DataSet::calculate_cross_correlations(const Index& lags_number) const
{
    const Index samples_number = time_series_data.dimension(0);

    if(lags_number > samples_number)
    {
        ostringstream buffer;

        buffer << "OpenNN Exception: DataSet class.\n"
               << "Tensor<type, 3> calculate_cross_correlations(const Index& lags_number) const method.\n"
               << "Lags number(" << lags_number
               << ") is greater than the number of samples("
               << samples_number << ") \n";

        throw invalid_argument(buffer.str());
    }

    const Index columns_number = get_time_series_columns_number();

    const Index input_columns_number = get_input_time_series_columns_number();
    const Index target_columns_number = get_target_time_series_columns_number();

    const Index input_target_columns_number = input_columns_number + target_columns_number;

    const Tensor<Index, 1> input_columns_indices = get_input_time_series_columns_indices();
    const Tensor<Index, 1> target_columns_indices = get_target_time_series_columns_indices();

    Index input_target_numeric_column_number = 0;
    int counter = 0;

    for(Index i = 0; i < input_target_columns_number; i++)
    {
        if(i < input_columns_number)
        {
            const Index column_index = input_columns_indices(i);

            const ColumnType input_column_type = time_series_columns(column_index).type;

            if(input_column_type == ColumnType::Numeric)
            {
                input_target_numeric_column_number++;
            }
        }
        else
        {
            const Index column_index = target_columns_indices(counter);

            ColumnType target_column_type = time_series_columns(column_index).type;

            if(target_column_type == ColumnType::Numeric)
            {
                input_target_numeric_column_number++;
            }
            counter++;
        }
    }

    Index new_lags_number;

    if(samples_number == lags_number)
    {
        new_lags_number = lags_number - 2;
    }
    else if(samples_number == lags_number + 1)
    {
        new_lags_number = lags_number - 1;
    }
    else
    {
        new_lags_number = lags_number;
    }

    Tensor<type, 3> cross_correlations(input_target_numeric_column_number, input_target_numeric_column_number, new_lags_number);
    Tensor<type, 1> cross_correlations_vector(new_lags_number);
    Tensor<type, 2> input_i;
    Tensor<type, 2> input_j;
    Index counter_i = 0;
    Index counter_j = 0;

    for(Index i = 0; i < columns_number; i++)
    {
        if(time_series_columns(i).column_use != VariableUse::Unused && time_series_columns(i).type == ColumnType::Numeric)
        {
            input_i = get_time_series_column_data(i);

            if(display) cout << "Calculating " << time_series_columns(i).name << " cross correlations:" << endl;

            counter_j = 0;
        }
        else
        {
            continue;
        }

        for(Index j = 0; j < columns_number; j++)
        {
            if(time_series_columns(j).column_use != VariableUse::Unused && time_series_columns(j).type == ColumnType::Numeric)
            {
                input_j = get_time_series_column_data(j);

                if(display) cout << "   vs. " << time_series_columns(j).name << endl;

            }
            else
            {
                continue;
            }

            const TensorMap<Tensor<type, 1>> current_input_i(input_i.data(), input_i.dimension(0));
            const TensorMap<Tensor<type, 1>> current_input_j(input_j.data(), input_j.dimension(0));

            cross_correlations_vector = opennn::cross_correlations(thread_pool_device, current_input_i, current_input_j, new_lags_number);

            for(Index k = 0; k < new_lags_number; k++)
            {
                cross_correlations (counter_i, counter_j, k) = cross_correlations_vector(k) ;
            }

            counter_j++;
        }

        counter_i++;

    }

    return cross_correlations;
}


/// Transforms a sentence to Tensor, according to dataset columns.
/// @param sentence Sentence that we will transform

Tensor<type,1> DataSet::sentence_to_data(const string& sentence) const
{
    Tensor<string, 1> tokens = get_tokens(sentence,' ');

    Tensor<type, 1> vector(get_columns_number() - 1);

    TextAnalytics text_analytics;
    text_analytics.set_short_words_length(short_words_length);
    text_analytics.set_long_words_length(long_words_length);

    Tensor<Tensor<string,1>,1> words = text_analytics.preprocess(tokens);

    TextAnalytics::WordBag word_bag = text_analytics.calculate_word_bag(words);

    const Tensor<string,1> columns_names = get_columns_names();

    const Index words_number = word_bag.words.size();

    vector.setZero();

    for(Index i = 0; i < words_number; i++)
    {
        if( contains(columns_names, word_bag.words(i)) )
        {
            auto it = find(columns_names.data(), columns_names.data() + columns_names.size(), word_bag.words(i));
            const Index index = it - columns_names.data();

            vector(index) = word_bag.frequencies(i);
        }
    }

    return vector;

};


/// Generates an artificial data_set with a given number of samples and number of variables
/// by constant data.
/// @param samples_number Number of samples in the data_set.
/// @param variables_number Number of variables in the data_set.

void DataSet::generate_constant_data(const Index& samples_number, const Index& variables_number, const type& value)
{
    set(samples_number, variables_number);

    data.setConstant(value);

    set_default_columns_uses();
}


/// Generates an artificial data_set with a given number of samples and number of variables
/// using random data.
/// @param samples_number Number of samples in the data_set.
/// @param variables_number Number of variables in the data_set.

void DataSet::generate_random_data(const Index& samples_number, const Index& variables_number)
{
    set(samples_number, variables_number);

    data.setRandom();
}


/// Generates an artificial data_set with a given number of samples and number of variables
/// using a sequential data.
/// @param samples_number Number of samples in the data_set.
/// @param variables_number Number of variables in the data_set.

void DataSet::generate_sequential_data(const Index& samples_number, const Index& variables_number)
{
    set(samples_number, variables_number);

    for(Index i = 0; i < samples_number; i++)
    {
        for(Index j = 0; j < variables_number; j++)
        {
            data(i,j) = static_cast<type>(j);
        }
    }
}


/// Generates an artificial data_set with a given number of samples and number of variables
/// using the Rosenbrock function.
/// @param samples_number Number of samples in the data_set.
/// @param variables_number Number of variables in the data_set.

void DataSet::generate_Rosenbrock_data(const Index& samples_number, const Index& variables_number)
{
    const Index inputs_number = variables_number-1;

    set(samples_number, variables_number);

    data.setRandom();

#pragma omp parallel for

    for(Index i = 0; i < samples_number; i++)
    {
        type rosenbrock(0);

        for(Index j = 0; j < inputs_number-1; j++)
        {
            const type value = data(i,j);
            const type next_value = data(i,j+1);

            rosenbrock += (type(1) - value)*(type(1) - value) + type(100)*(next_value-value*value)*(next_value-value*value);
        }

        data(i, inputs_number) = rosenbrock;
    }

    set_default_columns_uses();

}


void DataSet::generate_sum_data(const Index& samples_number, const Index& variables_number)
{
    set(samples_number,variables_number);

    data.setRandom();

    for(Index i = 0; i < samples_number; i++)
    {
        data(i,variables_number-1) = 0;

        for(Index j = 0; j < variables_number-1; j++)
        {
            data(i,variables_number-1) += data(i,j);
        }
    }

    set(data);
}


/// Unuses those samples with values outside a defined range.
/// @param minimums vector of minimum values in the range.
/// The size must be equal to the number of variables.
/// @param maximums vector of maximum values in the range.
/// The size must be equal to the number of variables.

Tensor<Index, 1> DataSet::filter_data(const Tensor<type, 1>& minimums, const Tensor<type, 1>& maximums)
{
    const Tensor<Index, 1> used_variables_indices = get_used_variables_indices();

    const Index used_variables_number = used_variables_indices.size();

#ifdef OPENNN_DEBUG

    if(minimums.size() != used_variables_number)
    {
        ostringstream buffer;

        buffer << "OpenNN Exception: DataSet class.\n"
               << "Tensor<Index, 1> filter_data(const Tensor<type, 1>&, const Tensor<type, 1>&) method.\n"
               << "Size of minimums(" << minimums.size() << ") is not equal to number of variables(" << used_variables_number << ").\n";

        throw invalid_argument(buffer.str());
    }

    if(maximums.size() != used_variables_number)
    {
        ostringstream buffer;

        buffer << "OpenNN Exception: DataSet class.\n"
               << "Tensor<Index, 1> filter_data(const Tensor<type, 1>&, const Tensor<type, 1>&) method.\n"
               << "Size of maximums(" << maximums.size() << ") is not equal to number of variables(" << used_variables_number << ").\n";

        throw invalid_argument(buffer.str());
    }

#endif

    const Index samples_number = get_samples_number();

    Tensor<type, 1> filtered_indices(samples_number);
    filtered_indices.setZero();

    const Tensor<Index, 1> used_samples_indices = get_used_samples_indices();
    const Index used_samples_number = used_samples_indices.size();

    Index sample_index = 0;

    for(Index i = 0; i < used_variables_number; i++)
    {
        const Index variable_index = used_variables_indices(i);

        for(Index j = 0; j < used_samples_number; j++)
        {
            sample_index = used_samples_indices(j);

            if(get_sample_use(sample_index) == SampleUse::Unused) continue;

            if(isnan(data(sample_index, variable_index))) continue;

            if(abs(data(sample_index, variable_index) - minimums(i)) <= type(NUMERIC_LIMITS_MIN)
                    || abs(data(sample_index, variable_index) - maximums(i)) <= type(NUMERIC_LIMITS_MIN)) continue;

            if(data(sample_index,variable_index) < minimums(i)
                    || data(sample_index,variable_index) > maximums(i))
            {
                filtered_indices(sample_index) = type(1);

                set_sample_use(sample_index, SampleUse::Unused);
            }
        }
    }

    const Index filtered_samples_number =
            static_cast<Index>(count_if(filtered_indices.data(),
                                        filtered_indices.data()+filtered_indices.size(), [](type value)
                               {return value > static_cast<type>(0.5);}));

    Tensor<Index, 1> filtered_samples_indices(filtered_samples_number);

    Index index = 0;

    for(Index i = 0; i < samples_number; i++)
    {
        if(filtered_indices(i) > static_cast<type>(0.5))
        {
            filtered_samples_indices(index) = i;
            index++;
        }
    }

    return filtered_samples_indices;
}


/// Sets all the samples with missing values to "Unused".

void DataSet::impute_missing_values_unuse()
{
    const Index samples_number = get_samples_number();

#pragma omp parallel for

    for(Index i = 0; i <samples_number; i++)
    {
        if(has_nan_row(i)) set_sample_use(i, "Unused");
    }

}


/// Substitutes all the missing values by the mean of the corresponding variable.

void DataSet::impute_missing_values_mean()
{
    const Tensor<Index, 1> used_samples_indices = get_used_samples_indices();
    const Tensor<Index, 1> used_variables_indices = get_used_variables_indices();
    const Tensor<Index, 1> input_variables_indices = get_input_variables_indices();
    const Tensor<Index, 1> target_variables_indices = get_target_variables_indices();

    const Tensor<type, 1> means = mean(data, used_samples_indices, used_variables_indices);

    const Index samples_number = used_samples_indices.size();
    const Index variables_number = used_variables_indices.size();
    const Index target_variables_number = target_variables_indices.size();

    Index current_variable;
    Index current_sample;

    if(lags_number == 0 && steps_ahead == 0)
    {
#pragma omp parallel for schedule(dynamic)

        for(Index j = 0; j < variables_number - target_variables_number; j++)
        {
            current_variable = input_variables_indices(j);

            for(Index i = 0; i < samples_number; i++)
            {
                current_sample = used_samples_indices(i);

                if(isnan(data(current_sample, current_variable)))
                {
                    data(current_sample,current_variable) = means(j);
                }
            }
        }

        for(Index j = 0; j < target_variables_number; j++)
        {
            current_variable = target_variables_indices(j);
            for(Index i = 0; i < samples_number; i++)
            {
                current_sample = used_samples_indices(i);

                if(isnan(data(current_sample, current_variable)))
                {
                    set_sample_use(i, "Unused");
                }
            }
        }

    }
    else
    {

        for (Index j = 0; j < get_variables_number(); j++)
        {
            current_variable = j;

            for (Index i = 0; i < samples_number; i++)
            {
                current_sample = used_samples_indices(i);

                if (isnan(data(current_sample, current_variable)))
                {
                    if (i < lags_number || i > samples_number - steps_ahead)
                    {
                        data(current_sample, current_variable) = means(j);
                    }
                    else
                    {
                        Index k = i;
                        double preview_value = NAN, next_value = NAN;

                        while (isnan(preview_value) && k > 0)
                        {
                            k--;
                            preview_value = data(used_samples_indices(k), current_variable);
                        }

                        k = i;
                        while (isnan(next_value) && k < samples_number)
                        {
                            k++;
                            next_value = data(used_samples_indices(k), current_variable);
                        }

                        if (isnan(preview_value) && isnan(next_value))
                        {
                            ostringstream buffer;

                            buffer << "OpenNN Exception: DataSet class.\n"
                                   << "void DataSet::impute_missing_values_mean() const.\n"
                                   << "The last " << (samples_number - i) + 1 << " samples are all missing, delete them.\n";

                            throw invalid_argument(buffer.str());
                        }

                        if (isnan(preview_value))
                        {
                            data(current_sample, current_variable) = next_value;
                        }
                        else if (isnan(next_value))
                        {
                            data(current_sample, current_variable) = preview_value;
                        }
                        else
                        {
                            data(current_sample, current_variable) = (preview_value + next_value) / 2.0;
                        }
                    }
                }
            }
        }
    }

}

/// Substitutes all the missing values by the median of the corresponding variable.

void DataSet::impute_missing_values_median()
{
    const Tensor<Index, 1> used_samples_indices = get_used_samples_indices();
    const Tensor<Index, 1> used_variables_indices = get_used_variables_indices();
    const Tensor<Index, 1> input_variables_indices = get_input_variables_indices();
    const Tensor<Index, 1> target_variables_indices = get_target_variables_indices();

    const Tensor<type, 1> medians = median(data, used_samples_indices, used_variables_indices);

    const Index samples_number = used_samples_indices.size();
    const Index variables_number = used_variables_indices.size();
    const Index target_variables_number = target_variables_indices.size();

    Index current_variable;
    Index current_sample;

#pragma omp parallel for schedule(dynamic)
    for(Index j = 0; j < variables_number - target_variables_number; j++)
    {
        current_variable = input_variables_indices(j);

        for(Index i = 0; i < samples_number; i++)
        {
            current_sample = used_samples_indices(i);

            if(isnan(data(current_sample, current_variable)))
            {
                data(current_sample,current_variable) = medians(j);
            }
        }
    }

#pragma omp parallel for schedule(dynamic)
    for(Index j = 0; j < target_variables_number; j++)
    {
        current_variable = target_variables_indices(j);

        for(Index i = 0; i < samples_number; i++)
        {
            current_sample = used_samples_indices(i);

            if(isnan(data(current_sample, current_variable)))
            {
                set_sample_use(i, "Unused");
            }
        }

    }
}

/// Substitutes all the missing values by the interpolation of the corresponding variable.

void DataSet::impute_missing_values_interpolate()
{
    const Tensor<Index, 1> used_samples_indices = get_used_samples_indices();
    const Tensor<Index, 1> used_variables_indices = get_used_variables_indices();
    const Tensor<Index, 1> input_variables_indices = get_input_variables_indices();
    const Tensor<Index, 1> target_variables_indices = get_target_variables_indices();

    const Index samples_number = used_samples_indices.size();
    const Index variables_number = used_variables_indices.size();
    const Index target_variables_number = target_variables_indices.size();

    Index current_variable;
    Index current_sample;

#pragma omp parallel for schedule(dynamic)
    for(Index j = 0; j < variables_number - target_variables_number; j++)
    {
        current_variable = input_variables_indices(j);

        for(Index i = 0; i < samples_number; i++)
        {
            current_sample = used_samples_indices(i);

            if(isnan(data(current_sample, current_variable)))
            {
                type x1 = 0;
                type x2 = 0;
                type y1 = 0;
                type y2 = 0;
                type x = 0;
                type y = 0;
                for(Index k = i - 1; k >= 0; k--)
                {
                    if(!isnan(data(used_samples_indices(k), current_variable)))
                    {
                        x1 = used_samples_indices(k);
                        y1 = data(x1, current_variable);
                        break;
                    }
                }
                for(Index k = i + 1; k < samples_number; k++)
                {
                    if(!isnan(data(used_samples_indices(k), current_variable)))
                    {
                        x2 = used_samples_indices(k);
                        y2 = data(x2, current_variable);
                        break;
                    }
                }
                if(x2 != x1)
                {
                    x = current_sample;
                    y = y1 + (x - x1) * (y2 - y1) / (x2 - x1);
                }
                else
                {
                    y = y1;
                }
                data(current_sample,current_variable) = y;
            }
        }
    }

#pragma omp parallel for schedule(dynamic)
    for(Index j = 0; j < target_variables_number; j++)
    {
        current_variable = target_variables_indices(j);

        for(Index i = 0; i < samples_number; i++)
        {
            current_sample = used_samples_indices(i);

            if(isnan(data(current_sample, current_variable)))
            {
                set_sample_use(i, "Unused");
            }
        }

    }
}



/// General method for dealing with missing values.
/// It switches among the different scrubbing methods available,
/// according to the corresponding value in the missing values object.

void DataSet::scrub_missing_values()
{
    switch(missing_values_method)
    {
    case MissingValuesMethod::Unuse:

        impute_missing_values_unuse();

        break;

    case MissingValuesMethod::Mean:

        impute_missing_values_mean();

        break;

    case MissingValuesMethod::Median:

        impute_missing_values_median();

        break;

    case MissingValuesMethod::Interpolation:

        impute_missing_values_interpolate();

        break;
    }

}

void DataSet::read_csv()
{
    read_csv_1();

    if(!has_time_columns() && !has_categorical_columns())
    {
        read_csv_2_simple();

        read_csv_3_simple();
    }
    else
    {
        read_csv_2_complete();

        read_csv_3_complete();
    }
}


/*
Tensor<unsigned char, 1> DataSet::remove_padding(Tensor<unsigned char, 1>& img, const int& rows_number,const int& cols_number, const int& padding)
{
    Tensor<unsigned char, 1> data_without_padding(img.size() - padding*rows_number);

    const int channels = 3;

    if (rows_number % 4 ==0)
    {
        memcpy(data_without_padding.data(), img.data(), static_cast<size_t>(cols_number*channels*rows_number)*sizeof(unsigned char));
    }
    else
    {
        for (int i = 0; i<rows_number; i++)
        {
            if(i==0)
            {
                memcpy(data_without_padding.data(), img.data(), static_cast<size_t>(cols_number*channels)*sizeof(unsigned char));
            }
            else
            {
                memcpy(data_without_padding.data() + channels*cols_number*i, img.data() + channels*cols_number*i + padding*i, static_cast<size_t>(cols_number*channels)*sizeof(unsigned char));
            }
        }
    }
    return data_without_padding;
}
*/

/*
void DataSet::sort_channel(Tensor<unsigned char,1>& original, Tensor<unsigned char,1>& sorted, const int& cols_number)
{
    unsigned char* aux_row = nullptr;

    aux_row = (unsigned char*)malloc(static_cast<size_t>(cols_number*sizeof(unsigned char)));

    const int rows_number = static_cast<int>(original.size()/cols_number);

    for(int i = 0; i <rows_number; i++)
    {
        memcpy(aux_row, original.data() + cols_number*rows_number - (i+1)*cols_number , static_cast<size_t>(cols_number)*sizeof(unsigned char));

        //        reverse(aux_row, aux_row + cols_number); //uncomment this if the lower right corner px should be in the upper left corner.

        memcpy(sorted.data() + cols_number*i , aux_row, static_cast<size_t>(cols_number)*sizeof(unsigned char));
    }

}
*/

Tensor<unsigned char,1> DataSet::read_bmp_image(const string& filename)
{
    FILE* f = fopen(filename.data(), "rb");

    if(!f)
    {
        ostringstream buffer;

        buffer << "OpenNN Exception: DataSet class.\n"
               << "void read_bmp_image() method.\n"
               << "Couldn't open the file.\n";

        throw invalid_argument(buffer.str());
    }

    unsigned char info[54];
    fread(info, sizeof(unsigned char), 54, f);

    const Index width_no_padding = *(int*)&info[18];
    image_height = *(int*)&info[22];
    const Index bits_per_pixel = *(int*)&info[28];
    int channels;

    bits_per_pixel == 24 ? channels = 3 : channels = 1;

    channels_number = channels;

    padding = 0;

    image_width = width_no_padding;

    while((channels*image_width + padding)% 4 != 0)
        padding++;

    const size_t size = image_height*(channels_number*image_width + padding);

    Tensor<unsigned char, 1> image(size);
    image.setZero();

    int data_offset = *(int*)(&info[0x0A]);
    fseek(f, (long int)(data_offset - 54), SEEK_CUR);

    fread(image.data(), sizeof(unsigned char), size, f);
    fclose(f);

    if(channels_number == 3)
    {
        const int rows_number = static_cast<int>(get_image_height());
        const int cols_number = static_cast<int>(get_image_width());

        Tensor<unsigned char, 1> data_without_padding = remove_padding(image, rows_number, cols_number, padding);

        const Eigen::array<Eigen::Index, 3> dims_3D = {channels, rows_number, cols_number};
        const Eigen::array<Eigen::Index, 1> dims_1D = {rows_number*cols_number};

        Tensor<unsigned char,1> red_channel_flatted = data_without_padding.reshape(dims_3D).chip(2,0).reshape(dims_1D); // row_major
        Tensor<unsigned char,1> green_channel_flatted = data_without_padding.reshape(dims_3D).chip(1,0).reshape(dims_1D); // row_major
        Tensor<unsigned char,1> blue_channel_flatted = data_without_padding.reshape(dims_3D).chip(0,0).reshape(dims_1D); // row_major


        Tensor<unsigned char,1> red_channel_flatted_sorted(red_channel_flatted.size());
        Tensor<unsigned char,1> green_channel_flatted_sorted(green_channel_flatted.size());
        Tensor<unsigned char,1> blue_channel_flatted_sorted(blue_channel_flatted.size());

        red_channel_flatted_sorted.setZero();
        green_channel_flatted_sorted.setZero();
        blue_channel_flatted_sorted.setZero();

        sort_channel(red_channel_flatted, red_channel_flatted_sorted, cols_number);
        sort_channel(green_channel_flatted, green_channel_flatted_sorted, cols_number);
        sort_channel(blue_channel_flatted, blue_channel_flatted_sorted,cols_number);

        Tensor<unsigned char, 1> red_green_concatenation(red_channel_flatted_sorted.size() + green_channel_flatted_sorted.size());
        red_green_concatenation = red_channel_flatted_sorted.concatenate(green_channel_flatted_sorted,0); // To allow a double concatenation

        image = red_green_concatenation.concatenate(blue_channel_flatted_sorted, 0);



    }

    return image;
}

size_t DataSet::number_of_elements_in_directory(const fs::path& path)
{
    using fs::directory_iterator;

    return distance(directory_iterator(path), directory_iterator{});

    return size_t();
}


void DataSet::fill_image_data(const int& width, const int& height, const int& channels, const Tensor<type, 2>& imageData)
{
    const fs::path path = data_file_name;

    if(data_file_name.empty())
    {
        ostringstream buffer;

        buffer << "OpenNN Exception: DataSet class.\n"
               << "void read_bmp() method.\n"
               << "Data file name is empty.\n";

        throw invalid_argument(buffer.str());
    }
    has_columns_names = true;
    has_rows_labels = true;
    convolutional_model = true;

    separator = Separator::None;

    vector<fs::path> folder_paths;
    vector<fs::path> image_paths;

<<<<<<< HEAD
    int classes_number = 0;
    int images_total_number = 0;

    for (const auto & entry_path : fs::directory_iterator(path))
=======
    for (const auto & entry : fs::directory_iterator(path))
    {
        folder_paths.emplace_back(entry.path().string());
    }

    for (Index i = 0 ; i < folder_paths.size() ; i++)
>>>>>>> 8612df4d
    {
        if(entry_path.path().string().find(".DS_Store") != string::npos)
        {
            cout << ".DS_Store found in : " << entry_path << endl;
        }
        else
        {
            fs::path actual_directory = entry_path.path().string();

            folder_paths.emplace_back(actual_directory);
            classes_number++;

            for (const auto & entry_image : fs::directory_iterator(actual_directory))
            {
                if(entry_image.path().string().find(".DS_Store") != string::npos)
                {
                    cout << ".DS_Store found in : " << entry_image.path() << endl;
                }
                else
                {
                    image_paths.emplace_back(entry_image.path().string());
                    images_total_number++;
                }
            }
        }
    }

    images_number = images_total_number;

    const int image_size = width * height * channels;

    Tensor<type, 2> imageDataAux(imageData.dimension(0), imageData.dimension(1));
    imageDataAux = imageData;

    if(classes_number == 2)
    {
        Index binary_columns_number = 1;
        data.resize(images_number, image_size + binary_columns_number);
        imageDataAux.resize(images_number, image_size + binary_columns_number);
    }
    else
    {
        data.resize(images_number, image_size + classes_number);
        imageDataAux.resize(images_number, image_size + classes_number);
    }

    memcpy(data.data(), imageData.data(), images_number * image_size * sizeof(type));

    rows_labels.resize(images_number);

    Index row_index = 0;

    for(Index i = 0; i < classes_number; i++)
    {
        vector<string> images_paths;
        Index images_in_folder = 0;

        for (const auto & entry : fs::directory_iterator(folder_paths[i]))
        {
            if(entry.path().string().find(".DS_Store") != string::npos)
            {
                cout << ".DS_Store found in : " << entry << endl;
            }
            else
            {
                images_paths.emplace_back(entry.path().string());
                images_in_folder++;
            }
        }

<<<<<<< HEAD
        for(Index j = 0;  j < images_in_folder; j++)
        {
=======
        images_number = images_paths.size();

        for(Index j = 0;  j < images_number; j++)
        {
            data.chip(row_index, 0) = imageDataAux.chip(row_index, 0);

>>>>>>> 8612df4d
            if(classes_number == 2 && i == 0)
            {
                data(row_index, image_size) = 1;
            }
            else if(classes_number == 2 && i == 1)
            {
                data(row_index, image_size) = 0;
            }
            else
            {
                data(row_index, image_size + i) = 1;
            }

            rows_labels(row_index) = images_paths[j];

            row_index++;
        }
    }

    columns.resize(image_size + 1);

    // Input columns

    Index column_index = 0;

        for(Index i = 0; i < channels; i++)
        {
            for(Index j = 0; j < width; j++)
            {
                for(Index k = 0; k < height ; k++)
                {
                    columns(column_index).name= "pixel_" + to_string(i+1)+ "_" + to_string(j+1) + "_" + to_string(k+1);
                    columns(column_index).type = ColumnType::Numeric;
                    columns(column_index).column_use = VariableUse::Input;
                    columns(column_index).scaler = Scaler::MinimumMaximum;
                    column_index++;
                }
            }
        }

    // Target columns

    columns(image_size).name = "class";

    if(classes_number == 1)
    {
        ostringstream buffer;

        buffer << "OpenNN Exception: DataSet class.\n"
               << "void read_bmp() method.\n"
               << "Invalid number of categories. The minimum is 2 and you have 1.\n";

        throw invalid_argument(buffer.str());


    }

    Tensor<string, 1> categories(classes_number);

    for(Index i = 0 ; i < classes_number; i++)
    {
        categories(i) = folder_paths[i].filename().string();
    }

    columns(image_size).column_use = VariableUse::Target;
    columns(image_size).categories = categories;

    columns(image_size).categories_uses.resize(classes_number);
    columns(image_size).categories_uses.setConstant(VariableUse::Target);

    if(classes_number == 2)
    {
        columns(image_size).type = ColumnType::Binary;
    }
    else
    {
        columns(image_size).type = ColumnType::Categorical;
    }

    samples_uses.resize(images_number);
    split_samples_random();

    image_width = width;
    image_height = height;
    channels_number = channels;

    input_variables_dimensions.resize(3);
    input_variables_dimensions.setValues({channels, width, height});
}

DataSet::BoundingBox DataSet::propose_random_region(const Tensor<unsigned char, 1>& image) const
{
    const Index channels_number = get_channels_number();
    const Index image_height = get_image_height();
    const Index image_width = get_image_width();

    Index x_center = rand() % image_width;
    Index y_center = rand() % image_height;

    Index x_top_left;
    Index y_top_left;

    if(x_center == 0){x_top_left = 0;}else{x_top_left = rand() % x_center;}
    if(y_center == 0){y_top_left = 0;} else{y_top_left = rand() % y_center;}

    Index x_bottom_right;

    if(x_top_left == 0){x_bottom_right = rand()%(image_width - (x_center + 1) + 1) + (x_center + 1);}
    else{x_bottom_right = rand()%(image_width - x_center + 1) + x_center;}

    Index y_bottom_right;

    if(y_top_left == 0){y_bottom_right = rand()%(image_height - (y_center + 1) + 1) + (y_center + 1);}
    else{y_bottom_right = rand() % (image_height - y_center + 1) + y_center;}

    BoundingBox random_region(channels_number, x_top_left, y_top_left, x_bottom_right, y_bottom_right);

    random_region.data = get_bounding_box(image, x_top_left, y_top_left, x_bottom_right, y_bottom_right);

    return random_region;
}


void DataSet::read_ground_truth()
{
    srand(time(NULL));

    const Index classes_number = get_label_classes_number_from_XML(data_file_name);
    const Index annotations_number = get_bounding_boxes_number_from_XML(data_file_name); // This function also save channels, width and height

    const Index regions_number = 1000; // Number of region proposals per image
    const Index region_width = 6; // Final region width to warp
    const Index region_height = 6; // Final region height to warp

    const Index target_variables_number = classes_number == 1 ? 1 : classes_number + 1; // 1 class for background

    const Index samples_number = images_number * regions_number;
    const Index variables_number = channels_number * region_width * region_height + target_variables_number;

    const Index pixels_number = channels_number * region_width * region_height;

    set(samples_number, variables_number);

    data.setZero();

    rows_labels.resize(samples_number);

    Index row_index = 0;

    //-----------------------------Load XML from string-----------------------------------//

    tinyxml2::XMLDocument document;

    if(document.LoadFile(data_file_name.c_str()))
    {
        ostringstream buffer;

        buffer << "OpenNN Exception: DataSet class.\n"
               << "void load(const string&) method.\n"
               << "Cannot load XML file " << data_file_name << ".\n";

        throw invalid_argument(buffer.str());
    }

    //----------------------Read ground Truth XML--------------------------------------//

    ostringstream buffer;

    const tinyxml2::XMLElement* neural_labeler_element = document.FirstChildElement("NeuralLabeler");

    if(!neural_labeler_element)
    {
        buffer << "OpenNN Exception: DataSet class.\n"
               << "void read_ground_truth(const tinyxml2::XMLDocument&) method.\n"
               << "NeuralLabeler element is nullptr.\n";

        throw invalid_argument(buffer.str());
    }

    // Images

    const tinyxml2::XMLElement* images_element = neural_labeler_element -> FirstChildElement("Images");

    if(!images_element)
    {
        buffer << "OpenNN Exception: DataSet class.\n"
               << "void read_ground_truth(const tinyxml2::XMLDocument&) method.\n"
               << "Images element is nullptr.\n";

        throw invalid_argument(buffer.str());
    }

    // Images Number

    const tinyxml2::XMLElement* images_number_element = images_element -> FirstChildElement("ImagesNumber");

    if(!images_number_element)
    {
        buffer << "OpenNN Exception: DataSet class.\n"
               << "void read_ground_truth(const tinyxml2::XMLDocument&) method.\n"
               << "ImagesNumber element is nullptr.\n";

        throw invalid_argument(buffer.str());
    }

    const Index images_number = static_cast<Index>(atoi(images_number_element->GetText()));

    const tinyxml2::XMLElement* start_images_element = images_number_element;

    for(Index image_index = 0; image_index < images_number; image_index++)
    {
        // Image

        const tinyxml2::XMLElement* image_element = start_images_element->NextSiblingElement("Image");
        start_images_element = image_element;

        if(!image_element)
        {
            buffer << "OpenNN Exception: DataSet class.\n"
                   << "void read_ground_truth(const tinyxml2::XMLDocument&) method.\n"
                   << "Image element is nullptr.\n";

            throw invalid_argument(buffer.str());
        }

        // Filename

        const tinyxml2::XMLElement* file_name_element = image_element->FirstChildElement("Filename");

        if(!file_name_element)
        {
            buffer << "OpenNN Exception: DataSet class.\n"
                   << "void read_ground_truth(const tinyxml2::XMLDocument&) method.\n"
                   << "Filename element is nullptr.\n";

            throw invalid_argument(buffer.str());
        }

        const string image_filename = file_name_element->GetText();

        const Tensor<unsigned char, 1> image_pixel_values = read_bmp_image(image_filename);

        // Annotations Number

        const tinyxml2::XMLElement* annotations_number_element = image_element->FirstChildElement("AnnotationsNumber");

        if(!annotations_number_element)
        {
            buffer << "OpenNN Exception: DataSet class.\n"
                   << "void read_ground_truth(const tinyxml2::XMLDocument&) method.\n"
                   << "AnnotationsNumber element is nullptr.\n";

            throw invalid_argument(buffer.str());
        }

        const Index annotations_number = static_cast<Index>(atoi(annotations_number_element->GetText()));

        const tinyxml2::XMLElement* start_annotations_element = annotations_number_element;

        for(Index j = 0; j < annotations_number; j++)
        {
            // Annotation

            const tinyxml2::XMLElement* annotation_element = start_annotations_element->NextSiblingElement("Annotation");
            start_annotations_element = annotation_element;

            if(!annotation_element)
            {
                buffer << "OpenNN Exception: DataSet class.\n"
                       << "void read_ground_truth(const tinyxml2::XMLDocument&) method.\n"
                       << "Annotation element is nullptr.\n";

                throw invalid_argument(buffer.str());
            }

            // Label

            const tinyxml2::XMLElement* label_element = annotation_element->FirstChildElement("Label");

            if(!label_element)
            {
                buffer << "OpenNN Exception: DataSet class.\n"
                       << "void read_ground_truth(const tinyxml2::XMLDocument&) method.\n"
                       << "Label element is nullptr.\n";

                throw invalid_argument(buffer.str());
            }

            const string gTruth_class = label_element->GetText();

            // Points

            const tinyxml2::XMLElement* points_element = annotation_element->FirstChildElement("Points");

            if(!points_element)
            {
                buffer << "OpenNN Exception: DataSet class.\n"
                       << "void read_ground_truth(const tinyxml2::XMLDocument&) method.\n"
                       << "Points element is nullptr.\n";

                throw invalid_argument(buffer.str());
            }

            const string bounding_box_points = points_element->GetText();
            const Tensor<string, 1> splitted_points = get_tokens(bounding_box_points, ',');

            const int x_top_left = static_cast<int>(stoi(splitted_points[0]));
            const int y_top_left = static_cast<int>(stoi(splitted_points[1]));
            const int x_bottom_right = static_cast<int>(stoi(splitted_points[2]));
            const int y_bottom_right = static_cast<int>(stoi(splitted_points[3]));

            // Segmentation for region proposal (Not implemented, we use random region proposal)

            const BoundingBox gTruth_bounding_box = BoundingBox(channels_number, x_top_left, y_top_left, x_bottom_right, y_bottom_right);

            Tensor<BoundingBox, 1> random_bounding_box(regions_number);

            for(Index region_index = 0; region_index < regions_number; region_index++)
            {
                random_bounding_box(region_index) = propose_random_region(image_pixel_values);

                type intersection_over_union = calculate_intersection_over_union(gTruth_bounding_box, random_bounding_box(region_index));

//                cout << "intersection_over_union: " << intersection_over_union << endl;

                if(intersection_over_union >= 0.3) // If IoU > 0.3 -> object class
                {
                    for(Index p = 1; p < labels_tokens.size() + 1; p++)
                    {
                        if(labels_tokens(p - 1) == gTruth_class)
                        {
                            if(classes_number == 1)
                            {
                                data(row_index, pixels_number) = 1;
                            }
                            else
                            {
                                data(row_index, pixels_number + p) = 1;
                            }
                        }
                    }
                }
                else // If IoU < 0.3 -> background class
                {
                    if(classes_number == 1)
                    {
                        data(row_index, pixels_number) = 0;
                    }
                    else
                    {
                        data(row_index, pixels_number) = 1;
                    }
                }

                BoundingBox warped_bounding_box = random_bounding_box(region_index).resize(channels_number, region_width, region_height);

                for(Index j = 0; j < pixels_number; j++)
                {
                    data(row_index, j) = warped_bounding_box.data(j);
                }

                rows_labels(row_index) = image_filename;

                row_index++;
            }
        }
    }

//    cout << data << endl;

    // Input columns

    Index column_index = 0;

    for(Index i = 0; i < channels_number; i++)
    {
        for(Index j = 0; j < region_width; j++)
        {
            for(Index k = 0; k < region_height ; k++)
            {
                columns(column_index).name= "pixel_" + to_string(i+1)+ "_" + to_string(j+1) + "_" + to_string(k+1);
                columns(column_index).type = ColumnType::Numeric;
                columns(column_index).column_use = VariableUse::Input;
                columns(column_index).scaler = Scaler::MinimumMaximum;
                column_index++;
            }
        }
    }

    // Target columns

    columns(pixels_number).name = "label";

    if(classes_number == 0)
    {
        ostringstream buffer;

        buffer << "OpenNN Exception: DataSet class.\n"
               << "void read_ground_truth() method.\n"
               << "Invalid number of categories. The minimum is 1 and you have 0.\n";

        throw invalid_argument(buffer.str());

    }
    else if(classes_number == 1) // Just one because we include background (1+1)
    {
        columns(pixels_number).column_use = VariableUse::Target;
        columns(pixels_number).type = ColumnType::Binary;
        columns(pixels_number).categories = labels_tokens;

        columns(pixels_number).categories_uses.resize(target_variables_number); // classes_number + Background
        columns(pixels_number).categories_uses.setConstant(VariableUse::Target);
    }
    else
    {
        Tensor<string, 1> categories(target_variables_number);

        columns(pixels_number).column_use = VariableUse::Target;
        columns(pixels_number).type = ColumnType::Categorical;
        columns(pixels_number).categories = labels_tokens;

        columns(pixels_number).categories_uses.resize(target_variables_number); // classes_number + Background
        columns(pixels_number).categories_uses.setConstant(VariableUse::Target);
    }

    split_samples_random();

    input_variables_dimensions.resize(3);
    input_variables_dimensions.setValues({region_height, region_width, channels_number});
}


Index DataSet::get_bounding_boxes_number_from_XML(const string& file_name)
{
    Index bounding_boxes_number = 0;
    string image_filename;

    /**********************Load XML from string**************************************/

    tinyxml2::XMLDocument document;

    if(document.LoadFile(file_name.c_str()))
    {
        ostringstream buffer;

        buffer << "OpenNN Exception: DataSet class.\n"
               << "void load(const string&) method.\n"
               << "Cannot load XML file " << file_name << ".\n";

        throw invalid_argument(buffer.str());
    }

    /**********************Read ground Truth XML**************************************/

    ostringstream buffer;

    const tinyxml2::XMLElement* neural_labeler_element = document.FirstChildElement("NeuralLabeler");

    if(!neural_labeler_element)
    {
        buffer << "OpenNN Exception: DataSet class.\n"
               << "void get_bounding_boxes_number_from_XML(const tinyxml2::XMLDocument&) method.\n"
               << "NeuralLabeler element is nullptr.\n";

        throw invalid_argument(buffer.str());
    }

    // Images

    const tinyxml2::XMLElement* images_element = neural_labeler_element -> FirstChildElement("Images");

    if(!images_element)
    {
        buffer << "OpenNN Exception: DataSet class.\n"
               << "void get_bounding_boxes_number_from_XML(const tinyxml2::XMLDocument&) method.\n"
               << "Images element is nullptr.\n";

        throw invalid_argument(buffer.str());
    }

    // Images Number

    const tinyxml2::XMLElement* images_number_element = images_element -> FirstChildElement("ImagesNumber");

    if(!images_number_element)
    {
        buffer << "OpenNN Exception: DataSet class.\n"
               << "void get_bounding_boxes_number_from_XML(const tinyxml2::XMLDocument&) method.\n"
               << "ImagesNumber element is nullptr.\n";

        throw invalid_argument(buffer.str());
    }

    const Index images_number = static_cast<Index>(atoi(images_number_element->GetText()));

    set_images_number(images_number);

    const tinyxml2::XMLElement* start_image_element = images_number_element;

    for(Index i = 0; i < images_number; i++)
    {
        // Image

        const tinyxml2::XMLElement* image_element = start_image_element->NextSiblingElement("Image");
        start_image_element = image_element;

        if(!image_element)
        {
            buffer << "OpenNN Exception: DataSet class.\n"
                   << "void get_bounding_boxes_number_from_XML(const tinyxml2::XMLDocument&) method.\n"
                   << "Image element is nullptr.\n";

            throw invalid_argument(buffer.str());
        }

        // Filename

        const tinyxml2::XMLElement* file_name_element = image_element->FirstChildElement("Filename");

        if(!file_name_element)
        {
            buffer << "OpenNN Exception: DataSet class.\n"
                   << "void get_bounding_boxes_number_from_XML(const tinyxml2::XMLDocument&) method.\n"
                   << "Filename element is nullptr.\n";

            throw invalid_argument(buffer.str());
        }

        image_filename = file_name_element->GetText();

        // Annotations Number

        const tinyxml2::XMLElement* annotations_number_element = image_element->FirstChildElement("AnnotationsNumber");

        if(!annotations_number_element)
        {
            buffer << "OpenNN Exception: DataSet class.\n"
                   << "void get_bounding_boxes_number_from_XML(const tinyxml2::XMLDocument&) method.\n"
                   << "AnnotationsNumber element is nullptr.\n";

            throw invalid_argument(buffer.str());
        }

        const Index annotations_number = static_cast<Index>(atoi(annotations_number_element->GetText()));

        const tinyxml2::XMLElement* start_annotations_element = annotations_number_element;

        for(Index j = 0; j < annotations_number; j++)
        {
            // Annotation

            const tinyxml2::XMLElement* annotation_element = start_annotations_element->NextSiblingElement("Annotation");
            start_annotations_element = annotation_element;

            if(!annotation_element)
            {
                buffer << "OpenNN Exception: DataSet class.\n"
                       << "void get_bounding_boxes_number_from_XML(const tinyxml2::XMLDocument&) method.\n"
                       << "Annotation element is nullptr.\n";

                throw invalid_argument(buffer.str());
            }

            // Label

            const tinyxml2::XMLElement* label_element = annotation_element->FirstChildElement("Label");

            if(!label_element)
            {
                buffer << "OpenNN Exception: DataSet class.\n"
                       << "void get_bounding_boxes_number_from_XML(const tinyxml2::XMLDocument&) method.\n"
                       << "Label element is nullptr.\n";

                throw invalid_argument(buffer.str());
            }

            string gTruth_class = label_element->GetText();

            // Points

            const tinyxml2::XMLElement* points_element = annotation_element->FirstChildElement("Points");

            if(!points_element)
            {
                buffer << "OpenNN Exception: DataSet class.\n"
                       << "void get_bounding_boxes_number_from_XML(const tinyxml2::XMLDocument&) method.\n"
                       << "Points element is nullptr.\n";

                throw invalid_argument(buffer.str());
            }
        }

        bounding_boxes_number += annotations_number;
    }

    read_bmp_image(image_filename); // Read an image to save initially the channels number

    return bounding_boxes_number;
}


Index DataSet::get_label_classes_number_from_XML(const string& file_name)
{
    //-----------------------Load XML from string-----------------------------------/

    tinyxml2::XMLDocument document;

    if(document.LoadFile(file_name.c_str()))
    {
        ostringstream buffer;

        buffer << "OpenNN Exception: DataSet class.\n"
               << "void load(const string&) method.\n"
               << "Cannot load XML file " << file_name << ".\n";

        throw invalid_argument(buffer.str());
    }

    //--------------------------------Read ground Truth XML-------------------------------------/

    ostringstream buffer;

    const tinyxml2::XMLElement* neural_labeler_element = document.FirstChildElement("NeuralLabeler");

    if(!neural_labeler_element)
    {
        buffer << "OpenNN Exception: DataSet class.\n"
               << "void get_label_classes_number_from_XML(const tinyxml2::XMLDocument&) method.\n"
               << "NeuralLabeler element is nullptr.\n";

        throw invalid_argument(buffer.str());
    }

    // Images

    const tinyxml2::XMLElement* images_element = neural_labeler_element -> FirstChildElement("Images");

    if(!images_element)
    {
        buffer << "OpenNN Exception: DataSet class.\n"
               << "void get_label_classes_number_from_XML(const tinyxml2::XMLDocument&) method.\n"
               << "Images element is nullptr.\n";

        throw invalid_argument(buffer.str());
    }

    // Labels

    const tinyxml2::XMLElement* labels_element = neural_labeler_element -> FirstChildElement("Labels");

    if(!labels_element)
    {
        buffer << "OpenNN Exception: DataSet class.\n"
               << "void get_label_classes_number_from_XML(const tinyxml2::XMLDocument&) method.\n"
               << "Labels element is nullptr.\n";

        throw invalid_argument(buffer.str());
    }

    // Labels Number

    const tinyxml2::XMLElement* labels_number_element = labels_element -> FirstChildElement("LabelsNumber");

    if(!labels_number_element)
    {
        buffer << "OpenNN Exception: DataSet class.\n"
               << "void get_label_classes_number_from_XML(const tinyxml2::XMLDocument&) method.\n"
               << "LabelsNumber element is nullptr.\n";

        throw invalid_argument(buffer.str());
    }

    if(labels_number_element->GetText())
    {
        const Index labels_number = static_cast<Index>(atoi(labels_number_element->GetText()));

        set_categories_number(labels_number);
    }

    labels_tokens.resize(categories_number);

    const tinyxml2::XMLElement* start_label_element = labels_number_element;

    for(Index i = 0; i < categories_number; i++)
    {
        // Label

        const tinyxml2::XMLElement* label_element = start_label_element->NextSiblingElement("Label");
        start_label_element = label_element;

        if(!label_element)
        {
            buffer << "OpenNN Exception: DataSet class.\n"
                   << "void get_label_classes_number_from_XML(const tinyxml2::XMLDocument&) method.\n"
                   << "Label element is nullptr.\n";

            throw invalid_argument(buffer.str());
        }

        // Name

        const tinyxml2::XMLElement* name_element = label_element->FirstChildElement("Name");

        if(!name_element)
        {
            buffer << "OpenNN Exception: DataSet class.\n"
                   << "void get_label_classes_number_from_XML(const tinyxml2::XMLDocument&) method.\n"
                   << "Name element is nullptr.\n";

            throw invalid_argument(buffer.str());
        }

        const string label_string = name_element->GetText();

        labels_tokens(i) = label_string;

        // Color

        const tinyxml2::XMLElement* color_element = label_element->FirstChildElement("Color");

        if(!color_element)
        {
            buffer << "OpenNN Exception: DataSet class.\n"
                   << "void get_label_classes_number_from_XML(const tinyxml2::XMLDocument&) method.\n"
                   << "Color element is nullptr.\n";

            throw invalid_argument(buffer.str());
        }
    }

    return categories_number;
}


Tensor<type, 1> DataSet::get_bounding_box(const Tensor<unsigned char, 1>& image,
                                          const Index& x_top_left, const Index& y_top_left,
                                          const Index& x_bottom_right, const Index& y_bottom_right) const
{
    const Index channels_number = get_channels_number();
    const Index height = get_image_height();
    const Index width = get_image_width();
    const Index image_size_single_channel = height * width;

    const Index bounding_box_width = abs(x_top_left - x_bottom_right);
    const Index bounding_box_height = abs(y_top_left - y_bottom_right);
    const Index bounding_box_single_channel_size = bounding_box_width * bounding_box_height;

    Tensor<type, 1> bounding_box_data;
    bounding_box_data.resize(channels_number * bounding_box_single_channel_size);

    const Index pixel_loop_start = width * (height - y_bottom_right) + x_top_left;
    const Index pixel_loop_end = width * (height - 1 - y_top_left) + x_bottom_right;

    if(channels_number == 3)
    {
        Tensor<unsigned char, 1> image_red_channel_flatted_sorted(image_size_single_channel);
        Tensor<unsigned char, 1> image_green_channel_flatted_sorted(image_size_single_channel);
        Tensor<unsigned char, 1> image_blue_channel_flatted_sorted(image_size_single_channel);

        image_red_channel_flatted_sorted = image.slice(Eigen::array<Eigen::Index, 1>({0}), Eigen::array<Eigen::Index, 1>({image_size_single_channel}));
        image_green_channel_flatted_sorted = image.slice(Eigen::array<Eigen::Index, 1>({image_size_single_channel}), Eigen::array<Eigen::Index, 1>({image_size_single_channel}));
        image_blue_channel_flatted_sorted = image.slice(Eigen::array<Eigen::Index, 1>({2 * image_size_single_channel}), Eigen::array<Eigen::Index, 1>({image_size_single_channel}));

        Tensor<type, 1> bounding_box_red_channel(bounding_box_single_channel_size);
        Tensor<type, 1> bounding_box_green_channel(bounding_box_single_channel_size);
        Tensor<type, 1> bounding_box_blue_channel(bounding_box_single_channel_size);

        Index data_index = 0;

        for(Index i = pixel_loop_start; i <= pixel_loop_end - 1; i++)
        {
            const int height_number = (int)(i/height);

            const Index left_margin = height_number * width + x_top_left;
            const Index right_margin = height_number * width + x_bottom_right;

            if(i >= left_margin && i < right_margin)
            {
                bounding_box_red_channel(data_index) = static_cast<type>(image_red_channel_flatted_sorted[i]);
                bounding_box_green_channel(data_index) = static_cast<type>(image_green_channel_flatted_sorted[i]);
                bounding_box_blue_channel(data_index) = static_cast<type>(image_blue_channel_flatted_sorted[i]);

                data_index++;
            }
        }

        Tensor<type, 1> red_green_concatenation(bounding_box_red_channel.size() + bounding_box_green_channel.size());
        red_green_concatenation = bounding_box_red_channel.concatenate(bounding_box_green_channel, 0); // To allow a double concatenation
        bounding_box_data = red_green_concatenation.concatenate(bounding_box_blue_channel, 0);
    }
    else
    {
        Index data_index = 0;

        for(Index i = pixel_loop_start; i <= pixel_loop_end - 1; i++)
        {
            const int height_number = (int)(i/height);

            const Index left_margin = height_number * width + x_top_left;
            const Index right_margin = height_number * width + x_bottom_right;

            if(i >= left_margin && i < right_margin)
            {
                bounding_box_data(data_index) = static_cast<type>(image[i]);
                data_index++;
            }
        }
    }

    return bounding_box_data;
}

// Function to slice a given vector from range X to Y
/*Tensor<unsigned char, 1> DataSet::slicing(Tensor<unsigned char, 1>& arr, int& X, int& Y)
{
    // Starting and Ending iterators

    auto start = X;
    auto end = Y + 1;

    Tensor<unsigned char, 1> result(Y - X + 1);

    // Copy vector using copy function()
    copy(start, end, result);

    // Return the final sliced vector
    return result;
}*/


void DataSet::read_txt()
{
    cout << "Reading .txt file..." << endl;

    TextAnalytics text_analytics;

    text_analytics.set_separator(get_text_separator_string());
    text_analytics.set_short_words_length(short_words_length);
    text_analytics.set_long_words_length(long_words_length);
    text_analytics.set_stop_words(stop_words);

    cout << "Loading documents..." << endl;

    text_analytics.load_documents(data_file_name);

    Tensor<Tensor<string, 1>, 1> document = text_analytics.get_documents();

    Tensor<Tensor<string, 1>, 1> targets = text_analytics.get_targets();

    Tensor<string, 1> full_document = text_analytics.join(document);

    cout << "Processing documents..." << endl;

    Tensor<Tensor<string, 1>, 1> document_tokens = text_analytics.preprocess(full_document);

    cout << "Calculating wordbag..." << endl;

    TextAnalytics::WordBag document_word_bag = text_analytics.calculate_word_bag(document_tokens);
    set_words_frequencies(document_word_bag.frequencies);

    Tensor<string, 1> columns_names = document_word_bag.words;
    const Index document_words_number = document_word_bag.words.size();

    Tensor<type, 1> row(document_words_number);

    // Output

    cout << "Writting data file..." << endl;

    string transformed_data_path = data_file_name;
    replace(transformed_data_path,".txt","_data.txt");
    replace(transformed_data_path,".csv","_data.csv");

    std::ofstream file;
    file.open(transformed_data_path);

    for(Index i  = 0; i < document_words_number; i++)
        file << columns_names(i) << ";";
    file << "target_variable" << "\n";

    // Data file preview

    Index preview_size = 4;

    text_data_file_preview.resize(preview_size,2);

    for(Index i = 0; i < preview_size - 1; i++)
    {
        text_data_file_preview(i,0) = document(0)(i);
        text_data_file_preview(i,1) = targets(0)(i);
    }

    text_data_file_preview(preview_size - 1, 0) = document(0)(document(0).size()-1);
    text_data_file_preview(preview_size - 1, 1) = targets(0)(targets(0).size()-1);

#pragma omp parallel for

    for(Index i = 0; i < document.size(); i++)
    {
        Tensor<string, 1> sheet = document(i);

        for(Index j = 0; j < sheet.size(); j++)
        {
            row.setZero();

            string line = sheet(j);

            Tensor<string,1> tokens = get_tokens(line);

            Tensor<Tensor<string, 1>,1> processed_tokens = text_analytics.preprocess(tokens);

            TextAnalytics::WordBag line_word_bag = text_analytics.calculate_word_bag(processed_tokens);

            Tensor<string, 1> line_words = line_word_bag.words;

            Tensor<Index, 1> line_frequencies = line_word_bag.frequencies;

            for(Index k = 0; k < line_words.size(); k++)
            {
                if( contains(columns_names, line_words(k)) )
                {
                    auto it = find(columns_names.data(), columns_names.data() + document_words_number, line_words(k));

                    const Index word_index = it - columns_names.data();

                    row(word_index) = type(line_frequencies(k));
                }
            }

            for(Index k = 0; k < document_words_number; k++)
                file << row(k) << ";";
            std::for_each(targets(i)(j).begin(), targets(i)(j).end(), [](char & c){
                c = ::tolower(c);});
            file << "target_" + targets(i)(j) << "\n";
        }
    }

    file.close();

    data_file_name = transformed_data_path;
    separator = Separator::Semicolon;
    has_columns_names = true;

    read_csv();

    for(Index i = 0; i < get_input_columns_number(); i++)
        set_column_type(i,ColumnType::Numeric);
};


Tensor<string, 1> DataSet::get_default_columns_names(const Index& columns_number)
{
    Tensor<string, 1> columns_names(columns_number);

    for(Index i = 0; i < columns_number; i++)
    {
        ostringstream buffer;

        buffer << "column_" << i+1;

        columns_names(i) = buffer.str();
    }

    return columns_names;
}


void DataSet::read_csv_1()
{
    if(display) cout << "Path: " << data_file_name << endl;

    if(data_file_name.empty())
    {
        ostringstream buffer;

        buffer << "OpenNN Exception: DataSet class.\n"
               << "void read_csv() method.\n"
               << "Data file name is empty.\n";

        throw invalid_argument(buffer.str());
    }

    std::regex accent_regex("[\\xC0-\\xFF]");
    std::ifstream file;

#ifdef _WIN32

    if (std::regex_search(data_file_name, accent_regex))
    {
        std::wstring_convert<std::codecvt_utf8<wchar_t>> conv;
        std::wstring file_name_wide = conv.from_bytes(data_file_name);
        file.open(file_name_wide);
    }else
    {
        file.open(data_file_name.c_str());
    }
#else
    file.open(data_file_name.c_str());
#endif

    if(!file.is_open())
    {
        ostringstream buffer;

        buffer << "OpenNN Exception: DataSet class.\n"
               << "void read_csv() method.\n"
               << "Cannot open data file: " << data_file_name << "\n";

        throw invalid_argument(buffer.str());
    }

    const char separator_char = get_separator_char();

    if(display) cout << "Setting data file preview..." << endl;

    Index lines_number = has_columns_names ? 4 : 3;

    data_file_preview.resize(lines_number);

    string line;

    Index lines_count = 0;

    while(file.good())
    {
        getline(file, line);

        line = decode(line);

        trim(line);

        erase(line, '"');

        if(line.empty()) continue;

        check_separators(line);

        data_file_preview(lines_count) = get_tokens(line, separator_char);

        lines_count++;

        if(lines_count == lines_number) break;
    }

    file.close();

    // Check empty file

    if(data_file_preview(0).size() == 0)
    {
        ostringstream buffer;

        buffer << "OpenNN Exception: DataSet class.\n"
               << "void read_csv_1() method.\n"
               << "File " << data_file_name << " is empty.\n";

        throw invalid_argument(buffer.str());
    }

    // Set rows labels and columns names

    if(display) cout << "Setting rows labels..." << endl;

    string first_name = data_file_preview(0)(0);
    transform(first_name.begin(), first_name.end(), first_name.begin(), ::tolower);

    const Index columns_number = has_rows_labels ? data_file_preview(0).size()-1 : data_file_preview(0).size();

    columns.resize(columns_number);

    // Check if header has numeric value

    if(has_columns_names && has_numbers(data_file_preview(0)))
    {
        ostringstream buffer;

        buffer << "OpenNN Exception: DataSet class.\n"
               << "void read_csv_1() method.\n"
               << "Some columns names are numeric.\n";

        throw invalid_argument(buffer.str());
    }

    // Columns names

    if(display) cout << "Setting columns names..." << endl;

    if(has_columns_names)
    {
        has_rows_labels ? set_columns_names(data_file_preview(0).slice(Eigen::array<Eigen::Index, 1>({1}),
                                                                       Eigen::array<Eigen::Index, 1>({data_file_preview(0).size()-1})))
                        : set_columns_names(data_file_preview(0));
    }
    else
    {
        set_columns_names(get_default_columns_names(columns_number));
    }

    // Check columns with all missing values

    bool has_nans_columns = false;

    do
    {
        has_nans_columns = false;

        if(lines_number > 10)
            break;

        for(Index i = 0; i < data_file_preview(0).dimension(0); i++)
        {
            if(has_rows_labels && i == 0) continue;

            // Check if all are missing values

            if( data_file_preview(1)(i) == missing_values_label
                    && data_file_preview(2)(i) == missing_values_label
                    && data_file_preview(lines_number-2)(i) == missing_values_label
                    && data_file_preview(lines_number-1)(i) == missing_values_label)
            {
                has_nans_columns = true;
            }
            else
            {
                has_nans_columns = false;
            }

            if(has_nans_columns)
            {
                lines_number++;
                data_file_preview.resize(lines_number);

                string line;
                Index lines_count = 0;

                file.open(data_file_name.c_str());

                if(!file.is_open())
                {
                    ostringstream buffer;

                    buffer << "OpenNN Exception: DataSet class.\n"
                           << "void read_csv() method.\n"
                           << "Cannot open data file: " << data_file_name << "\n";

                    throw invalid_argument(buffer.str());
                }

                while(file.good())
                {
                    getline(file, line);
                    line = decode(line);
                    trim(line);
                    erase(line, '"');
                    if(line.empty()) continue;
                    check_separators(line);
                    data_file_preview(lines_count) = get_tokens(line, separator_char);
                    lines_count++;
                    if(lines_count == lines_number) break;
                }

                file.close();
            }
        }
    }while(has_nans_columns);

    // Columns types

    if(display) cout << "Setting columns types..." << endl;

    Index column_index = 0;

    for(Index i = 0; i < data_file_preview(0).dimension(0); i++)
    {
        if(has_rows_labels && i == 0) continue;

        string data_file_preview_1 = data_file_preview(1)(i);
        string data_file_preview_2 = data_file_preview(2)(i);
        string data_file_preview_3 = data_file_preview(lines_number-2)(i);
        string data_file_preview_4 = data_file_preview(lines_number-1)(i);

        if((is_date_time_string(data_file_preview_1) && data_file_preview_1 != missing_values_label)
                || (is_date_time_string(data_file_preview_2) && data_file_preview_2 != missing_values_label)
                || (is_date_time_string(data_file_preview_3) && data_file_preview_3 != missing_values_label)
                || (is_date_time_string(data_file_preview_4) && data_file_preview_4 != missing_values_label))
        {
            columns(column_index).type = ColumnType::DateTime;
            time_column = columns(column_index).name;
            column_index++;
        }
        else if(((is_numeric_string(data_file_preview_1) && data_file_preview_1 != missing_values_label) || data_file_preview_1.empty())
                || ((is_numeric_string(data_file_preview_2) && data_file_preview_2 != missing_values_label) || data_file_preview_2.empty())
                || ((is_numeric_string(data_file_preview_3) && data_file_preview_3 != missing_values_label) || data_file_preview_3.empty())
                || ((is_numeric_string(data_file_preview_4) && data_file_preview_4 != missing_values_label) || data_file_preview_4.empty()))
        {
            columns(column_index).type = ColumnType::Numeric;
            column_index++;
        }
        else
        {
            columns(column_index).type = ColumnType::Categorical;
            column_index++;
        }
    }

    // Resize data file preview to original

    if(data_file_preview.size() > 4)
    {
        lines_number = has_columns_names ? 4 : 3;

        Tensor<Tensor<string, 1>, 1> data_file_preview_copy(data_file_preview);

        data_file_preview.resize(lines_number);

        data_file_preview(0) = data_file_preview_copy(1);
        data_file_preview(1) = data_file_preview_copy(1);
        data_file_preview(2) = data_file_preview_copy(2);
        data_file_preview(lines_number - 2) = data_file_preview_copy(data_file_preview_copy.size()-2);
        data_file_preview(lines_number - 1) = data_file_preview_copy(data_file_preview_copy.size()-1);
    }

}


void DataSet::read_csv_2_simple()
{   
    std::regex accent_regex("[\\xC0-\\xFF]");
    std::ifstream file;

    #ifdef _WIN32

    if (std::regex_search(data_file_name, accent_regex))
    {
        std::wstring_convert<std::codecvt_utf8<wchar_t>> conv;
        std::wstring file_name_wide = conv.from_bytes(data_file_name);
        file.open(file_name_wide);
    }else
    {
        file.open(data_file_name.c_str());
    }

    #else
        file.open(data_file_name.c_str());
    #endif

    if(!file.is_open())
    {
        ostringstream buffer;

        buffer << "OpenNN Exception: DataSet class.\n"
               << "void read_csv_2_simple() method.\n"
               << "Cannot open data file: " << data_file_name << "\n";

        throw invalid_argument(buffer.str());
    }

    string line;
    Index line_number = 0;

    if(has_columns_names)
    {
        while(file.good())
        {
            line_number++;

            getline(file, line);

            trim(line);

            erase(line, '"');

            if(line.empty()) continue;

            break;
        }
    }

    Index samples_count = 0;

    Index tokens_count;

    if(display) cout << "Setting data dimensions..." << endl;

    const char separator_char = get_separator_char();

    const Index columns_number = get_columns_number();
    const Index raw_columns_number = has_rows_labels ? columns_number + 1 : columns_number;

    while(file.good())
    {
        line_number++;

        getline(file, line);

        trim(line);

        //erase(line, '"');

        if(line.empty()) continue;

        tokens_count = count_tokens(line, separator_char);

        if(tokens_count != raw_columns_number)
        {
            ostringstream buffer;

            buffer << "OpenNN Exception: DataSet class.\n"
                   << "void read_csv_2_simple() method.\n"
                   << "Line " << line_number << ": Size of tokens("
                   << tokens_count << ") is not equal to number of columns("
                   << raw_columns_number << ").\n";

            throw invalid_argument(buffer.str());
        }

        samples_count++;
    }

    file.close();

    data.resize(samples_count, columns_number);

    set_default_columns_uses();

    samples_uses.resize(samples_count);
    samples_uses.setConstant(SampleUse::Training);

    split_samples_random();
}


void DataSet::read_csv_3_simple()
{
    std::regex accent_regex("[\\xC0-\\xFF]");
    std::ifstream file;

    #ifdef _WIN32

    if (std::regex_search(data_file_name, accent_regex))
    {
        std::wstring_convert<std::codecvt_utf8<wchar_t>> conv;
        std::wstring file_name_wide = conv.from_bytes(data_file_name);
        file.open(file_name_wide);
    }else
    {
        file.open(data_file_name.c_str());
    }

    #else
        file.open(data_file_name.c_str());
    #endif

    if(!file.is_open())
    {
        ostringstream buffer;

        buffer << "OpenNN Exception: DataSet class.\n"
               << "void read_csv_3_simple() method.\n"
               << "Cannot open data file: " << data_file_name << "\n";

        throw invalid_argument(buffer.str());
    }

    const bool is_float = is_same<type, float>::value;

    const char separator_char = get_separator_char();

    string line;

    // Read header

    if(has_columns_names)
    {
        while(file.good())
        {
            getline(file, line);

            line = decode(line);

            if(line.empty()) continue;

            break;
        }
    }

    // Read data

    const Index raw_columns_number = has_rows_labels ? get_columns_number() + 1 : get_columns_number();

    Tensor<string, 1> tokens(raw_columns_number);

    const Index samples_number = data.dimension(0);

    if(has_rows_labels) rows_labels.resize(samples_number);

    if(display) cout << "Reading data..." << endl;

    Index sample_index = 0;
    Index column_index = 0;

    while(file.good())
    {
        getline(file, line);

        line = decode(line);

        trim(line);

        erase(line, '"');

        if(line.empty()) continue;

        fill_tokens(line, separator_char, tokens);

        for(Index j = 0; j < raw_columns_number; j++)
        {
            trim(tokens(j));

            if(has_rows_labels && j == 0)
            {
                rows_labels(sample_index) = tokens(j);
            }
            else if(tokens(j) == missing_values_label || tokens(j).empty())
            {
                data(sample_index, column_index) = static_cast<type>(NAN);
                column_index++;
            }
            else if(is_float)
            {
                data(sample_index, column_index) = type(strtof(tokens(j).data(), nullptr));
                column_index++;
            }
            else
            {
                data(sample_index, column_index) = type(stof(tokens(j)));
                column_index++;
            }
        }

        column_index = 0;
        sample_index++;
    }

    const Index data_file_preview_index = has_columns_names ? 3 : 2;

    data_file_preview(data_file_preview_index) = tokens;

    file.close();

    if(display) cout << "Data read succesfully..." << endl;

    // Check Constant

    check_constant_columns();

    // Check Binary

    if(display) cout << "Checking binary columns..." << endl;

    set_binary_simple_columns();

}


void DataSet::read_csv_2_complete()
{
    std::regex accent_regex("[\\xC0-\\xFF]");
    std::ifstream file;

    #ifdef _WIN32

    if (std::regex_search(data_file_name, accent_regex))
    {
        std::wstring_convert<std::codecvt_utf8<wchar_t>> conv;
        std::wstring file_name_wide = conv.from_bytes(data_file_name);
        file.open(file_name_wide);
    }
    else
    {
        file.open(data_file_name.c_str());
    }
#else
    file.open(data_file_name.c_str());
#endif


    if(!file.is_open())
    {
        ostringstream buffer;

        buffer << "OpenNN Exception: DataSet class.\n"
               << "void read_csv_2_complete() method.\n"
               << "Cannot open data file: " << data_file_name << "\n";

        throw invalid_argument(buffer.str());
    }

    const char separator_char = get_separator_char();

    string line;

    Tensor<string, 1> tokens;

    Index lines_count = 0;
    Index tokens_count;

    const Index columns_number = columns.size();

    for(unsigned j = 0; j < columns_number; j++)
    {
        if(columns(j).type != ColumnType::Categorical)
        {
            columns(j).column_use = VariableUse::Input;
        }
    }

    // Skip header

    if(has_columns_names)
    {
        while(file.good())
        {
            getline(file, line);

            trim(line);

            if(line.empty()) continue;

            break;
        }
    }

    // Read data

    if(display) cout << "Setting data dimensions..." << endl;

    const Index raw_columns_number = has_rows_labels ? columns_number + 1 : columns_number;

    Index column_index = 0;

    while(file.good())
    {
        getline(file, line);

        line = decode(line);

        trim(line);

        erase(line, '"');

        if(line.empty()) continue;

        tokens = get_tokens(line, separator_char);

        tokens_count = tokens.size();

        if(static_cast<unsigned>(tokens_count) != raw_columns_number)
        {
            const string message =
                    "Sample " + to_string(lines_count+1) + " error:\n"
                                                           "Size of tokens (" + to_string(tokens_count) + ") is not equal to number of columns (" + to_string(raw_columns_number) + ").\n"
                                                                                                                                                                                    "Please check the format of the data file (e.g: Use of commas both as decimal and column separator)";

            throw invalid_argument(message);
        }

        for(unsigned j = 0; j < raw_columns_number; j++)
        {
            if(has_rows_labels && j == 0) continue;

            if(columns(column_index).type == ColumnType::Categorical)
            {
                if(find(columns(column_index).categories.data(), columns(column_index).categories.data() + columns(column_index).categories.size(), tokens(j)) == (columns(column_index).categories.data() + columns(column_index).categories.size()))
                {
                    if(tokens(j) == missing_values_label || tokens(j).find(missing_values_label) != string::npos)
                    {
                        column_index++;
                        continue;
                    }

                    columns(column_index).add_category(tokens(j));
                }
            }

            column_index++;
        }

        column_index = 0;

        lines_count++;
    }

    if(display) cout << "Setting types..." << endl;

    for(Index j = 0; j < columns_number; j++)
    {
        if(columns(j).type == ColumnType::Categorical)
        {
            if(columns(j).categories.size() == 2)
            {
                columns(j).type = ColumnType::Binary;
            }
        }
    }

    file.close();

    const Index samples_number = static_cast<unsigned>(lines_count);

    const Index variables_number = get_variables_number();

    data.resize(static_cast<Index>(samples_number), variables_number);
    data.setZero();

    if(has_rows_labels) rows_labels.resize(samples_number);

    set_default_columns_uses();

    samples_uses.resize(static_cast<Index>(samples_number));

    samples_uses.setConstant(SampleUse::Training);

    split_samples_random();
}


void DataSet::read_csv_3_complete()
{
    std::regex accent_regex("[\\xC0-\\xFF]");
    std::ifstream file;

    #ifdef _WIN32

    if (std::regex_search(data_file_name, accent_regex))
    {
        std::wstring_convert<std::codecvt_utf8<wchar_t>> conv;
        std::wstring file_name_wide = conv.from_bytes(data_file_name);
        file.open(file_name_wide);
    }
    else
    {
        file.open(data_file_name.c_str());
    }

    #else
        file.open(data_file_name.c_str());
    #endif


    if(!file.is_open())
    {
        ostringstream buffer;

        buffer << "OpenNN Exception: DataSet class.\n"
               << "void read_csv_3_complete() method.\n"
               << "Cannot open data file: " << data_file_name << "\n";

        throw invalid_argument(buffer.str());
    }

    const char separator_char = get_separator_char();

    const Index columns_number = columns.size();

    const Index raw_columns_number = has_rows_labels ? columns_number+1 : columns_number;

    string line;

    Tensor<string, 1> tokens;

    string token;

    unsigned sample_index = 0;
    unsigned variable_index = 0;
    unsigned column_index = 0;

    // Skip header

    if(has_columns_names)
    {
        while(file.good())
        {
            getline(file, line);

            line = decode(line);

            trim(line);

            if(line.empty()) continue;

            break;
        }
    }

    // Read data

    if(display) cout << "Reading data..." << endl;

    while(file.good())
    {
        getline(file, line);

        line = decode(line);

        trim(line);

        erase(line, '"');

        if(line.empty()) continue;

        tokens = get_tokens(line, separator_char);

        variable_index = 0;
        column_index = 0;

        for(Index j = 0; j < raw_columns_number; j++)
        {
            trim(tokens(j));

            if(has_rows_labels && j ==0)
            {
                rows_labels(sample_index) = tokens(j);
                continue;
            }
            else if(columns(column_index).type == ColumnType::Numeric)
            {
                if(tokens(j) == missing_values_label || tokens(j).empty())
                {
                    data(sample_index, variable_index) = static_cast<type>(NAN);
                    variable_index++;
                }
                else
                {
                    try
                    {
                        data(sample_index, variable_index) = static_cast<type>(stod(tokens(j)));
                        variable_index++;
                    }
                    catch(const invalid_argument& e)
                    {
                        ostringstream buffer;

                        buffer << "OpenNN Exception: DataSet class.\n"
                               << "void read_csv_3_complete() method.\n"
                               << "Sample " << sample_index << "; Invalid number: " << tokens(j) << "\n";

                        throw invalid_argument(buffer.str());
                    }
                }
            }
            else if(columns(column_index).type == ColumnType::DateTime)
            {
                if(tokens(j) == missing_values_label || tokens(j).empty())
                {
                    data(sample_index, variable_index) = static_cast<type>(NAN);
                    variable_index++;
                }
                else
                {
                    data(sample_index, variable_index) = static_cast<type>(date_to_timestamp(tokens(j), gmt));
                    variable_index++;
                }
            }
            else if(columns(column_index).type == ColumnType::Categorical)
            {
                for(Index k = 0; k < columns(column_index).get_categories_number(); k++)
                {
                    if(tokens(j) == missing_values_label)
                    {
                        data(sample_index, variable_index) = static_cast<type>(NAN);
                    }
                    else if(tokens(j) == columns(column_index).categories(k))
                    {
                        data(sample_index, variable_index) = type(1);
                    }

                    variable_index++;
                }
            }
            else if(columns(column_index).type == ColumnType::Binary)
            {
                string lower_case_token = tokens(j);

                trim(lower_case_token);
                transform(lower_case_token.begin(), lower_case_token.end(), lower_case_token.begin(), ::tolower);

                Tensor<string,1> positive_words(5);
                Tensor<string,1> negative_words(5);

                positive_words.setValues({"yes", "positive", "+", "true", "si"});
                negative_words.setValues({"no", "negative", "-", "false", "no"});

                if(tokens(j) == missing_values_label || tokens(j).find(missing_values_label) != string::npos)
                {
                    data(sample_index, variable_index) = static_cast<type>(NAN);
                }
                else if( contains(positive_words, lower_case_token) )
                {
                    data(sample_index, variable_index) = type(1);
                }
                else if( contains(negative_words, lower_case_token) )
                {
                    data(sample_index, variable_index) = type(0);
                }
                else if(columns(column_index).categories.size() > 0 && tokens(j) == columns(column_index).categories(0))
                {
                    data(sample_index, variable_index) = type(1);
                }
                else if(tokens(j) == columns(column_index).name)
                {
                    data(sample_index, variable_index) = type(1);
                }

                variable_index++;
            }

            column_index++;
        }

        sample_index++;
    }

    const Index data_file_preview_index = has_columns_names ? 3 : 2;

    data_file_preview(data_file_preview_index) = tokens;

    if(display) cout << "Data read succesfully..." << endl;

    file.close();

    // Check Constant and DateTime to unused

    check_constant_columns();

    // Check binary

    if(display) cout << "Checking binary columns..." << endl;

    set_binary_simple_columns();

}


void DataSet::check_separators(const string& line) const
{
    if(line.find(',') == string::npos
            && line.find(';') == string::npos
            && line.find(' ') == string::npos
            && line.find('\t') == string::npos) return;

    const char separator_char = get_separator_char();

    if(line.find(separator_char) == string::npos)
    {
        const string message =
                "Error: " + get_separator_string() + " separator not found in line data file " + data_file_name + ".\n"
                                                                                                                  "Line: '" + line + "'";

        throw invalid_argument(message);
    }

    if(separator == Separator::Space)
    {
        if(line.find(',') != string::npos)
        {
            const string message =
                    "Error: Found comma (',') in data file " + data_file_name + ", but separator is space (' ').";

            throw invalid_argument(message);
        }
        if(line.find(';') != string::npos)
        {
            const string message =
                    "Error: Found semicolon (';') in data file " + data_file_name + ", but separator is space (' ').";

            throw invalid_argument(message);
        }
    }
    else if(separator == Separator::Tab)
    {
        if(line.find(',') != string::npos)
        {
            const string message =
                    "Error: Found comma (',') in data file " + data_file_name + ", but separator is tab ('   ').";

            throw invalid_argument(message);
        }
        if(line.find(';') != string::npos)
        {
            const string message =
                    "Error: Found semicolon (';') in data file " + data_file_name + ", but separator is tab ('   ').";

            throw invalid_argument(message);
        }
    }
    else if(separator == Separator::Comma)
    {
        if(line.find(";") != string::npos)
        {
            const string message =
                    "Error: Found semicolon (';') in data file " + data_file_name + ", but separator is comma (',').";

            throw invalid_argument(message);
        }
    }
    else if(separator == Separator::Semicolon)
    {
        if(line.find(",") != string::npos)
        {
            const string message =
                    "Error: Found comma (',') in data file " + data_file_name + ", but separator is semicolon (';'). " + line;

            throw invalid_argument(message);
        }
    }
}


void DataSet::check_special_characters(const string & line) const
{
    if( line.find_first_of("|@#~€¬^*") != string::npos)
    {
        const string message =
                "Error: found special characters in line: " + line + ". Please, review the file.";
        throw invalid_argument(message);
    }

    //#ifdef __unix__
    //    if(line.find("\r") != string::npos)
    //    {
    //        const string message =
    //                "Error: mixed break line characters in line: " + line + ". Please, review the file.";
    //        throw invalid_argument(message);
    //    }
    //#endif

}


bool DataSet::has_binary_columns() const
{
    const Index variables_number = columns.size();

    for(Index i = 0; i < variables_number; i++)
    {
        if(columns(i).type == ColumnType::Binary) return true;
    }

    return false;
}


bool DataSet::has_categorical_columns() const
{
    const Index variables_number = columns.size();

    for(Index i = 0; i < variables_number; i++)
    {
        if(columns(i).type == ColumnType::Categorical) return true;
    }

    return false;
}


bool DataSet::has_time_columns() const
{
    const Index columns_number = columns.size();

    for(Index i = 0; i < columns_number; i++)
    {
        if(columns(i).type == ColumnType::DateTime) return true;
    }

    return false;
}


bool DataSet::has_time_time_series_columns() const
{
    const Index time_series_columns_number = time_series_columns.size();

    for(Index i = 0; i < time_series_columns_number; i++)
    {
        if(time_series_columns(i).type == ColumnType::DateTime) return true;
    }

    return false;
}


bool DataSet::has_selection() const
{
    if(get_selection_samples_number() == 0) return false;

    return true;
}


Tensor<Index, 1> DataSet::count_nan_columns() const
{
    const Index columns_number = get_columns_number();
    const Index rows_number = get_samples_number();

    Tensor<Index, 1> nan_columns(columns_number);
    nan_columns.setZero();

    for(Index column_index = 0; column_index < columns_number; column_index++)
    {
        const Index current_variable_index = get_variable_indices(column_index)(0);

        for(Index row_index = 0; row_index < rows_number; row_index++)
        {
            if(isnan(data(row_index,current_variable_index)))
            {
                nan_columns(column_index)++;
            }
        }
    }

    return nan_columns;
}


Index DataSet::count_rows_with_nan() const
{
    Index rows_with_nan = 0;

    const Index rows_number = data.dimension(0);
    const Index columns_number = data.dimension(1);

    bool has_nan = true;

    for(Index row_index = 0; row_index < rows_number; row_index++)
    {
        has_nan = false;

        for(Index column_index = 0; column_index < columns_number; column_index++)
        {
            if(isnan(data(row_index, column_index)))
            {
                has_nan = true;
                break;
            }
        }

        if(has_nan) rows_with_nan++;
    }

    return rows_with_nan;
}


Index DataSet::count_nan() const
{
    return count_NAN(data);
}


void DataSet::set_missing_values_number(const Index& new_missing_values_number)
{
    missing_values_number = new_missing_values_number;
}


void DataSet::set_missing_values_number()
{
    missing_values_number = count_nan();
}


void DataSet::set_columns_missing_values_number(const Tensor<Index, 1>& new_columns_missing_values_number)
{
    columns_missing_values_number = new_columns_missing_values_number;
}


void DataSet::set_columns_missing_values_number()
{
    columns_missing_values_number = count_nan_columns();
}


void DataSet::set_rows_missing_values_number(const Index& new_rows_missing_values_number)
{
    rows_missing_values_number = new_rows_missing_values_number;
}


void DataSet::set_rows_missing_values_number()
{
    rows_missing_values_number = count_rows_with_nan();
}


void DataSet::fix_repeated_names()
{
    // Fix columns names

    const Index columns_number = columns.size();

    map<string, Index> columns_count_map;

    for(Index i = 0; i < columns_number; i++)
    {
        auto result = columns_count_map.insert(pair<string, Index>(columns(i).name, 1));

        if(!result.second) result.first->second++;
    }

    for(const auto & element : columns_count_map)
    {
        if(element.second > 1)
        {
            const string repeated_name = element.first;
            Index repeated_index = 1;

            for(Index i = 0; i < columns.size(); i++)
            {
                if(columns(i).name == repeated_name)
                {
                    columns(i).name = columns(i).name + "_" + to_string(repeated_index);
                    repeated_index++;
                }
            }
        }
    }

    // Fix variables names

    if(has_categorical_columns() || has_binary_columns())
    {
        Tensor<string, 1> variables_names = get_variables_names();

        const Index variables_number = variables_names.size();

        map<string, Index> variables_count_map;

        for(Index i = 0; i < variables_number; i++)
        {
            auto result = variables_count_map.insert(pair<string, Index>(variables_names(i), 1));

            if(!result.second) result.first->second++;
        }

        for(const auto & element : variables_count_map)
        {
            if(element.second > 1)
            {
                const string repeated_name = element.first;

                for(Index i = 0; i < variables_number; i++)
                {
                    if(variables_names(i) == repeated_name)
                    {
                        const Index column_index = get_column_index(i);

                        if(columns(column_index).type != ColumnType::Categorical) continue;

                        variables_names(i) = variables_names(i) + "_" + columns(column_index).name;
                    }
                }
            }
        }

        set_variables_names(variables_names);
    }
}

void DataSet::initialize_sequential(Tensor<Index, 1>& new_tensor,
                                    const Index& start, const Index& step, const Index& end) const
{
    const Index new_size = (end-start)/step+1;

    new_tensor.resize(new_size);
    new_tensor(0) = start;

    for(Index i = 1; i < new_size-1; i++)
    {
        new_tensor(i) = new_tensor(i-1)+step;
    }

    new_tensor(new_size-1) = end;
}


void DataSet::intialize_sequential(Tensor<type, 1>& new_tensor,
                                   const type& start, const type& step, const type& end) const
{
    const Index new_size = Index((end-start)/type(step) + type(1));

    new_tensor.resize(new_size);
    new_tensor(0) = start;

    for(Index i = 1; i < new_size-1; i++)
    {
        new_tensor(i) = new_tensor(i-1)+step;
    }

    new_tensor(new_size-1) = end;
}


Tensor<Index, 2> DataSet::split_samples(const Tensor<Index, 1>& samples_indices, const Index& new_batch_size) const
{
    const Index samples_number = samples_indices.dimension(0);

    Index batches_number;
    Index batch_size = new_batch_size;

    if(samples_number < batch_size)
    {
        batches_number = 1;
        batch_size = samples_number;
    }
    else
    {
        batches_number = samples_number / batch_size;
    }

    Tensor<Index, 2> batches(batches_number, batch_size);

    Index count = 0;

    for(Index i = 0; i < batches_number; ++i)
    {
        for(Index j = 0; j < batch_size; ++j)
        {
            batches(i,j) = samples_indices(count);

            count++;
        }
    }

    return batches;
}


void DataSetBatch::fill(const Tensor<Index, 1>& samples,
                        const Tensor<Index, 1>& inputs,
                        const Tensor<Index, 1>& targets)
{
    const Tensor<type, 2>& data = data_set_pointer->get_data();

    const Tensor<Index, 1>& input_variables_dimensions = data_set_pointer->get_input_variables_dimensions();

    if(input_variables_dimensions.size() == 1)
    {
        fill_submatrix(data, samples, inputs, inputs_data.get());
    }
    else if(input_variables_dimensions.size() == 3)
    {
        const Index channels_number = input_variables_dimensions(0);
//        const Index columns_number = input_variables_dimensions(1);
//        const Index rows_number = input_variables_dimensions(2);

        const Index rows_number = input_variables_dimensions(1);
        const Index columns_number = input_variables_dimensions(2);

        TensorMap<Tensor<type, 4>> inputs(inputs_data.get(), rows_number, columns_number, channels_number, batch_size);

        Index index = 0;

        /*for(Index image = 0; image < batch_size; image++)
        {
            index = 0;

            for(Index row = 0; row < rows_number; row++)
            {
                for(Index col = 0; col < columns_number; col++)
                {
                    for(Index channel = 0; channel < channels_number; channel++)
                    {
                        inputs(row, col, channel, image) = data(image, index);
                        index++;
                    }
                }
            }
        }*/

        for(Index image = 0; image < batch_size; image++)
        {
            index = 0;

            for (Index row = rows_number - 1; row >= 0; row--)
            {
                for(Index col = 0; col < columns_number; col++)
                {
                    for (Index channel = channels_number - 1; channel >= 0 ; channel--)
                    {
                        inputs(row, col, channel, image) = data(image, index);
                        index++;
                    }
                }
            }
        }
    }

    fill_submatrix(data, samples, targets, targets_data);

}


DataSetBatch::DataSetBatch(const Index& new_samples_number, DataSet* new_data_set_pointer)
{
    set(new_samples_number, new_data_set_pointer);
}


void DataSetBatch::set(const Index& new_batch_size, DataSet* new_data_set_pointer)
{
    batch_size = new_batch_size;

    data_set_pointer = new_data_set_pointer;

    const Index input_variables_number = data_set_pointer->get_input_variables_number();
    const Index target_variables_number = data_set_pointer->get_target_variables_number();

    const Tensor<Index, 1> input_variables_dimensions = data_set_pointer->get_input_variables_dimensions();

    size_t inputs_data_size = 0;
    size_t targets_data_size = batch_size*target_variables_number*sizeof(type);

    if(input_variables_dimensions.size() == 1)
    {
        inputs_dimensions.resize(2);
        inputs_dimensions.setValues({batch_size, input_variables_number});

//        inputs_data = (type*)malloc(static_cast<size_t>(batch_size*input_variables_number*sizeof(type)));

        inputs_data_size = batch_size*input_variables_number*sizeof(type);
    }
    else if(input_variables_dimensions.size() == 3)
    {
        const Index channels_number = input_variables_dimensions(0);
        const Index columns_number = input_variables_dimensions(1);
        const Index rows_number = input_variables_dimensions(2);

        inputs_dimensions.resize(4);
        inputs_dimensions.setValues({rows_number, columns_number, channels_number,batch_size});

        //delete inputs_data;
//        inputs_data = (type*)malloc(static_cast<size_t>(rows_number*columns_number*channels_number*batch_size*sizeof(type)));
        inputs_data_size = rows_number*columns_number*channels_number*batch_size*sizeof(type);
    }

    targets_dimensions.resize(2);
    targets_dimensions.setValues({batch_size, target_variables_number});

    //delete targets_data;
//    inputs_data = (type*)malloc(static_cast<size_t>(inputs_data_size));

//    inputs_data = make_unique<type[]>(inputs_data_size);
    inputs_data = unique_ptr<type[]>(new type[inputs_data_size]);


    targets_data = (type*)malloc(static_cast<size_t>(targets_data_size));
}


Index DataSetBatch::get_batch_size() const
{
    return batch_size;
}


void DataSetBatch::print() const
{
    cout << "Batch" << endl;

    cout << "Inputs dimensions:" << endl;
    cout << inputs_dimensions << endl;

    cout << "Inputs:" << endl;
    if(inputs_dimensions.size() == 2)
        cout << TensorMap<Tensor<type, 2>>(inputs_data.get(), inputs_dimensions(0), inputs_dimensions(1)) << endl;
    else if(inputs_dimensions.size() == 4)
        cout << TensorMap<Tensor<type, 4>>(inputs_data.get(), inputs_dimensions(0), inputs_dimensions(1), inputs_dimensions(2), inputs_dimensions(3)) << endl;
    cout << "Targets dimensions:" << endl;
    cout << targets_dimensions << endl;

    cout << "Targets:" << endl;
    cout << TensorMap<Tensor<type,2>>(targets_data, targets_dimensions(0), targets_dimensions(1)) << endl;
}


void DataSet::shuffle()
{
    random_device rng;
    mt19937 urng(rng());

    const Index data_rows = data.dimension(0);
    const Index data_columns = data.dimension(1);

    Tensor<Index, 1> indices(data_rows);

    for(Index i = 0; i < data_rows; i++) indices(i) = i;

    std::shuffle(&indices(0), &indices(data_rows-1), urng);

    Tensor<type, 2> new_data(data_rows, data_columns);
    Tensor<string, 1> new_rows_labels(data_rows);

    Index index = 0;

    for(Index i = 0; i < data_rows; i++)
    {
        index = indices(i);

        new_rows_labels(i) = rows_labels(index);

        for(Index j = 0; j < data_columns; j++)
        {
            new_data(i,j) = data(index,j);
        }
    }

    data = new_data;
    rows_labels = new_rows_labels;
}


bool DataSet::get_has_rows_labels() const
{
    return this->has_rows_labels;
}

}


// OpenNN: Open Neural Networks Library.
// Copyright(C) 2005-2023 Artificial Intelligence Techniques, SL.
//
// This library is free software; you can redistribute it and/or
// modify it under the terms of the GNU Lesser General Public
// License as published by the Free Software Foundation; either
// version 2.1 of the License, or any later version.
//
// This library is distributed in the hope that it will be useful,
// but WITHOUT ANY WARRANTY; without even the implied warranty of
// MERCHANTABILITY or FITNESS FOR A PARTICULAR PURPOSE.  See the GNU
// Lesser General Public License for more details.

// You should have received a copy of the GNU Lesser General Public
// License along with this library; if not, write to the Free Software
// Foundation, Inc., 51 Franklin St, Fifth Floor, Boston, MA  02110-1301  USA<|MERGE_RESOLUTION|>--- conflicted
+++ resolved
@@ -12318,19 +12318,10 @@
     vector<fs::path> folder_paths;
     vector<fs::path> image_paths;
 
-<<<<<<< HEAD
     int classes_number = 0;
     int images_total_number = 0;
 
     for (const auto & entry_path : fs::directory_iterator(path))
-=======
-    for (const auto & entry : fs::directory_iterator(path))
-    {
-        folder_paths.emplace_back(entry.path().string());
-    }
-
-    for (Index i = 0 ; i < folder_paths.size() ; i++)
->>>>>>> 8612df4d
     {
         if(entry_path.path().string().find(".DS_Store") != string::npos)
         {
@@ -12401,17 +12392,9 @@
             }
         }
 
-<<<<<<< HEAD
         for(Index j = 0;  j < images_in_folder; j++)
         {
-=======
-        images_number = images_paths.size();
-
-        for(Index j = 0;  j < images_number; j++)
-        {
-            data.chip(row_index, 0) = imageDataAux.chip(row_index, 0);
-
->>>>>>> 8612df4d
+
             if(classes_number == 2 && i == 0)
             {
                 data(row_index, image_size) = 1;
