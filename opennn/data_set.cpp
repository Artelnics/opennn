--- conflicted
+++ resolved
@@ -2073,11 +2073,7 @@
             else
                 variable_index++;
 
-<<<<<<< HEAD
-           continue;
-=======
             continue;
->>>>>>> 978789ce
         }
 
         if(raw_variables(i).type == RawVariableType::Categorical)
