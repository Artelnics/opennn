//   OpenNN: Open Neural Networks Library
//   www.opennn.net
//
//   D A T A   S E T   C L A S S
//
//   Artificial Intelligence Techniques SL
//   artelnics@artelnics.com

#include "data_set.h"
#include "statistics.h"
#include "correlations.h"
#include "tensors.h"
#include "strings_utilities.h"

namespace opennn
{

    DataSet::DataSet(const Index& new_samples_number,
                     const dimensions& new_input_dimensions,
                     const dimensions& new_target_dimensions)
    {
        set(new_samples_number, new_input_dimensions, new_target_dimensions);
    }


    DataSet::DataSet(const filesystem::path& data_path,
                     const string& separator,
                     const bool& has_header,
                     const bool& has_sample_ids,
                     const Codification& data_codification)
    {
        set(data_path, separator, has_header, has_sample_ids, data_codification);
    }


    const bool& DataSet::get_display() const
    {
        return display;
    }


    DataSet::RawVariable::RawVariable(const string& new_name,
                                      const VariableUse& new_raw_variable_use,
                                      const RawVariableType& new_type,
                                      const Scaler& new_scaler,
                                      const vector<string>& new_categories)
    {
        set(new_name, new_raw_variable_use, new_type, new_scaler, new_categories);
    }


    void DataSet::RawVariable::set(const string& new_name,
                                   const VariableUse& new_raw_variable_use,
                                   const RawVariableType& new_type,
                                   const Scaler& new_scaler,
                                   const vector<string>& new_categories)
    {
        name = new_name;
        use = new_raw_variable_use;
        type = new_type;
        scaler = new_scaler;
        categories = new_categories;
    }


    void DataSet::RawVariable::set_scaler(const Scaler& new_scaler)
    {
        scaler = new_scaler;
    }


    void DataSet::RawVariable::set_scaler(const string& new_scaler_string)
    {
        const Scaler new_scaler = string_to_scaler(new_scaler_string);

        set_scaler(new_scaler);
    }


    void DataSet::RawVariable::set_use(const VariableUse& new_raw_variable_use)
    {
        use = new_raw_variable_use;
    }


    void DataSet::RawVariable::set_use(const string& new_raw_variable_use)
    {
        if (new_raw_variable_use == "Decoder")
            set_use(VariableUse::Decoder);
        else if (new_raw_variable_use == "Input")
            set_use(VariableUse::Input);
        else if (new_raw_variable_use == "Target")
            set_use(VariableUse::Target);
        else if (new_raw_variable_use == "Time")
            set_use(VariableUse::Time);
        else if (new_raw_variable_use == "None")
            set_use(VariableUse::None);
        else
            throw runtime_error("Unknown raw_variable use: " + new_raw_variable_use + "\n");
    }


    void DataSet::RawVariable::set_type(const string& new_raw_variable_type)
    {
        if (new_raw_variable_type == "Numeric")
            type = RawVariableType::Numeric;
        else if (new_raw_variable_type == "Binary")
            type = RawVariableType::Binary;
        else if (new_raw_variable_type == "Categorical")
            type = RawVariableType::Categorical;
        else if (new_raw_variable_type == "DateTime")
            type = RawVariableType::DateTime;
        else if (new_raw_variable_type == "Constant")
            type = RawVariableType::Constant;
        else
            throw runtime_error("Raw variable type is not valid (" + new_raw_variable_type + ").\n");
    }


    void DataSet::RawVariable::set_categories(const vector<string>& new_categories)
    {
        categories = new_categories;
    }


    void DataSet::RawVariable::from_XML(const XMLDocument& document)
    {
        name = read_xml_string(document.FirstChildElement(), "Name");
        set_scaler(read_xml_string(document.FirstChildElement(), "Scaler"));
        set_use(read_xml_string(document.FirstChildElement(), "Use"));
        set_type(read_xml_string(document.FirstChildElement(), "Type"));

        if (type == RawVariableType::Categorical)
        {
            const string categories_text = read_xml_string(document.FirstChildElement(), "Categories");
            categories = get_tokens(categories_text, ";");
        }
    }


    void DataSet::RawVariable::to_XML(XMLPrinter& printer) const
    {
        add_xml_element(printer, "Name", name);
        add_xml_element(printer, "Scaler", scaler_to_string(scaler));
        add_xml_element(printer, "Use", get_use_string());
        add_xml_element(printer, "Type", get_type_string());

        if (type == RawVariableType::Categorical || type == RawVariableType::Binary)
            add_xml_element(printer, "Categories", vector_to_string(categories,";"));
    }


    void DataSet::RawVariable::print() const
    {
        cout << "Raw variable" << endl
             << "Name: " << name << endl
             << "Use: " << get_use_string() << endl
             << "Type: " << get_type_string() << endl
             << "Scaler: " << scaler_to_string(scaler) << endl;

        if (categories.size() != 0)
        {
            cout << "Categories: " << endl;
            print_vector(categories);
        }

        cout << endl;
    }


    DataSet::ModelType DataSet::get_model_type() const
    {
        return model_type;
    }


    string DataSet::get_model_type_string() const
    {
        switch (model_type)
        {
        case ModelType::Approximation:
            return "Approximation";
        case ModelType::Classification:
            return "Classification";
        case ModelType::Forecasting:
            return "Forecasting";
        case ModelType::AutoAssociation:
            return "AutoAssociation";
        case ModelType::TextClassification:
            return "TextClassification";
        case ModelType::ImageClassification:
            return "ImageClassification";
        default:
            throw runtime_error("Unknown model type");
        }
    }


    string DataSet::RawVariable::get_use_string() const
    {
        switch (use)
        {
        case VariableUse::Decoder: return "Decoder";
        case VariableUse::Input: return "Input";
        case VariableUse::Target: return "Target";
        case VariableUse::Time: return "Time";
        case VariableUse::None: return "None";
        default: throw runtime_error("Unknown raw variable use");
        }
    }


    Index DataSet::RawVariable::get_categories_number() const
    {
        return categories.size();
    }


    bool DataSet::is_sample_used(const Index& index) const
    {
        return sample_uses[index] != SampleUse::None;
    }


    Tensor<Index, 1> DataSet::get_sample_use_numbers() const
    {
        Tensor<Index, 1> count(4);
        count.setZero();

        const Index samples_number = get_samples_number();

#pragma omp parallel for

        for (Index i = 0; i < samples_number; i++)
            switch (sample_uses[i])
            {
            case SampleUse::Training: count[0]++; break;
            case SampleUse::Selection: count[1]++; break;
            case SampleUse::Testing: count[2]++; break;
            default: count[3]++; break;
            }

        return count;
    }


    Tensor<type, 1> DataSet::get_sample_use_percentages() const
    {
        const Index samples_number = get_samples_number();

        return (get_sample_use_numbers().cast<type>()) * (100 / type(samples_number));
    }


    string DataSet::get_sample_string(const Index& sample_index) const
    {
        const Tensor<type, 1> sample = data.chip(sample_index, 0);

        string sample_string;

        const Index raw_variables_number = get_raw_variables_number();

        Index variable_index = 0;

        for (Index i = 0; i < raw_variables_number; i++)
        {
            const RawVariable& raw_variable = raw_variables[i];

            switch (raw_variable.type)
            {
            case RawVariableType::Numeric:
                sample_string += isnan(data(sample_index, variable_index))
                    ? missing_values_label
                    : to_string(double(data(sample_index, variable_index)));

                variable_index++;
                break;

            case RawVariableType::Binary:
                sample_string += isnan(data(sample_index, variable_index))
                    ? missing_values_label
                    : raw_variable.categories[Index(data(sample_index, variable_index))];

                variable_index++;
                break;

            case RawVariableType::DateTime:
                sample_string += isnan(data(sample_index, variable_index))
                    ? missing_values_label
                    : to_string(double(data(sample_index, variable_index)));

                variable_index++;
                break;

            case RawVariableType::Categorical:
                if (isnan(data(sample_index, variable_index)))
                {
                    sample_string += missing_values_label;
                }
                else
                {
                    const Index categories_number = raw_variable.get_categories_number();

                    for (Index j = 0; j < categories_number; j++)
                    {
                        if (abs(data(sample_index, variable_index + j) - type(1)) < NUMERIC_LIMITS_MIN)
                        {
                            sample_string += raw_variable.categories[j];
                            break;
                        }
                    }

                    variable_index += categories_number;
                }
                break;

            case RawVariableType::Constant:
                sample_string += isnan(data(sample_index, variable_index))
                    ? missing_values_label
                    : to_string(double(data(sample_index, variable_index)));

                variable_index++;
                break;

            default:
                break;
            }

            if (i != raw_variables_number - 1)
                sample_string += get_separator_string() + string(" ");
        }

        return sample_string;
    }


    vector<Index> DataSet::get_sample_indices(const SampleUse& sample_use) const
    {
        const Index samples_number = get_samples_number();

        const Index count = get_samples_number(sample_use);

        vector<Index> indices(count);

        Index index = 0;

        for (Index i = 0; i < samples_number; i++)
            if (sample_uses[i] == sample_use)
                indices[index++] = i;

        return indices;
    }


    vector<Index> DataSet::get_used_sample_indices() const
    {
        const Index samples_number = get_samples_number();

        const Index used_samples_number = samples_number - get_samples_number(SampleUse::None);

        vector<Index> used_indices(used_samples_number);

        Index index = 0;

        for (Index i = 0; i < samples_number; i++)
            if (sample_uses[i] != SampleUse::None)
                used_indices[index++] = i;

        return used_indices;
    }


    DataSet::SampleUse DataSet::get_sample_use(const Index& index) const
    {
        return sample_uses[index];
    }


    const vector<DataSet::SampleUse>& DataSet::get_sample_uses() const
    {
        return sample_uses;
    }


    vector<Index> DataSet::get_sample_uses_vector() const
    {
        const Index samples_number = get_samples_number();

        vector<Index> sample_uses_vector(samples_number);

#pragma omp parallel for

        for (Index i = 0; i < samples_number; i++)
            sample_uses_vector[i] = Index(sample_uses[i]);

        return sample_uses_vector;
    }


    vector<vector<Index>> DataSet::get_batches(const vector<Index>& sample_indices,
        const Index& batch_size,
        const bool& shuffle,
        const Index& new_buffer_size) const
    {

        if (!shuffle) return split_samples(sample_indices, batch_size);

        random_device rng;
        mt19937 urng(rng());

        const Index samples_number = sample_indices.size();

        Index batches_number;

        const Index new_batch_size = min(batch_size, samples_number);

        samples_number < new_batch_size
            ? batches_number = 1
            : batches_number = samples_number / new_batch_size;

        vector<vector<Index>> batches(batches_number);
        
        vector<Index> samples_copy(sample_indices);

        // Shuffle

        std::shuffle(samples_copy.data(), samples_copy.data() + samples_copy.size(), urng);

        #pragma omp parallel for
        for (Index i = 0; i < batches_number; i++)
        {
            batches[i].resize(new_batch_size);

            const Index offset = i * batches_number;

            for (Index j = 0; j < new_batch_size; j++)
                batches[i][j] = samples_copy[offset + j];
        }
        
        return batches;
    }


    Index DataSet::get_samples_number(const SampleUse& sample_use) const
    {
        return count_if(sample_uses.begin(), sample_uses.end(),
            [&sample_use](const SampleUse& new_sample_use) { return new_sample_use == sample_use; });
    }


    Index DataSet::get_used_samples_number() const
    {
        const Index samples_number = get_samples_number();
        const Index unused_samples_number = get_samples_number(SampleUse::None);

        return samples_number - unused_samples_number;
    }


    void DataSet::set(const SampleUse& sample_use)
    {
        fill(sample_uses.begin(), sample_uses.end(), sample_use);
    }


    void DataSet::set_sample_use(const Index& index, const SampleUse& new_use)
    {
        const Index samples_number = get_samples_number();

        if (index >= samples_number)
            throw runtime_error("Index must be less than samples number.\n");

        sample_uses[index] = new_use;
    }


    void DataSet::set_sample_use(const Index& index, const string& new_use)
    {
        if (new_use == "Training")
            sample_uses[index] = SampleUse::Training;
        else if (new_use == "Selection")
            sample_uses[index] = SampleUse::Selection;
        else if (new_use == "Testing")
            sample_uses[index] = SampleUse::Testing;
        else if (new_use == "None")
            sample_uses[index] = SampleUse::None;
        else
            throw runtime_error("Unknown sample use: " + new_use + "\n");
    }


    void DataSet::set_sample_uses(const vector<SampleUse>& new_uses)
    {
        const Index samples_number = get_samples_number();

        for (Index i = 0; i < samples_number; i++)
            sample_uses[i] = new_uses[i];
    }


    void DataSet::set_sample_uses(const vector<string>& new_uses)
    {
        const Index samples_number = new_uses.size();

        for (Index i = 0; i < samples_number; i++)
            if (new_uses[i] == "Training" || new_uses[i] == "0")
                sample_uses[i] = SampleUse::Training;
            else if (new_uses[i] == "Selection" || new_uses[i] == "1")
                sample_uses[i] = SampleUse::Selection;
            else if (new_uses[i] == "Testing" || new_uses[i] == "2")
                sample_uses[i] = SampleUse::Testing;
            else if (new_uses[i] == "None" || new_uses[i] == "3")
                sample_uses[i] = SampleUse::None;
            else
                throw runtime_error("Unknown sample use: " + new_uses[i] + ".\n");
    }


    void DataSet::set_sample_uses(const vector<Index>& indices, const SampleUse& sample_use)
    {
        for (size_t i = 0; i < indices.size(); i++)
            set_sample_use(indices[i], sample_use);
    }


    void DataSet::split_samples_random(const type& training_samples_ratio,
        const type& selection_samples_ratio,
        const type& testing_samples_ratio)
    {

        random_device rng;
        mt19937 urng(rng());

        const Index used_samples_number = get_used_samples_number();

        if (used_samples_number == 0) return;

        const type total_ratio = training_samples_ratio + selection_samples_ratio + testing_samples_ratio;

        const Index selection_samples_number = Index((selection_samples_ratio * used_samples_number) / total_ratio);
        const Index testing_samples_number = Index((testing_samples_ratio * used_samples_number) / total_ratio);

        const Index training_samples_number = used_samples_number - selection_samples_number - testing_samples_number;

        const Index sum_samples_number = training_samples_number + selection_samples_number + testing_samples_number;

        if (sum_samples_number != used_samples_number)
            throw runtime_error("Sum of numbers of training, selection and testing samples is not equal to number of used samples.\n");

        const Index samples_number = get_samples_number();

        vector<Index> indices(samples_number);
        iota(indices.begin(), indices.end(), 0);

        std::shuffle(indices.data(), indices.data() + indices.size(), urng);

        auto assign_sample_use = [this, &indices](SampleUse use, Index count, Index& i)
            {
                Index assigned_count = 0;

                while (assigned_count < count)
                {
                    const Index index = indices[i++];

                    if (sample_uses[index] != SampleUse::None)
                    {
                        sample_uses[index] = use;
                        assigned_count++;
                    }
                }
            };

        Index index = 0;

        assign_sample_use(SampleUse::Training, training_samples_number, index);
        assign_sample_use(SampleUse::Selection, selection_samples_number, index);
        assign_sample_use(SampleUse::Testing, testing_samples_number, index);
    }


    void DataSet::split_samples_sequential(const type& training_samples_ratio,
        const type& selection_samples_ratio,
        const type& testing_samples_ratio)
    {
        const Index used_samples_number = get_used_samples_number();

        if (used_samples_number == 0) return;

        const type total_ratio = training_samples_ratio + selection_samples_ratio + testing_samples_ratio;

        const Index selection_samples_number = Index(selection_samples_ratio * type(used_samples_number) / type(total_ratio));
        const Index testing_samples_number = Index(testing_samples_ratio * type(used_samples_number) / type(total_ratio));
        const Index training_samples_number = used_samples_number - selection_samples_number - testing_samples_number;

        const Index sum_samples_number = training_samples_number + selection_samples_number + testing_samples_number;

        if (sum_samples_number != used_samples_number)
            throw runtime_error("Sum of numbers of training, selection and testing samples is not equal to number of used samples.\n");

        auto set_sample_uses = [this](SampleUse use, Index count, Index& i)
            {
                Index current_count = 0;

                while (current_count < count)
                {
                    if (sample_uses[i] != SampleUse::None)
                    {
                        sample_uses[i] = use;
                        current_count++;
                    }

                    i++;
                }
            };

        Index index = 0;

        set_sample_uses(SampleUse::Training, training_samples_number, index);
        set_sample_uses(SampleUse::Selection, selection_samples_number, index);
        set_sample_uses(SampleUse::Testing, testing_samples_number, index);
    }


    void DataSet::set_raw_variables(const vector<RawVariable>& new_raw_variables)
    {
        raw_variables = new_raw_variables;
    }


    void DataSet::set_default_raw_variables_uses()
    {
        const Index raw_variables_number = raw_variables.size();

        bool target = false;

        if (raw_variables_number == 0)
            return;

        if (raw_variables_number == 1)
        {
            raw_variables[0].set_use(VariableUse::None);
            return;
        }
        
        set(VariableUse::Input);
        
        for (Index i = raw_variables.size() - 1; i >= 0; i--)
        {
            if (raw_variables[i].type == RawVariableType::Constant
                || raw_variables[i].type == RawVariableType::DateTime)
            {
                raw_variables[i].set_use(VariableUse::None);
                continue;
            }

            if (!target)
            {
                raw_variables[i].set_use(VariableUse::Target);

                target = true;

                continue;
            }
        }
    }

    void DataSet::set_default_raw_variables_uses_forecasting()
    {
        const Index raw_variables_number = raw_variables.size();

        bool target = false;
        bool timeRawVariable = false;

        if (raw_variables_number == 0)
            return;

        if (raw_variables_number == 1)
        {
            raw_variables[0].set_use(VariableUse::None);
            return;
        }

        set(VariableUse::Input);

        for (Index i = raw_variables.size() - 1; i >= 0; i--)
        {
            if (raw_variables[i].type == RawVariableType::DateTime && !timeRawVariable)
            {
                raw_variables[i].set_use(VariableUse::Time);

                timeRawVariable = true;
                continue;
            }

            if (raw_variables[i].type == RawVariableType::Constant)
            {
                raw_variables[i].set_use(VariableUse::None);
                continue;
            }

            if (!target)
            {
                raw_variables[i].set_use(VariableUse::Target);

                target = true;

                continue;
            }
        }
    }

    void DataSet::set_default_raw_variable_names()
    {
        const Index raw_variables_number = raw_variables.size();

        for (Index i = 0; i < raw_variables_number; i++)
            raw_variables[i].name = "variable_" + to_string(1 + i);
    }


    vector<string> DataSet::get_variable_names() const
    {
        const Index variables_number = get_variables_number();

        vector<string> variable_names(variables_number);

        Index index = 0;

        for (const DataSet::RawVariable& raw_variable : raw_variables)
            if (raw_variable.type == RawVariableType::Categorical)
                for (size_t j = 0; j < raw_variable.categories.size(); j++)
                    variable_names[index++] = raw_variable.categories[j];
            else
                variable_names[index++] = raw_variable.name;

        return variable_names;
    }


    vector<string> DataSet::get_variable_names(const VariableUse& variable_use) const
    {
        const Index variables_number = get_variables_number(variable_use);

        vector<string> variable_names(variables_number);

        Index index = 0;

        for (const DataSet::RawVariable& raw_variable : raw_variables)
        {
            if (raw_variable.use != variable_use)
                continue;

            if (raw_variable.type == RawVariableType::Categorical)
                for (Index j = 0; j < raw_variable.get_categories_number(); j++)
                    variable_names[index++] = raw_variable.categories[j];
            else
                variable_names[index++] = raw_variable.name;
        }

        return variable_names;
    }


    dimensions DataSet::get_dimensions(const DataSet::VariableUse& variable_use) const
    {
        switch (variable_use)
        {
        case DataSet::VariableUse::Input:
            return input_dimensions;
            break;

        case DataSet::VariableUse::Target:
            return target_dimensions;
            break;

        case DataSet::VariableUse::Decoder:
            return decoder_dimensions;
            break;

        default:
            throw invalid_argument("get_dimensions::Invalid VariableUse type.");
        }
    }


    void DataSet::set_dimensions(const DataSet::VariableUse& variable_use, const dimensions& new_dimensions)
    {
        switch (variable_use)
        {
        case DataSet::VariableUse::Input:
            input_dimensions = new_dimensions;
            break;

        case DataSet::VariableUse::Target:
            target_dimensions = new_dimensions;
            break;

        case DataSet::VariableUse::Decoder:
            decoder_dimensions = new_dimensions;
            break;

        default:
            throw invalid_argument("set_dimensions::Invalid VariableUse type.");
        }
    }


    Index DataSet::get_used_variables_number() const
    {
        const Index variables_number = get_variables_number();

        const Index unused_variables_number = get_variables_number(VariableUse::None);

        return variables_number - unused_variables_number;
    }


    vector<Index> DataSet::get_variable_indices(const VariableUse& variable_use) const
    {
        const Index this_variables_number = get_variables_number(variable_use);
        vector<Index> this_variable_indices(this_variables_number);

        Index variable_index = 0;
        Index this_variable_index = 0;

        for (const DataSet::RawVariable& raw_variable : raw_variables)
        {
            if (raw_variable.use != variable_use)
            {
                raw_variable.type == RawVariableType::Categorical
                    ? variable_index += raw_variable.get_categories_number()
                    : variable_index++;

                continue;
            }

            if (raw_variable.type == RawVariableType::Categorical)
            {
                const Index categories_number = raw_variable.get_categories_number();

                for (Index j = 0; j < categories_number; j++)
                    this_variable_indices[this_variable_index++] = variable_index++;
            }
            else
            {
                this_variable_indices[this_variable_index++] = variable_index++;
            }
        }

        return this_variable_indices;
    }


    vector<Index> DataSet::get_raw_variable_indices(const VariableUse& variable_use) const
    {
        const Index count = get_raw_variables_number(variable_use);

        vector<Index> indices(count);

        const Index raw_variables_number = get_raw_variables_number();

        Index index = 0;

        for (Index i = 0; i < raw_variables_number; i++)
            if (raw_variables[i].use == variable_use)
                indices[index++] = i;

        return indices;
    }


    vector<Index> DataSet::get_used_raw_variables_indices() const
    {
        const Index raw_variables_number = get_raw_variables_number();

        const Index used_raw_variables_number = get_used_raw_variables_number();

        vector<Index> used_indices(used_raw_variables_number);

        Index index = 0;

        for (Index i = 0; i < raw_variables_number; i++)
            if (raw_variables[i].use == VariableUse::Input
                || raw_variables[i].use == VariableUse::Target
                || raw_variables[i].use == VariableUse::Time)
                used_indices[index++] = i;

        return used_indices;
    }


    vector<Scaler> DataSet::get_variable_scalers(const VariableUse& variable_use) const
    {
        const Index input_raw_variables_number = get_raw_variables_number(variable_use);
        const Index input_variables_number = get_variables_number(variable_use);

        const vector<RawVariable> input_raw_variables = get_raw_variables(variable_use);

        vector<Scaler> input_variable_scalers(input_variables_number);

        Index index = 0;

        for (Index i = 0; i < input_raw_variables_number; i++)
            if (input_raw_variables[i].type == RawVariableType::Categorical)
                for (Index j = 0; j < input_raw_variables[i].get_categories_number(); j++)
                    input_variable_scalers[index++] = input_raw_variables[i].scaler;
            else
                input_variable_scalers[index++] = input_raw_variables[i].scaler;

        return input_variable_scalers;
    }


    vector<string> DataSet::get_raw_variable_names() const
    {
        const Index raw_variables_number = get_raw_variables_number();

        vector<string> raw_variable_names(raw_variables_number);

        for (Index i = 0; i < raw_variables_number; i++)
            raw_variable_names[i] = raw_variables[i].name;

        return raw_variable_names;
    }


    vector<string> DataSet::get_raw_variable_names(const VariableUse& variable_use) const
    {
        const Index count = get_raw_variables_number(variable_use);

        vector<string> names(count);

        Index index = 0;

        for (const DataSet::RawVariable& raw_variable : raw_variables)
        {
            if (raw_variable.use != variable_use)
                continue;

            names[index++] = raw_variable.name;
        }

        return names;
    }


    Index DataSet::get_raw_variables_number(const VariableUse& variable_use) const
    {
        Index count = 0;

        for (const DataSet::RawVariable& raw_variable : raw_variables)
            if (raw_variable.use == variable_use)
                count++;

        return count;
    }


    Index DataSet::get_used_raw_variables_number() const
    {
        Index used_raw_variables_number = 0;

        for (const DataSet::RawVariable& raw_variable : raw_variables)
            if (raw_variable.use != VariableUse::None)
                used_raw_variables_number++;

        return used_raw_variables_number;
    }


    const vector<DataSet::RawVariable>& DataSet::get_raw_variables() const
    {
        return raw_variables;
    }


    vector<DataSet::RawVariable> DataSet::get_raw_variables(const VariableUse& variable_use) const
    {
        const Index count = get_raw_variables_number(variable_use);

        vector<RawVariable> this_raw_variables(count);
        Index index = 0;

        for (const DataSet::RawVariable& raw_variable : raw_variables)
            if (raw_variable.use == variable_use)
                this_raw_variables[index++] = raw_variable;

        return this_raw_variables;
    }


    Index DataSet::get_variables_number() const
    {
        Index count = 0;

        for (const DataSet::RawVariable& raw_variable : raw_variables)
            count += raw_variable.type == RawVariableType::Categorical
            ? raw_variable.get_categories_number()
            : 1;

        return count;
    }


    Index DataSet::get_variables_number(const VariableUse& variable_use) const
    {
        Index count = 0;

        for (const DataSet::RawVariable& raw_variable : raw_variables)
        {
            if (raw_variable.use != variable_use)
                continue;

            count += (raw_variable.type == RawVariableType::Categorical)
                ? raw_variable.get_categories_number()
                : 1;
        }

        return count;
    }


    vector<Index> DataSet::get_used_variable_indices() const
    {
        const Index used_variables_number = get_used_variables_number();
        vector<Index> used_variable_indices(used_variables_number);

        Index variable_index = 0;
        Index used_variable_index = 0;

        for (const DataSet::RawVariable& raw_variable : raw_variables)
        {
            const Index categories_number = raw_variable.get_categories_number();

            if (raw_variable.use == VariableUse::None)
            {
                variable_index += categories_number;
                continue;
            }

            for (Index j = 0; j < categories_number; j++)
                used_variable_indices[used_variable_index++] = variable_index++;
        }

        return used_variable_indices;
    }


    void DataSet::set_raw_variable_uses(const vector<string>& new_raw_variables_uses)
    {
        const size_t new_raw_variables_uses_size = new_raw_variables_uses.size();

        if (new_raw_variables_uses_size != raw_variables.size())
            throw runtime_error("Size of raw_variables uses (" + to_string(new_raw_variables_uses_size) + ") "
                "must be equal to raw_variables size (" + to_string(raw_variables.size()) + "). \n");

        for (size_t i = 0; i < new_raw_variables_uses.size(); i++)
            raw_variables[i].set_use(new_raw_variables_uses[i]);
    }


    void DataSet::set_raw_variable_uses(const vector<VariableUse>& new_raw_variables_uses)
    {
        const size_t new_raw_variables_uses_size = new_raw_variables_uses.size();

        if (new_raw_variables_uses_size != raw_variables.size())
            throw runtime_error("Size of raw_variables uses (" + to_string(new_raw_variables_uses_size) + ") "
                "must be equal to raw_variables size (" + to_string(raw_variables.size()) + ").\n");

        for (size_t i = 0; i < new_raw_variables_uses.size(); i++)
            raw_variables[i].set_use(new_raw_variables_uses[i]);
    }


    void DataSet::set_raw_variables(const VariableUse& variable_use)
    {
        const Index raw_variables_number = get_raw_variables_number();

        for (Index i = 0; i < raw_variables_number; i++)
            set_raw_variable_use(i, variable_use);
    }


    void DataSet::set_raw_variable_indices(const vector<Index>& input_raw_variables,
        const vector<Index>& target_raw_variables)
    {
        set_raw_variables(VariableUse::None);

        for (size_t i = 0; i < input_raw_variables.size(); i++)
            set_raw_variable_use(input_raw_variables[i], VariableUse::Input);

        for (size_t i = 0; i < target_raw_variables.size(); i++)
            set_raw_variable_use(target_raw_variables[i], VariableUse::Target);

        const Index input_dimensions = get_variables_number(VariableUse::Input);
        const Index target_dimensions = get_variables_number(VariableUse::Target);

        set_dimensions(VariableUse::Input,{input_dimensions});
        set_dimensions(VariableUse::Target, {target_dimensions});
    }


    // void DataSet::set_raw_variable_indices(const vector<string>& input_raw_variables,
    //                                                     const vector<string>& target_raw_variables)
    // {
    //     set_raw_variables(VariableUse::None);

    //     for(size_t i = 0; i < input_raw_variables.size(); i++)
    //         set_raw_variable_use(input_raw_variables[i], VariableUse::Input);

    //     for(size_t i = 0; i < target_raw_variables.size(); i++)
    //         set_raw_variable_use(target_raw_variables[i], VariableUse::Target);
    // }


    void DataSet::set_input_raw_variables_unused()
    {
        const Index raw_variables_number = get_raw_variables_number();

        for (Index i = 0; i < raw_variables_number; i++)
            if (raw_variables[i].use == DataSet::VariableUse::Input)
                set_raw_variable_use(i, VariableUse::None);
    }


    void DataSet::set_raw_variable_use(const Index& index, const VariableUse& new_use)
    {
        raw_variables[index].use = new_use;
    }


    void DataSet::set_raw_variable_use(const string& name, const VariableUse& new_use)
    {
        const Index index = get_raw_variable_index(name);

        set_raw_variable_use(index, new_use);
    }


    void DataSet::set_raw_variable_type(const Index& index, const RawVariableType& new_type)
    {
        raw_variables[index].type = new_type;
    }


    void DataSet::set_raw_variable_type(const string& name, const RawVariableType& new_type)
    {
        const Index index = get_raw_variable_index(name);

        set_raw_variable_type(index, new_type);
    }


    void DataSet::set_raw_variable_types(const RawVariableType& new_type)
    {
        for (size_t i = 0; i < raw_variables.size(); i++)
            raw_variables[i].type = new_type;
    }


    void DataSet::set_variable_names(const vector<string>& new_variables_names)
    {
        Index index = 0;

        for (DataSet::RawVariable& raw_variable : raw_variables)
            if (raw_variable.type == RawVariableType::Categorical)
                for (Index j = 0; j < raw_variable.get_categories_number(); j++)
                    raw_variable.categories[j] = new_variables_names[index++];
            else
                raw_variable.name = new_variables_names[index++];
    }


    void DataSet::set_raw_variable_names(const vector<string>& new_names)
    {
        const Index new_names_size = new_names.size();
        const Index raw_variables_number = get_raw_variables_number();

        if (new_names_size != raw_variables_number)
            throw runtime_error("Size of names (" + to_string(new_names.size()) + ") "
                "is not equal to raw_variables number (" + to_string(raw_variables_number) + ").\n");

        for (Index i = 0; i < raw_variables_number; i++)
            raw_variables[i].name = get_trimmed(new_names[i]);
    }


    void DataSet::set(const VariableUse& variable_use)
    {
        /*
        for (DataSet::RawVariable& raw_variable : raw_variables)
        {
            if (raw_variable.type == RawVariableType::Constant)
                continue;

            raw_variable.set_use(variable_use);
        }
        */
        const Index raw_variables_number = get_raw_variables_number();

        for (Index i = 0; i < raw_variables_number; i++)
        {
            if (raw_variables[i].type == RawVariableType::Constant)
                continue;

            raw_variables[i].set_use(variable_use);
        }
    }


    void DataSet::set_raw_variables_number(const Index& new_raw_variables_number)
    {
        raw_variables.resize(new_raw_variables_number);
    }


    void DataSet::set_raw_variable_scalers(const Scaler& scalers)
    {
        for (DataSet::RawVariable& raw_variable : raw_variables)
            raw_variable.scaler = scalers;
    }


    void DataSet::set_raw_variable_scalers(const vector<Scaler>& new_scalers)
    {
        const size_t raw_variables_number = get_raw_variables_number();

        if (new_scalers.size() != raw_variables_number)
            throw runtime_error("Size of raw_variable scalers(" + to_string(new_scalers.size()) + ") "
                "has to be the same as raw_variables numbers(" + to_string(raw_variables_number) + ").\n");

        for (size_t i = 0; i < raw_variables_number; i++)
            raw_variables[i].scaler = new_scalers[i];
    }


    void DataSet::set_binary_raw_variables()
    {
        Index variable_index = 0;

        const Index raw_variables_number = get_raw_variables_number();

        for (Index raw_variable_index = 0; raw_variable_index < raw_variables_number; raw_variable_index++)
        {
            RawVariable& raw_variable = raw_variables[raw_variable_index];

            if (raw_variable.type == RawVariableType::Numeric)
            {
                const Tensor<type, 1> data_column = data.chip(variable_index, 1);

                if (is_binary(data_column))
                {
                    raw_variable.type = RawVariableType::Binary;
                    raw_variable.categories = { "0","1" };
                }

                variable_index++;
            }
            else if (raw_variable.type == RawVariableType::Categorical)
                variable_index += raw_variable.get_categories_number();
            else if (raw_variable.type == RawVariableType::DateTime
                || raw_variable.type == RawVariableType::Constant
                || raw_variable.type == RawVariableType::Binary)
                variable_index++;
        }
    }


    void DataSet::unuse_constant_raw_variables()
    {
        Index variable_index = 0;

        const Index raw_variables_number = get_raw_variables_number();

        for (Index raw_variable_index = 0; raw_variable_index < raw_variables_number; raw_variable_index++)
        {
            RawVariable& raw_variable = raw_variables[raw_variable_index];

            if (raw_variable.type == RawVariableType::Numeric)
            {
                const Tensor<type, 1> data_column = data.chip(variable_index, 1);

                if (is_constant(data_column))
                    raw_variable.set(raw_variable.name, VariableUse::None, RawVariableType::Constant);

                variable_index++;
            }
            else if (raw_variable.type == RawVariableType::DateTime || raw_variable.type == RawVariableType::Constant)
            {
                variable_index++;
            }
            else if (raw_variable.type == RawVariableType::Binary)
            {
                if (raw_variable.get_categories_number() == 1)
                    raw_variable.set(raw_variable.name, VariableUse::None, RawVariableType::Constant);

                variable_index++;
            }
            else if (raw_variable.type == RawVariableType::Categorical)
            {
                if (raw_variable.get_categories_number() == 1)
                    raw_variable.set(raw_variable.name, VariableUse::None, RawVariableType::Constant);

                variable_index += raw_variable.get_categories_number();
            }
        }
    }


    const Tensor<type, 2>& DataSet::get_data() const
    {
        return data;
    }


    Tensor<type, 2>* DataSet::get_data_p()
    {
        return &data;
    }


    DataSet::MissingValuesMethod DataSet::get_missing_values_method() const
    {
        return missing_values_method;
    }


    string DataSet::get_missing_values_method_string() const
    {
        switch (missing_values_method)
        {
        case MissingValuesMethod::Mean:
            return "Mean";
        case MissingValuesMethod::Median:
            return "Median";
        case MissingValuesMethod::Unuse:
            return "Unuse";
        case MissingValuesMethod::Interpolation:
            return "Interpolation";
        default:
            throw runtime_error("Unknown missing values method");
        }
    }


    const filesystem::path& DataSet::get_data_path() const
    {
        return data_path;
    }


    const bool& DataSet::get_header_line() const
    {
        return has_header;
    }


    const bool& DataSet::get_has_sample_ids() const
    {
        return has_sample_ids;
    }


    vector<string> DataSet::get_sample_ids() const
    {
        return sample_ids;
    }


    const DataSet::Separator& DataSet::get_separator() const
    {
        return separator;
    }


    string DataSet::get_separator_string() const
    {
        switch (separator)
        {
        case Separator::Space:
            return " ";
        case Separator::Tab:
            return "\t";
        case Separator::Comma:
            return ",";
        case Separator::Semicolon:
            return ";";
        default:
            return string();
        }
    }


    string DataSet::get_separator_name() const
    {
        switch (separator)
        {
        case Separator::Space:
            return "Space";
        case Separator::Tab:
            return "Tab";
        case Separator::Comma:
            return "Comma";
        case Separator::Semicolon:
            return "Semicolon";
        default:
            return string();
        }
    }


    const DataSet::Codification& DataSet::get_codification() const
    {
        return codification;
    }


    const string DataSet::get_codification_string() const
    {
        switch (codification)
        {
        case Codification::UTF8:
            return "UTF-8";
        case Codification::SHIFT_JIS:
            return "SHIFT_JIS";
        default:
            return "UTF-8";
        }
    }


    const string& DataSet::get_missing_values_label() const
    {
        return missing_values_label;
    }


    Tensor<type, 2> DataSet::get_data(const SampleUse& sample_use) const
    {
        const vector<Index> variable_indices = get_used_variable_indices();

        const vector<Index> sample_indices = get_sample_indices(sample_use);

        Tensor<type, 2> this_data(sample_indices.size(), variable_indices.size());

        fill_tensor_data(data, sample_indices, variable_indices, this_data.data());

        return this_data;
    }


    Tensor<type, 2> DataSet::get_data(const VariableUse& variable_use) const
    {
        const Index samples_number = get_samples_number();

        vector<Index> indices(samples_number);
        iota(indices.begin(), indices.end(), 0);

        const vector<Index> variable_indices = get_variable_indices(variable_use);

        Tensor<type, 2> this_data(indices.size(), variable_indices.size());

        fill_tensor_data(data, indices, variable_indices, this_data.data());

        return this_data;
    }


    Tensor<type, 2> DataSet::get_data(const SampleUse& sample_use, const VariableUse& variable_use) const
    {
        const vector<Index> sample_indices = get_sample_indices(sample_use);

        const vector<Index> variable_indices = get_variable_indices(variable_use);

        Tensor<type, 2> this_data(sample_indices.size(), variable_indices.size());

        fill_tensor_data(data, sample_indices, variable_indices, this_data.data());

        return this_data;
    }


    Tensor<type, 2> DataSet::get_data_from_indices(const vector<Index>& sample_indices, const vector<Index>& variable_indices) const
    {
        Tensor<type, 2> this_data(sample_indices.size(), variable_indices.size());

        fill_tensor_data(data, sample_indices, variable_indices, this_data.data());

        return this_data;
    }


    Tensor<type, 1> DataSet::get_sample_data(const Index& index) const
    {
        return data.chip(index, 0);
    }


    Tensor<type, 1> DataSet::get_sample_data(const Index& sample_index, const vector<Index>& variable_indices) const
    {
        const Index variables_number = variable_indices.size();

        Tensor<type, 1 > row(variables_number);

#pragma omp parallel for
        for (Index i = 0; i < variables_number; i++)
            row(i) = data(sample_index, variable_indices[i]);

        return row;
    }


    Tensor<type, 2> DataSet::get_sample_input_data(const Index& sample_index) const
    {
        const Index input_variables_number = get_variables_number(VariableUse::Input);

        const vector<Index> input_variable_indices = get_variable_indices(DataSet::VariableUse::Input);

        Tensor<type, 2> inputs(1, input_variables_number);

        for (Index i = 0; i < input_variables_number; i++)
            inputs(0, i) = data(sample_index, input_variable_indices[i]);

        return inputs;
    }


    Tensor<type, 2> DataSet::get_sample_target_data(const Index& sample_index) const
    {
        const vector<Index> target_variable_indices = get_variable_indices(DataSet::VariableUse::Target);

        Tensor<type, 2> sample_target_data(1, target_variable_indices.size());

        fill_tensor_data(data, vector<Index>(sample_index), target_variable_indices, sample_target_data.data());

        return sample_target_data;
    }


    Index DataSet::get_raw_variable_index(const string& column_name) const
    {
        const Index raw_variables_number = get_raw_variables_number();

        for (Index i = 0; i < raw_variables_number; i++)
            if (raw_variables[i].name == column_name)
                return i;

        throw runtime_error("Cannot find " + column_name + "\n");
    }


    Index DataSet::get_raw_variable_index(const Index& variable_index) const
    {
        const Index raw_variables_number = get_raw_variables_number();

        Index total_variables_number = 0;

        for (Index i = 0; i < raw_variables_number; i++)
        {
            total_variables_number += (raw_variables[i].type == RawVariableType::Categorical)
                ? raw_variables[i].get_categories_number()
                : 1;

            if (variable_index + 1 <= total_variables_number)
                return i;
        }

        throw runtime_error("Cannot find variable index: " + to_string(variable_index) + ".\n");
    }


    vector<vector<Index>> DataSet::get_variable_indices() const
    {
        const Index raw_variables_number = get_raw_variables_number();

        vector<vector<Index>> indices(raw_variables_number);

        for (Index i = 0; i < raw_variables_number; i++)
            indices[i] = get_variable_indices(i);

        return indices;
    }


    vector<Index> DataSet::get_variable_indices(const Index& raw_variable_index) const
    {
        Index index = 0;

        for (Index i = 0; i < raw_variable_index; i++)
            index += (raw_variables[i].type == RawVariableType::Categorical)
            ? raw_variables[i].categories.size()
            : 1;

        const RawVariable& raw_variable = raw_variables[raw_variable_index];

        if (raw_variable.type == RawVariableType::Categorical)
        {
            vector<Index> indices(raw_variable.categories.size());

            for (size_t j = 0; j < raw_variable.categories.size(); j++)
                indices[j] = index + j;

            return indices;
        }

        return vector<Index>(1, index);
    }


    Tensor<type, 2> DataSet::get_raw_variable_data(const Index& raw_variable_index) const
    {
        Index raw_variables_number = 1;
        const Index rows_number = data.dimension(0);

        if (raw_variables[raw_variable_index].type == RawVariableType::Categorical)
            raw_variables_number = raw_variables[raw_variable_index].get_categories_number();

        const array<Index, 2> extents = { rows_number, raw_variables_number };
        const array<Index, 2> offsets = { 0, get_variable_indices(raw_variable_index)[0] };

        return data.slice(offsets, extents);
    }


    Tensor<type, 1> DataSet::get_sample(const Index& sample_index) const
    {
        if (sample_index >= data.dimension(0))
            throw runtime_error("Sample index out of bounds.");

        return data.chip(sample_index, 0);
    }


    string DataSet::get_sample_category(const Index& sample_index, const Index& column_index_start) const
    {
        if (raw_variables[column_index_start].type != RawVariableType::Categorical)
            throw runtime_error("The specified raw_variable is not of categorical type.");

        for (size_t raw_variable_index = column_index_start; raw_variable_index < raw_variables.size(); raw_variable_index++)
            if (data(sample_index, raw_variable_index) == 1)
                return raw_variables[column_index_start].categories[raw_variable_index - column_index_start];

        throw runtime_error("Sample does not have a valid one-hot encoded category.");
    }


    Tensor<type, 2> DataSet::get_raw_variable_data(const Index& raw_variable_index, const vector<Index>& row_indices) const
    {
        Tensor<type, 2> raw_variable_data(row_indices.size(), get_variable_indices(raw_variable_index).size());

        fill_tensor_data(data, row_indices, get_variable_indices(raw_variable_index), raw_variable_data.data());

        return raw_variable_data;
    }


    Tensor<type, 2> DataSet::get_raw_variable_data(const string& column_name) const
    {
        const Index raw_variable_index = get_raw_variable_index(column_name);

        return get_raw_variable_data(raw_variable_index);
    }


    const vector<vector<string>>& DataSet::get_data_file_preview() const
    {
        return data_file_preview;
    }


    void DataSet::set(const filesystem::path& new_data_path,
        const string& new_separator,
        const bool& new_has_header,
        const bool& new_has_ids,
        const DataSet::Codification& new_codification)
    {
        set_default();

        set_data_path(new_data_path);

        set_separator_string(new_separator);

        set_has_header(new_has_header);

        set_has_ids(new_has_ids);

        set_codification(new_codification);

        read_csv();

        set_default_raw_variables_scalers();

        set_default_raw_variables_uses();

        missing_values_method = MissingValuesMethod::Median;
        scrub_missing_values();

        input_dimensions = { get_variables_number(DataSet::VariableUse::Input) };
        target_dimensions = { get_variables_number(DataSet::VariableUse::Target) };
    }


    void DataSet::set(const Index& new_samples_number,
        const dimensions& new_input_dimensions,
        const dimensions& new_target_dimensions)
    {
        if (new_samples_number == 0
            || new_input_dimensions.empty()
            || new_target_dimensions.empty())
            return;

        input_dimensions = new_input_dimensions;

        const Index new_inputs_number = accumulate(new_input_dimensions.begin(),
            new_input_dimensions.end(),
            1,
            multiplies<Index>());

        const Index new_targets_number = accumulate(new_target_dimensions.begin(),
            new_target_dimensions.end(),
            1,
            multiplies<Index>());

        const Index targets_number = (new_targets_number == 2) ? 1 : new_targets_number;

        target_dimensions = { targets_number };

        const Index new_variables_number = new_inputs_number + targets_number;

        data.resize(new_samples_number, new_variables_number);

        raw_variables.resize(new_variables_number);

        set_default();

        if (model_type == ModelType::ImageClassification)
        {
            const Index raw_variables_number = new_inputs_number + 1;

            raw_variables.resize(raw_variables_number);

            for (Index i = 0; i < new_inputs_number; i++)
                raw_variables[i].set("p_" + to_string(i + 1),
                    VariableUse::Input,
                    RawVariableType::Numeric,
                    Scaler::ImageMinMax);

            if (targets_number == 1)
                raw_variables[raw_variables_number - 1].set("target",
                    VariableUse::Target,
                    RawVariableType::Binary,
                    Scaler::None);
            else
            {
                raw_variables[raw_variables_number - 1].set("target",
                    VariableUse::Target,
                    RawVariableType::Categorical,
                    Scaler::None);

                vector<string> new_categories;

                for (int i = 1; i <= targets_number; ++i)
                    new_categories.push_back(to_string(i - 1));

                raw_variables[raw_variables_number - 1].set_categories(new_categories);
            }
        }
        else
        {
            for (Index i = 0; i < new_variables_number; i++)
            {
                RawVariable& raw_variable = raw_variables[i];

                raw_variable.type = RawVariableType::Numeric;
                raw_variable.name = "variable_" + to_string(i + 1);

                raw_variable.use = (i < new_inputs_number)
                    ? VariableUse::Input
                    : VariableUse::Target;
            }
        }

        sample_uses.resize(new_samples_number);

        split_samples_random();
    }


    void DataSet::set(const filesystem::path& file_name)
    {
        load(file_name);
    }


    void DataSet::set_display(const bool& new_display)
    {
        display = new_display;
    }


    void DataSet::set_default()
    {
        const unsigned int threads_number = thread::hardware_concurrency();
        thread_pool = make_unique<ThreadPool>(threads_number);
        thread_pool_device = make_unique<ThreadPoolDevice>(thread_pool.get(), threads_number);

        has_header = false;

        has_sample_ids = false;

        separator = Separator::Semicolon;

        missing_values_label = "NA";

        set_default_raw_variable_names();
    }


    void DataSet::set_model_type_string(const string& new_model_type)
    {
        if (new_model_type == "Approximation")
            set_model_type(ModelType::Approximation);
        else if (new_model_type == "Classification")
            set_model_type(ModelType::Classification);
        else if (new_model_type == "Forecasting")
            set_model_type(ModelType::Forecasting);
        else if (new_model_type == "ImageClassification")
            set_model_type(ModelType::ImageClassification);
        else if (new_model_type == "TextClassification")
            set_model_type(ModelType::TextClassification);
        else if (new_model_type == "AutoAssociation")
            set_model_type(ModelType::AutoAssociation);
        else
            throw runtime_error("Unknown model type: " + new_model_type + "\n");
    }


    void DataSet::set_model_type(const DataSet::ModelType& new_model_type)
    {
        model_type = new_model_type;
    }


    void DataSet::set_data(const Tensor<type, 2>& new_data)
    {
        if (new_data.dimension(0) != get_samples_number())
            throw runtime_error("Rows number is not equal to samples number");

        if (new_data.dimension(1) != get_variables_number()) {
            throw runtime_error("Columns number is not equal to variables number");
        }

        data = new_data;
    }


    void DataSet::set_data_path(const filesystem::path& new_data_path)
    {
        data_path = new_data_path;
    }


    void DataSet::set_has_header(const bool& new_has_header)
    {
        has_header = new_has_header;
    }


    void DataSet::set_has_ids(const bool& new_has_ids)
    {
        has_sample_ids = new_has_ids;
    }


    void DataSet::set_separator(const Separator& new_separator)
    {
        separator = new_separator;
    }


    void DataSet::set_separator_string(const string& new_separator_string)
    {
        if (new_separator_string == " ")
            separator = Separator::Space;
        else if (new_separator_string == "\t")
            separator = Separator::Tab;
        else if (new_separator_string == ",")
            separator = Separator::Comma;
        else if (new_separator_string == ";")
            separator = Separator::Semicolon;
        else
            throw runtime_error("Unknown separator: " + new_separator_string);
    }


    void DataSet::set_separator_name(const string& new_separator_name)
    {
        if (new_separator_name == "Space")
            separator = Separator::Space;
        else if (new_separator_name == "Tab")
            separator = Separator::Tab;
        else if (new_separator_name == "Comma")
            separator = Separator::Comma;
        else if (new_separator_name == "Semicolon")
            separator = Separator::Semicolon;
        else
            throw runtime_error("Unknown separator: " + new_separator_name + ".\n");
    }


    void DataSet::set_codification(const DataSet::Codification& new_codification)
    {
        codification = new_codification;
    }


    void DataSet::set_codification(const string& new_codification_string)
    {
        if (new_codification_string == "UTF-8")
            codification = Codification::UTF8;
        else if (new_codification_string == "SHIFT_JIS")
            codification = Codification::SHIFT_JIS;
        else
            throw runtime_error("Unknown codification: " + new_codification_string + ".\n");
    }


    void DataSet::set_missing_values_label(const string& new_missing_values_label)
    {
        missing_values_label = new_missing_values_label;
    }


    void DataSet::set_missing_values_method(const DataSet::MissingValuesMethod& new_missing_values_method)
    {
        missing_values_method = new_missing_values_method;
    }


    void DataSet::set_missing_values_method(const string& new_missing_values_method)
    {
        if (new_missing_values_method == "Unuse")
            missing_values_method = MissingValuesMethod::Unuse;
        else if (new_missing_values_method == "Mean")
            missing_values_method = MissingValuesMethod::Mean;
        else if (new_missing_values_method == "Median")
            missing_values_method = MissingValuesMethod::Median;
        else if (new_missing_values_method == "Interpolation")
            missing_values_method = MissingValuesMethod::Interpolation;
        else
            throw runtime_error("Unknown method type.\n");
    }


    void DataSet::set_threads_number(const int& new_threads_number)
    {
        thread_pool = make_unique<ThreadPool>(new_threads_number);
        thread_pool_device = make_unique<ThreadPoolDevice>(thread_pool.get(), new_threads_number);
    }


    Tensor<Index, 1> DataSet::unuse_repeated_samples()
    {
        const Index samples_number = get_samples_number();

        Tensor<Index, 1> repeated_samples;

        Tensor<type, 1> sample_i;
        Tensor<type, 1> sample_j;

        for (Index i = 0; i < samples_number; i++)
        {
            sample_i = get_sample_data(i);

            for (Index j = Index(i + 1); j < samples_number; j++)
            {
                sample_j = get_sample_data(j);

                if (get_sample_use(j) != SampleUse::None
                    && equal(sample_i.data(), sample_i.data() + sample_i.size(), sample_j.data()))
                {
                    set_sample_use(j, SampleUse::None);

                    push_back(repeated_samples, j);
                }
            }
        }

        return repeated_samples;
    }


    vector<string> DataSet::unuse_uncorrelated_raw_variables(const type& minimum_correlation)
    {
        vector<string> unused_raw_variables;

        const Tensor<Correlation, 2> correlations = calculate_input_target_raw_variable_pearson_correlations();

        const Index input_raw_variables_number = get_raw_variables_number(VariableUse::Input);
        const Index target_raw_variables_number = get_raw_variables_number(VariableUse::Target);

        const vector<Index> input_raw_variable_indices = get_raw_variable_indices(VariableUse::Input);

        for (Index i = 0; i < input_raw_variables_number; i++)
        {
            const Index input_raw_variable_index = input_raw_variable_indices[i];

            for (Index j = 0; j < target_raw_variables_number; j++)
            {
                if (!isnan(correlations(i, j).r)
                    && abs(correlations(i, j).r) < minimum_correlation
                    && raw_variables[input_raw_variable_index].use != VariableUse::None)
                {
                    raw_variables[input_raw_variable_index].set_use(VariableUse::None);

                    unused_raw_variables.push_back(raw_variables[input_raw_variable_index].name);
                }
            }
        }

        return unused_raw_variables;
    }


    vector<string> DataSet::unuse_multicollinear_raw_variables(vector<Index>& original_variable_indices, vector<Index>& override_variable_indices)
    {
        vector<string> unused_raw_variables;

<<<<<<< HEAD
        for (Index i = 0; i < static_cast<Index>(original_variable_indices.size()); i++)
=======
        for (Index i = 0; i < (Index)original_variable_indices.size(); i++)
>>>>>>> 3e05ab9b
        {
            const Index original_raw_variable_index = original_variable_indices[i];

            bool found = false;

<<<<<<< HEAD
            for (Index j = 0; j < static_cast<Index>(override_variable_indices.size()); j++)
=======
            for (Index j = 0; j < (Index)override_variable_indices.size(); j++)
>>>>>>> 3e05ab9b
            {
                if (original_raw_variable_index == override_variable_indices[j])
                {
                    found = true;
                    break;
                }
            }

            const Index raw_variable_index = get_raw_variable_index(original_raw_variable_index);

            if (!found && raw_variables[raw_variable_index].use != VariableUse::None)
            {
                raw_variables[raw_variable_index].set_use(VariableUse::None);

                unused_raw_variables.push_back(raw_variables[raw_variable_index].name);
            }
        }

        return unused_raw_variables;
    }


    vector<Histogram> DataSet::calculate_raw_variable_distributions(const Index& bins_number) const
    {
        const Index used_raw_variables_number = get_used_raw_variables_number();
        const vector<Index> used_sample_indices = get_used_sample_indices();
        const Index used_samples_number = used_sample_indices.size();

        vector<Histogram> histograms(used_raw_variables_number);

        Index variable_index = 0;
        Index used_raw_variable_index = 0;

        for (const DataSet::RawVariable& raw_variable : raw_variables)
        {
            if (raw_variable.use == VariableUse::None)
            {
                variable_index += (raw_variable.type == RawVariableType::Categorical)
                    ? raw_variable.get_categories_number()
                    : 1;
                continue;
            }

            switch (raw_variable.type)
            {

            case RawVariableType::Numeric:
            {
                Tensor<type, 1> raw_variable_data(used_samples_number);

                for (Index j = 0; j < used_samples_number; j++)
                    raw_variable_data(j) = data(used_sample_indices[j], variable_index);

                histograms[used_raw_variable_index++] = histogram(raw_variable_data, bins_number);

                variable_index++;
            }
            break;

            case RawVariableType::Categorical:
            {
                const Index categories_number = raw_variable.get_categories_number();

                Tensor<Index, 1> categories_frequencies(categories_number);
                categories_frequencies.setZero();
                Tensor<type, 1> centers(categories_number);

                for (Index j = 0; j < categories_number; j++)
                {
                    for (Index k = 0; k < used_samples_number; k++)
                        if (abs(data(used_sample_indices[k], variable_index) - type(1)) < NUMERIC_LIMITS_MIN)
                            categories_frequencies(j)++;

                    centers(j) = type(j);

                    variable_index++;
                }

                histograms[used_raw_variable_index].frequencies = categories_frequencies;
                histograms[used_raw_variable_index].centers = centers;

                used_raw_variable_index++;
            }
            break;

            case RawVariableType::Binary:
            {
                Tensor<Index, 1> binary_frequencies(2);
                binary_frequencies.setZero();

                for (Index j = 0; j < used_samples_number; j++)
                    binary_frequencies(abs(data(used_sample_indices[j], variable_index) - type(1)) < NUMERIC_LIMITS_MIN
                        ? 0
                        : 1)++;

                histograms[used_raw_variable_index].frequencies = binary_frequencies;
                variable_index++;
                used_raw_variable_index++;
            }
            break;

            case RawVariableType::DateTime:

                variable_index++;

                break;

            default:

                throw runtime_error("Unknown raw variable type.");
            }
        }

        return histograms;
    }


    vector<BoxPlot> DataSet::calculate_raw_variables_box_plots() const
    {
        const Index raw_variables_number = get_raw_variables_number();

        const vector<Index> used_sample_indices = get_used_sample_indices();

        vector<BoxPlot> box_plots(raw_variables_number);

        Index variable_index = 0;

        for (Index i = 0; i < raw_variables_number; i++)
        {
            const RawVariable& raw_variable = raw_variables[i];

            if (raw_variable.type == RawVariableType::Numeric
                || raw_variable.type == RawVariableType::Binary)
            {
                if (raw_variable.use != VariableUse::None)
                {
                    box_plots[i] = box_plot(data.chip(variable_index, 1), used_sample_indices);

                    //used_raw_variable_index++;
                }

                variable_index++;
            }
            else if (raw_variable.type == RawVariableType::Categorical)
            {
                variable_index += raw_variable.get_categories_number();
            }
            else
            {
                variable_index++;
            }
        }

        return box_plots;
    }


    Index DataSet::calculate_used_negatives(const Index& target_index)
    {
        Index negatives = 0;

        const vector<Index> used_indices = get_used_sample_indices();

        const Index used_samples_number = used_indices.size();

        for (Index i = 0; i < used_samples_number; i++)
        {
            const Index training_index = used_indices[i];

            if (isnan(data(training_index, target_index)))
                continue;

            if (abs(data(training_index, target_index)) < NUMERIC_LIMITS_MIN)
                negatives++;
            else if (abs(data(training_index, target_index) - type(1)) > NUMERIC_LIMITS_MIN
                || data(training_index, target_index) < type(0))
                throw runtime_error("Training sample is neither a positive nor a negative: "
                    + to_string(training_index) + "-" + to_string(target_index) + "-" + to_string(data(training_index, target_index)));
        }

        return negatives;
    }


    Index DataSet::calculate_negatives(const Index& target_index, const SampleUse& sample_use) const
    {
        Index negatives = 0;
        vector<Index> indices;
        Index samples_number = 0;
        
        switch (sample_use)
        {
        case SampleUse::Training:
            indices = get_sample_indices(DataSet::SampleUse::Training);
            samples_number = get_samples_number(DataSet::SampleUse::Training);
            break;
        case SampleUse::Selection:
            indices = get_sample_indices(DataSet::SampleUse::Selection);
            samples_number = get_samples_number(DataSet::SampleUse::Selection);
            break;
        case SampleUse::Testing:
            indices = get_sample_indices(DataSet::SampleUse::Testing);
            samples_number = get_samples_number(DataSet::SampleUse::Testing);
            break;
        default:
            throw runtime_error("Invalid SampleUse");
        }

        for (Index i = 0; i < samples_number; i++)
        {
            const Index sample_index = indices[i];
            type sample_value = data(sample_index, target_index);

            if (sample_use == SampleUse::Testing)
            {
                if (sample_value < type(NUMERIC_LIMITS_MIN))
                    negatives++;
            }
            else
            {
                if (abs(sample_value) < type(NUMERIC_LIMITS_MIN))
                    negatives++;
                else
                {
                    type threshold = (sample_use == SampleUse::Training) ? type(1.0e-3) : type(NUMERIC_LIMITS_MIN);
                    if (abs(sample_value - type(1)) > threshold)
                        throw runtime_error("Sample is neither a positive nor a negative: "
                            + to_string(sample_value) + "-" + to_string(target_index) + "-" + to_string(data(sample_value, target_index)));
                }
            }
        }

        return negatives;
    }


    vector<Descriptives> DataSet::calculate_variable_descriptives() const
    {
        return descriptives(data);
    }


    vector<Descriptives> DataSet::calculate_used_variable_descriptives() const
    {
        const vector<Index> used_sample_indices = get_used_sample_indices();
        const vector<Index> used_variable_indices = get_used_variable_indices();

        return descriptives(data, used_sample_indices, used_variable_indices);
    }


    vector<Descriptives> DataSet::calculate_raw_variable_descriptives_positive_samples() const
    {
        const Index target_index = get_variable_indices(DataSet::VariableUse::Target)[0];

        const vector<Index> used_sample_indices = get_used_sample_indices();
        const vector<Index> input_variable_indices = get_variable_indices(DataSet::VariableUse::Input);

        const Index samples_number = used_sample_indices.size();

        Index positive_samples_number = 0;

        for (Index i = 0; i < samples_number; i++)
            if (abs(data(used_sample_indices[i], target_index) - type(1)) < NUMERIC_LIMITS_MIN)
                positive_samples_number++;

        vector<Index> positive_used_sample_indices(positive_samples_number);
        Index positive_sample_index = 0;

        for (Index i = 0; i < samples_number; i++)
        {
            const Index sample_index = used_sample_indices[i];

            if (abs(data(sample_index, target_index) - type(1)) < NUMERIC_LIMITS_MIN)
                positive_used_sample_indices[positive_sample_index++] = sample_index;
        }

        return descriptives(data, positive_used_sample_indices, input_variable_indices);
    }


    vector<Descriptives> DataSet::calculate_raw_variable_descriptives_negative_samples() const
    {
        const Index target_index = get_variable_indices(DataSet::VariableUse::Target)[0];

        const vector<Index> used_sample_indices = get_used_sample_indices();
        const vector<Index> input_variable_indices = get_variable_indices(DataSet::VariableUse::Input);

        const Index samples_number = used_sample_indices.size();

        Index negative_samples_number = 0;

        for (Index i = 0; i < samples_number; i++)
            if (data(used_sample_indices[i], target_index) < NUMERIC_LIMITS_MIN)
                negative_samples_number++;

        vector<Index> negative_used_sample_indices(negative_samples_number);
        Index negative_sample_index = 0;

        for (Index i = 0; i < samples_number; i++)
        {
            const Index sample_index = used_sample_indices[i];

            if (data(sample_index, target_index) < NUMERIC_LIMITS_MIN)
                negative_used_sample_indices[negative_sample_index++] = sample_index;
        }

        return descriptives(data, negative_used_sample_indices, input_variable_indices);
    }


    vector<Descriptives> DataSet::calculate_raw_variable_descriptives_categories(const Index& class_index) const
    {
        const vector<Index> used_sample_indices = get_used_sample_indices();
        const vector<Index> input_variable_indices = get_variable_indices(DataSet::VariableUse::Input);

        const Index samples_number = used_sample_indices.size();

        // Count used class samples

        Index class_samples_number = 0;

        for (Index i = 0; i < samples_number; i++)
            if (abs(data(used_sample_indices[i], class_index) - type(1)) < NUMERIC_LIMITS_MIN)
                class_samples_number++;

        vector<Index> class_used_sample_indices(class_samples_number, 0);

        Index class_sample_index = 0;

        for (Index i = 0; i < samples_number; i++)
        {
            const Index sample_index = used_sample_indices[i];

            if (abs(data(sample_index, class_index) - type(1)) < NUMERIC_LIMITS_MIN)
                class_used_sample_indices[class_sample_index++] = sample_index;
        }

        return descriptives(data, class_used_sample_indices, input_variable_indices);
    }


    vector<Descriptives> DataSet::calculate_variable_descriptives(const VariableUse& variable_use) const
    {
        const vector<Index> used_sample_indices = get_used_sample_indices();

        const vector<Index> input_variable_indices = get_variable_indices(variable_use);

        return descriptives(data, used_sample_indices, input_variable_indices);
    }


    vector<Descriptives> DataSet::calculate_testing_target_variable_descriptives() const
    {
        const vector<Index> testing_indices = get_sample_indices(SampleUse::Testing);

        const vector<Index> target_variable_indices = get_variable_indices(DataSet::VariableUse::Target);

        return descriptives(data, testing_indices, target_variable_indices);
    }


    Tensor<type, 1> DataSet::calculate_used_variables_minimums() const
    {
        return column_minimums(data, get_used_sample_indices(), get_used_variable_indices());
    }


    Tensor<type, 1> DataSet::calculate_means(const DataSet::SampleUse& sample_use,
        const DataSet::VariableUse& variable_use) const
    {
        const vector<Index> sample_indices = get_sample_indices(sample_use);

        const vector<Index> variable_indices = get_variable_indices(variable_use);

        return mean(data, sample_indices, variable_indices);
    }


    Index DataSet::get_gmt() const
    {
        return gmt;
    }


    void DataSet::set_gmt(const Index& new_gmt)
    {
        gmt = new_gmt;
    }


    Tensor<Correlation, 2> DataSet::calculate_input_target_raw_variable_pearson_correlations() const
    {
        cout << "Calculating correlations..." << endl;

        const Index input_raw_variables_number = get_raw_variables_number(VariableUse::Input);
        const Index target_raw_variables_number = get_raw_variables_number(VariableUse::Target);

        const vector<Index> input_raw_variable_indices = get_raw_variable_indices(VariableUse::Input);
        const vector<Index> target_raw_variable_indices = get_raw_variable_indices(VariableUse::Target);

        const vector<Index> used_sample_indices = get_used_sample_indices();

        Tensor<Correlation, 2> correlations(input_raw_variables_number, target_raw_variables_number);

        //#pragma omp parallel for

        for (Index i = 0; i < input_raw_variables_number; i++)
        {
            const Index input_raw_variable_index = input_raw_variable_indices[i];

            const Tensor<type, 2> input_raw_variable_data
                = get_raw_variable_data(input_raw_variable_index, used_sample_indices);

            for (Index j = 0; j < target_raw_variables_number; j++)
            {
                const Index target_raw_variable_index = target_raw_variable_indices[j];

                const Tensor<type, 2> target_raw_variable_data
                    = get_raw_variable_data(target_raw_variable_index, used_sample_indices);

                correlations(i, j) = correlation(thread_pool_device.get(), input_raw_variable_data, target_raw_variable_data);
            }
        }

        return correlations;
    }


    Tensor<Correlation, 2> DataSet::calculate_input_target_raw_variable_spearman_correlations() const
    {
        const Index input_raw_variables_number = get_raw_variables_number(VariableUse::Input);
        const Index target_raw_variables_number = get_raw_variables_number(VariableUse::Target);

        const vector<Index> input_raw_variable_indices = get_raw_variable_indices(VariableUse::Input);
        const vector<Index> target_raw_variable_indices = get_raw_variable_indices(VariableUse::Target);

        const vector<Index> used_sample_indices = get_used_sample_indices();

        Tensor<Correlation, 2> correlations(input_raw_variables_number, target_raw_variables_number);

        for (Index i = 0; i < input_raw_variables_number; i++)
        {
            const Index input_index = input_raw_variable_indices[i];

            const Tensor<type, 2> input_raw_variable_data = get_raw_variable_data(input_index, used_sample_indices);

            for (Index j = 0; j < target_raw_variables_number; j++)
            {
                const Index target_index = target_raw_variable_indices[j];

                const Tensor<type, 2> target_raw_variable_data = get_raw_variable_data(target_index, used_sample_indices);

                correlations(i, j) = correlation_spearman(thread_pool_device.get(), input_raw_variable_data, target_raw_variable_data);
            }
        }

        return correlations;
    }


    bool DataSet::has_nan() const
    {
        const Index rows_number = data.dimension(0);

        for (Index i = 0; i < rows_number; i++)
            if (sample_uses[i] != SampleUse::None)
                if (has_nan_row(i))
                    return true;

        return false;
    }


    bool DataSet::has_nan_row(const Index& row_index) const
    {
        const Index variables_number = get_variables_number();

        for (Index j = 0; j < variables_number; j++)
            if (isnan(data(row_index, j)))
                return true;

        return false;
    }


    void DataSet::print_missing_values_information() const
    {
        const Index missing_raw_variables_number = count_raw_variables_with_nan();
        const Index samples_with_missing_values = count_rows_with_nan();

        cout << "Missing values number: " << missing_values_number << " (" << missing_values_number * 100 / data.size() << "%)" << endl
            << "Raw variables with missing values: " << missing_raw_variables_number
            << " (" << missing_raw_variables_number * 100 / data.dimension(1) << "%)" << endl
            << "Samples with missing values: "
            << samples_with_missing_values << " (" << samples_with_missing_values * 100 / data.dimension(0) << "%)" << endl;
    }


    void DataSet::print_input_target_raw_variables_correlations() const
    {
        const Index inputs_number = get_variables_number(VariableUse::Input);
        const Index targets_number = get_raw_variables_number(VariableUse::Target);

        const vector<string> input_names = get_raw_variable_names(VariableUse::Input);
        const vector<string> targets_name = get_raw_variable_names(VariableUse::Target);

        const Tensor<Correlation, 2> correlations = calculate_input_target_raw_variable_pearson_correlations();

        for (Index j = 0; j < targets_number; j++)
            for (Index i = 0; i < inputs_number; i++)
                cout << targets_name[j] << " - " << input_names[i] << ": " << correlations(i, j).r << endl;
    }


    void DataSet::print_top_input_target_raw_variables_correlations() const
    {
        const Index inputs_number = get_raw_variables_number(VariableUse::Input);
        const Index targets_number = get_raw_variables_number(VariableUse::Target);

        const vector<string> input_names = get_variable_names(DataSet::VariableUse::Input);
        const vector<string> targets_name = get_variable_names(DataSet::VariableUse::Target);

        const Tensor<type, 2> correlations = get_correlation_values(calculate_input_target_raw_variable_pearson_correlations());

        Tensor<type, 1> target_correlations(inputs_number);

        Tensor<string, 2> top_correlations(inputs_number, 2);

        map<type, string> top_correlation;

        for (Index i = 0; i < inputs_number; i++)
            for (Index j = 0; j < targets_number; j++)
                top_correlation.insert(pair<type, string>(correlations(i, j), input_names[i] + " - " + targets_name[j]));

        map<type, string>::iterator it;

        for (it = top_correlation.begin(); it != top_correlation.end(); it++)
            cout << "Correlation: " << (*it).first << "  between  " << (*it).second << endl;
    }


    Tensor<Correlation, 2> DataSet::calculate_input_raw_variable_pearson_correlations() const
    {
        // list to return

        const vector<Index> input_raw_variable_indices = get_raw_variable_indices(VariableUse::Input);

        const Index input_raw_variables_number = get_raw_variables_number(VariableUse::Input);

        Tensor<Correlation, 2> correlations_pearson(input_raw_variables_number, input_raw_variables_number);

        for (Index i = 0; i < input_raw_variables_number; i++)
        {
            const Index current_input_index_i = input_raw_variable_indices[i];

            const Tensor<type, 2> input_i = get_raw_variable_data(current_input_index_i);

            //if(display) cout << "Calculating " << raw_variables(current_input_index_i).name << " correlations. " << endl;

            if (is_constant(input_i)) continue;

            correlations_pearson(i, i).set_perfect();
            correlations_pearson(i, i).method = Correlation::Method::Pearson;

            for (Index j = i + 1; j < input_raw_variables_number; j++)
            {
                const Index current_input_index_j = input_raw_variable_indices[j];

                const Tensor<type, 2> input_j = get_raw_variable_data(current_input_index_j);
                correlations_pearson(i, j) = correlation(thread_pool_device.get(), input_i, input_j);

                if (correlations_pearson(i, j).r > type(1) - NUMERIC_LIMITS_MIN)
                    correlations_pearson(i, j).r = type(1);

                correlations_pearson(j, i) = correlations_pearson(i, j);
            }
        }

        return correlations_pearson;
    }


    Tensor<Correlation, 2> DataSet::calculate_input_raw_variable_spearman_correlations() const
    {
        const vector<Index> input_raw_variable_indices = get_raw_variable_indices(VariableUse::Input);

        const Index input_raw_variables_number = get_raw_variables_number(VariableUse::Input);

        Tensor<Correlation, 2> correlations_spearman(input_raw_variables_number, input_raw_variables_number);

        for (Index i = 0; i < input_raw_variables_number; i++)
        {
            const Index input_raw_variable_index_i = input_raw_variable_indices[i];

            const Tensor<type, 2> input_i = get_raw_variable_data(input_raw_variable_index_i);

            //if(display) cout << "Calculating " << raw_variables(current_input_index_i).name << " correlations. " << endl;

            if (is_constant(input_i)) continue;

            correlations_spearman(i, i).set_perfect();
            correlations_spearman(i, i).method = Correlation::Method::Spearman;

            for (Index j = i + 1; j < input_raw_variables_number; j++)
            {
                const Index input_raw_variable_index_j = input_raw_variable_indices[j];

                const Tensor<type, 2> input_j = get_raw_variable_data(input_raw_variable_index_j);

                correlations_spearman(i, j) = correlation_spearman(thread_pool_device.get(), input_i, input_j);

                if (correlations_spearman(i, j).r > type(1) - NUMERIC_LIMITS_MIN)
                    correlations_spearman(i, j).r = type(1);

                correlations_spearman(j, i) = correlations_spearman(i, j);
            }
        }

        return correlations_spearman;
    }

    void DataSet::print_inputs_correlations() const
    {
        const Tensor<type, 2> inputs_correlations
            = get_correlation_values(calculate_input_raw_variable_pearson_correlations());

        cout << inputs_correlations << endl;
    }


    void DataSet::print_data_file_preview() const
    {
        const Index size = data_file_preview.size();

        for (Index i = 0; i < size; i++)
        {
            for (size_t j = 0; j < data_file_preview[i].size(); j++)
                cout << data_file_preview[i][j] << " ";

            cout << endl;
        }
    }


    void DataSet::print_top_inputs_correlations() const
    {
        const Index variables_number = get_variables_number(VariableUse::Input);

        const vector<string> variables_name = get_variable_names(DataSet::VariableUse::Input);

        const Tensor<type, 2> variables_correlations = get_correlation_values(calculate_input_raw_variable_pearson_correlations());

        const Index correlations_number = variables_number * (variables_number - 1) / 2;

        Tensor<string, 2> top_correlations(correlations_number, 3);

        map<type, string> top_correlation;

        for (Index i = 0; i < variables_number; i++)
        {
            for (Index j = i; j < variables_number; j++)
            {
                if (i == j) continue;

                top_correlation.insert(pair<type, string>(variables_correlations(i, j), variables_name[i] + " - " + variables_name[j]));
            }
        }

        map<type, string> ::iterator it;

        for (it = top_correlation.begin(); it != top_correlation.end(); it++)
            cout << "Correlation: " << (*it).first << "  between  " << (*it).second << endl;
    }


    void DataSet::set_default_raw_variables_scalers()
    {
        if (model_type == ModelType::ImageClassification)
            set_raw_variable_scalers(Scaler::ImageMinMax);
        else
            for (DataSet::RawVariable& raw_variable : raw_variables)
                raw_variable.scaler = (raw_variable.type == RawVariableType::Numeric)
                ? Scaler::MeanStandardDeviation
                : Scaler::MinimumMaximum;
    }


    vector<Descriptives> DataSet::scale_data()
    {
        const Index variables_number = get_variables_number();

        const vector<Descriptives> variable_descriptives = calculate_variable_descriptives();

        Index raw_variable_index;

        for (Index i = 0; i < variables_number; i++)
        {
            raw_variable_index = get_raw_variable_index(i);

            switch (raw_variables[raw_variable_index].scaler)
            {
            case Scaler::None:
                break;

            case Scaler::MinimumMaximum:
                scale_minimum_maximum(data, i, variable_descriptives[i]);
                break;

            case Scaler::MeanStandardDeviation:
                scale_mean_standard_deviation(data, i, variable_descriptives[i]);
                break;

            case Scaler::StandardDeviation:
                scale_standard_deviation(data, i, variable_descriptives[i]);
                break;

            case Scaler::Logarithm:
                scale_logarithmic(data, i);
                break;

            default:
                throw runtime_error("Unknown scaler: " + to_string(int(raw_variables[i].scaler)) + "\n");
            }
        }

        return variable_descriptives;
    }


    vector<Descriptives> DataSet::scale_variables(const VariableUse& variable_use)
    {
        const Index input_variables_number = get_variables_number(variable_use);

        const vector<Index> input_variable_indices = get_variable_indices(variable_use);
        const vector<Scaler> input_variable_scalers = get_variable_scalers(DataSet::VariableUse::Input);

        const vector<Descriptives> input_variable_descriptives = calculate_variable_descriptives(variable_use);

        for (Index i = 0; i < input_variables_number; i++)
        {
            switch (input_variable_scalers[i])
            {
            case Scaler::None:
                break;

            case Scaler::MinimumMaximum:
                scale_minimum_maximum(data, input_variable_indices[i], input_variable_descriptives[i]);
                break;

            case Scaler::MeanStandardDeviation:
                scale_mean_standard_deviation(data, input_variable_indices[i], input_variable_descriptives[i]);
                break;

            case Scaler::StandardDeviation:
                scale_standard_deviation(data, input_variable_indices[i], input_variable_descriptives[i]);
                break;

            case Scaler::Logarithm:
                scale_logarithmic(data, input_variable_indices[i]);
                break;

            default:
                throw runtime_error("Unknown scaling inputs method: " + to_string(int(input_variable_scalers[i])) + "\n");
            }
        }

        return input_variable_descriptives;
    }


    void DataSet::unscale_variables(const VariableUse& variable_use,
        const vector<Descriptives>& input_variable_descriptives)
    {
        const Index input_variables_number = get_variables_number(variable_use);

        const vector<Index> input_variable_indices = get_variable_indices(variable_use);

        const vector<Scaler> input_variable_scalers = get_variable_scalers(DataSet::VariableUse::Input);

        for (Index i = 0; i < input_variables_number; i++)
        {
            switch (input_variable_scalers[i])
            {
            case Scaler::None:
                break;

            case Scaler::MinimumMaximum:
                unscale_minimum_maximum(data, input_variable_indices[i], input_variable_descriptives[i]);
                break;

            case Scaler::MeanStandardDeviation:
                unscale_mean_standard_deviation(data, input_variable_indices[i], input_variable_descriptives[i]);
                break;

            case Scaler::StandardDeviation:
                unscale_standard_deviation(data, input_variable_indices[i], input_variable_descriptives[i]);
                break;

            case Scaler::Logarithm:
                unscale_logarithmic(data, input_variable_indices[i]);
                break;

            case Scaler::ImageMinMax:
                unscale_image_minimum_maximum(data, input_variable_indices[i]);
                break;

            default:
                throw runtime_error("Unknown unscaling and unscaling method: " + to_string(int(input_variable_scalers[i])) + "\n");
            }
        }
    }


    void DataSet::set_data_constant(const type& new_value)
    {
        data.setConstant(new_value);
        data.dimensions();
    }


    void DataSet::set_data_random()
    {
        set_random(data);
    }

    void DataSet::to_XML(XMLPrinter& printer) const
    {
        if (model_type == ModelType::Forecasting)
            throw runtime_error("Forecasting");

        if (model_type == ModelType::ImageClassification)
            throw runtime_error("Image classification");

        printer.OpenElement("DataSet");

        printer.OpenElement("DataSource");
        add_xml_element(printer, "FileType", "csv");

        add_xml_element(printer, "Path", data_path.string());

        add_xml_element(printer, "Separator", get_separator_name());
        add_xml_element(printer, "HasHeader", to_string(has_header));
        add_xml_element(printer, "HasSamplesId", to_string(has_sample_ids));
        add_xml_element(printer, "MissingValuesLabel", missing_values_label);
        add_xml_element(printer, "Codification", get_codification_string());
        printer.CloseElement();

        printer.OpenElement("RawVariables");
        add_xml_element(printer, "RawVariablesNumber", to_string(get_raw_variables_number()));

        for (Index i = 0; i < get_raw_variables_number(); i++)
        {
            printer.OpenElement("RawVariable");
            printer.PushAttribute("Item", to_string(i + 1).c_str());
            raw_variables[i].to_XML(printer);
            printer.CloseElement();
        }

        printer.CloseElement();

        printer.OpenElement("Samples");

        add_xml_element(printer, "SamplesNumber", to_string(get_samples_number()));

        if (has_sample_ids)
            add_xml_element(printer, "SamplesId", vector_to_string(sample_ids));

        add_xml_element(printer, "SampleUses", vector_to_string(get_sample_uses_vector()));
        printer.CloseElement();

        printer.OpenElement("MissingValues");
        add_xml_element(printer, "MissingValuesNumber", to_string(missing_values_number));

        if (missing_values_number > 0)
        {
            add_xml_element(printer, "MissingValuesMethod", get_missing_values_method_string());
            add_xml_element(printer, "RawVariablesMissingValuesNumber", tensor_to_string(raw_variables_missing_values_number));
            add_xml_element(printer, "RowsMissingValuesNumber", to_string(rows_missing_values_number));
        }

        printer.CloseElement();

        printer.OpenElement("PreviewData");

        add_xml_element(printer, "PreviewSize", to_string(data_file_preview.size()));

        vector<string> vector_data_file_preview = convert_string_vector(data_file_preview,",");
        for(int i = 0; i < data_file_preview.size(); i++){
            printer.OpenElement("Row");
            printer.PushAttribute("Item", to_string(i + 1).c_str());
            printer.PushText(vector_data_file_preview[i].data());
            printer.CloseElement();
        }

        printer.CloseElement();

        add_xml_element(printer, "Display", to_string(display));

        printer.CloseElement();
    }


    void DataSet::from_XML(const XMLDocument& data_set_document)
    {
        const XMLElement* data_set_element = data_set_document.FirstChildElement("DataSet");
        if (!data_set_element)
            throw runtime_error("Data set element is nullptr.\n");

        // Data Source
        const XMLElement* data_source_element = data_set_element->FirstChildElement("DataSource");

        if (!data_source_element)
            throw runtime_error("Data source element is nullptr.\n");

        set_data_path(read_xml_string(data_source_element, "Path"));
        set_separator_name(read_xml_string(data_source_element, "Separator"));
        set_has_header(read_xml_bool(data_source_element, "HasHeader"));
        set_has_ids(read_xml_bool(data_source_element, "HasSamplesId"));
        set_missing_values_label(read_xml_string(data_source_element, "MissingValuesLabel"));
        set_codification(read_xml_string(data_source_element, "Codification"));

        // Raw Variables
        const XMLElement* raw_variables_element = data_set_element->FirstChildElement("RawVariables");

        if (!raw_variables_element)
            throw runtime_error("RawVariables element is nullptr.\n");

        set_raw_variables_number(read_xml_index(raw_variables_element, "RawVariablesNumber"));

        const XMLElement* start_element = raw_variables_element->FirstChildElement("RawVariablesNumber");

        for (size_t i = 0; i < raw_variables.size(); i++)
        {
            RawVariable& raw_variable = raw_variables[i];
            const XMLElement* raw_variable_element = start_element->NextSiblingElement("RawVariable");
            start_element = raw_variable_element;

            if (raw_variable_element->Attribute("Item") != to_string(i + 1))
                throw runtime_error("Raw variable item number (" + to_string(i + 1) + ") does not match (" + raw_variable_element->Attribute("Item") + ").\n");

            raw_variable.name = read_xml_string(raw_variable_element, "Name");
            raw_variable.set_scaler(read_xml_string(raw_variable_element, "Scaler"));
            raw_variable.set_use(read_xml_string(raw_variable_element, "Use"));
            raw_variable.set_type(read_xml_string(raw_variable_element, "Type"));

            if (raw_variable.type == RawVariableType::Categorical || raw_variable.type == RawVariableType::Binary)
            {
                const XMLElement* categories_element = raw_variable_element->FirstChildElement("Categories");

                if (categories_element)
                    raw_variable.categories = get_tokens(read_xml_string(raw_variable_element, "Categories"), ";");
                else if (raw_variable.type == RawVariableType::Binary)
                    raw_variable.categories = { "0", "1" };
                else
                    throw runtime_error("Categorical RawVariable Element is nullptr: Categories");
            }
        }

        // Samples
        const XMLElement* samples_element = data_set_element->FirstChildElement("Samples");

        if (!samples_element)
            throw runtime_error("Samples element is nullptr.\n");

        const Index samples_number = read_xml_index(samples_element, "SamplesNumber");

        if (has_sample_ids)
            sample_ids = get_tokens(read_xml_string(samples_element, "SamplesId"), " ");

        if (raw_variables.size() != 0)
        {
            const vector<vector<Index>> all_variable_indices = get_variable_indices();

            data.resize(samples_number, all_variable_indices[all_variable_indices.size() - 1][all_variable_indices[all_variable_indices.size() - 1].size() - 1] + 1);
            data.setZero();

            sample_uses.resize(samples_number);
            set_sample_uses(get_tokens(read_xml_string(samples_element, "SampleUses"), " "));
        }
        else
            data.resize(0, 0);

        // Missing values
        const XMLElement* missing_values_element = data_set_element->FirstChildElement("MissingValues");

        if (!missing_values_element)
            throw runtime_error("Missing values element is nullptr.\n");

        missing_values_number = read_xml_index(missing_values_element, "MissingValuesNumber");

        if (missing_values_number > 0)
        {
            set_missing_values_method(read_xml_string(missing_values_element, "MissingValuesMethod"));

            raw_variables_missing_values_number.resize(get_tokens(read_xml_string(missing_values_element, "RawVariablesMissingValuesNumber"), " ").size());

            for (Index i = 0; i < raw_variables_missing_values_number.size(); i++)
                raw_variables_missing_values_number(i) = stoi(get_tokens(read_xml_string(missing_values_element, "RawVariablesMissingValuesNumber"), " ")[i]);

            rows_missing_values_number = read_xml_index(missing_values_element, "RowsMissingValuesNumber");
        }

        //preview data
        const XMLElement* preview_data_element = data_set_element->FirstChildElement("PreviewData");

        if (!preview_data_element)
            throw runtime_error("Preview data element is nullptr. \n ");

        const XMLElement* preview_size_element = preview_data_element->FirstChildElement("PreviewSize");

        if (!preview_size_element)
            throw runtime_error("Preview size element is nullptr. \n ");

        Index preview_size = 0;
        if (preview_size_element->GetText())
            preview_size = static_cast<Index>(atoi(preview_size_element->GetText()));

        start_element = preview_size_element;
        if(preview_size > 0){
            data_file_preview.resize(preview_size);

            for (Index i = 0; i < preview_size; ++i) {
                const XMLElement* row_data = start_element->NextSiblingElement("Row");
                start_element = row_data;

                if (row_data->Attribute("Item") != to_string(i + 1))
                    throw runtime_error("Row item number (" + to_string(i + 1) + ") does not match (" + row_data->Attribute("Item") + ").\n");

                if(row_data->GetText())
                    data_file_preview[i] = get_tokens(row_data->GetText(), ",");
            }
        }


        set_display(read_xml_bool(data_set_element, "Display"));

        input_dimensions = { get_variables_number(DataSet::VariableUse::Input) };
        target_dimensions = { get_variables_number(DataSet::VariableUse::Target) };
    }


    void DataSet::print() const
    {
        if (!display) return;

        const Index variables_number = get_variables_number();
        const Index input_variables_number = get_variables_number(VariableUse::Input);
        const Index samples_number = get_samples_number();
        const Index target_variables_bumber = get_variables_number(VariableUse::Target);
        const Index training_samples_number = get_samples_number(SampleUse::Training);
        const Index selection_samples_number = get_samples_number(SampleUse::Selection);
        const Index testing_samples_number = get_samples_number(SampleUse::Testing);
        const Index unused_samples_number = get_samples_number(SampleUse::None);

        cout << "Data set object summary:\n"
            << "Number of samples: " << samples_number << "\n"
            << "Number of variables: " << variables_number << "\n"
            << "Number of input variables: " << input_variables_number << "\n"
            << "Number of target variables: " << target_variables_bumber << "\n"
            << "Input dimensions: ";

        print_vector(get_dimensions(DataSet::VariableUse::Input));

        cout << "Target dimensions: ";

        print_vector(get_dimensions(DataSet::VariableUse::Target));

        cout << "Number of training samples: " << training_samples_number << endl
             << "Number of selection samples: " << selection_samples_number << endl
             << "Number of testing samples: " << testing_samples_number << endl
             << "Number of unused samples: " << unused_samples_number << endl;

        for (const DataSet::RawVariable& raw_variable : raw_variables)
            raw_variable.print();
    }


    void DataSet::save(const filesystem::path& file_name) const
    {
        ofstream file(file_name);

        if (!file.is_open())
            return;

        XMLPrinter document;

        to_XML(document);

        file << document.CStr();
    }


    void DataSet::load(const filesystem::path& file_name)
    {
        XMLDocument document;

        if (document.LoadFile(file_name.string().c_str()))
            throw runtime_error("Cannot load XML file " + file_name.string() + ".\n");

        from_XML(document);
    }


    void DataSet::print_raw_variables() const
    {
        for (const DataSet::RawVariable& raw_variable : raw_variables)
            raw_variable.print();

        cout << endl;
    }


    void DataSet::print_data() const
    {
        if (display) cout << data << endl;
    }


    void DataSet::print_data_preview() const
    {
        if (!display) return;

        const Index samples_number = get_samples_number();

        if (samples_number > 0)
        {
            const Tensor<type, 1> first_sample = data.chip(0, 0);

            cout << "First sample: \n";

            for (int i = 0; i < first_sample.dimension(0); i++)
                cout << first_sample(i) << "  ";
        }

        if (samples_number > 1)
        {
            const Tensor<type, 1> second_sample = data.chip(1, 0);

            cout << "Second sample: \n";

            for (int i = 0; i < second_sample.dimension(0); i++)
                cout << second_sample(i) << "  ";
        }

        if (samples_number > 2)
        {
            const Tensor<type, 1> last_sample = data.chip(samples_number - 1, 0);

            cout << "Last sample: \n";

            for (int i = 0; i < last_sample.dimension(0); i++)
                cout << last_sample(i) << "  ";
        }

        cout << endl;
    }


    void DataSet::save_data() const
    {
        ofstream file(data_path.c_str());

        if (!file.is_open())
            throw runtime_error("Cannot open matrix data file: " + data_path.string() + "\n");

        file.precision(20);

        const Index samples_number = get_samples_number();
        const Index variables_number = get_variables_number();

        const vector<string> variable_names = get_variable_names();

        const string separator_string = get_separator_string();

        if (has_sample_ids)
            file << "id" << separator_string;

        for (Index j = 0; j < variables_number; j++)
        {
            file << variable_names[j];

            if (j != variables_number - 1)
                file << separator_string;
        }

        file << endl;

        for (Index i = 0; i < samples_number; i++)
        {
            if (has_sample_ids)
                file << sample_ids[i] << separator_string;

            for (Index j = 0; j < variables_number; j++)
            {
                file << data(i, j);

                if (j != variables_number - 1)
                    file << separator_string;
            }

            file << endl;
        }

        file.close();
    }


    void DataSet::save_data_binary(const filesystem::path& binary_data_file_name) const
    {
        ofstream file(binary_data_file_name, ios::binary);

        if (!file.is_open())
            throw runtime_error("Cannot open data binary file.");

        // Write data

        streamsize size = sizeof(Index);

        Index columns_number = data.dimension(1);
        Index rows_number = data.dimension(0);

        file.write(reinterpret_cast<char*>(&columns_number), size);
        file.write(reinterpret_cast<char*>(&rows_number), size);

        size = sizeof(type);

        const Index total_elements = columns_number * rows_number;

        file.write(reinterpret_cast<const char*>(data.data()), total_elements * size);

        file.close();
    }


    void DataSet::load_data_binary()
    {
        ifstream file(data_path);

        if (!file.is_open())
            throw runtime_error("Failed to open file: " + data_path.string());

        streamsize size = sizeof(Index);

        Index columns_number = 0;
        Index rows_number = 0;

        file.read(reinterpret_cast<char*>(&columns_number), size);
        file.read(reinterpret_cast<char*>(&rows_number), size);

        size = sizeof(type);

        data.resize(rows_number, columns_number);

        const Index total_elements = rows_number * columns_number;

        file.read(reinterpret_cast<char*>(data.data()), total_elements * size);

        file.close();
    }


    Tensor<Index, 1> DataSet::calculate_target_distribution() const
    {
        const Index samples_number = get_samples_number();
        const Index targets_number = get_variables_number(VariableUse::Target);
        const vector<Index> target_variable_indices = get_variable_indices(DataSet::VariableUse::Target);

        Tensor<Index, 1> class_distribution;

        if (targets_number == 1)
        {
            class_distribution.resize(2);

            const Index target_index = target_variable_indices[0];

            Index positives = 0;
            Index negatives = 0;

            for (Index sample_index = 0; sample_index < samples_number; sample_index++)
                if (!isnan(data(sample_index, target_index)))
                    (data(sample_index, target_index) < type(0.5))
                    ? negatives++
                    : positives++;

            class_distribution(0) = negatives;
            class_distribution(1) = positives;
        }
        else // More than two classes
        {
            class_distribution.resize(targets_number);

            class_distribution.setZero();

            for (Index i = 0; i < samples_number; i++)
            {
                if (get_sample_use(i) == SampleUse::None)
                    continue;

                for (Index j = 0; j < targets_number; j++)
                {
                    if (isnan(data(i, target_variable_indices[j])))
                        continue;

                    if (data(i, target_variable_indices[j]) > type(0.5))
                        class_distribution(j)++;
                }
            }
        }

        return class_distribution;
    }


    vector<vector<Index>> DataSet::calculate_Tukey_outliers(const type& cleaning_parameter) const
    {
        const Index samples_number = get_used_samples_number();
        const vector<Index> sample_indices = get_used_sample_indices();

        const Index raw_variables_number = get_raw_variables_number();
        const Index used_raw_variables_number = get_used_raw_variables_number();
        const vector<Index> used_raw_variables_indices = get_used_raw_variables_indices();

        vector<vector<Index>> return_values(2);

        return_values[0].resize(samples_number, 0);
        return_values[1].resize(used_raw_variables_number, 0);

        const vector<BoxPlot> box_plots = calculate_raw_variables_box_plots();

        Index variable_index = 0;
        Index used_variable_index = 0;

//#pragma omp parallel for

        for (Index i = 0; i < raw_variables_number; i++)
        {
            const RawVariable& raw_variable = raw_variables[i];

            if (raw_variable.use == VariableUse::None
                && raw_variable.type == RawVariableType::Categorical)
            {
                variable_index += raw_variable.get_categories_number();
                continue;
            }
            else if (raw_variable.use == VariableUse::None) // Numeric, Binary or DateTime
            {
                variable_index++;
                continue;
            }

            if (raw_variable.type == RawVariableType::Categorical)
            {
                variable_index += raw_variable.get_categories_number();
                used_variable_index++;
                continue;
            }
            else if (raw_variable.type == RawVariableType::Binary
                || raw_variable.type == RawVariableType::DateTime)
            {
                variable_index++;
                used_variable_index++;
                continue;
            }
            else // Numeric
            {
                const type interquartile_range = box_plots[i].third_quartile - box_plots[i].first_quartile;

                if (interquartile_range < numeric_limits<type>::epsilon())
                {
                    variable_index++;
                    used_variable_index++;
                    continue;
                }

                Index raw_variables_outliers = 0;

                for (Index j = 0; j < samples_number; j++)
                {
                    const Tensor<type, 1> sample = get_sample_data(sample_indices[Index(j)]);

                    if (sample(variable_index) < box_plots[i].first_quartile - cleaning_parameter * interquartile_range
                        || sample(variable_index) > box_plots[i].third_quartile + cleaning_parameter * interquartile_range)
                    {
                        return_values[0][j] = 1;

                        raw_variables_outliers++;
                    }
                }

                return_values[1][used_variable_index] = raw_variables_outliers;

                variable_index++;
                used_variable_index++;
            }
        }

        return return_values;
    }


    vector<vector<Index>> DataSet::replace_Tukey_outliers_with_NaN(const type& cleaning_parameter)
    {
        const Index samples_number = get_used_samples_number();
        const vector<Index> sample_indices = get_used_sample_indices();

        const Index raw_variables_number = get_raw_variables_number();
        const Index used_raw_variables_number = get_used_raw_variables_number();
        const vector<Index> used_raw_variables_indices = get_used_raw_variables_indices();

        vector<vector<Index>> return_values(2);

        return_values[0].resize(samples_number, 0);
        return_values[1].resize(used_raw_variables_number, 0);

        const vector<BoxPlot> box_plots = calculate_raw_variables_box_plots();

        Index variable_index = 0;
        Index used_variable_index = 0;

#pragma omp parallel for

        for (Index i = 0; i < raw_variables_number; i++)
        {
            const RawVariable& raw_variable = raw_variables[i];

            if (raw_variable.use == VariableUse::None
                && raw_variable.type == RawVariableType::Categorical)
            {
                variable_index += raw_variable.get_categories_number();
                continue;
            }
            else if (raw_variable.use == VariableUse::None) // Numeric, Binary or DateTime
            {
                variable_index++;
                continue;
            }

            if (raw_variable.type == RawVariableType::Categorical)
            {
                variable_index += raw_variable.get_categories_number();
                used_variable_index++;
                continue;
            }
            else if (raw_variable.type == RawVariableType::Binary
                || raw_variable.type == RawVariableType::DateTime)
            {
                variable_index++;
                used_variable_index++;
                continue;
            }
            else // Numeric
            {
                const type interquartile_range = box_plots[i].third_quartile - box_plots[i].first_quartile;

                if (interquartile_range < numeric_limits<type>::epsilon())
                {
                    variable_index++;
                    used_variable_index++;
                    continue;
                }

                Index raw_variables_outliers = 0;

                for (Index j = 0; j < samples_number; j++)
                {
                    const Tensor<type, 1> sample = get_sample_data(sample_indices[Index(j)]);

                    if (sample[variable_index] < (box_plots[i].first_quartile - cleaning_parameter * interquartile_range)
                        || sample[variable_index] > (box_plots[i].third_quartile + cleaning_parameter * interquartile_range))
                    {
                        return_values[0][Index(j)] = 1;

                        raw_variables_outliers++;

                        data(sample_indices[Index(j)], variable_index) = numeric_limits<type>::quiet_NaN();
                    }
                }

                return_values[1][used_variable_index] = raw_variables_outliers;

                variable_index++;
                used_variable_index++;
            }
        }

        return return_values;
    }


    void DataSet::unuse_Tukey_outliers(const type& cleaning_parameter)
    {
        const vector<vector<Index>> outliers_indices = calculate_Tukey_outliers(cleaning_parameter);

        const vector<Index> outliers_samples = get_elements_greater_than(outliers_indices, 0);

        set_sample_uses(outliers_samples, DataSet::SampleUse::None);
    }


    void DataSet::set_data_rosenbrock()
    {
        const Index samples_number = get_samples_number();
        const Index variables_number = get_variables_number();

        set_data_random();

#pragma omp parallel for

        for (Index i = 0; i < samples_number; i++)
        {
            type rosenbrock(0);

            for (Index j = 0; j < variables_number - 1; j++)
            {
                const type value = data(i, j);
                const type next_value = data(i, j + 1);

                rosenbrock += (type(1) - value) * (type(1) - value) + type(100) * (next_value - value * value) * (next_value - value * value);
            }

            data(i, variables_number - 1) = rosenbrock;
        }
    }


    void DataSet::set_data_classification()
    {
        const Index samples_number = get_samples_number();
        const Index input_variables_number = get_variables_number(VariableUse::Input);
        const Index target_variables_number = get_variables_number(VariableUse::Target);

        data.setConstant(0.0);

        random_device rd;
        mt19937 gen(rd());
        uniform_int_distribution<int> dist(0, 1);
        /*
            #pragma omp parallel for
            for(Index i = 0; i < samples_number; i++)
            {
                for(Index j = 0; j < input_variables_number; j++)
                    data(i, j) = get_random_type(-1, 1);

                target_variables_number == 1
                    ? data(i, input_variables_number) = dist(gen)
                    : data(i, input_variables_number + get_random_index(0, target_variables_number-1)) = 1;
            }
        */
    }



    void DataSet::set_data_sum()
    {
        set_random(data);
        /*
                for(Index i = 0; i < samples_number; i++)
                {
                    data(i,variables_number-1) = type(0);

                    for(Index j = 0; j < variables_number-1; j++)
                        data(i,variables_number-1) += data(i, j);
                }
            */
    }


    Tensor<Index, 1> DataSet::filter_data(const Tensor<type, 1>& minimums,
        const Tensor<type, 1>& maximums)
    {
        const vector<Index> used_variable_indices = get_used_variable_indices();

        const Index used_variables_number = used_variable_indices.size();

        const Index samples_number = get_samples_number();

        Tensor<type, 1> filtered_indices(samples_number);
        filtered_indices.setZero();

        const vector<Index> used_sample_indices = get_used_sample_indices();
        const Index used_samples_number = used_sample_indices.size();

        Index sample_index = 0;

        for (Index i = 0; i < used_variables_number; i++)
        {
            for (Index j = 0; j < used_samples_number; j++)
            {
                sample_index = used_sample_indices[j];

                const type value = data(sample_index, i);

                if (get_sample_use(sample_index) == SampleUse::None
                    || isnan(value))
                    continue;

                if (abs(value - minimums(i)) <= NUMERIC_LIMITS_MIN
                    || abs(value - maximums(i)) <= NUMERIC_LIMITS_MIN)
                    continue;

                if (minimums(i) == maximums(i))
                {
                    if (value != minimums(i))
                    {
                        filtered_indices(sample_index) = type(1);
                        set_sample_use(sample_index, SampleUse::None);
                    }
                }
                else if (value < minimums(i)
                    || value > maximums(i))
                {
                    filtered_indices(sample_index) = type(1);
                    set_sample_use(sample_index, SampleUse::None);
                }
            }
        }

        const Index filtered_samples_number =
            Index(count_if(filtered_indices.data(),
                filtered_indices.data() + filtered_indices.size(),
                [](type value)
                {
                    return value > type(0.5);
                }));

        Tensor<Index, 1> filtered_samples_indices(filtered_samples_number);

        Index index = 0;

        for (Index i = 0; i < samples_number; i++)
            if (filtered_indices(i) > type(0.5))
                filtered_samples_indices(index++) = i;

        return filtered_samples_indices;
    }


    void DataSet::impute_missing_values_unuse()
    {
        const Index samples_number = get_samples_number();

#pragma omp parallel for

        for (Index i = 0; i < samples_number; i++)
            if (has_nan_row(i))
                set_sample_use(i, "None");
    }


    void DataSet::impute_missing_values_mean()
    {
        const vector<Index> used_sample_indices = get_used_sample_indices();
        const vector<Index> used_variable_indices = get_used_variable_indices();
        const vector<Index> input_variable_indices = get_variable_indices(DataSet::VariableUse::Input);
        const vector<Index> target_variable_indices = get_variable_indices(DataSet::VariableUse::Target);

        const Tensor<type, 1> means = mean(data, used_sample_indices, used_variable_indices);

        const Index samples_number = used_sample_indices.size();
        const Index variables_number = used_variable_indices.size();
        const Index target_variables_number = target_variable_indices.size();

        Index current_variable;
        Index current_sample;

#pragma omp parallel for schedule(dynamic)

        for (Index j = 0; j < variables_number - target_variables_number; j++)
        {
            current_variable = input_variable_indices[j];

            for (Index i = 0; i < samples_number; i++)
            {
                current_sample = used_sample_indices[i];

                if (isnan(data(current_sample, current_variable)))
                    data(current_sample, current_variable) = means(j);
            }
        }

#pragma omp parallel for schedule(dynamic)

        for (Index j = 0; j < target_variables_number; j++)
        {
            current_variable = target_variable_indices[j];

            for (Index i = 0; i < samples_number; i++)
            {
                current_sample = used_sample_indices[i];

                if (isnan(data(current_sample, current_variable)))
                    set_sample_use(i, "None");
            }
        }
    }


    void DataSet::impute_missing_values_median()
    {
        const vector<Index> used_sample_indices = get_used_sample_indices();
        const vector<Index> used_variable_indices = get_used_variable_indices();
        const vector<Index> input_variable_indices = get_variable_indices(DataSet::VariableUse::Input);
        const vector<Index> target_variable_indices = get_variable_indices(DataSet::VariableUse::Target);

        const Tensor<type, 1> medians = median(data, used_sample_indices, used_variable_indices);

        const Index samples_number = used_sample_indices.size();
        const Index variables_number = used_variable_indices.size();
        const Index target_variables_number = target_variable_indices.size();

#pragma omp parallel for schedule(dynamic)

        for (Index j = 0; j < variables_number - target_variables_number; j++)
        {
            const Index current_variable = input_variable_indices[j];

            for (Index i = 0; i < samples_number; i++)
            {
                const Index current_sample = used_sample_indices[i];

                if (isnan(data(current_sample, current_variable)))
                    data(current_sample, current_variable) = medians(j);
            }
        }

#pragma omp parallel for schedule(dynamic)

        for (Index j = 0; j < target_variables_number; j++)
        {
            const Index current_variable = target_variable_indices[j];

            for (Index i = 0; i < samples_number; i++)
            {
                const Index current_sample = used_sample_indices[i];

                if (isnan(data(current_sample, current_variable)))
                    set_sample_use(i, "None");
            }
        }
    }


    void DataSet::impute_missing_values_interpolate()
    {
        const vector<Index> used_sample_indices = get_used_sample_indices();
        const vector<Index> used_variable_indices = get_used_variable_indices();
        const vector<Index> input_variable_indices = get_variable_indices(DataSet::VariableUse::Input);
        const vector<Index> target_variable_indices = get_variable_indices(DataSet::VariableUse::Target);

        const Index samples_number = used_sample_indices.size();
        const Index variables_number = used_variable_indices.size();
        const Index target_variables_number = target_variable_indices.size();

        Index current_variable;
        Index current_sample;

#pragma omp parallel for schedule(dynamic)
        for (Index j = 0; j < variables_number - target_variables_number; j++)
        {
            current_variable = input_variable_indices[j];

            for (Index i = 0; i < samples_number; i++)
            {
                current_sample = used_sample_indices[i];

                if (isnan(data(current_sample, current_variable)))
                {
                    type x1 = type(0);
                    type x2 = type(0);
                    type y1 = type(0);
                    type y2 = type(0);
                    type x = type(0);
                    type y = type(0);

                    for (Index k = i - 1; k >= 0; k--)
                    {
                        if (isnan(data(used_sample_indices[k], current_variable))) continue;

                        x1 = type(used_sample_indices[k]);
                        y1 = data(x1, current_variable);
                        break;
                    }

                    for (Index k = i + 1; k < samples_number; k++)
                    {
                        if (isnan(data(used_sample_indices[k], current_variable))) continue;

                        x2 = type(used_sample_indices[k]);
                        y2 = data(x2, current_variable);
                        break;
                    }

                    if (x2 != x1)
                    {
                        x = type(current_sample);
                        y = y1 + (x - x1) * (y2 - y1) / (x2 - x1);
                    }
                    else
                    {
                        y = y1;
                    }

                    data(current_sample, current_variable) = y;
                }
            }
        }

#pragma omp parallel for schedule(dynamic)
        for (Index j = 0; j < target_variables_number; j++)
        {
            current_variable = target_variable_indices[j];

            for (Index i = 0; i < samples_number; i++)
            {
                current_sample = used_sample_indices[i];

                if (isnan(data(current_sample, current_variable)))
                    set_sample_use(i, "None");
            }
        }
    }


    void DataSet::scrub_missing_values()
    {
        switch (missing_values_method)
        {
        case MissingValuesMethod::Unuse:
            impute_missing_values_unuse();
            break;

        case MissingValuesMethod::Mean:
            impute_missing_values_mean();
            break;

        case MissingValuesMethod::Median:
            impute_missing_values_median();
            break;

        case MissingValuesMethod::Interpolation:
            impute_missing_values_interpolate();
            break;
        }
    }


    void DataSet::prepare_line(string& line) const
    {
        decode(line);
        trim(line);
        erase(line, '"');
    }


    void DataSet::process_tokens(vector<string>& tokens)
    {
        const Index raw_variables_number = raw_variables.size();

        //#pragma omp parallel for reduction(+:missing_values_number)

        for (Index i = 0; i < raw_variables_number; i++)
        {
            RawVariable& raw_variable = raw_variables[i];

            const string token = has_sample_ids ? tokens[i + 1] : tokens[i];

            if (token.empty() || token == missing_values_label)
            {
                missing_values_number++;
                continue;
            }
            else if (is_numeric_string(token))
            {
                if (raw_variable.type != RawVariableType::Numeric)
                    raw_variable.type = RawVariableType::Numeric;

                if (raw_variable.type == RawVariableType::Categorical)
                    throw runtime_error("Error: Found number in categorical variable: " + raw_variable.name);
            }
            else if (is_date_time_string(token))
            {
                if (raw_variable.type != RawVariableType::DateTime)
                    raw_variable.type = RawVariableType::DateTime;
            }
            else // is string
            {
                if (raw_variable.type != RawVariableType::Categorical)
                    raw_variable.type = RawVariableType::Categorical;

                if (!contains(raw_variable.categories, token))
                    raw_variable.categories.push_back(token);
            }
        }
    }


    void DataSet::read_csv()
    {
        if (data_path.empty())
            throw runtime_error("Data path is empty.\n");

        ifstream file(data_path);

        if (!file.is_open())
            throw runtime_error("Error: Cannot open file " + data_path.string() + "\n");
        
        const string separator_string = get_separator_string();

        const vector<string> positive_words = { "yes", "positive", "+", "true" };

        const vector<string> negative_words = { "no", "negative", "-", "false" };

        string line;

        vector<string> tokens;

        size_t columns_number = 0;

        // Read first line

        while (getline(file, line))
        {
            prepare_line(line);

            if (line.empty()) continue;

            check_separators(line);

            tokens = get_tokens(line, separator_string);

            columns_number = tokens.size();

            if (columns_number != 0) break;
        }
  
        const Index raw_variables_number = has_sample_ids
            ? columns_number - 1
            : columns_number;
        
        raw_variables.resize(raw_variables_number);
        
        Index samples_number = 0;
        
        if (has_header)
        {
            if (has_numbers(tokens))
                throw runtime_error("Error: Some header names are numeric: " + line + "\n");

            if (has_sample_ids)
                for (Index i = 0; i < raw_variables_number; i++)
                    raw_variables[i].name = tokens[i + 1];
            else
                set_raw_variable_names(tokens);   
        }
        else
        {
            samples_number++;
            set_default_raw_variable_names();
        }
        // Rest of lines
        
        while (getline(file, line))
        {
            prepare_line(line);

            if (line.empty()) continue;

            check_separators(line);

            tokens = get_tokens(line, separator_string);

            if (tokens.size() != columns_number)
                throw runtime_error("Sample " + to_string(samples_number + 1) + ": "
                    "Tokens number is not equal to columns number.");

            process_tokens(tokens);

            samples_number++;
        }
        
        for (DataSet::RawVariable& raw_variable : raw_variables)
            if (raw_variable.type == RawVariableType::Categorical
                && raw_variable.get_categories_number() == 2)
                raw_variable.type = RawVariableType::Binary;
        
        sample_uses.resize(samples_number);

        sample_ids.resize(samples_number);

        const vector<vector<Index>> all_variable_indices = get_variable_indices();

        data.resize(samples_number, all_variable_indices[all_variable_indices.size() - 1][all_variable_indices[all_variable_indices.size() - 1].size() - 1] + 1);
        data.setZero();
        
        rows_missing_values_number = 0;

        missing_values_number = 0;
        
        raw_variables_missing_values_number.resize(raw_variables_number);
        raw_variables_missing_values_number.setZero();
        
        // Fill data

        file.clear();
        file.seekg(0);

        if (has_header)
        {
            while (getline(file, line))
            {
                prepare_line(line);

                if (line.empty()) continue;
                break;
            }
        }

        Index sample_index = 0;

        while (getline(file, line))
        {
            prepare_line(line);

            if (line.empty()) continue;

            check_separators(line);

            tokens = get_tokens(line, separator_string);

            if (has_missing_values(tokens))
            {
                rows_missing_values_number++;

                for (size_t i = (has_sample_ids ? 1 : 0); i < tokens.size(); i++)
                {
                    if (tokens[i].empty() || tokens[i] == missing_values_label)
                    {
                        missing_values_number++;
                        raw_variables_missing_values_number(has_sample_ids ? i - 1 : i)++;
                    }
                }
            }

            if (has_sample_ids)
                sample_ids[sample_index] = tokens[0];

            // #pragma omp parallel for
            for (Index raw_variable_index = 0; raw_variable_index < raw_variables_number; raw_variable_index++)
            {
                const RawVariableType raw_variable_type = raw_variables[raw_variable_index].type;

                const string token = has_sample_ids
                    ? tokens[raw_variable_index + 1]
                    : tokens[raw_variable_index];

                const vector<Index>& variable_indices = all_variable_indices[raw_variable_index];

                if (raw_variable_type == RawVariableType::Numeric)
                {
                    (token.empty() || token == missing_values_label)
                        ? data(sample_index, variable_indices[0]) = NAN
                        : data(sample_index, variable_indices[0]) = stof(token);
                }
                else if (raw_variable_type == RawVariableType::DateTime)
                {
                    data(sample_index, raw_variable_index) = time_t(date_to_timestamp(tokens[raw_variable_index]));
                }
                else if (raw_variable_type == RawVariableType::Categorical)
                {
                    const Index categories_number = raw_variables[raw_variable_index].get_categories_number();

                    if (token.empty() || token == missing_values_label)
                    {
                        for (Index category_index = 0; category_index < categories_number; category_index++)
                            data(sample_index, variable_indices[category_index]) = NAN;
                    }
                    else
                    {
                        const vector<string> categories = raw_variables[raw_variable_index].categories;

                        for (Index category_index = 0; category_index < categories_number; category_index++)
                            if (token == categories[category_index])
                                data(sample_index, variable_indices[category_index]) = 1;
                    }
                }
                else if (raw_variable_type == RawVariableType::Binary)
                {
                    if (contains(positive_words, token) || contains(negative_words, token))
                    {
                        data(sample_index, variable_indices[0]) = contains(positive_words, token)
                            ? 1
                            : 0;
                    }
                    else
                    {
                        const vector<string> categories = raw_variables[raw_variable_index].categories;

                        if (token.empty() || token == missing_values_label)
                            data(sample_index, variable_indices[0]) = type(NAN);
                        else if (token == categories[0])
                            data(sample_index, variable_indices[0]) = 1;
                        else if (token == categories[1])
                            data(sample_index, variable_indices[0]) = 0;
                        else
                            throw runtime_error("Unknown token " + token);
                    }
                }
            }
            sample_index++;
        }

        file.clear();
        file.seekg(0);
        read_data_file_preview(file);

        file.close();

        unuse_constant_raw_variables();
        set_binary_raw_variables();
        split_samples_random();

    }


    string DataSet::RawVariable::get_type_string() const
    {
        switch (type)
        {
        case RawVariableType::None:
            return "None";
        case RawVariableType::Numeric:
            return "Numeric";
        case RawVariableType::Constant:
            return "Constant";
        case RawVariableType::Binary:
            return "Binary";
        case RawVariableType::Categorical:
            return "Categorical";
        case RawVariableType::DateTime:
            return "DateTime";
        default:
            throw runtime_error("Unknown raw variable type");
        }
    }


    void DataSet::read_data_file_preview(ifstream& file)
    {
        if (display) cout << "Reading data file preview..." << endl;

        // @todo Not implemented

        const string separator_string = get_separator_string();

        Index lines_number = has_header ? 4 : 3;

        data_file_preview.resize(lines_number);

        string line;
        string lastLine;

        Index lines_count = 0;

        while (getline(file, line))
        {
            prepare_line(line);

            if (line.empty()) continue;

            check_separators(line);

            data_file_preview[lines_count] = get_tokens(line, separator_string);
            lines_count++;

            if (lines_count == lines_number) break;
        }

        while (getline(file, line)) {
            lastLine = line;
        }

        if (!lastLine.empty()) {
            prepare_line(lastLine);
            check_separators(lastLine);
            data_file_preview[lines_count - 1] = get_tokens(lastLine, separator_string);
        }

        file.close();

        // Check empty file

        if (data_file_preview[0].empty())
            throw runtime_error("File " + data_path.string() + " is empty.\n");

        // Resize data file preview to original

        if (data_file_preview.size() > 4)
        {
            lines_number = has_header ? 4 : 3;

            vector<vector<string>> data_file_preview_copy(data_file_preview);

            data_file_preview.resize(lines_number);

            data_file_preview[0] = data_file_preview_copy[1];
            data_file_preview[1] = data_file_preview_copy[1];
            data_file_preview[2] = data_file_preview_copy[2];
            data_file_preview[lines_number - 2] = data_file_preview_copy[data_file_preview_copy.size() - 2];
            data_file_preview[lines_number - 1] = data_file_preview_copy[data_file_preview_copy.size() - 1];
        }
    }


    void DataSet::check_separators(const string& line) const
    {
        if (line.find(',') == string::npos
            && line.find(';') == string::npos
            && line.find(' ') == string::npos
            && line.find('\t') == string::npos) return;

        const string separator_string = get_separator_string();

        if (line.find(separator_string) == string::npos)
            throw runtime_error("Error: Separator '" + separator_string + "' not found in line " + line + ".\n");

        if (separator == Separator::Space)
        {
            if (line.find(',') != string::npos)
                throw runtime_error("Error: Found comma (',') in data file " + data_path.string() + ", but separator is space (' ').");
            else if (line.find(';') != string::npos)
                throw runtime_error("Error: Found semicolon (';') in data file " + data_path.string() + ", but separator is space (' ').");
        }
        else if (separator == Separator::Tab)
        {
            if (line.find(',') != string::npos)
                throw runtime_error("Error: Found comma (',') in data file " + data_path.string() + ", but separator is tab ('   ').");
            else if (line.find(';') != string::npos)
                throw runtime_error("Error: Found semicolon (';') in data file " + data_path.string() + ", but separator is tab ('   ').");
        }
        else if (separator == Separator::Comma)
        {
            if (line.find(";") != string::npos)
                throw runtime_error("Error: Found semicolon (';') in data file " + data_path.string() + ", but separator is comma (',').");
        }
        else if (separator == Separator::Semicolon)
        {
            if (line.find(",") != string::npos)
                throw runtime_error("Error: Found comma (',') in data file " + data_path.string() + ", but separator is semicolon (';').");
        }
    }


    bool DataSet::has_binary_raw_variables() const
    {
        return any_of(raw_variables.begin(), raw_variables.end(),
            [](const RawVariable& raw_variable) { return raw_variable.type == RawVariableType::Binary; });
    }


    bool DataSet::has_categorical_raw_variables() const
    {
        return any_of(raw_variables.begin(), raw_variables.end(),
            [](const RawVariable& raw_variable) { return raw_variable.type == RawVariableType::Categorical; });
    }

    bool DataSet::has_binary_or_categorical_raw_variables() const
    {
        for (const DataSet::RawVariable& raw_variable : raw_variables)
            if (raw_variable.type == RawVariableType::Binary || raw_variable.type == RawVariableType::Categorical)
                return true;

        return false;
    }


    bool DataSet::has_time_raw_variable() const
    {
        return any_of(raw_variables.begin(), raw_variables.end(),
                      [](const RawVariable& raw_variable) { return raw_variable.type == RawVariableType::DateTime; });
    }


    bool DataSet::has_selection() const
    {
        return get_samples_number(SampleUse::Selection) != 0;
    }


    bool DataSet::has_missing_values(const vector<string>& row) const
    {
        for (size_t i = 0; i < row.size(); i++)
            if (row[i].empty() || row[i] == missing_values_label)
                return true;

        return false;
    }


    Tensor<Index, 1> DataSet::count_nans_per_raw_variable() const
    {
        const Index raw_variables_number = get_raw_variables_number();
        const Index rows_number = get_samples_number();

        Tensor<Index, 1> raw_variables_with_nan(raw_variables_number);
        raw_variables_with_nan.setZero();

        #pragma omp parallel for
        for (Index raw_variable_index = 0; raw_variable_index < raw_variables_number; raw_variable_index++)
        {
            const Index current_variable_index = get_variable_indices(raw_variable_index)[0];

            Index counter = 0;

            for (Index row_index = 0; row_index < rows_number; row_index++)
                if (isnan(data(row_index, current_variable_index)))
                    counter++;

            raw_variables_with_nan(raw_variable_index) = counter;
        }

        return raw_variables_with_nan;
    }


    Index DataSet::count_raw_variables_with_nan() const
    {
        Tensor<Index, 1> raw_variables_with_nan = count_nans_per_raw_variable();

        Index missing_raw_variables_number = 0;

        for (Index i = 0; i < raw_variables_with_nan.dimension(0); i++)
            if (raw_variables_with_nan(i) > 0)
                missing_raw_variables_number++;

        return missing_raw_variables_number;
    }


    Index DataSet::count_rows_with_nan() const
    {
        Index rows_with_nan = 0;

        const Index rows_number = data.dimension(0);
        const Index raw_variables_number = data.dimension(1);

        bool has_nan = true;

        for (Index row_index = 0; row_index < rows_number; row_index++)
        {
            has_nan = false;

            for (Index raw_variable_index = 0; raw_variable_index < raw_variables_number; raw_variable_index++)
            {
                if (isnan(data(row_index, raw_variable_index)))
                {
                    has_nan = true;
                    break;
                }
            }

            if (has_nan)
                rows_with_nan++;
        }

        return rows_with_nan;
    }


    Index DataSet::count_nan() const
    {
        return count_NAN(data);
    }


    void DataSet::fix_repeated_names()
    {
        map<string, Index> raw_variables_count_map;

        for (const DataSet::RawVariable& raw_variable : raw_variables)
        {
            auto result = raw_variables_count_map.insert(pair<string, Index>(raw_variable.name, 1));

            if (!result.second)
                result.first->second++;
        }

        for (const auto& element : raw_variables_count_map)
        {
            if (element.second > 1)
            {
                const string repeated_name = element.first;

                Index repeated_index = 1;

                for (DataSet::RawVariable& raw_variable : raw_variables)
                    if (raw_variable.name == repeated_name)
                        raw_variable.name = raw_variable.name + "_" + to_string(repeated_index++);
            }
        }

        // Fix variables names

        if (has_categorical_raw_variables() || has_binary_raw_variables())
        {
            vector<string> variable_names = get_variable_names();

            const Index variables_number = variable_names.size();

            map<string, Index> variables_count_map;

            for (Index i = 0; i < variables_number; i++)
            {
                auto result = variables_count_map.insert(pair<string, Index>(variable_names[i], 1));

                if (!result.second) result.first->second++;
            }

            for (const auto& element : variables_count_map)
            {
                if (element.second > 1)
                {
                    const string repeated_name = element.first;

                    for (Index i = 0; i < variables_number; i++)
                    {
                        if (variable_names[i] == repeated_name)
                        {
                            const Index raw_variable_index = get_raw_variable_index(i);

                            if (raw_variables[raw_variable_index].type != RawVariableType::Categorical)
                                continue;

                            variable_names[i] += "_" + raw_variables[raw_variable_index].name;
                        }
                    }
                }
            }

            set_variable_names(variable_names);
        }
    }


    vector<vector<Index>> DataSet::split_samples(const vector<Index>& sample_indices, const Index& new_batch_size) const
    {
        const Index samples_number = sample_indices.size();

        Index batch_size = new_batch_size;

        Index batches_number;

        if (samples_number < batch_size)
        {
            batches_number = 1;
            batch_size = samples_number;
        }
        else
            batches_number = samples_number / batch_size;

        vector<vector<Index>> batches(batches_number);

        Index count = 0;

        // @todo #pragma omp parallel for ??
        for (Index i = 0; i < batches_number; i++)
        {
            batches[i].resize(batch_size);

            for (Index j = 0; j < batch_size; ++j)
                batches[i][j] = sample_indices[count++];
        }

        return batches;
    }


    bool DataSet::get_has_rows_labels() const
    {
        return has_sample_ids;
    }


    void DataSet::decode(string&) const
    {
        switch (codification)
        {
        case DataSet::Codification::SHIFT_JIS:
            //        input_string = sj2utf8(input_string);
            break;
        default:
            break;
        }
    }


    // Virtual functions

    // Image Models
    void DataSet::fill_image_data(const int&, const int&, const int&, const Tensor<type, 2>&) {}

    // AutoAssociation Models
    void DataSet::transform_associative_dataset() {}
    void DataSet::save_auto_associative_data_binary(const string&) const {};

} // namespace opennn


// OpenNN: Open Neural Networks Library.
// Copyright(C) 2005-2025 Artificial Intelligence Techniques, SL.
//
// This library is free software; you can redistribute it and/or
// modify it under the terms of the GNU Lesser General Public
// License as published by the Free Software Foundation; either
// version 2.1 of the License, or any later version.
//
// This library is distributed in the hope that it will be useful,
// but WITHOUT ANY WARRANTY; without even the implied warranty of
// MERCHANTABILITY or FITNESS FOR A PARTICULAR PURPOSE.  See the GNU
// Lesser General Public License for more details.

// You should have received a copy of the GNU Lesser General Public
// License along with this library; if not, write to the Free Software
// Foundation, Inc., 51 Franklin St, Fifth Floor, Boston, MA  02110-1301  USA<|MERGE_RESOLUTION|>--- conflicted
+++ resolved
@@ -2026,21 +2026,13 @@
     {
         vector<string> unused_raw_variables;
 
-<<<<<<< HEAD
-        for (Index i = 0; i < static_cast<Index>(original_variable_indices.size()); i++)
-=======
         for (Index i = 0; i < (Index)original_variable_indices.size(); i++)
->>>>>>> 3e05ab9b
         {
             const Index original_raw_variable_index = original_variable_indices[i];
 
             bool found = false;
 
-<<<<<<< HEAD
-            for (Index j = 0; j < static_cast<Index>(override_variable_indices.size()); j++)
-=======
             for (Index j = 0; j < (Index)override_variable_indices.size(); j++)
->>>>>>> 3e05ab9b
             {
                 if (original_raw_variable_index == override_variable_indices[j])
                 {
