//   OpenNN: Open Neural Networks Library
//   www.opennn.net
//
//   D A T A   S E T   C L A S S
//
//   Artificial Intelligence Techniques SL
//   artelnics@artelnics.com

#include "data_set.h"
#include "statistics.h"
#include "correlations.h"
#include "tensors.h"
#include "codification.h"

using namespace opennn;
//using namespace std;


namespace opennn
{

/// Default constructor.
/// It creates a data set object with zero samples and zero inputs and target variables.
/// It also initializes the rest of class members to their default values.

DataSet::DataSet()
{
    set();

    set_default();
}


/// Default constructor. It creates a data set object from data Eigen Matrix.
/// It also initializes the rest of class members to their default values.
/// @param data Data Tensor<type, 2>.

DataSet::DataSet(const Tensor<type, 2>& data)
{
    set(data);

    set_default();
}

/// @brief Indra DataSet constructor.
/// @param data 
/// @param indra 
DataSet::DataSet(const Tensor<type, 2>& data, const Index& samples_number, const Tensor<string, 1>& columns_names, bool& indra)
{
    set();

    set_default();

    set(data);

    samples_uses.resize(samples_number);

    samples_uses.setConstant(SampleUse::Training);

    split_samples_sequential();

    set_indra_columns(columns_names);

    set_default_columns_scalers();

    cout << "set data..." << endl;
}

void DataSet::set_default_columns_scalers()
{
    const Index raw_variables_number = raw_variables.size();

    if (model_type == ModelType::ImageClassification)
    {
        set_raw_variables_scalers(Scaler::MinimumMaximum);
    }
    else
    {
        for (Index i = 0; i < raw_variables_number; i++)
        {
            if (raw_variables(i).type == RawVariableType::Numeric)
            {
                raw_variables(i).scaler = Scaler::MeanStandardDeviation;
            }
            else
            {
                raw_variables(i).scaler = Scaler::MinimumMaximum;
            }
        }
    }

}

void DataSet::set_indra_columns(const Tensor<string, 1>& columns_names)
{
    int target_number = 24 * 8 * 2;

    Tensor<Index, 1> input_column_indices(raw_variables.size() - target_number);
    Tensor<Index, 1> target_column_indices(target_number);

    raw_variables.resize(columns_names.size());

    for (Index i = 0; i < raw_variables.size(); i++)
    {
        raw_variables(i).name = columns_names(i);
        raw_variables(i).type = RawVariableType::Numeric;

        if (i < target_number) { target_column_indices(i) = i; }
        else { input_column_indices(i - target_number) = i; }
    }

    set_input_target_raw_variables(input_column_indices, target_column_indices);
}

/// Samples and variables number constructor.
/// It creates a data set object with given samples and variables numbers.
/// All the variables are set as inputs.
/// It also initializes the rest of class members to their default values.
/// @param new_samples_number Number of samples in the data set.
/// @param new_variables_number Number of variables.

DataSet::DataSet(const Index& new_samples_number, const Index& new_variables_number)
{
    set(new_samples_number, new_variables_number);

    set_default();
}


/// Samples number, input variables number and target variables number constructor.
/// It creates a data set object with given samples and inputs and target variables numbers.
/// It also initializes the rest of class members to their default values.
/// @param new_samples_number Number of samples in the data set.
/// @param new_inputs_number Number of input variables.
/// @param new_targets_number Number of target variables.

DataSet::DataSet(const Index& new_samples_number, const Index& new_inputs_number, const Index& new_targets_number)
{
    set(new_samples_number, new_inputs_number, new_targets_number);

    set_default();
}


DataSet::DataSet(const Tensor<type, 1>& inputs_variables_dimensions, const Index& channels_number)
{
    set(inputs_variables_dimensions, channels_number);

    set_default();
}


/// File and separator constructor. It creates a data set object by loading the object members from a data file.
/// It also sets a separator.
/// Please mind about the file format. This is specified in the User's Guide.
/// @param data_source_path Data file name.
/// @param separator Data file separator between raw_variables.
/// @param has_raw_variables_names True if data file contains a row with raw_variables names, False otherwise.
/// @param data_codification String codification of the input file

DataSet::DataSet(const string& data_source_path, const char& separator, const bool& has_raw_variables_names, const Codification& data_codification)
{
    set(data_source_path, separator, has_raw_variables_names, data_codification);
}


/// Destructor.

DataSet::~DataSet()
{
    delete thread_pool;
    delete thread_pool_device;
}


/// Returns true if messages from this class can be displayed on the screen,
/// or false if messages from this class can't be displayed on the screen.

const bool& DataSet::get_display() const
{
    return display;
}


/// raw_variable default constructor

DataSet::RawVariable::RawVariable()
{
    name = "";
    raw_variable_use = VariableUse::Input;
    type = RawVariableType::Numeric;
    categories.resize(0);
    categories_uses.resize(0);

    scaler = Scaler::MeanStandardDeviation;
}


/// raw_variable default constructor

DataSet::RawVariable::RawVariable(const string& new_name,
                        const VariableUse& new_raw_variable_use,
                        const RawVariableType& new_type,
                        const Scaler& new_scaler,
                        const Tensor<string, 1>& new_categories,
                        const Tensor<VariableUse, 1>& new_categories_uses)
{
    name = new_name;
    scaler = new_scaler;
    raw_variable_use = new_raw_variable_use;
    type = new_type;
    categories = new_categories;
    categories_uses = new_categories_uses;
}


void DataSet::RawVariable::set_scaler(const Scaler& new_scaler)
{
    scaler = new_scaler;
}


void DataSet::RawVariable::set_scaler(const string& new_scaler)
{
    if(new_scaler == "NoScaling")
    {
        set_scaler(Scaler::NoScaling);
    }
    else if(new_scaler == "MinimumMaximum")
    {
        set_scaler(Scaler::MinimumMaximum);
    }
    else if(new_scaler == "MeanStandardDeviation")
    {
        set_scaler(Scaler::MeanStandardDeviation);
    }
    else if(new_scaler == "StandardDeviation")
    {
        set_scaler(Scaler::StandardDeviation);
    }
    else if(new_scaler == "Logarithm")
    {
        set_scaler(Scaler::Logarithm);
    }
    else
    {
        ostringstream buffer;

        buffer << "OpenNN Exception: DataSet class.\n"
               << "void set_scaler(const string&) method.\n"
               << "Unknown scaler: " << new_scaler << "\n";

        throw runtime_error(buffer.str());
    }
}


/// Sets the use of the raw_variable and of the categories.
/// @param new_raw_variable_use New use of the raw_variable.

void DataSet::RawVariable::set_use(const VariableUse& new_raw_variable_use)
{
    raw_variable_use = new_raw_variable_use;

    for(Index i = 0; i < categories_uses.size(); i++)
    {
        categories_uses(i) = new_raw_variable_use;
    }
}


/// Sets the use of the raw_variable and of the categories.
/// @param new_raw_variable_use New use of the raw_variable in string format.

void DataSet::RawVariable::set_use(const string& new_raw_variable_use)
{
    if(new_raw_variable_use == "Input")
    {
        set_use(VariableUse::Input);
    }
    else if(new_raw_variable_use == "Target")
    {
        set_use(VariableUse::Target);
    }
    else if(new_raw_variable_use == "Time")
    {
        set_use(VariableUse::Time);
    }
    else if(new_raw_variable_use == "Unused")
    {
        set_use(VariableUse::Unused);
    }
    else
    {
        ostringstream buffer;

        buffer << "OpenNN Exception: DataSet class.\n"
               << "void set_use(const string&) method.\n"
               << "Unknown raw_variable use: " << new_raw_variable_use << "\n";

        throw runtime_error(buffer.str());
    }
}


/// Sets the raw_variable type.
/// @param new_raw_variable_type raw_variable type in string format.

void DataSet::RawVariable::set_type(const string& new_raw_variable_type)
{
    if(new_raw_variable_type == "Numeric")
    {
        type = RawVariableType::Numeric;
    }
    else if(new_raw_variable_type == "Binary")
    {
        type = RawVariableType::Binary;
    }
    else if(new_raw_variable_type == "Categorical")
    {
        type = RawVariableType::Categorical;
    }
    else if(new_raw_variable_type == "DateTime")
    {
        type = RawVariableType::DateTime;
    }
    else if(new_raw_variable_type == "Constant")
    {
        type = RawVariableType::Constant;
    }
    else
    {
        ostringstream buffer;

        buffer << "OpenNN Exception: DataSet class.\n"
               << "void raw_variable::set_type(const string&) method.\n"
               << "raw_variable type not valid (" << new_raw_variable_type << ").\n";

        throw runtime_error(buffer.str());

    }
}


/// Adds a category to the categories vector of this raw_variable.
/// It also adds a default use for the category
/// @param new_category String that contains the name of the new category

void DataSet::RawVariable::add_category(const string & new_category)
{
    const Index old_categories_number = categories.size();

    Tensor<string, 1> old_categories = categories;
    Tensor<VariableUse, 1> old_categories_uses = categories_uses;

    categories.resize(old_categories_number+1);
    categories_uses.resize(old_categories_number+1);

    for(Index category_index = 0; category_index < old_categories_number; category_index++)
    {
        categories(category_index) = old_categories(category_index);
        categories_uses(category_index) = raw_variable_use;
    }

    categories(old_categories_number) = new_category;

    categories_uses(old_categories_number) = raw_variable_use;
}


void DataSet::RawVariable::set_categories(const Tensor<string, 1>& new_categories)
{
    categories.resize(new_categories.size());

    categories = new_categories;
}


/// Sets the categories uses in the data set.
/// @param new_categories_uses String vector that contains the new categories of the data set.

void DataSet::RawVariable::set_categories_uses(const Tensor<string, 1>& new_categories_uses)
{
    const Index new_categories_uses_number = new_categories_uses.size();

    categories_uses.resize(new_categories_uses_number);

    for(Index i = 0; i < new_categories_uses.size(); i++)
    {
        if(new_categories_uses(i) == "Input")
        {
            categories_uses(i) = VariableUse::Input;
        }
        else if(new_categories_uses(i) == "Target")
        {
            categories_uses(i) = VariableUse::Target;
        }
        else if(new_categories_uses(i) == "Time")
        {
            categories_uses(i) = VariableUse::Time;
        }
        else if(new_categories_uses(i) == "Unused")
        {
            categories_uses(i) = VariableUse::Unused;
        }
        else
        {
            ostringstream buffer;

            buffer << "OpenNN Exception: DataSet class.\n"
                   << "void raw_variable::set_categories_uses(const Tensor<string, 1>&) method.\n"
                   << "Category use not valid (" << new_categories_uses(i) << ").\n";

            throw runtime_error(buffer.str());
        }
    }
}


/// Sets the categories uses in the data set.
/// @param new_categories_use New categories use

void DataSet::RawVariable::set_categories_uses(const VariableUse& new_categories_use)
{
    categories_uses.setConstant(new_categories_use);
}


void DataSet::RawVariable::from_XML(const tinyxml2::XMLDocument& column_document)
{
    ostringstream buffer;

    // Name

    const tinyxml2::XMLElement* name_element = column_document.FirstChildElement("Name");

    if(!name_element)
    {
        buffer << "OpenNN Exception: DataSet class.\n"
               << "void raw_variable::from_XML(const tinyxml2::XMLDocument&) method.\n"
               << "Name element is nullptr.\n";

        throw runtime_error(buffer.str());
    }

    if(name_element->GetText())
    {
        const string new_name = name_element->GetText();

        name = new_name;
    }

    // Scaler

    const tinyxml2::XMLElement* scaler_element = column_document.FirstChildElement("Scaler");

    if(!scaler_element)
    {
        buffer << "OpenNN Exception: DataSet class.\n"
               << "void raw_variable::from_XML(const tinyxml2::XMLDocument&) method.\n"
               << "Scaler element is nullptr.\n";

        throw runtime_error(buffer.str());
    }

    if(scaler_element->GetText())
    {
        const string new_scaler = scaler_element->GetText();

        set_scaler(new_scaler);
    }

    // raw_variable use

    const tinyxml2::XMLElement* raw_variable_use_element = column_document.FirstChildElement("RawVariableUse");

    if(!raw_variable_use_element)
    {
        buffer << "OpenNN Exception: DataSet class.\n"
               << "void raw_variable::from_XML(const tinyxml2::XMLDocument&) method.\n"
               << "raw_variable use element is nullptr.\n";

        throw runtime_error(buffer.str());
    }

    if(raw_variable_use_element->GetText())
    {
        const string new_raw_variable_use = raw_variable_use_element->GetText();

        set_use(new_raw_variable_use);
    }

    // Type

    const tinyxml2::XMLElement* type_element = column_document.FirstChildElement("Type");

    if(!type_element)
    {
        buffer << "OpenNN Exception: DataSet class.\n"
               << "void raw_variable::from_XML(const tinyxml2::XMLDocument&) method.\n"
               << "Type element is nullptr.\n";

        throw runtime_error(buffer.str());
    }

    if(type_element->GetText())
    {
        const string new_type = type_element->GetText();
        set_type(new_type);
    }

    if(type == RawVariableType::Categorical)
    {
        // Categories

        const tinyxml2::XMLElement* categories_element = column_document.FirstChildElement("Categories");

        if(!categories_element)
        {
            buffer << "OpenNN Exception: DataSet class.\n"
                   << "void raw_variable::from_XML(const tinyxml2::XMLDocument&) method.\n"
                   << "Categories element is nullptr.\n";

            throw runtime_error(buffer.str());
        }

        if(categories_element->GetText())
        {
            const string new_categories = categories_element->GetText();

            categories = get_tokens(new_categories, ';');
        }

        // Categories uses

        const tinyxml2::XMLElement* categories_uses_element = column_document.FirstChildElement("CategoriesUses");

        if(!categories_uses_element)
        {
            buffer << "OpenNN Exception: DataSet class.\n"
                   << "void raw_variable::from_XML(const tinyxml2::XMLDocument&) method.\n"
                   << "Categories uses element is nullptr.\n";

            throw runtime_error(buffer.str());
        }

        if(categories_uses_element->GetText())
        {
            const string new_categories_uses = categories_uses_element->GetText();

            set_categories_uses(get_tokens(new_categories_uses, ';'));
        }
    }
}


void DataSet::RawVariable::write_XML(tinyxml2::XMLPrinter& file_stream) const
{
    // Name

    file_stream.OpenElement("Name");

    file_stream.PushText(name.c_str());

    file_stream.CloseElement();

    // Scaler

    file_stream.OpenElement("Scaler");

    switch(scaler)
    {
    case Scaler::NoScaling: file_stream.PushText("NoScaling"); break;

    case Scaler::MinimumMaximum: file_stream.PushText("MinimumMaximum"); break;

    case Scaler::MeanStandardDeviation: file_stream.PushText("MeanStandardDeviation"); break;

    case Scaler::StandardDeviation: file_stream.PushText("StandardDeviation"); break;

    case Scaler::Logarithm: file_stream.PushText("Logarithm"); break;

    default: break;
    }

    file_stream.CloseElement();

    // raw_variable use

    file_stream.OpenElement("RawVariableUse");

    switch(raw_variable_use)
    {
    case VariableUse::Input: file_stream.PushText("Input"); break;

    case VariableUse::Target: file_stream.PushText("Target"); break;

    case VariableUse::Unused: file_stream.PushText("Unused"); break;

    case VariableUse::Time: file_stream.PushText("Time"); break;

    case VariableUse::Id: file_stream.PushText("Id"); break;

    default: break;
    }

    file_stream.CloseElement();

    // Type

    file_stream.OpenElement("Type");

    switch(type)
    {
    case RawVariableType::Numeric: file_stream.PushText("Numeric"); break;

    case RawVariableType::Binary: file_stream.PushText("Binary"); break;

    case RawVariableType::Categorical: file_stream.PushText("Categorical"); break;

    case RawVariableType::Constant: file_stream.PushText("Constant"); break;

    case RawVariableType::DateTime: file_stream.PushText("DateTime"); break;

    default: break;
    }

    file_stream.CloseElement();

    if(type == RawVariableType::Categorical || type == RawVariableType::Binary)
    {
        if(categories.size() == 0) return;

        // Categories

        file_stream.OpenElement("Categories");

        for(Index i = 0; i < categories.size(); i++)
        {
            file_stream.PushText(categories(i).c_str());

            if(i != categories.size()-1)
            {
                file_stream.PushText(";");
            }
        }

        file_stream.CloseElement();

        // Categories uses

        file_stream.OpenElement("CategoriesUses");

        for(Index i = 0; i < categories_uses.size(); i++)
        {
            switch(categories_uses(i))
            {
            case VariableUse::Input: file_stream.PushText("Input"); break;

            case VariableUse::Target: file_stream.PushText("Target"); break;

            case VariableUse::Time: file_stream.PushText("Time"); break;

            case VariableUse::Unused: file_stream.PushText("Unused"); break;

            case VariableUse::Id: file_stream.PushText("Id"); break;

            default: break;
            }

            if(i != categories_uses.size()-1)
            {
                file_stream.PushText(";");
            }
        }

        file_stream.CloseElement();
    }
}


void DataSet::RawVariable::print() const
{
    cout << "Name: " << name << endl;

    cout << "raw_variable use: ";

    switch(raw_variable_use)
    {
    case VariableUse::Input:
        cout << "Input" << endl;
        break;

    case VariableUse::Target:
        cout << "Target" << endl;
        break;

    case VariableUse::Unused:
        cout << "Unused" << endl;
        break;

    case VariableUse::Time:
        cout << "Time" << endl;
        break;

    case VariableUse::Id:
        cout << "Id" << endl;
        break;

    default:
        break;
    }

    cout << "raw_variable type: ";

    switch(type)
    {
    case RawVariableType::Numeric:
        cout << "Numeric" << endl;
        break;

    case RawVariableType::Binary:
        cout << "Binary" << endl;
        cout << "Categories: " << categories << endl;
        break;

    case RawVariableType::Categorical:
        cout << "Categorical" << endl;
        cout << "Categories: " << categories << endl;
        break;

    case RawVariableType::DateTime:
        cout << "DateTime" << endl;
        break;

    case RawVariableType::Constant:
        cout << "Constant" << endl;
        break;

    default:
        break;
    }

    cout << "Scaler: ";

    switch(scaler)
    {
    case Scaler::NoScaling:
        cout << "NoScaling" << endl;
        break;

    case Scaler::MinimumMaximum:
        cout << "MinimumMaximum" << endl;
        break;

    case Scaler::MeanStandardDeviation:
        cout << "MeanStandardDeviation" << endl;
        break;

    case Scaler::StandardDeviation:
        cout << "StandardDeviation" << endl;
        break;

    case Scaler::Logarithm:
        cout << "Logarithm" << endl;
        break;

    default:
        break;
    }
}


DataSet::ModelType DataSet::get_model_type() const
{
    return model_type;
}


string DataSet::get_model_type_string(const DataSet::ModelType& new_model_type) const
{
    if(new_model_type == ModelType::Approximation)
    {
        return "Approximation";
    }
    else if(new_model_type == ModelType::Classification)
    {
        return "Classification";
    }
    else if(new_model_type == ModelType::Forecasting)
    {
        return "Forecasting";
    }
    else if(new_model_type == ModelType::AutoAssociation)
    {
        return "AutoAssociation";
    }
    else if(new_model_type == ModelType::TextClassification)
    {
        return "TextClassification";
    }
    else if(new_model_type == ModelType::ImageClassification)
    {
        return "ImageClassification";
    }
    else
    {
        return "NA";
    }
}


Index DataSet::RawVariable::get_variables_number() const
{
    if(type == RawVariableType::Categorical)
    {
        return categories.size();
    }
    else
    {
        return 1;
    }
}


/// Returns the number of categories.

Index DataSet::RawVariable::get_categories_number() const
{
    return categories.size();
}


/// Returns the number of used categories.

Index DataSet::RawVariable::get_used_categories_number() const
{
    Index used_categories_number = 0;

    for(Index i = 0; i < categories.size(); i++)
    {
        if(categories_uses(i) != VariableUse::Unused) used_categories_number++;
    }

    return used_categories_number;
}


/// Returns a string vector that contains the names of the used variables in the data set.

Tensor<string, 1> DataSet::RawVariable::get_used_variables_names() const
{
    Tensor<string, 1> used_variables_names;

    if(type != RawVariableType::Categorical && raw_variable_use != VariableUse::Unused)
    {
        used_variables_names.resize(1);
        used_variables_names.setConstant(name);
    }
    else if(type == RawVariableType::Categorical)
    {
        used_variables_names.resize(get_used_categories_number());

        Index category_index = 0;

        for(Index i = 0; i < categories.size(); i++)
        {
            if(categories_uses(i) != VariableUse::Unused)
            {
                used_variables_names(category_index) = categories(i);

                category_index++;
            }
        }
    }

    return used_variables_names;
}


/// Returns true if a given sample is to be used for training, selection or testing,
/// and false if it is to be unused.
/// @param index Sample index.

bool DataSet::is_sample_used(const Index& index) const
{
    if(samples_uses(index) == SampleUse::Unused)
    {
        return false;
    }
    else
    {
        return true;
    }
}


/// Returns true if a given sample is to be unused and false in other case.
/// @param index Sample index.

bool DataSet::is_sample_unused(const Index& index) const
{
    if(samples_uses(index) == SampleUse::Unused)
    {
        return true;
    }
    else
    {
        return false;
    }
}


/// Returns a vector with the number of training, selection, testing
/// and unused samples.
/// The size of that vector is therefore four.

Tensor<Index, 1> DataSet::get_samples_uses_numbers() const
{
    Tensor<Index, 1> count(4);

    const Index samples_number = get_samples_number();

    for(Index i = 0; i < samples_number; i++)
    {
        if(samples_uses(i) == SampleUse::Training)
        {
            count(0)++;
        }
        else if(samples_uses(i) == SampleUse::Selection)
        {
            count(1)++;
        }
        else if(samples_uses(i) == SampleUse::Testing)
        {
            count(2)++;
        }
        else
        {
            count(3)++;
        }
    }

    return count;
}


/// Returns a vector with the uses of the samples in percentages of the data set.
/// Uses: training, selection, testing and unused samples.
/// Note that the vector size is four.

Tensor<type, 1> DataSet::get_samples_uses_percentages() const
{
    const Index samples_number = get_samples_number();
    const Index training_samples_number = get_training_samples_number();
    const Index selection_samples_number = get_selection_samples_number();
    const Index testing_samples_number = get_testing_samples_number();
    const Index unused_samples_number = get_unused_samples_number();

    const type training_samples_percentage = type(training_samples_number*100)/type(samples_number);
    const type selection_samples_percentage = type(selection_samples_number*100)/type(samples_number);
    const type testing_samples_percentage = type(testing_samples_number*100)/type(samples_number);
    const type unused_samples_percentage = type(unused_samples_number*100)/type(samples_number);

    Tensor<type, 1> samples_uses_percentage(4);

    samples_uses_percentage.setValues({training_samples_percentage,
                                       selection_samples_percentage,
                                       testing_samples_percentage,
                                       unused_samples_percentage});

    return samples_uses_percentage;
}


/// Returns a string with the values of the sample corresponding to the given index.
/// The values will be separated by the given separator char.
/// @param sample_index Index of the sample.
/// @param separator Separator.

string DataSet::get_sample_string(const Index& sample_index, const string& separator) const
{
    const Tensor<type, 1> sample = data.chip(sample_index, 0);

    string sample_string = "";

    const Index raw_variables_number = get_raw_variables_number();

    Index variable_index = 0;

    for(Index i = 0; i < raw_variables_number; i++)
    {
        switch(raw_variables(i).type)
        {
        case RawVariableType::Numeric:
            if(isnan(data(sample_index, variable_index))) sample_string += missing_values_label;
            else sample_string += to_string(double(data(sample_index, variable_index)));
            variable_index++;
            break;

        case RawVariableType::Binary:
            if(isnan(data(sample_index, variable_index))) sample_string += missing_values_label;
            else sample_string += raw_variables(i).categories(Index(data(sample_index, variable_index)));
            variable_index++;
            break;

        case RawVariableType::DateTime:
            if(isnan(data(sample_index, variable_index))) 
                sample_string += missing_values_label;
            else 
                sample_string += to_string(double(data(sample_index, variable_index)));
            
            variable_index++;
            break;

        case RawVariableType::Categorical:
            if(isnan(data(sample_index, variable_index)))
            {
                sample_string += missing_values_label;
            }
            else
            {
                const Index categories_number = raw_variables(i).get_categories_number();

                for(Index j = 0; j < categories_number; j++)
                {
                    if(abs(data(sample_index, variable_index+j) - type(1)) < type(NUMERIC_LIMITS_MIN))
                    {
                        sample_string += raw_variables(i).categories(j);
                        break;
                    }
                }
                variable_index += categories_number;
            }
            break;

        case RawVariableType::Constant:
            if(isnan(data(sample_index, variable_index))) sample_string += missing_values_label;
            else sample_string += to_string(double(data(sample_index, variable_index)));
            variable_index++;
            break;

        default:
            break;
        }

        if(i != raw_variables_number-1) sample_string += separator + " ";
    }

    return sample_string;
}


/// Returns the indices of the samples which will be used for training.

Tensor<Index, 1> DataSet::get_training_samples_indices() const
{
    const Index samples_number = get_samples_number();

    const Index training_samples_number = get_training_samples_number();

    Tensor<Index, 1> training_indices(training_samples_number);

    Index count = 0;

    for(Index i = 0; i < samples_number; i++)
    {
        if(samples_uses(i) == SampleUse::Training)
        {
            training_indices(count) = i;
            count++;
        }
    }

    return training_indices;
}


/// Returns the indices of the samples which will be used for selection.

Tensor<Index, 1> DataSet::get_selection_samples_indices() const
{
    const Index samples_number = get_samples_number();

    const Index selection_samples_number = get_selection_samples_number();

    Tensor<Index, 1> selection_indices(selection_samples_number);

    Index count = 0;

    for(Index i = 0; i < samples_number; i++)
    {
        if(samples_uses(i) == SampleUse::Selection)
        {
            selection_indices(count) = i;
            count++;
        }
    }

    return selection_indices;
}


/// Returns the indices of the samples which will be used for testing.

Tensor<Index, 1> DataSet::get_testing_samples_indices() const
{
    const Index samples_number = get_samples_number();

    const Index testing_samples_number = get_testing_samples_number();

    Tensor<Index, 1> testing_indices(testing_samples_number);

    Index count = 0;

    for(Index i = 0; i < samples_number; i++)
    {
        if(samples_uses(i) == SampleUse::Testing)
        {
            testing_indices(count) = i;
            count++;
        }
    }

    return testing_indices;
}


/// Returns the indices of the used samples(those which are not set unused).

Tensor<Index, 1> DataSet::get_used_samples_indices() const
{
    const Index samples_number = get_samples_number();

    const Index used_samples_number = samples_number - get_unused_samples_number();

    Tensor<Index, 1> used_indices(used_samples_number);

    Index index = 0;

    for(Index i = 0; i < samples_number; i++)
    {

        if(samples_uses(i) != SampleUse::Unused)
        {
            used_indices(index) = i;
            index++;
        }
    }

    return used_indices;
}


/// Returns the indices of the samples set unused.

Tensor<Index, 1> DataSet::get_unused_samples_indices() const
{
    const Index samples_number = get_samples_number();

    const Index unused_samples_number = get_unused_samples_number();

    Tensor<Index, 1> unused_indices(unused_samples_number);

    Index count = 0;

    for(Index i = 0; i < samples_number; i++)
    {
        if(samples_uses(i) == SampleUse::Unused)
        {
            unused_indices(count) = i;
            count++;
        }
    }

    return unused_indices;
}


/// Returns the use of a single sample.
/// @param index Sample index.

DataSet::SampleUse DataSet::get_sample_use(const Index& index) const
{
    return samples_uses(index);
}


/// Returns the use of every sample (training, selection, testing or unused) in a vector.

const Tensor<DataSet::SampleUse,1 >& DataSet::get_samples_uses() const
{
    return samples_uses;
}


/// Returns a vector, where each element is a vector that contains the indices of the different batches of the training samples.
/// @param shuffle Is a boleean.
/// If shuffle is true, then the indices are shuffled into batches, and false otherwise

Tensor<Index, 2> DataSet::get_batches(const Tensor<Index,1>& samples_indices,
                                      const Index& batch_samples_number,
                                      const bool& shuffle,
                                      const Index& new_buffer_size) const
{
    if(!shuffle) return split_samples(samples_indices, batch_samples_number);

    random_device rng;
    mt19937 urng(rng());

    const Index samples_number = samples_indices.size();

    Index buffer_size = new_buffer_size;
    Index batches_number;
    Index batch_size = batch_samples_number;

    // When samples_number is less than 100 (small sample)

    if(buffer_size > samples_number)
    {
        buffer_size = samples_number;
    }

    // Check batch size and samples number

    if(samples_number < batch_size)
    {
        batches_number = 1;
        batch_size = samples_number;
        buffer_size = batch_size;
    }
    else
    {
        batches_number = samples_number / batch_size;
    }

    Tensor<Index, 2> batches(batches_number, batch_size);

    Tensor<Index, 1> samples_copy(samples_indices);

    // Shuffle

    std::shuffle(samples_copy.data(), samples_copy.data() + samples_copy.size(), urng);

    for (Index i = 0; i < batches_number; i++)
        for (Index j = 0; j < batch_size; j++)
            batches(i, j) = samples_copy(i * batches_number + j);

    return batches;
    
    /*
    Tensor<Index, 1> buffer(buffer_size);

    for(Index i = 0; i < buffer_size; i++) buffer(i) = i;

    Index next_index = buffer_size;
    Index random_index = 0;
    Index leftover_batch_samples = batch_size;

    // Heuristic cases for batch shuffling
    
    if(batch_size < buffer_size)
    {
        Index diff = buffer_size/ batch_size;

        // Main Loop

        for(Index i = 0; i < batches_number; i++)
        {
            // Last batch

            if(i == batches_number-diff)
            {
                Index buffer_index = 0;

                for (Index j = leftover_batch_samples; j < batch_size; j++)
                {
                    batches(i - 1, j) = buffer(buffer_index);

                    buffer_index++;
                }

                for(Index k = batches_number-diff; k < batches_number; k++)
                {
                    for(Index j = 0; j < batch_size; j++)
                    {
                        batches(k,j) = buffer(buffer_index);

                        buffer_index++;
                    }
                }

                break;
            }

            // Shuffle batches

            for(Index j = 0; j < batch_size; j++)
            {
                random_index = Index(rand()%buffer_size);

                batches(i, j) = buffer(random_index);

                buffer(random_index) = samples_indices(next_index);

                next_index++;

                if (next_index == samples_number)
                {
                    leftover_batch_samples = j + 1;
                    break;
                }
            }
        }

        return batches;
    }
    else // buffer_size <= batch_size
    {
        // Main Loop

        for(Index i = 0; i < batches_number; i++)
        {
            // Last batch

            if(i == batches_number-1)
            {
                std::shuffle(buffer.data(), buffer.data() +  buffer.size(), urng);

                if(batch_size <= buffer_size)
                {
                    for(Index j = 0; j < batch_size;j++)
                    {
                        batches(i,j) = buffer(j);
                    }
                }
                else //buffer_size < batch_size
                {
                    for(Index j = 0; j < buffer_size; j++)
                    {
                        batches(i,j) = buffer(j);
                    }

                    for(Index j = buffer_size; j < batch_size; j++)
                    {
                        batches(i,j) = samples_indices(next_index);

                        next_index++;
                    }
                }

                break;
            }

            // Shuffle batches

            for(Index j = 0; j < batch_size; j++)
            {
                random_index = Index(rand()%buffer_size);

                batches(i, j) = buffer(random_index);

                buffer(random_index) = samples_indices(next_index);

                next_index++;
            }
        }
    }

    std::shuffle(batches.data(), batches.data() + batches.size(), urng);
    return batches;
    */
}


/// Returns the number of samples in the data set which will be used for training.

Index DataSet::get_training_samples_number() const
{
    const Index samples_number = get_samples_number();

    Index training_samples_number = 0;

    for(Index i = 0; i < samples_number; i++)
    {
        if(samples_uses(i) == SampleUse::Training)
        {
            training_samples_number++;
        }
    }

    return training_samples_number;
}


/// Returns the number of samples in the data set which will be used for selection.

Index DataSet::get_selection_samples_number() const
{
    const Index samples_number = get_samples_number();

    Index selection_samples_number = 0;

    for(Index i = 0; i < samples_number; i++)
    {
        if(samples_uses(i) == SampleUse::Selection)
        {
            selection_samples_number++;
        }
    }

    return selection_samples_number;
}


/// Returns the number of samples in the data set which will be used for testing.

Index DataSet::get_testing_samples_number() const
{
    const Index samples_number = get_samples_number();

    Index testing_samples_number = 0;

    for(Index i = 0; i < samples_number; i++)
    {
        if(samples_uses(i) == SampleUse::Testing)
        {
            testing_samples_number++;
        }
    }

    return testing_samples_number;
}


/// Returns the total number of training, selection and testing samples,
/// i.e. those which are not "Unused".

Index DataSet::get_used_samples_number() const
{
    const Index samples_number = get_samples_number();
    const Index unused_samples_number = get_unused_samples_number();

    return (samples_number - unused_samples_number);
}


/// Returns the number of samples in the data set which will neither be used
/// for training, selection or testing.

Index DataSet::get_unused_samples_number() const
{
    const Index samples_number = get_samples_number();

    Index unused_samples_number = 0;

    for(Index i = 0; i < samples_number; i++)
    {
        if(samples_uses(i) == SampleUse::Unused)
        {
            unused_samples_number++;
        }
    }

    return unused_samples_number;
}


/// Sets all the samples in the data set for training.

void DataSet::set_training()
{
    const Index samples_number = get_samples_number();

    for(Index i = 0; i < samples_number; i++)
    {
        samples_uses(i) = SampleUse::Training;
    }
}


/// Sets all the samples in the data set for selection.

void DataSet::set_selection()
{
    const Index samples_number = get_samples_number();

    for(Index i = 0; i < samples_number; i++)
    {
        samples_uses(i) = SampleUse::Selection;
    }
}


/// Sets all the samples in the data set for testing.

void DataSet::set_testing()
{
    const Index samples_number = get_samples_number();

    for(Index i = 0; i < samples_number; i++)
    {
        samples_uses(i) = SampleUse::Testing;
    }
}


/// Sets samples with given indices in the data set for training.
/// @param indices Indices vector with the index of samples in the data set for training.

void DataSet::set_training(const Tensor<Index, 1>& indices)
{
    Index index = 0;

    for(Index i = 0; i < indices.size(); i++)
    {
        index = indices(i);

        samples_uses(index) = SampleUse::Training;
    }
}


/// Sets samples with given indices in the data set for selection.
/// @param indices Indices vector with the index of samples in the data set for selection.

void DataSet::set_selection(const Tensor<Index, 1>& indices)
{
    Index index = 0;

    for(Index i = 0; i < indices.size(); i++)
    {
        index = indices(i);

        samples_uses(index) = SampleUse::Selection;
    }
}


/// Sets samples with given indices in the data set for testing.
/// @param indices Indices vector with the index of samples in the data set for testing.

void DataSet::set_testing(const Tensor<Index, 1>& indices)
{
    Index index = 0;

    for(Index i = 0; i < indices.size(); i++)
    {
        index = indices(i);

        samples_uses(index) = SampleUse::Testing;
    }
}


/// Sets all the samples in the data set for unused.

void DataSet::set_samples_unused()
{
    const Index samples_number = get_samples_number();

    for(Index i = 0; i < samples_number; i++)
    {
        samples_uses(i) = SampleUse::Unused;
    }
}


/// Sets samples with given indices in the data set for unused.
/// @param indices Indices vector with the index of samples in the data set for unused.

void DataSet::set_samples_unused(const Tensor<Index, 1>& indices)
{
    for(Index i = 0; i < Index(indices.size()); i++)
    {
        const Index index = indices(i);

        samples_uses(index) = SampleUse::Unused;
    }
}


/// Sets the use of a single sample.
/// @param index Index of sample.
/// @param new_use Use for that sample.

void DataSet::set_sample_use(const Index& index, const SampleUse& new_use)
{
    const Index samples_number = get_samples_number();

    if(index >= samples_number)
    {
        ostringstream buffer;

        buffer << "OpenNN Exception: DataSet class.\n"
               << "void set_sample_use(const Index&, const SampleUse&) method.\n"
               << "Index must be less than samples number.\n";

        throw runtime_error(buffer.str());
    }

    samples_uses(index) = new_use;
}


/// Sets the use of a single sample from a string.
/// @param index Index of sample.
/// @param new_use String with the use name("Training", "Selection", "Testing" or "Unused")

void DataSet::set_sample_use(const Index& index, const string& new_use)
{
    if(new_use == "Training")
    {
        samples_uses(index) = SampleUse::Training;
    }
    else if(new_use == "Selection")
    {
        samples_uses(index) = SampleUse::Selection;
    }
    else if(new_use == "Testing")
    {
        samples_uses(index) = SampleUse::Testing;
    }
    else if(new_use == "Unused")
    {
        samples_uses(index) = SampleUse::Unused;
    }
    else
    {
        ostringstream buffer;

        buffer << "OpenNN Exception: DataSet class.\n"
               << "void set_sample_use(const string&) method.\n"
               << "Unknown sample use: " << new_use << "\n";

        throw runtime_error(buffer.str());
    }
}


/// Sets new uses to all the samples from a single vector.
/// @param new_uses vector of use structures.
/// The size of given vector must be equal to the number of samples.

void DataSet::set_samples_uses(const Tensor<SampleUse, 1>& new_uses)
{
    const Index samples_number = get_samples_number();

#ifdef OPENNN_DEBUG

    const Index new_uses_size = new_uses.size();

    if(new_uses_size != samples_number)
    {
        ostringstream buffer;

        buffer << "OpenNN Exception: DataSet class.\n"
               << "void set_samples_uses(const Tensor<SampleUse, 1>&) method.\n"
               << "Size of uses(" << new_uses_size << ") must be equal to number of samples(" << samples_number << ").\n";

        throw runtime_error(buffer.str());
    }

#endif

    for(Index i = 0; i < samples_number; i++)
    {
        samples_uses(i) = new_uses(i);
    }
}


/// Sets new uses to all the samples from a single vector of strings.
/// @param new_uses vector of use strings.
/// Possible values for the elements are "Training", "Selection", "Testing" and "Unused".
/// The size of given vector must be equal to the number of samples.

void DataSet::set_samples_uses(const Tensor<string, 1>& new_uses)
{
    const Index samples_number = get_samples_number();

    ostringstream buffer;

#ifdef OPENNN_DEBUG

    const Index new_uses_size = new_uses.size();

    if(new_uses_size != samples_number)
    {
        buffer << "OpenNN Exception: DataSet class.\n"
               << "void set_samples_uses(const Tensor<string, 1>&) method.\n"
               << "Size of uses(" << new_uses_size << ") must be equal to number of samples(" << samples_number << ").\n";

        throw runtime_error(buffer.str());
    }

#endif

    for(Index i = 0; i < samples_number; i++)
    {
        if(new_uses(i).compare("Training") == 0 || new_uses(i).compare("0") == 0)
        {
            samples_uses(i) = SampleUse::Training;
        }
        else if(new_uses(i).compare("Selection") == 0 || new_uses(i).compare("1") == 0)
        {
            samples_uses(i) = SampleUse::Selection;
        }
        else if(new_uses(i).compare("Testing") == 0 || new_uses(i).compare("2") == 0)
        {
            samples_uses(i) = SampleUse::Testing;
        }
        else if(new_uses(i).compare("Unused") == 0 || new_uses(i).compare("3") == 0)
        {
            samples_uses(i) = SampleUse::Unused;
        }
        else
        {
            buffer << "OpenNN Exception: DataSet class.\n"
                   << "void set_samples_uses(const Tensor<string, 1>&) method.\n"
                   << "Unknown sample use: " << new_uses(i) << ".\n";

            throw runtime_error(buffer.str());
        }
    }
}


void DataSet::set_samples_uses(const Tensor<Index, 1>& indices, const SampleUse sample_use)
{
    for(Index i = 0; i < indices.size(); i++)
    {
        set_sample_use(indices(i), sample_use);
    }
}


/// Creates new training, selection and testing indices at random.
/// @param training_samples_ratio Ratio of training samples in the data set.
/// @param selection_samples_ratio Ratio of selection samples in the data set.
/// @param testing_samples_ratio Ratio of testing samples in the data set.

void DataSet::split_samples_random(const type& training_samples_ratio,
                                   const type& selection_samples_ratio,
                                   const type& testing_samples_ratio)
{
    random_device rng;
    mt19937 urng(rng());

    const Index used_samples_number = get_used_samples_number();

    if(used_samples_number == 0) return;

    const type total_ratio = training_samples_ratio + selection_samples_ratio + testing_samples_ratio;

    // Get number of samples for training, selection and testing

    const Index selection_samples_number = Index((selection_samples_ratio * used_samples_number)/total_ratio);
    const Index testing_samples_number = Index((testing_samples_ratio * used_samples_number)/ total_ratio);

    const Index training_samples_number = used_samples_number - selection_samples_number - testing_samples_number;

    const Index sum_samples_number = training_samples_number + selection_samples_number + testing_samples_number;

    if(sum_samples_number != used_samples_number)
    {
        ostringstream buffer;

        buffer << "OpenNN Warning: DataSet class.\n"
               << "void split_samples_random(const type&, const type&, const type&) method.\n"
               << "Sum of numbers of training, selection and testing samples is not equal to number of used samples.\n";

        throw runtime_error(buffer.str());
    }

    const Index samples_number = get_samples_number();

    Tensor<Index, 1> indices;

    initialize_sequential(indices, 0, 1, samples_number-1);

    std::shuffle(indices.data(), indices.data() + indices.size(), urng);

    Index i = 0;
    Index index;

    // Training

    Index count_training = 0;

    while(count_training != training_samples_number)
    {
        index = indices(i);

        if(samples_uses(index) != SampleUse::Unused)
        {
            samples_uses(index)= SampleUse::Training;
            count_training++;
        }

        i++;
    }

    // Selection

    Index count_selection = 0;

    while(count_selection != selection_samples_number)
    {
        index = indices(i);

        if(samples_uses(index) != SampleUse::Unused)
        {
            samples_uses(index) = SampleUse::Selection;
            count_selection++;
        }

        i++;
    }

    // Testing

    Index count_testing = 0;

    while(count_testing != testing_samples_number)
    {
        index = indices(i);

        if(samples_uses(index) != SampleUse::Unused)
        {
            samples_uses(index) = SampleUse::Testing;
            count_testing++;
        }

        i++;
    }
}


/// Creates new training, selection and testing indices with sequential indices.
/// @param training_samples_ratio Ratio of training samples in the data set.
/// @param selection_samples_ratio Ratio of selection samples in the data set.
/// @param testing_samples_ratio Ratio of testing samples in the data set.

void DataSet::split_samples_sequential(const type& training_samples_ratio,
                                       const type& selection_samples_ratio,
                                       const type& testing_samples_ratio)
{
    const Index used_samples_number = get_used_samples_number();

    if(used_samples_number == 0) return;

    const type total_ratio = training_samples_ratio + selection_samples_ratio + testing_samples_ratio;

    // Get number of samples for training, selection and testing

    const Index selection_samples_number = Index(selection_samples_ratio* type(used_samples_number)/ type(total_ratio));
    const Index testing_samples_number = Index(testing_samples_ratio* type(used_samples_number)/ type(total_ratio));
    const Index training_samples_number = used_samples_number - selection_samples_number - testing_samples_number;

    const Index sum_samples_number = training_samples_number + selection_samples_number + testing_samples_number;

    if(sum_samples_number != used_samples_number)
    {
        ostringstream buffer;

        buffer << "OpenNN Warning: Samples class.\n"
               << "void split_samples_sequential(const type&, const type&, const type&) method.\n"
               << "Sum of numbers of training, selection and testing samples is not equal to number of used samples.\n";

        throw runtime_error(buffer.str());
    }

    Index i = 0;

    // Training

    Index count_training = 0;

    while(count_training != training_samples_number)
    {
        if(samples_uses(i) != SampleUse::Unused)
        {
            samples_uses(i) = SampleUse::Training;
            count_training++;
        }

        i++;
    }

    // Selection

    Index count_selection = 0;

    while(count_selection != selection_samples_number)
    {
        if(samples_uses(i) != SampleUse::Unused)
        {
            samples_uses(i) = SampleUse::Selection;
            count_selection++;
        }

        i++;
    }

    // Testing

    Index count_testing = 0;

    while(count_testing != testing_samples_number)
    {
        if(samples_uses(i) != SampleUse::Unused)
        {
            samples_uses(i) = SampleUse::Testing;
            count_testing++;
        }

        i++;
    }
}


void DataSet::set_raw_variables(const Tensor<RawVariable, 1>& new_raw_variables)
{
    raw_variables = new_raw_variables;
}


/// This method sets the n raw_variables of the data_set by default,
/// i.e. until raw_variable n-1 are Input and raw_variable n is Target.

void DataSet::set_default_raw_variables_uses()
{
    const Index raw_variables_number = raw_variables.size();

    bool target = false;

    if(raw_variables_number == 0)
    {
        return;
    }

    else if(raw_variables_number == 1)
    {
        raw_variables(0).set_use(VariableUse::Unused);
    }

    else
    {
        set_input();

        for(Index i = raw_variables.size()-1; i >= 0; i--)
        {
            if(raw_variables(i).type == RawVariableType::Constant || raw_variables(i).type == RawVariableType::DateTime)
            {
                raw_variables(i).set_use(VariableUse::Unused);
                continue;
            }

            if(!target)
            {
                raw_variables(i).set_use(VariableUse::Target);

                target = true;

                continue;
            }
        }

        input_variables_dimensions.resize(1);
        target_variables_dimensions.resize(1);
    }
}


/// This method puts the names of the raw_variables in the data_set.
/// This is used when the data_set does not have a header,
/// the default names are: column_0, column_1, ..., column_n.

void DataSet::set_default_raw_variables_names()
{
    const Index raw_variables_number = raw_variables.size();

    for(Index i = 0; i < raw_variables_number; i++)
    {
        raw_variables(i).name = "column_" + to_string(1+i);
    }
}


/// Sets the name of a single raw_variable.
/// @param index Index of raw_variable.
/// @param new_use Use for that raw_variable.

void DataSet::set_raw_variable_name(const Index& raw_variable_index, const string& new_name)
{
    raw_variables(raw_variable_index).name = new_name;
}


/// Returns the use of a single variable.
/// @param index Index of variable.

DataSet::VariableUse DataSet::get_numeric_variable_use(const Index& index) const
{
    return get_variables_uses()(index);
}


/// Returns a vector containing the use of the raw_variable, without taking into account the categories.

DataSet::VariableUse DataSet::get_raw_variable_use(const Index&  index) const
{
    return raw_variables(index).raw_variable_use;
}


/// Returns the uses of each raw_variables of the data set.

Tensor<DataSet::VariableUse, 1> DataSet::get_raw_variables_uses() const
{
    const Index raw_variables_number = get_raw_variables_number();

    Tensor<DataSet::VariableUse, 1> raw_variables_uses(raw_variables_number);

    for(Index i = 0; i < raw_variables_number; i++)
    {
        raw_variables_uses(i) = raw_variables(i).raw_variable_use;
    }

    return raw_variables_uses;
}


/// Returns a vector containing the use of each raw_variable, including the categories.
/// The size of the vector is equal to the number of variables.

Tensor<DataSet::VariableUse, 1> DataSet::get_variables_uses() const
{
    const Index raw_variables_number = get_raw_variables_number();
    const Index variables_number = get_variables_number();

    Tensor<VariableUse, 1> variables_uses(variables_number);

    Index index = 0;

    for(Index i = 0; i < raw_variables_number; i++)
    {
        if(raw_variables(i).type == RawVariableType::Categorical)
        {
            for(Index i = 0; i < (raw_variables(i).categories_uses).size(); i++)
            {
                variables_uses(i + index) = (raw_variables(i).categories_uses)(i);
            }
            index += raw_variables(i).categories.size();
        }
        else
        {
            variables_uses(index) = raw_variables(i).raw_variable_use;
            index++;
        }
    }

    return variables_uses;
}


/// Returns the name of a single variable in the data set.
/// @param index Index of variable.

string DataSet::get_numeric_variable_name(const Index& variable_index) const
{
    const Index raw_variables_number = get_raw_variables_number();

    Index index = 0;

    for(Index i = 0; i < raw_variables_number; i++)
    {
        if(raw_variables(i).type == RawVariableType::Categorical)
        {
            for(Index j = 0; j < raw_variables(i).get_categories_number(); j++)
            {
                if(index == variable_index)
                {
                    return raw_variables(i).categories(j);
                }
                else
                {
                    index++;
                }
            }
        }
        else
        {
            if(index == variable_index)
            {
                return raw_variables(i).name;
            }
            else
            {
                index++;
            }
        }
    }

    return string();
}


/// Returns a string vector with the names of all the variables in the data set.
/// The size of the vector is the number of variables.

Tensor<string, 1> DataSet::get_variables_names() const
{
    const Index variables_number = get_variables_number();

    Tensor<string, 1> variables_names(variables_number);

    Index index = 0;

    for(Index i = 0; i < raw_variables.size(); i++)
    {
        if(raw_variables(i).type == RawVariableType::Categorical)
        {
            for(Index j = 0; j < raw_variables(i).categories.size(); j++)
            {
                variables_names(index) = raw_variables(i).categories(j);

                index++;
            }
        }
        else
        {
            variables_names(index) = raw_variables(i).name;

            index++;
        }
    }

    return variables_names;
}


/// Returns the names of the input variables in the data set.
/// The size of the vector is the number of input variables.

Tensor<string, 1> DataSet::get_input_variables_names() const
{
    const Index input_variables_number = get_input_variables_number();

    const Tensor<Index, 1> input_raw_variables_indices = get_input_raw_variables_indices();

    Tensor<string, 1> input_variables_names(input_variables_number);

    Index index = 0;

    for(Index i = 0; i < input_raw_variables_indices.size(); i++)
    {
        Index input_index = input_raw_variables_indices(i);

        const Tensor<string, 1> current_used_variables_names = raw_variables(input_index).get_used_variables_names();

        for(Index j = 0; j < current_used_variables_names.size(); j++)
        {
            input_variables_names(index + j) = current_used_variables_names(j);
        }

        index += current_used_variables_names.size();
    }

    return input_variables_names;
}


/// Returns the names of the target variables in the data set.
/// The size of the vector is the number of target variables.

Tensor<string, 1> DataSet::get_target_variables_names() const
{
    const Index target_variables_number = get_target_variables_number();

    const Tensor<Index, 1> target_raw_variables_indices = get_target_raw_variables_indices();

    Tensor<string, 1> target_variables_names(target_variables_number);

    Index index = 0;

    for(Index i = 0; i < target_raw_variables_indices.size(); i++)
    {
        const Index target_index = target_raw_variables_indices(i);

        const Tensor<string, 1> current_used_variables_names = raw_variables(target_index).get_used_variables_names();

        for(Index j = 0; j < current_used_variables_names.size(); j++)
        {
            target_variables_names(index + j) = current_used_variables_names(j);
        }

        index += current_used_variables_names.size();
    }

    return target_variables_names;
}


/// Returns the dimensions of the input variables.

const Tensor<Index, 1>& DataSet::get_input_variables_dimensions() const
{
    return input_variables_dimensions;
}


Index DataSet::get_input_variables_rank() const
{
    return input_variables_dimensions.rank();
}


const Tensor<Index, 1>& DataSet::get_target_variables_dimensions() const
{
    return target_variables_dimensions;
}


/// Returns the number of variables which are either input nor target.

Index DataSet::get_used_variables_number() const
{
    const Index variables_number = get_variables_number();

    const Index unused_variables_number = get_unused_variables_number();

    return (variables_number - unused_variables_number);
}


/// Returns a indices vector with the positions of the inputs.

Tensor<Index, 1> DataSet::get_input_raw_variables_indices() const
{
    const Index input_raw_variables_number = get_input_raw_variables_number();

    Tensor<Index, 1> input_raw_variables_indices(input_raw_variables_number);

    Index index = 0;

    for(Index i = 0; i < raw_variables.size(); i++)
    {
        if(raw_variables(i).raw_variable_use == VariableUse::Input)
        {
            input_raw_variables_indices(index) = i;
            index++;
        }
    }

    return input_raw_variables_indices;
}


/// Returns a indices vector with the positions of the targets.

Tensor<Index, 1> DataSet::get_target_raw_variables_indices() const
{
    const Index target_raw_variables_number = get_target_raw_variables_number();

    Tensor<Index, 1> target_raw_variables_indices(target_raw_variables_number);

    Index index = 0;

    for(Index i = 0; i < raw_variables.size(); i++)
    {
        if(raw_variables(i).raw_variable_use == VariableUse::Target)
        {
            target_raw_variables_indices(index) = i;
            index++;
        }
    }

    return target_raw_variables_indices;
}



/// Returns a indices vector with the positions of the unused raw_variables.

Tensor<Index, 1> DataSet::get_unused_raw_variables_indices() const
{
    const Index unused_raw_variables_number = get_unused_raw_variables_number();

    Tensor<Index, 1> unused_raw_variables_indices(unused_raw_variables_number);

    Index index = 0;

    for(Index i = 0; i < raw_variables.size(); i++)
    {
        if(raw_variables(i).raw_variable_use == VariableUse::Unused)
        {
            unused_raw_variables_indices(index) = i;
            index++;
        }
    }

    return unused_raw_variables_indices;
}


/// Returns a indices vector with the positions of the used raw_variables.

Tensor<Index, 1> DataSet::get_used_raw_variables_indices() const
{
    const Index raw_variables_number = get_raw_variables_number();

    const Index used_raw_variables_number = get_used_raw_variables_number();

    Tensor<Index, 1> used_indices(used_raw_variables_number);

    Index index = 0;

    for(Index i = 0; i < raw_variables_number; i++)
    {
        if(raw_variables(i).raw_variable_use  == VariableUse::Input
                || raw_variables(i).raw_variable_use  == VariableUse::Target
                || raw_variables(i).raw_variable_use  == VariableUse::Time)
        {
            used_indices(index) = i;
            index++;
        }
    }

    return used_indices;
}


Tensor<Scaler, 1> DataSet::get_raw_variables_scalers() const
{
    const Index raw_variables_number = get_raw_variables_number();

    Tensor<Scaler, 1> raw_variables_scalers(raw_variables_number);

    for(Index i = 0; i < raw_variables_number; i++)
    {
        raw_variables_scalers(i) = raw_variables(i).scaler;
    }

    return raw_variables_scalers;
}


Tensor<Scaler, 1> DataSet::get_input_variables_scalers() const
{
    const Index input_raw_variables_number = get_input_raw_variables_number();
    const Index input_variables_number = get_input_variables_number();

    const Tensor<RawVariable, 1> input_raw_variables = get_input_raw_variables();

    Tensor<Scaler, 1> input_variables_scalers(input_variables_number);

    Index index = 0;

    for(Index i = 0; i < input_raw_variables_number; i++)
    {
        for(Index j = 0;  j < input_raw_variables(i).get_variables_number(); j++)
        {
            input_variables_scalers(index) = input_raw_variables(i).scaler;
            index++;
        }
    }

    return input_variables_scalers;
}


Tensor<Scaler, 1> DataSet::get_target_variables_scalers() const
{
    const Index target_raw_variables_number = get_target_raw_variables_number();
    const Index target_variables_number = get_target_variables_number();

    const Tensor<RawVariable, 1> target_raw_variables = get_target_raw_variables();

    Tensor<Scaler, 1> target_variables_scalers(target_variables_number);

    Index index = 0;

    for(Index i = 0; i < target_raw_variables_number; i++)
    {
        for(Index j = 0;  j < target_raw_variables(i).get_variables_number(); j++)
        {
            target_variables_scalers(index) = target_raw_variables(i).scaler;
            index++;
        }
    }

    return target_variables_scalers;
}


/// Returns a string vector that contains the names of the raw_variables.

Tensor<string, 1> DataSet::get_raw_variables_names() const
{
    const Index raw_variables_number = get_raw_variables_number();

    Tensor<string, 1> raw_variables_names(raw_variables_number);

    for(Index i = 0; i < raw_variables_number; i++)
    {
        raw_variables_names(i) = raw_variables(i).name;
    }

    return raw_variables_names;
}



/// Returns a string vector that contains the names of the raw_variables whose uses are Input.

Tensor<string, 1> DataSet::get_input_raw_variables_names() const
{
    const Index input_raw_variables_number = get_input_raw_variables_number();

    Tensor<string, 1> input_raw_variables_names(input_raw_variables_number);

    Index index = 0;

    for(Index i = 0; i < raw_variables.size(); i++)
    {
        if(raw_variables(i).raw_variable_use == VariableUse::Input)
        {
            input_raw_variables_names(index) = raw_variables(i).name;
            index++;
        }
    }

    return input_raw_variables_names;
}


/// Returns a string vector which contains the names of the raw_variables whose uses are Target.

Tensor<string, 1> DataSet::get_target_raw_variables_names() const
{
    const Index target_raw_variables_number = get_target_raw_variables_number();

    Tensor<string, 1> target_raw_variables_names(target_raw_variables_number);

    Index index = 0;

    for(Index i = 0; i < raw_variables.size(); i++)
    {
        if(raw_variables(i).raw_variable_use == VariableUse::Target)
        {
            target_raw_variables_names(index) = raw_variables(i).name;
            index++;
        }
    }

    return target_raw_variables_names;
}


/// Returns a string vector which contains the names of the raw_variables used whether Input, Target or Time.

Tensor<string, 1> DataSet::get_used_raw_variables_names() const
{
    const Index raw_variables_number = get_raw_variables_number();
    const Index used_raw_variables_number = get_used_raw_variables_number();

    Tensor<string, 1> names(used_raw_variables_number);

    Index index = 0 ;

    for(Index i = 0; i < raw_variables_number; i++)
    {
        if(raw_variables(i).raw_variable_use != VariableUse::Unused)
        {
            names(index) = raw_variables(i).name;
            index++;
        }
    }

    return names;
}


/// Returns the number of raw_variables whose uses are Input.

Index DataSet::get_input_raw_variables_number() const
{
    Index input_raw_variables_number = 0;

    for(Index i = 0; i < raw_variables.size(); i++)
    {
        if(raw_variables(i).raw_variable_use == VariableUse::Input)
        {
            input_raw_variables_number++;
        }
    }

    return input_raw_variables_number;
}



/// Returns the number of raw_variables whose uses are Target.

Index DataSet::get_target_raw_variables_number() const
{
    Index target_raw_variables_number = 0;

    for(Index i = 0; i < raw_variables.size(); i++)
    {
        if(raw_variables(i).raw_variable_use == VariableUse::Target)
        {
            target_raw_variables_number++;
        }
    }

    return target_raw_variables_number;
}



/// Returns the number of raw_variables whose uses are Time

Index DataSet::get_time_raw_variables_number() const
{
    Index time_raw_variables_number = 0;

    for(Index i = 0; i < raw_variables.size(); i++)
    {
        if(raw_variables(i).raw_variable_use == VariableUse::Time)
        {
            time_raw_variables_number++;
        }
    }

    return time_raw_variables_number;
}


/// Returns the number of raw_variables that are not used.

Index DataSet::get_unused_raw_variables_number() const
{
    Index unused_raw_variables_number = 0;

    for(Index i = 0; i < raw_variables.size(); i++)
    {
        if(raw_variables(i).raw_variable_use == VariableUse::Unused)
        {
            unused_raw_variables_number++;
        }
    }

    return unused_raw_variables_number;
}


/// Returns the number of raw_variables that are used.

Index DataSet::get_used_raw_variables_number() const
{
    Index used_raw_variables_number = 0;

    for(Index i = 0; i < raw_variables.size(); i++)
    {
        if(raw_variables(i).raw_variable_use != VariableUse::Unused)
        {
            used_raw_variables_number++;
        }
    }

    return used_raw_variables_number;
}


/// @todo change name of method

Index DataSet::get_variables_less_target() const
{
    Index raw_variables_number = 0;

    for(Index i = 0; i < raw_variables.size(); i++)
    {
        if(raw_variables(i).type == RawVariableType::Categorical)
        {
            if(raw_variables(i).raw_variable_use == VariableUse::Input)
            {
                raw_variables_number += raw_variables(i).categories_uses.size();
            }
            else if(raw_variables(i).raw_variable_use == VariableUse::Unused)
            {
                raw_variables_number += raw_variables(i).categories_uses.size();
            }
        }
        else
        {
            if(raw_variables(i).raw_variable_use == VariableUse::Input)
            {
                raw_variables_number++;
            }
            else if(raw_variables(i).raw_variable_use == VariableUse::Unused)
            {
                raw_variables_number ++;
            }
        }
    }

    return raw_variables_number;
}


// @todo to hello_world format.

Tensor<type, 1> DataSet::box_plot_from_histogram(Histogram& histogram, const Index& bins_number) const
{
    const Index samples_number = get_training_samples_number();

    const Tensor<type, 1>relative_frequencies = histogram.frequencies.cast<type>() *
           histogram.frequencies.constant(100.0).cast<type>() /
           histogram.frequencies.constant(samples_number).cast<type>();

    // Assuming you have the bin centers and relative frequencies in the following arrays:

    const Tensor<type, 1> bin_centers = histogram.centers;
    const Tensor<type, 1> binFrequencies = relative_frequencies;

    // Calculate the cumulative frequency distribution

    type cumulativeFrequencies[1000];

    cumulativeFrequencies[0] = binFrequencies[0];

    for(int i = 1; i < 1000; i++)
    {
        cumulativeFrequencies[i] = cumulativeFrequencies[i-1] + binFrequencies[i];
    }

    // Calculate total frequency
    type totalFrequency = cumulativeFrequencies[999];

    // Calculate quartile positions
    type Q1Position = type(0.25) * totalFrequency;
    type Q2Position = type(0.5) * totalFrequency;
    type Q3Position = type(0.75) * totalFrequency;

    // Find quartile bin numbers
    int Q1Bin = 0, Q2Bin = 0, Q3Bin = 0;

    for(int i = 0; i < 1000; i++) 
    {
        if(cumulativeFrequencies[i] >= Q1Position) 
        {
            Q1Bin = i;
            break;
        }
    }

    for(int i = 0; i < 1000; i++) 
    {
        if(cumulativeFrequencies[i] >= Q2Position) 
        {
            Q2Bin = i;
            break;
        }
    }

    for(int i = 0; i < 1000; i++) 
    {
        if(cumulativeFrequencies[i] >= Q3Position) 
        {
            Q3Bin = i;
            break;
        }
    }

    // Calculate quartile values

    const type bin_width = bin_centers[1] - bin_centers[0];
    const type q1 = bin_centers[Q1Bin] + ((Q1Position - cumulativeFrequencies[Q1Bin-1]) / binFrequencies[Q1Bin]) * bin_width;
    const type q2 = bin_centers[Q2Bin] + ((Q2Position - cumulativeFrequencies[Q2Bin-1]) / binFrequencies[Q2Bin]) * bin_width;
    const type q3 = bin_centers[Q3Bin] + ((Q3Position - cumulativeFrequencies[Q3Bin-1]) / binFrequencies[Q3Bin]) * bin_width;

    // Calculate the maximum and minimum values
    const type minimum = bin_centers[0] - bin_width / type(2);
    const type maximum = bin_centers[999] + bin_width / type(2);

    // Create a Tensor object with the necessary values for the box plot
    Tensor<type, 1> iqr_values(5);
    iqr_values(0) = minimum;
    iqr_values(1) = q1;
    iqr_values(2) = q2;
    iqr_values(3) = q3;
    iqr_values(4) = maximum;

    return iqr_values;
}


/// Returns the raw_variables of the data set.

Tensor<DataSet::RawVariable, 1> DataSet::get_raw_variables() const
{
    return raw_variables;
}


/// Returns the input raw_variables of the data set.

Tensor<DataSet::RawVariable, 1> DataSet::get_input_raw_variables() const
{
    const Index inputs_number = get_input_raw_variables_number();

    Tensor<RawVariable, 1> input_raw_variables(inputs_number);
    Index input_index = 0;

    for(Index i = 0; i < raw_variables.size(); i++)
    {
        if(raw_variables(i).raw_variable_use == VariableUse::Input)
        {
            input_raw_variables(input_index) = raw_variables(i);
            input_index++;
        }
    }

    return input_raw_variables;
}


/// Returns the input raw_variables of the data set.

Tensor<bool, 1> DataSet::get_input_raw_variables_binary() const
{
    const Index raw_variables_number = get_raw_variables_number();

    Tensor<bool, 1> input_raw_variables_binary(raw_variables_number);

    for(Index i = 0; i < raw_variables_number; i++)
    {
        if(raw_variables(i).raw_variable_use == VariableUse::Input)
            input_raw_variables_binary(i) = true;
        else
            input_raw_variables_binary(i) = false;
    }

    return input_raw_variables_binary;
}


/// Returns the target raw_variables of the data set.

Tensor<DataSet::RawVariable, 1> DataSet::get_target_raw_variables() const
{
    const Index targets_number = get_target_raw_variables_number();

    Tensor<RawVariable, 1> target_raw_variables(targets_number);
    Index target_index = 0;

    for(Index i = 0; i < raw_variables.size(); i++)
    {
        if(raw_variables(i).raw_variable_use == VariableUse::Target)
        {
            target_raw_variables(target_index) = raw_variables(i);
            target_index++;
        }
    }

    return target_raw_variables;
}


/// Returns the used raw_variables of the data set.

Tensor<DataSet::RawVariable, 1> DataSet::get_used_raw_variables() const
{
    const Index used_raw_variables_number = get_used_raw_variables_number();

    const Tensor<Index, 1> used_raw_variables_indices = get_used_raw_variables_indices();

    Tensor<DataSet::RawVariable, 1> used_raw_variables(used_raw_variables_number);

    for(Index i = 0; i < used_raw_variables_number; i++)
    {
        used_raw_variables(i) = raw_variables(used_raw_variables_indices(i));
    }

    return used_raw_variables;
}


/// Returns the number of raw_variables in the data set.

Index DataSet::get_raw_variables_number() const
{
    return raw_variables.size();
}


/// Returns the number of constant raw_variables in the data set.

Index DataSet::get_constant_raw_variables_number() const
{
    Index constant_number = 0;

    for(Index i = 0; i < raw_variables.size(); i++)
    {
        if(raw_variables(i).type == RawVariableType::Constant)
            constant_number++;
    }

    return constant_number;
}


/// Returns the number of variables in the data set.

Index DataSet::get_variables_number() const
{
    Index variables_number = 0;

    for(Index i = 0; i < raw_variables.size(); i++)
    {
        if(raw_variables(i).type == RawVariableType::Categorical)
        {
            variables_number += raw_variables(i).categories.size();
        }
        else
        {
            variables_number++;
        }
    }

    return variables_number;
}



/// Returns the number of input variables of the data set.
/// Note that the number of variables does not have to equal the number of raw_variables in the data set,
/// because OpenNN recognizes the categorical raw_variables, separating these categories into variables of the data set.

Index DataSet::get_input_variables_number() const
{
    Index inputs_number = 0;

    for(Index i = 0; i < raw_variables.size(); i++)
    {
        if(raw_variables(i).type == RawVariableType::Categorical)
        {
            for(Index j = 0; j < raw_variables(i).categories_uses.size(); j++)
            {
                if(raw_variables(i).categories_uses(j) == VariableUse::Input)
                {
                    inputs_number++;
                }
            }
        }
        else if(raw_variables(i).raw_variable_use == VariableUse::Input)
        {
            inputs_number++;
        }
    }

    return inputs_number;
}


/// Returns the number of target variables of the data set.

Index DataSet::get_target_variables_number() const
{
    Index targets_number = 0;

    for(Index i = 0; i < raw_variables.size(); i++)
    {
        if(raw_variables(i).type == RawVariableType::Categorical)
        {
            for(Index j = 0; j < raw_variables(i).categories_uses.size(); j++)
            {
                if(raw_variables(i).categories_uses(j) == VariableUse::Target)
                {
                    targets_number++;
                }
            }
        }
        else if(raw_variables(i).raw_variable_use == VariableUse::Target)
        {
            targets_number++;
        }
    }

    return targets_number;
}


/// Returns the number of variables which will neither be used as input nor as target.

Index DataSet::get_unused_variables_number() const
{
    Index unused_number = 0;

    for(Index i = 0; i < raw_variables.size(); i++)
    {
        if(raw_variables(i).type == RawVariableType::Categorical)
        {
            for(Index j = 0; j < raw_variables(i).categories_uses.size(); j++)
            {
                if(raw_variables(i).categories_uses(j) == VariableUse::Unused) unused_number++;
            }

        }
        else if(raw_variables(i).raw_variable_use == VariableUse::Unused)
        {
            unused_number++;
        }
    }

    return unused_number;
}


/// Returns a variable index in the data set with given name.
/// @param name Name of variable.

Index DataSet::get_variable_index(const string& name) const
{
    const Index variables_number = get_variables_number();

    const Tensor<string, 1> variables_names = get_variables_names();

    for(Index i = 0; i < variables_number; i++)
    {
        if(variables_names(i) == name) return i;
    }

    return 0;
}


/// Returns the indices of the unused variables.

Tensor<Index, 1> DataSet::get_unused_variables_indices() const
{
    const Index unused_number = get_unused_variables_number();

    const Tensor<Index, 1> unused_raw_variables_indices = get_unused_raw_variables_indices();

    Tensor<Index, 1> unused_indices(unused_number);

    Index unused_index = 0;
    Index unused_variable_index = 0;

    for(Index i = 0; i < raw_variables.size(); i++)
    {
        if(raw_variables(i).type == RawVariableType::Categorical)
        {
            const Index current_categories_number = raw_variables(i).get_categories_number();

            for(Index j = 0; j < current_categories_number; j++)
            {
                if(raw_variables(i).categories_uses(j) == VariableUse::Unused)
                {
                    unused_indices(unused_index) = unused_variable_index;
                    unused_index++;
                }

                unused_variable_index++;
            }
        }
        else if(raw_variables(i).raw_variable_use == VariableUse::Unused)
        {
            unused_indices(unused_index) = i;
            unused_index++;
            unused_variable_index++;
        }
        else
        {
            unused_variable_index++;
        }
    }

    return unused_indices;
}


/// Returns the indices of the used variables.

Tensor<Index, 1> DataSet::get_used_variables_indices() const
{
    const Index used_number = get_used_variables_number();

    Tensor<Index, 1> used_indices(used_number);

    Index used_index = 0;
    Index used_variable_index = 0;

    for(Index i = 0; i < raw_variables.size(); i++)
    {
        if(raw_variables(i).type == RawVariableType::Categorical)
        {
            const Index current_categories_number = raw_variables(i).get_categories_number();

            for(Index j = 0; j < current_categories_number; j++)
            {
                if(raw_variables(i).categories_uses(j) != VariableUse::Unused)
                {
                    used_indices(used_index) = used_variable_index;
                    used_index++;
                }

                used_variable_index++;
            }
        }
        else if(raw_variables(i).raw_variable_use != VariableUse::Unused)
        {
            used_indices(used_index) = used_variable_index;
            used_index++;
            used_variable_index++;
        }
        else
        {
            used_variable_index++;
        }
    }

    return used_indices;
}


/// Returns the indices of the input variables.

Tensor<Index, 1> DataSet::get_input_variables_indices() const
{
    const Index inputs_number = get_input_variables_number();
    const Tensor<Index, 1> input_raw_variables_indices = get_input_raw_variables_indices();
    Tensor<Index, 1> input_variables_indices(inputs_number);

    Index input_index = 0;
    Index input_variable_index = 0;

    for(Index i = 0; i < raw_variables.size(); i++)
    {
        if(raw_variables(i).type == RawVariableType::Categorical)
        {
            const Index current_categories_number = raw_variables(i).get_categories_number();

            for(Index j = 0; j < current_categories_number; j++)
            {
                if(raw_variables(i).categories_uses(j) == VariableUse::Input)
                {
                    input_variables_indices(input_index) = input_variable_index;
                    input_index++;
                }

                input_variable_index++;
            }
        }
        else if(raw_variables(i).raw_variable_use == VariableUse::Input) // Binary, numeric
        {
            input_variables_indices(input_index) = input_variable_index;
            input_index++;
            input_variable_index++;
        }
        else
        {
            input_variable_index++;
        }
    }

    return input_variables_indices;
}


/// Returns the number of numeric inputs raw_variables

Index DataSet::get_numerical_input_raw_variables_number() const
{
    Index numeric_input_raw_variables_number = 0;

    for(Index i = 0; i < raw_variables.size(); i++)
    {
        if((raw_variables(i).type == RawVariableType::Numeric) && (raw_variables(i).raw_variable_use == VariableUse::Input))
        {
            numeric_input_raw_variables_number++;
        }
    }

    return numeric_input_raw_variables_number;
}


/// Returns the numeric inputs raw_variables indices

Tensor<Index, 1> DataSet::get_numeric_input_raw_variables() const
{
    Index numeric_input_raw_variables_number = get_numerical_input_raw_variables_number();

    Tensor<Index, 1> numeric_raw_variables_indices(numeric_input_raw_variables_number);

    Index numeric_raw_variables_index = 0;

    for(Index i = 0; i < raw_variables.size(); i++)
    {
        if((raw_variables(i).type == RawVariableType::Numeric) && (raw_variables(i).raw_variable_use == VariableUse::Input))
        {
            numeric_raw_variables_indices(numeric_raw_variables_index) = i;
            numeric_raw_variables_index++;
        }
    }

    return numeric_raw_variables_indices;
}


/// Returns the indices of the numeric input variables.

Tensor<Index, 1> DataSet::get_numeric_input_variables_indices() const
{
    Index numeric_input_raw_variables_number = get_numerical_input_raw_variables_number();

    Index numeric_input_index = 0;
    Index input_variable_index = 0;

    Tensor<Index, 1> numeric_input_variables_indices(numeric_input_raw_variables_number);

    for(Index i = 0; i < raw_variables.size(); i++)
    {
        if(raw_variables(i).type == RawVariableType::Categorical)
        {
            const Index current_categories_number = raw_variables(i).get_categories_number();

            for(Index j = 0; j < current_categories_number; j++)
            {
                input_variable_index++;
            }
        }
        else if((raw_variables(i).type == RawVariableType::Binary) && (raw_variables(i).raw_variable_use == VariableUse::Input))
        {
            input_variable_index++;
        }
        else if((raw_variables(i).type == RawVariableType::Numeric) && (raw_variables(i).raw_variable_use == VariableUse::Input))
        {
            numeric_input_variables_indices(numeric_input_index) = input_variable_index;

            numeric_input_index++;
            input_variable_index++;
        }
        else
        {
            input_variable_index++;
        }
    }

    return numeric_input_variables_indices;
}


/// Returns the indices of the target variables.

Tensor<Index, 1> DataSet::get_target_variables_indices() const
{
    const Index targets_number = get_target_variables_number();

    const Tensor<Index, 1> target_raw_variables_indices = get_target_raw_variables_indices();

    Tensor<Index, 1> target_variables_indices(targets_number);

    Index target_index = 0;
    Index target_variable_index = 0;

    for(Index i = 0; i < raw_variables.size(); i++)
    {
        if(raw_variables(i).type == RawVariableType::Categorical)
        {
            const Index current_categories_number = raw_variables(i).get_categories_number();

            for(Index j = 0; j < current_categories_number; j++)
            {
                if(raw_variables(i).categories_uses(j) == VariableUse::Target)
                {
                    target_variables_indices(target_index) = target_variable_index;
                    target_index++;
                }

                target_variable_index++;
            }
        }
        else if(raw_variables(i).raw_variable_use == VariableUse::Target) // Binary, numeric
        {
            target_variables_indices(target_index) = target_variable_index;
            target_index++;
            target_variable_index++;
        }
        else
        {
            target_variable_index++;
        }
    }

    return target_variables_indices;
}


/// Sets the uses of the data set raw_variables.
/// @param new_raw_variables_uses String vector that contains the new uses to be set,
/// note that this vector needs to be the size of the number of raw_variables in the data set.

void DataSet::set_raw_variables_uses(const Tensor<string, 1>& new_raw_variables_uses)
{
    const Index new_raw_variables_uses_size = new_raw_variables_uses.size();

    if(new_raw_variables_uses_size != raw_variables.size())
    {
        ostringstream buffer;

        buffer << "OpenNN Exception: DataSet class.\n"
               << "void set_raw_variables_uses(const Tensor<string, 1>&) method.\n"
               << "Size of raw_variables uses ("
               << new_raw_variables_uses_size << ") must be equal to raw_variables size ("
               << raw_variables.size() << "). \n";

        throw runtime_error(buffer.str());
    }

    for(Index i = 0; i < new_raw_variables_uses.size(); i++)
    {
        raw_variables(i).set_use(new_raw_variables_uses(i));
    }

    input_variables_dimensions.resize(1);
    input_variables_dimensions.setConstant(get_input_variables_number());

    target_variables_dimensions.resize(1);
    target_variables_dimensions.setConstant(get_target_variables_number());
}


/// Sets the uses of the data set raw_variables.
/// @param new_raw_variables_uses DataSet::VariableUse vector that contains the new uses to be set,
/// note that this vector needs to be the size of the number of raw_variables in the data set.

void DataSet::set_raw_variables_uses(const Tensor<VariableUse, 1>& new_raw_variables_uses)
{
    const Index new_raw_variables_uses_size = new_raw_variables_uses.size();

    if(new_raw_variables_uses_size != raw_variables.size())
    {
        ostringstream buffer;

        buffer << "OpenNN Exception: DataSet class.\n"
               << "void set_raw_variables_uses(const Tensor<string, 1>&) method.\n"
               << "Size of raw_variables uses (" << new_raw_variables_uses_size << ") must be equal to raw_variables size (" << raw_variables.size() << "). \n";

        throw runtime_error(buffer.str());
    }

    for(Index i = 0; i < new_raw_variables_uses.size(); i++)
    {
        raw_variables(i).set_use(new_raw_variables_uses(i));
    }

    input_variables_dimensions.resize(1);
    input_variables_dimensions.setConstant(get_input_variables_number());

    target_variables_dimensions.resize(1);
    target_variables_dimensions.setConstant(get_target_variables_number());
}


/// Sets all raw_variables in the data_set as unused raw_variables.

void DataSet::set_raw_variables_unused()
{
    const Index raw_variables_number = get_raw_variables_number();

    for(Index i = 0; i < raw_variables_number; i++)
    {
        set_raw_variable_use(i, VariableUse::Unused);
    }
}



void DataSet::set_raw_variables_types(const Tensor<string, 1>& new_raw_variable_types)
{
    const Index new_raw_variable_types_size = new_raw_variable_types.size();

    if(new_raw_variable_types_size != raw_variables.size())
    {
        ostringstream buffer;

        buffer << "OpenNN Exception: DataSet class.\n"
               << "void set_all_raw_variable_types(const Tensor<ColumnType, 1>&) method.\n"
               << "Size of raw_variable types (" << new_raw_variable_types_size << ") must be equal to raw_variables size (" << raw_variables.size() << "). \n";

        throw runtime_error(buffer.str());
    }

    for(Index i = 0; i < new_raw_variable_types.size(); i++)
    {
        raw_variables(i).set_type(new_raw_variable_types(i));
    }

}

Tensor<string, 1> DataSet::get_raw_variables_types() const
{
    const Index raw_variables_number = raw_variables.size();

    Tensor<string, 1> column_types(raw_variables_number);

    for(Index i = 0; i < raw_variables_number; i++)
    {
        column_types(i) = get_raw_variable_type_string(raw_variables(i).type);
    }

    return column_types;
}



void DataSet::set_input_target_raw_variables(const Tensor<Index, 1>& input_raw_variables, const Tensor<Index, 1>& target_raw_variables)
{
    set_raw_variables_unused();

    for(Index i = 0; i < input_raw_variables.size(); i++)
    {
        set_raw_variable_use(input_raw_variables(i), VariableUse::Input);
    }

    for(Index i = 0; i < target_raw_variables.size(); i++)
    {
        set_raw_variable_use(target_raw_variables(i), VariableUse::Target);
    }
}

void DataSet::set_input_target_raw_variables(const Tensor<string, 1>& input_raw_variables, const Tensor<string, 1>& target_raw_variables)
{
    set_raw_variables_unused();

    for(Index i = 0; i < input_raw_variables.size(); i++)
    {
        set_raw_variable_use(input_raw_variables(i), VariableUse::Input);
    }

    for(Index i = 0; i < target_raw_variables.size(); i++)
    {
        set_raw_variable_use(target_raw_variables(i), VariableUse::Target);
    }
}


/// Sets all input raw_variables in the data_set as unused raw_variables.

void DataSet::set_input_raw_variables_unused()
{
    const Index raw_variables_number = get_raw_variables_number();

    for(Index i = 0; i < raw_variables_number; i++)
    {
        if(raw_variables(i).raw_variable_use == DataSet::VariableUse::Input) set_raw_variable_use(i, VariableUse::Unused);
    }
}



void DataSet::set_input_raw_variables(const Tensor<Index, 1>& input_raw_variables_indices, const Tensor<bool, 1>& input_raw_variables_use)
{
    for(Index i = 0; i < input_raw_variables_indices.size(); i++)
    {
        if(input_raw_variables_use(i)) set_raw_variable_use(input_raw_variables_indices(i), VariableUse::Input);
        else set_raw_variable_use(input_raw_variables_indices(i), VariableUse::Unused);
    }
}


/// Sets the use of a single raw_variable.
/// @param index Index of raw_variable.
/// @param new_use Use for that raw_variable.

void DataSet::set_raw_variable_use(const Index& index, const VariableUse& new_use)
{
    raw_variables(index).raw_variable_use = new_use;

    if(raw_variables(index).type == RawVariableType::Categorical)
    {
        raw_variables(index).set_categories_uses(new_use);
    }
}

void DataSet::set_raw_variables_unused(const Tensor<Index, 1>& unused_raw_variables_index)
{
    for(Index i = 0; i < unused_raw_variables_index.size(); i++)
    {
        set_raw_variable_use(unused_raw_variables_index(i), VariableUse::Unused);
    }
}

/// Sets the use of a single raw_variable.
/// @param name Name of raw_variable.
/// @param new_use Use for that raw_variable.

void DataSet::set_raw_variable_use(const string& name, const VariableUse& new_use)
{
    const Index index = get_raw_variable_index(name);

    set_raw_variable_use(index, new_use);
}

void DataSet::set_raw_variable_type(const Index& index, const RawVariableType& new_type)
{
    raw_variables[index].type = new_type;
}


void DataSet::set_raw_variable_type(const string& name, const RawVariableType& new_type)
{
    const Index index = get_raw_variable_index(name);

    set_raw_variable_type(index, new_type);
}


void DataSet::set_all_raw_variables_type(const RawVariableType& new_type)
{
    for(Index i = 0; i < raw_variables.size(); i ++)
        raw_variables[i].type = new_type;
}


/// This method set the name of a single variable.
/// @param index Index of variable.
/// @param new_name Name of variable.

void DataSet::set_variable_name(const Index& variable_index, const string& new_variable_name)
{
    const Index raw_variables_number = get_raw_variables_number();

    Index index = 0;

    for(Index i = 0; i < raw_variables_number; i++)
    {
        if(raw_variables(i).type == RawVariableType::Categorical)
        {
            for(Index j = 0; j < raw_variables(i).get_categories_number(); j++)
            {
                if(index == variable_index)
                {
                    raw_variables(i).categories(j) = new_variable_name;
                    return;
                }
                else
                {
                    index++;
                }
            }
        }
        else
        {
            if(index == variable_index)
            {
                raw_variables(i).name = new_variable_name;
                return;
            }
            else
            {
                index++;
            }
        }
    }
}


/// Sets new names for the variables in the data set from a vector of strings.
/// The size of that vector must be equal to the total number of variables.
/// @param new_names Name of variables.

void DataSet::set_variables_names(const Tensor<string, 1>& new_variables_names)
{
    const Index raw_variables_number = get_raw_variables_number();

    Index index = 0;

    for(Index i = 0; i < raw_variables_number; i++)
    {

        if(raw_variables(i).type == RawVariableType::Categorical)
        {
            for(Index j = 0; j < raw_variables(i).get_categories_number(); j++)
            {
                raw_variables(i).categories(j) = new_variables_names(index);
                index++;
            }
        }
        else
        {
            raw_variables(i).name = new_variables_names(index);
            index++;
        }
    }
}


void DataSet::set_variables_names_from_raw_variables(const Tensor<string, 1>& new_variables_names,
                                               const Tensor<DataSet::RawVariable, 1>& new_raw_variables)
{
    const Index raw_variables_number = get_raw_variables_number();

    Index index = 0;

    for(Index i = 0; i < raw_variables_number; i++)
    {
        if(raw_variables(i).type == RawVariableType::Categorical)
        {
            raw_variables(i).categories.resize(new_raw_variables(i).get_categories_number());

            for(Index j = 0; j < new_raw_variables(i).get_categories_number(); j++)
            {
                raw_variables(i).categories(j) = new_variables_names(index);
                index++;
            }
        }
        else
        {
            raw_variables(i).name = new_variables_names(index);
            index++;
        }
    }
}


/// Sets new names for the raw_variables in the data set from a vector of strings.
/// The size of that vector must be equal to the total number of variables.
/// @param new_names Name of variables.

void DataSet::set_raw_variables_names(const Tensor<string, 1>& new_names)
{
    const Index new_names_size = new_names.size();
    const Index raw_variables_number = get_raw_variables_number();

    if(new_names_size != raw_variables_number)
    {
        ostringstream buffer;

        buffer << "OpenNN Exception: DataSet class.\n"
               << "void set_raw_variables_names(const Tensor<string, 1>&).\n"
               << "Size of names (" << new_names.size() << ") is not equal to raw_variables number (" << raw_variables_number << ").\n";

        throw runtime_error(buffer.str());
    }

    for(Index i = 0; i < raw_variables_number; i++)
    {
        raw_variables(i).name = get_trimmed(new_names(i));
    }
}


/// Sets all the variables in the data set as input variables.

void DataSet::set_input()
{
    for(Index i = 0; i < raw_variables.size(); i++)
    {
        if(raw_variables(i).type == RawVariableType::Constant) continue;

        raw_variables(i).set_use(VariableUse::Input);
    }
}


/// Sets all the variables in the data set as target variables.

void DataSet::set_target()
{
    for(Index i = 0; i < raw_variables.size(); i++)
    {
        raw_variables(i).set_use(VariableUse::Target);
    }
}


/// Sets all the variables in the data set as unused variables.

void DataSet::set_variables_unused()
{
    for(Index i = 0; i < raw_variables.size(); i++)
    {
        raw_variables(i).set_use(VariableUse::Unused);
    }
}


/// Sets a new number of variables in the variables object.
/// All variables are set as inputs but the last one, which is set as targets.
/// @param new_raw_variables_number Number of variables.

void DataSet::set_raw_variables_number(const Index& new_raw_variables_number)
{
    raw_variables.resize(new_raw_variables_number);

    set_default_raw_variables_uses();
}


void DataSet::set_raw_variables_scalers(const Scaler& scalers)
{
    const Index raw_variables_number = get_raw_variables_number();

    for(Index i = 0; i < raw_variables_number; i++)
    {
        raw_variables(i).scaler = scalers;
    }
}


void DataSet::set_raw_variables_scalers(const Tensor<Scaler, 1>& new_scalers)
{
    const Index raw_variables_number = get_raw_variables_number();

    if(new_scalers.size() != raw_variables_number)
    {
        ostringstream buffer;

        buffer << "OpenNN Exception: DataSet class.\n"
               << "void set_raw_variables_scalers(const Tensor<Scaler, 1>& new_scalers) method.\n"
               << "Size of raw_variable scalers(" << new_scalers.size() << ") has to be the same as raw_variables numbers(" << raw_variables_number << ").\n";

        throw runtime_error(buffer.str());
    }

    for(Index i = 0; i < raw_variables_number; i++)
    {
        raw_variables(i).scaler = new_scalers[i];
    }

}


void DataSet::set_binary_simple_raw_variables()
{
    bool is_binary = true;

    Index variable_index = 0;

    Index different_values = 0;

    for(Index raw_variable_index = 0; raw_variable_index < raw_variables.size(); raw_variable_index++)
    {
        if(raw_variables(raw_variable_index).type == RawVariableType::Numeric)
        {
            Tensor<type, 1> values(3);
            values.setRandom();
            different_values = 0;
            is_binary = true;

            for(Index row_index = 0; row_index < data.dimension(0); row_index++)
            {
                if(!isnan(data(row_index, variable_index))
                        && data(row_index, variable_index) != values(0)
                        && data(row_index, variable_index) != values(1))
                {
                    values(different_values) = data(row_index, variable_index);
                    different_values++;
                }

                if(row_index == (data.dimension(0)-1))
                {
                    if(different_values == 1)
                    {
                        is_binary = false;
                        break;
                    }
                }

                if(different_values > 2)
                {
                    is_binary = false;
                    break;
                }
            }

            if(is_binary)
            {
                raw_variables(raw_variable_index).type = RawVariableType::Binary;
                scale_minimum_maximum_binary(data, values(0), values(1), variable_index);
                raw_variables(raw_variable_index).categories.resize(2);

                if((abs(values(0)-type(0))<NUMERIC_LIMITS_MIN) && (abs(values(1)-type(1))<NUMERIC_LIMITS_MIN))
                {
                    if(abs(values(0) - int(values(0))) < NUMERIC_LIMITS_MIN)
                        raw_variables(raw_variable_index).categories(1) = to_string(int(values(0)));
                    else
                        raw_variables(raw_variable_index).categories(1) = to_string(values(0));
                    if(abs(values(1) - int(values(1))) < NUMERIC_LIMITS_MIN)
                        raw_variables(raw_variable_index).categories(0) = to_string(int(values(1)));
                    else
                        raw_variables(raw_variable_index).categories(0) = to_string(values(1));

                }
                else if(abs(values(0) - type(1))<NUMERIC_LIMITS_MIN && abs(values(1) - type(0))<NUMERIC_LIMITS_MIN)
                {
                    if(abs(values(0) - int(values(0))) < NUMERIC_LIMITS_MIN)
                        raw_variables(raw_variable_index).categories(0) = to_string(int(values(0)));
                    else
                        raw_variables(raw_variable_index).categories(0) = to_string(values(0));
                    if(abs(values(1) - int(values(1))) < NUMERIC_LIMITS_MIN)
                        raw_variables(raw_variable_index).categories(1) = to_string(int(values(1)));
                    else
                        raw_variables(raw_variable_index).categories(1) = to_string(values(1));
                }
                else if(values(0) > values(1))
                {
                    if(abs(values(0) - int(values(0))) < NUMERIC_LIMITS_MIN)
                        raw_variables(raw_variable_index).categories(0) = to_string(int(values(0)));
                    else
                        raw_variables(raw_variable_index).categories(0) = to_string(values(0));
                    if(abs(values(1) - int(values(1))) < NUMERIC_LIMITS_MIN)
                        raw_variables(raw_variable_index).categories(1) = to_string(int(values(1)));
                    else
                        raw_variables(raw_variable_index).categories(1) = to_string(values(1));
                }
                else if(values(0) < values(1))
                {
                    if(abs(values(0) - int(values(0))) < NUMERIC_LIMITS_MIN)
                        raw_variables(raw_variable_index).categories(1) = to_string(int(values(0)));
                    else
                        raw_variables(raw_variable_index).categories(1) = to_string(values(0));
                    if(abs(values(1) - int(values(1))) < NUMERIC_LIMITS_MIN)
                        raw_variables(raw_variable_index).categories(0) = to_string(int(values(1)));
                    else
                        raw_variables(raw_variable_index).categories(0) = to_string(values(1));
                }

                const VariableUse raw_variable_use = raw_variables(raw_variable_index).raw_variable_use;
                raw_variables(raw_variable_index).categories_uses.resize(2);
                raw_variables(raw_variable_index).categories_uses(0) = raw_variable_use;
                raw_variables(raw_variable_index).categories_uses(1) = raw_variable_use;
            }

            variable_index++;
        }
        else if(raw_variables(raw_variable_index).type == RawVariableType::Binary)
        {
            Tensor<string,1> positive_words(4);
            Tensor<string,1> negative_words(4);

            positive_words.setValues({"yes","positive","+","true"});
            negative_words.setValues({"no","negative","-","false"});

            string first_category = raw_variables(raw_variable_index).categories(0);
            string original_first_category = raw_variables(raw_variable_index).categories(0);
            trim(first_category);

            string second_category = raw_variables(raw_variable_index).categories(1);
            string original_second_category = raw_variables(raw_variable_index).categories(1);
            trim(second_category);

            transform(first_category.begin(), first_category.end(), first_category.begin(), ::tolower);
            transform(second_category.begin(), second_category.end(), second_category.begin(), ::tolower);

            if( contains(positive_words, first_category) && contains(negative_words, second_category) )
            {
                raw_variables(raw_variable_index).categories(0) = original_first_category;
                raw_variables(raw_variable_index).categories(1) = original_second_category;
            }
            else if( contains(positive_words, second_category) && contains(negative_words, first_category) )
            {
                raw_variables(raw_variable_index).categories(0) = original_second_category;
                raw_variables(raw_variable_index).categories(1) = original_first_category;
            }

            variable_index++;
        }
        else if(raw_variables(raw_variable_index).type == RawVariableType::Categorical)
        {
            variable_index += raw_variables(raw_variable_index).get_categories_number();
        }
        else
        {
            variable_index++;
        }
    }

    if(display) cout << "Binary raw_variables checked " << endl;
}


void DataSet::check_constant_raw_variables()
{
    if(display) cout << "Checking constant raw_variables..." << endl;

    Index variable_index = 0;

    for(Index raw_variable = 0; raw_variable < get_raw_variables_number(); raw_variable++)
    {
        if(raw_variables(raw_variable).type == RawVariableType::Numeric)
        {
            const Tensor<type, 1> numeric_column = data.chip(variable_index, 1);

            if(is_constant(numeric_column))
            {
                raw_variables(raw_variable).type = RawVariableType::Constant;
                raw_variables(raw_variable).raw_variable_use = VariableUse::Unused;
            }
            variable_index++;
        }
        else if(raw_variables(raw_variable).type == RawVariableType::DateTime)
        {
            raw_variables(raw_variable).raw_variable_use = VariableUse::Unused;
            variable_index++;
        }
        else if(raw_variables(raw_variable).type == RawVariableType::Constant)
        {
            variable_index++;
        }
        else if(raw_variables(raw_variable).type == RawVariableType::Binary)
        {
            if(raw_variables(raw_variable).get_categories_number() == 1)
            {
                raw_variables(raw_variable).type = RawVariableType::Constant;
                raw_variables(raw_variable).raw_variable_use = VariableUse::Unused;
            }

            variable_index++;
        }
        else if(raw_variables(raw_variable).type == RawVariableType::Categorical)
        {
            if(raw_variables(raw_variable).get_categories_number() == 1)
            {
                raw_variables(raw_variable).type = RawVariableType::Constant;
                raw_variables(raw_variable).raw_variable_use = VariableUse::Unused;
            }

            variable_index += raw_variables(raw_variable).get_categories_number();
        }
    }
}


Tensor<type, 2> DataSet::transform_binary_column(const Tensor<type, 1>& raw_variable) const
{
    const Index rows_number = raw_variable.dimension(0);

    Tensor<type, 2> new_column(rows_number , 2);
    new_column.setZero();

    for(Index i = 0; i < rows_number; i++)
    {
        if(abs(raw_variable(i) - type(1)) < type(NUMERIC_LIMITS_MIN))
        {
            new_column(i,1) = type(1);
        }
        else if(abs(raw_variable(i)) < type(NUMERIC_LIMITS_MIN))
        {
            new_column(i,0) = type(1);
        }
        else
        {
            new_column(i,0) = type(NAN);
            new_column(i,1) = type(NAN);
        }
    }

    return new_column;
}


/// Sets new input dimensions in the data set.

void DataSet::set_input_variables_dimensions(const Tensor<Index, 1>& new_inputs_dimensions)
{
    input_variables_dimensions = new_inputs_dimensions;
}


void DataSet::set_target_variables_dimensions(const Tensor<Index, 1>& new_targets_dimensions)
{
    target_variables_dimensions = new_targets_dimensions;
}


/// Returns true if the data matrix is empty, and false otherwise.

bool DataSet::is_empty() const
{
    if(data.dimension(0) == 0 || data.dimension(1) == 0)
    {
        return true;
    }

    return false;
}


/// Returns a reference to the data matrix in the data set.
/// The number of rows is equal to the number of samples.
/// The number of raw_variables is equal to the number of variables.

const Tensor<type, 2>& DataSet::get_data() const
{
    return data;
}


Tensor<type, 2>* DataSet::get_data_p()
{
    return &data;
}


/// Returns a string with the method used.

DataSet::MissingValuesMethod DataSet::get_missing_values_method() const
{
    return missing_values_method;
}


/// Returns the name of the data file.

const string& DataSet::get_data_source_path() const
{
    return data_source_path;
}


/// Returns true if the first line of the data file has a header with the names of the variables, and false otherwise.

const bool& DataSet::get_header_line() const
{
    return has_raw_variables_names;
}


/// Returns true if the data file has rows label, and false otherwise.

const bool& DataSet::get_rows_label() const
{
    return has_rows_labels;
}


Tensor<string, 1> DataSet::get_rows_label_tensor() const
{
    return rows_labels;
}


Tensor<string, 1> DataSet::get_testing_rows_label_tensor()
{
    const Index testing_samples_number = get_testing_samples_number();
    const Tensor<Index, 1> testing_indices = get_testing_samples_indices();
    Tensor<string, 1> testing_rows_label(testing_samples_number);

    for(Index i = 0; i < testing_samples_number; i++)
    {
        testing_rows_label(i) = rows_labels(testing_indices(i));
    }

    return testing_rows_label;
}


Tensor<string, 1> DataSet::get_selection_rows_label_tensor()
{
    const Index selection_samples_number = get_selection_samples_number();
    const Tensor<Index, 1> selection_indices = get_selection_samples_indices();
    Tensor<string, 1> selection_rows_label(selection_samples_number);

    for(Index i = 0; i < selection_samples_number; i++)
    {
        selection_rows_label(i) = rows_labels(selection_indices(i));
    }

    return selection_rows_label;
}


/// Returns the separator to be used in the data file.

const DataSet::Separator& DataSet::get_separator() const
{
    return separator;
}


/// Returns the string which will be used as separator in the data file.

char DataSet::get_separator_char() const
{
    switch(separator)
    {
    case Separator::Space:
        return ' ';

    case Separator::Tab:
        return '\t';

    case Separator::Comma:
        return ',';

    case Separator::Semicolon:
        return ';';

    default:
        return char();
    }

}


/// Returns the string which will be used as separator in the data file.

string DataSet::get_separator_string() const
{
    switch(separator)
    {
    case Separator::Space:
        return "Space";

    case Separator::Tab:
        return "Tab";

    case Separator::Comma:
        return "Comma";

    case Separator::Semicolon:
        return "Semicolon";

    default:
        return string();
    }
}


/// Returns the string codification used in the data file.

const DataSet::Codification DataSet::get_codification() const
{
    return codification;
}


/// Returns a string that contains the string codification used in the data file.

const string DataSet::get_codification_string() const
{
    switch(codification)
    {
    case Codification::UTF8:
        return "UTF-8";

    case Codification::SHIFT_JIS:
        return "SHIFT_JIS";

    default:
        return "UTF-8";
    }
}


/// Returns the string which will be used as label for the missing values in the data file.

const string& DataSet::get_missing_values_label() const
{
    return missing_values_label;
}


/// Returns a value of the scaling-unscaling method enumeration from a string containing the name of that method.
/// @param scaling_unscaling_method String with the name of the scaling and unscaling method.

Scaler DataSet::get_scaling_unscaling_method(const string& scaling_unscaling_method)
{
    if (scaling_unscaling_method == "NoScaling")
    {
        return Scaler::NoScaling;
    }
    else if (scaling_unscaling_method == "MinimumMaximum")
    {
        return Scaler::MinimumMaximum;
    }
    else if (scaling_unscaling_method == "Logarithmic")
    {
        return Scaler::Logarithm;
    }
    else if (scaling_unscaling_method == "MeanStandardDeviation")
    {
        return Scaler::MeanStandardDeviation;
    }
    else if (scaling_unscaling_method == "StandardDeviation")
    {
        return Scaler::StandardDeviation;
    }
    else
    {
        ostringstream buffer;

        buffer << "OpenNN Exception: DataSet class.\n"
            << "static Scaler get_scaling_unscaling_method(const string).\n"
            << "Unknown scaling-unscaling method: " << scaling_unscaling_method << ".\n";

        throw runtime_error(buffer.str());
    }
}


/// Returns a matrix with the training samples in the data set.
/// The number of rows is the number of training
/// The number of raw_variables is the number of variables.

Tensor<type, 2> DataSet::get_training_data() const
{
    const Tensor<Index, 1> variables_indices = get_used_variables_indices();

    const Tensor<Index, 1> training_indices = get_training_samples_indices();

    Tensor<type, 2> training_data(training_indices.size(), variables_indices.size());

    fill_tensor_data(data, training_indices, variables_indices, training_data.data());

    return training_data;
}


/// Returns a matrix with the selection samples in the data set.
/// The number of rows is the number of selection
/// The number of raw_variables is the number of variables.

Tensor<type, 2> DataSet::get_selection_data() const
{
    const Tensor<Index, 1> selection_indices = get_selection_samples_indices();

    const Index variables_number = get_variables_number();

    Tensor<Index, 1> variables_indices;
    initialize_sequential(variables_indices, 0, 1, variables_number-1);

    Tensor<type, 2> selection_data(selection_indices.size(), variables_indices.size());

    fill_tensor_data(data, selection_indices, variables_indices, selection_data.data());

    return selection_data;
}


/// Returns a matrix with the testing samples in the data set.
/// The number of rows is the number of testing
/// The number of raw_variables is the number of variables.

Tensor<type, 2> DataSet::get_testing_data() const
{
    const Index variables_number = get_variables_number();

    Tensor<Index, 1> variables_indices;
    initialize_sequential(variables_indices, 0, 1, variables_number-1);

    const Tensor<Index, 1> testing_indices = get_testing_samples_indices();

    Tensor<type, 2> testing_data(testing_indices.size(), variables_indices.size());

    fill_tensor_data(data, testing_indices, variables_indices, testing_data.data());

    return testing_data;

}


/// Returns a matrix with the input variables in the data set.
/// The number of rows is the number of
/// The number of raw_variables is the number of input variables.

Tensor<type, 2> DataSet::get_input_data() const
{
    const Index samples_number = get_samples_number();

    Tensor<Index, 1> indices;
    initialize_sequential(indices, 0, 1, samples_number-1);

    const Tensor<Index, 1> input_variables_indices = get_input_variables_indices();

    Tensor<type, 2> input_data(indices.size(), input_variables_indices.size());

    fill_tensor_data(data, indices, input_variables_indices, input_data.data());

    return input_data;
}


/// Returns a matrix with the target variables in the data set.
/// The number of rows is the number of
/// The number of raw_variables is the number of target variables.

Tensor<type, 2> DataSet::get_target_data() const
{
    const Tensor<Index, 1> indices = get_used_samples_indices();

    const Tensor<Index, 1> target_variables_indices = get_target_variables_indices();

    Tensor<type, 2> target_data(indices.size(), target_variables_indices.size());

    fill_tensor_data(data, indices, target_variables_indices, target_data.data());

    return target_data;
}


/// Returns a tensor with the input variables in the data set.
/// The number of rows is the number of
/// The number of raw_variables is the number of input variables.

Tensor<type, 2> DataSet::get_input_data(const Tensor<Index, 1>& samples_indices) const
{
    const Tensor<Index, 1> input_variables_indices = get_input_variables_indices();

    Tensor<type, 2> input_data(samples_indices.size(), input_variables_indices.size());

    fill_tensor_data(data, samples_indices, input_variables_indices, input_data.data());

    return input_data;
}


/// Returns a tensor with the target variables in the data set.
/// The number of rows is the number of
/// The number of raw_variables is the number of input variables.

Tensor<type, 2> DataSet::get_target_data(const Tensor<Index, 1>& samples_indices) const
{
    const Index samples_number = get_samples_number();

    const Tensor<Index, 1> target_variables_indices = get_target_variables_indices();

    Tensor<type, 2> target_data(samples_number, target_variables_indices.size());

    fill_tensor_data(data, samples_number, target_variables_indices, target_data.data());

    return target_data;
}


/// Returns a matrix with training samples and input variables.
/// The number of rows is the number of training
/// The number of raw_variables is the number of input variables.

Tensor<type, 2> DataSet::get_training_input_data() const
{
    const Tensor<Index, 1> training_indices = get_training_samples_indices();

    const Tensor<Index, 1> input_variables_indices = get_input_variables_indices();

    Tensor<type, 2> training_input_data(training_indices.size(), input_variables_indices.size());

    fill_tensor_data(data, training_indices, input_variables_indices, training_input_data.data());

    return training_input_data;
}


/// Returns a tensor with training samples and target variables.
/// The number of rows is the number of training
/// The number of raw_variables is the number of target variables.

Tensor<type, 2> DataSet::get_training_target_data() const
{
    const Tensor<Index, 1> training_indices = get_training_samples_indices();

    const Tensor<Index, 1>& target_variables_indices = get_target_variables_indices();

    Tensor<type, 2> training_target_data(training_indices.size(), target_variables_indices.size());

    fill_tensor_data(data, training_indices, target_variables_indices, training_target_data.data());

    return training_target_data;
}


/// Returns a tensor with selection samples and input variables.
/// The number of rows is the number of selection
/// The number of raw_variables is the number of input variables.

Tensor<type, 2> DataSet::get_selection_input_data() const
{
    const Tensor<Index, 1> selection_indices = get_selection_samples_indices();

    const Tensor<Index, 1> input_variables_indices = get_input_variables_indices();

    Tensor<type, 2> selection_input_data(selection_indices.size(), input_variables_indices.size());

    fill_tensor_data(data, selection_indices, input_variables_indices, selection_input_data.data());

    return selection_input_data;
}


/// Returns a tensor with selection samples and target variables.
/// The number of rows is the number of selection
/// The number of raw_variables is the number of target variables.

Tensor<type, 2> DataSet::get_selection_target_data() const
{
    const Tensor<Index, 1> selection_indices = get_selection_samples_indices();

    const Tensor<Index, 1> target_variables_indices = get_target_variables_indices();

    Tensor<type, 2> selection_target_data(selection_indices.size(), target_variables_indices.size());

    fill_tensor_data(data, selection_indices, target_variables_indices, selection_target_data.data());

    return selection_target_data;
}


/// Returns a tensor with testing samples and input variables.
/// The number of rows is the number of testing
/// The number of raw_variables is the number of input variables.

Tensor<type, 2> DataSet::get_testing_input_data() const
{
    const Tensor<Index, 1> input_variables_indices = get_input_variables_indices();

    const Tensor<Index, 1> testing_indices = get_testing_samples_indices();

    Tensor<type, 2> testing_input_data(testing_indices.size(), input_variables_indices.size());

    fill_tensor_data(data, testing_indices, input_variables_indices, testing_input_data.data());

    return testing_input_data;
}


/// Returns a tensor with testing samples and target variables.
/// The number of rows is the number of testing
/// The number of raw_variables is the number of target variables.

Tensor<type, 2> DataSet::get_testing_target_data() const
{
    const Tensor<Index, 1> target_variables_indices = get_target_variables_indices();

    const Tensor<Index, 1> testing_indices = get_testing_samples_indices();

    Tensor<type, 2> testing_target_data(testing_indices.size(), target_variables_indices.size());

    fill_tensor_data(data, testing_indices, target_variables_indices, testing_target_data.data());

    return testing_target_data;
}


/// Returns the inputs and target values of a single sample in the data set.
/// @param index Index of the sample.

Tensor<type, 1> DataSet::get_sample_data(const Index& index) const
{

#ifdef OPENNN_DEBUG

    const Index samples_number = get_samples_number();

    if(index >= samples_number)
    {
        ostringstream buffer;

        buffer << "OpenNN Exception: DataSet class.\n"
               << "Tensor<type, 1> get_sample(const Index&) const method.\n"
               << "Index of sample (" << index << ") must be less than number of samples (" << samples_number << ").\n";

        throw runtime_error(buffer.str());
    }

#endif

    // Get sample

    return data.chip(index,0);
}


/// Returns the inputs and target values of a single sample in the data set.
/// @param sample_index Index of the sample.
/// @param variables_indices Indices of the variables.

Tensor<type, 1> DataSet::get_sample_data(const Index& sample_index, const Tensor<Index, 1>& variables_indices) const
{
#ifdef OPENNN_DEBUG

    const Index samples_number = get_samples_number();

    if(sample_index >= samples_number)
    {
        ostringstream buffer;

        buffer << "OpenNN Exception: DataSet class.\n"
               << "Tensor<type, 1> get_sample(const Index&, const Tensor<Index, 1>&) const method.\n"
               << "Index of sample must be less than number of \n";

        throw runtime_error(buffer.str());
    }

#endif

    const Index variables_number = variables_indices.size();

    Tensor<type, 1 > row(variables_number);

    for(Index i = 0; i < variables_number; i++)
    {
        Index variable_index = variables_indices(i);

        row(i) = data(sample_index, variable_index);
    }

    return row;
}


/// Returns the inputs values of a single sample in the data set.
/// @param sample_index Index of the sample.

Tensor<type, 2> DataSet::get_sample_input_data(const Index&  sample_index) const
{
    const Index input_variables_number = get_input_variables_number();

    const Tensor<Index, 1> input_variables_indices = get_input_variables_indices();

    Tensor<type, 2> inputs(1, input_variables_number);

    for(Index i = 0; i < input_variables_number; i++)
    {
        inputs(0, i) = data(sample_index, input_variables_indices(i));
    }

    return inputs;
}


/// Returns the target values of a single sample in the data set.
/// @param sample_index Index of the sample.

Tensor<type, 2> DataSet::get_sample_target_data(const Index&  sample_index) const
{
    const Tensor<Index, 1> target_variables_indices = get_target_variables_indices();

    Tensor<type, 2> sample_target_data(1, target_variables_indices.size());

    fill_tensor_data(data, Tensor<Index, 1>(sample_index), target_variables_indices, sample_target_data.data());

    return sample_target_data;
}


/// Returns the index from the raw_variable with a given name,
/// @param raw_variables_names Names of the raw_variables we want to know the index.

Tensor<Index, 1> DataSet::get_raw_variables_index(const Tensor<string, 1>& raw_variables_names) const
{
    Tensor<Index, 1> raw_variables_index(raw_variables_names.size());

    for(Index i = 0; i < raw_variables_names.size(); i++)
    {
        raw_variables_index(i) = get_raw_variable_index(raw_variables_names(i));
    }

    return raw_variables_index;
}

/// Returns the index of the raw_variable with the given name.
/// @param column_name Name of the raw_variable to be found.

Index DataSet::get_raw_variable_index(const string& column_name) const
{
    const Index raw_variables_number = get_raw_variables_number();

    for(Index i = 0; i < raw_variables_number; i++)
    {
        if(raw_variables(i).name == column_name) return i;
    }

    ostringstream buffer;

    buffer << "OpenNN Exception: DataSet class.\n"
           << "Index get_raw_variable_index(const string&) const method.\n"
           << "Cannot find " << column_name << "\n";

    throw runtime_error(buffer.str());
}


/// Returns the index of the raw_variable to which a variable index belongs.
/// @param variable_index Index of the variable to be found.

Index DataSet::get_raw_variable_index(const Index& variable_index) const
{
    const Index raw_variables_number = get_raw_variables_number();

    Index total_variables_number = 0;

    for(Index i = 0; i < raw_variables_number; i++)
    {
        if(raw_variables(i).type == RawVariableType::Categorical)
        {
            total_variables_number += raw_variables(i).get_categories_number();
        }
        else
        {
            total_variables_number++;
        }

        if((variable_index+1) <= total_variables_number) return i;
    }

    ostringstream buffer;

    buffer << "OpenNN Exception: DataSet class.\n"
           << "Index get_raw_variable_index(const type&) const method.\n"
           << "Cannot find variable index: " << variable_index << ".\n";

    throw runtime_error(buffer.str());
}

/// Returns the indices of a variable in the data set.
/// Note that the number of variables does not have to equal the number of raw_variables in the data set,
/// because OpenNN recognizes the categorical raw_variables, separating these categories into variables of the data set.

Tensor<Index, 1> DataSet::get_numeric_variable_indices(const Index& raw_variable_index) const
{
    Index index = 0;

    for(Index i = 0; i < raw_variable_index; i++)
    {
        if(raw_variables(i).type == RawVariableType::Categorical)
        {
            index += raw_variables(i).categories.size();
        }
        else
        {
            index++;
        }
    }

    if(raw_variables(raw_variable_index).type == RawVariableType::Categorical)
    {
        Tensor<Index, 1> variable_indices(raw_variables(raw_variable_index).categories.size());

        for(Index j = 0; j<raw_variables(raw_variable_index).categories.size(); j++)
        {
            variable_indices(j) = index+j;
        }

        return variable_indices;
    }
    else
    {
        Tensor<Index, 1> indices(1);
        indices.setConstant(index);

        return indices;
    }
}


Tensor<Index, 1> DataSet::get_categorical_to_indices(const Index& raw_variable_index) const
{
    Tensor<type, 2> one_hot_data = get_raw_variable_data(raw_variable_index);

    Index rows_number = one_hot_data.dimension(0);
    Index categories_number = one_hot_data.dimension(1);

    Tensor<Index, 1> indices(rows_number);

    for(Index i = 0; i < rows_number; ++i) {
        for(Index j = 0; j < categories_number; ++j) {
            if(one_hot_data(i, j) == 1)
            {
                indices(i) = j + 1;
                break;
            }
        }
    }

    return indices;
}


/// Returns the data from the data set raw_variable with a given index,
/// these data can be stored in a matrix or a vector depending on whether the raw_variable is categorical or not(respectively).
/// @param raw_variable_index Index of the raw_variable.

Tensor<type, 2> DataSet::get_raw_variable_data(const Index& raw_variable_index) const
{
    Index raw_variables_number = 1;
    const Index rows_number = data.dimension(0);

    if(raw_variables(raw_variable_index).type == RawVariableType::Categorical)
    {
        raw_variables_number = raw_variables(raw_variable_index).get_categories_number();
    }

    const Eigen::array<Index, 2> extents = {rows_number, raw_variables_number};
    const Eigen::array<Index, 2> offsets = {0, get_numeric_variable_indices(raw_variable_index)(0)};

    return data.slice(offsets, extents);
}


Tensor<type, 1> DataSet::get_sample(const Index& sample_index) const
{
    if(sample_index >= data.dimension(0))
    {
        throw runtime_error("Sample index out of bounds.");
    }
    return data.chip(sample_index, 0);
}


void DataSet::add_sample(const Tensor<type, 1>& sample)
{
    Index current_samples = data.dimension(0);

    if(current_samples == 0)
    {
        Tensor<type, 2> new_data(1, sample.dimension(0));
        new_data.chip(0, 0) = sample;
        data = new_data;
        return;
    }

    if(sample.dimension(0) != data.dimension(1))
    {
        throw runtime_error("Sample size doesn't match data raw_variable size.");
    }

    Tensor<type, 2> new_data(current_samples + 1, data.dimension(1));

    for(Index i = 0; i < current_samples; ++i)
    {
        new_data.chip(i, 0) = data.chip(i, 0);
    }

    new_data.chip(current_samples, 0) = sample;

    data = new_data;
}


string DataSet::get_sample_category(const Index& sample_index, const Index& column_index_start) const
{

    if(raw_variables[column_index_start].type != RawVariableType::Categorical)
    {
        throw runtime_error("The specified raw_variable is not of categorical type.");
    }


    for(Index raw_variable_index = column_index_start; raw_variable_index < raw_variables.size(); ++raw_variable_index)
    {
        if(data(sample_index, raw_variable_index) == 1)
        {
            return raw_variables[column_index_start].categories(raw_variable_index - column_index_start);
        }
    }

    throw runtime_error("Sample does not have a valid one-hot encoded category.");
}


/// Returns the data from the data set raw_variable with a given index,
/// these data can be stored in a matrix or a vector depending on whether the raw_variable is categorical or not, respectively.
/// @param raw_variable_index Index of the raw_variable.

Tensor<type, 2> DataSet::get_raw_variables_data(const Tensor<Index, 1>& selected_raw_variable_indices) const
{
    const Index raw_variables_number = selected_raw_variable_indices.size();
    const Index rows_number = data.dimension(0);

    Tensor<type, 2> data_slice(rows_number, raw_variables_number);

    for(Index i = 0; i < raw_variables_number; i++)
    {
        Eigen::array<Index, 1> rows_number_to_reshape{{rows_number}};

        Tensor<type, 2> single_raw_variable_data = get_raw_variable_data(selected_raw_variable_indices(i));

        Tensor<type, 1> column_data = single_raw_variable_data.reshape(rows_number_to_reshape);

        data_slice.chip(i,1) = column_data;
    }

    return data_slice;
}


/// Returns the data from the data set raw_variable with a given index,
/// these data can be stored in a matrix or a vector depending on whether the raw_variable is categorical or not(respectively).
/// @param raw_variable_index Index of the raw_variable.
/// @param rows_indices Rows of the indices.

Tensor<type, 2> DataSet::get_raw_variable_data(const Index& raw_variable_index, const Tensor<Index, 1>& rows_indices) const
{
    Tensor<type, 2> raw_variable_data(rows_indices.size(), get_numeric_variable_indices(raw_variable_index).size());

    fill_tensor_data(data, rows_indices, get_numeric_variable_indices(raw_variable_index), raw_variable_data.data());

    return raw_variable_data;

}


/// Returns the data from the data set raw_variable with a given name,
/// these data can be stored in a matrix or a vector depending on whether the raw_variable is categorical or not(respectively).
/// @param column_name Name of the raw_variable.

Tensor<type, 2> DataSet::get_raw_variable_data(const string& column_name) const
{
    const Index raw_variable_index = get_raw_variable_index(column_name);

    return get_raw_variable_data(raw_variable_index);
}


/// Returns all the samples of a single variable in the data set.
/// @param index Index of the variable.

Tensor<type, 1> DataSet::get_variable_data(const Index& index) const
{
    return data.chip(index, 1);
}


/// Returns all the samples of a single variable in the data set.
/// @param variable_name Name of the variable.

Tensor<type, 1> DataSet::get_variable_data(const string& variable_name) const
{
    const Tensor<string, 1> variable_names = get_variables_names();

    Index size = 0;

    for(Index i = 0; i < variable_names.size(); i++)
    {
        if(variable_names(i) ==  variable_name) size++;
    }

    Tensor<Index, 1> variable_index(size);

    Index index = 0;

    for(Index i = 0; i < variable_names.size(); i++)
    {
        if(variable_names(i) ==  variable_name)
        {
            variable_index(index) = i;

            index++;
        }
    }

#ifdef OPENNN_DEBUG

    const Index variables_size = variable_index.size();

    if(variables_size == 0)
    {
        ostringstream buffer;

        buffer << "OpenNN Exception: DataSet class.\n"
               << "Tensor<type, 1> get_variable(const string&) const method.\n"
               << "Variable: " << variable_name << " does not exist.\n";

        throw runtime_error(buffer.str());
    }

    if(variables_size > 1)
    {
        ostringstream buffer;

        buffer << "OpenNN Exception: DataSet class.\n"
               << "Tensor<type, 1> get_variable(const string&) const method.\n"
               << "Variable: " << variable_name << " appears more than once in the data set.\n";

        throw runtime_error(buffer.str());
    }

#endif

    return data.chip(variable_index(0), 1);
}


/// Returns a given set of samples of a single variable in the data set.
/// @param variable_index Index of the variable.
/// @param samples_indices Indices of the

Tensor<type, 1> DataSet::get_variable_data(const Index& variable_index, const Tensor<Index, 1>& samples_indices) const
{
    const Index samples_indices_size = samples_indices.size();

    Tensor<type, 1 > raw_variable(samples_indices_size);

    for(Index i = 0; i < samples_indices_size; i++)
    {
        Index sample_index = samples_indices(i);

        raw_variable(i) = data(sample_index, variable_index);
    }

    return raw_variable;
}


/// Returns a given set of samples of a single variable in the data set.
/// @param variable_name Name of the variable.
/// @param samples_indices Indices of the

Tensor<type, 1> DataSet::get_variable_data(const string& variable_name, const Tensor<Index, 1>& samples_indices) const
{
    const Tensor<string, 1> variable_names = get_variables_names();

    Index size = 0;

    for(Index i = 0; i < variable_names.size(); i++)
    {
        if(variable_names(i) ==  variable_name) size++;
    }

    Tensor<Index, 1> variable_index(size);

    Index index = 0;

    for(Index i = 0; i < variable_names.size(); i++)
    {
        if(variable_names(i) ==  variable_name)
        {
            variable_index(index) = i;

            index++;
        }
    }

#ifdef OPENNN_DEBUG

    const Index variables_size = variable_index.size();

    if(variables_size == 0)
    {
        ostringstream buffer;

        buffer << "OpenNN Exception: DataSet class.\n"
               << "Tensor<type, 1> get_variable(const string&) const method.\n"
               << "Variable: " << variable_name << " does not exist.\n";

        throw runtime_error(buffer.str());
    }

    if(variables_size > 1)
    {
        ostringstream buffer;

        buffer << "OpenNN Exception: DataSet class.\n"
               << "Tensor<type, 1> get_variable(const string&, const Tensor<Index, 1>&) const method.\n"
               << "Variable: " << variable_name << " appears more than once in the data set.\n";

        throw runtime_error(buffer.str());
    }

#endif

    const Index samples_indices_size = samples_indices.size();

    Tensor<type, 1 > raw_variable(samples_indices_size);

    for(Index i = 0; i < samples_indices_size; i++)
    {
        Index sample_index = samples_indices(i);

        raw_variable(i) = data(sample_index, variable_index(0));
    }

    return raw_variable;
}


Tensor<Tensor<string, 1>, 1> DataSet::get_data_file_preview() const
{
    return data_file_preview;
}


/// Sets zero samples and zero variables in the data set.

void DataSet::set()
{
    thread_pool = nullptr;
    thread_pool_device = nullptr;

    data.resize(0,0);

    samples_uses.resize(0);

    raw_variables.resize(0);

    //time_series_raw_variables.resize(0);

    raw_variables_missing_values_number.resize(0);
}


void DataSet::set(const Tensor<type, 1>& inputs_variables_dimensions, const Index& channels_number)
{
    // Set data

    const Index variables_number = inputs_variables_dimensions.dimension(0) + channels_number;
    const Index samples_number = 1;
    data.resize(samples_number, variables_number);

    // Set raw_variables

    for(Index i = 0; i < inputs_variables_dimensions.dimension(0);++i)
    {
        for(Index j = 0; j < inputs_variables_dimensions(i);++j)
        {
            raw_variables(i+j).name = "column_" + to_string(i+j+1);
            raw_variables(i+j).raw_variable_use = VariableUse::Input;
            raw_variables(i+j).type = RawVariableType::Numeric;
        }
    }

    for(Index i = 0; i < channels_number;++i)
    {
        raw_variables(inputs_variables_dimensions.dimension(0) + i).name = "column_" + to_string(inputs_variables_dimensions.dimension(0) + i + 1);
        raw_variables(inputs_variables_dimensions.dimension(0) + i).raw_variable_use = VariableUse::Target;
        raw_variables(inputs_variables_dimensions.dimension(0) + i).type = RawVariableType::Numeric;
    }
}


void DataSet::set(const string& data_source_path, const char& separator, const bool& new_has_raw_variables_names)
{
    set();

    set_default();

    set_data_source_path(data_source_path);

    set_separator(separator);

    set_has_raw_variables_names(new_has_raw_variables_names);

    read_csv();

    set_default_raw_variables_scalers();

    set_default_raw_variables_uses();
}


void DataSet::set(const string& data_source_path, const char& separator, const bool& new_has_raw_variables_names, const DataSet::Codification& new_codification)
{
    set();

    set_default();

    set_data_source_path(data_source_path);

    set_separator(separator);

    set_has_raw_variables_names(new_has_raw_variables_names);

    set_codification(new_codification);

    read_csv();

    set_default_raw_variables_scalers();

    set_default_raw_variables_uses();
}


/// Sets all variables from a data matrix.
/// @param new_data Data matrix.

void DataSet::set(const Tensor<type, 2>& new_data)
{
    data_source_path = "";
    
    const Index variables_number = new_data.dimension(1);
    const Index samples_number = new_data.dimension(0);

    set(samples_number, variables_number);

    data = new_data;

    set_default_raw_variables_uses();

}


/// Sets new numbers of samples and variables in the inputs targets data set.
/// All the variables are set as inputs.
/// @param new_samples_number Number of
/// @param new_variables_number Number of variables.

void DataSet::set(const Index& new_samples_number, const Index& new_variables_number)
{
    
    data.resize(new_samples_number, new_variables_number);

    raw_variables.resize(new_variables_number);
    
    for(Index index = 0; index < new_variables_number-1; index++)
    {
        raw_variables(index).name = "column_" + to_string(index+1);
        raw_variables(index).raw_variable_use = VariableUse::Input;
        raw_variables(index).type = RawVariableType::Numeric;
    }

    raw_variables(new_variables_number-1).name = "column_" + to_string(new_variables_number);
    raw_variables(new_variables_number-1).raw_variable_use = VariableUse::Target;
    raw_variables(new_variables_number-1).type = RawVariableType::Numeric;

    samples_uses.resize(new_samples_number);

    split_samples_random();
}


/// Sets new numbers of samples and inputs and target variables in the data set.
/// The variables in the data set are the number of inputs plus the number of targets.
/// @param new_samples_number Number of
/// @param new_inputs_number Number of input variables.
/// @param new_targets_number Number of target variables.

void DataSet::set(const Index& new_samples_number,
                  const Index& new_inputs_number,
                  const Index& new_targets_number)
{

    data_source_path = "";

    const Index new_variables_number = new_inputs_number + new_targets_number;

    data.resize(new_samples_number, new_variables_number);

    raw_variables.resize(new_variables_number);

    for(Index i = 0; i < new_variables_number; i++)
    {
        if(i < new_inputs_number)
        {
            raw_variables(i).name = "column_" + to_string(i+1);
            raw_variables(i).raw_variable_use = VariableUse::Input;
            raw_variables(i).type = RawVariableType::Numeric;
        }
        else
        {
            raw_variables(i).name = "column_" + to_string(i+1);
            raw_variables(i).raw_variable_use = VariableUse::Target;
            raw_variables(i).type = RawVariableType::Numeric;
        }
    }

    input_variables_dimensions.resize(1);
    input_variables_dimensions(0) = new_inputs_number;

    target_variables_dimensions.resize(1);
    target_variables_dimensions(0) = new_targets_number;

    samples_uses.resize(new_samples_number);
    split_samples_random();
}


/// Sets the members of this data set object with those from another data set object.
/// @param other_data_set Data set object to be copied.

void DataSet::set(const DataSet& other_data_set)
{
    data_source_path = other_data_set.data_source_path;

    has_raw_variables_names = other_data_set.has_raw_variables_names;

    separator = other_data_set.separator;

    missing_values_label = other_data_set.missing_values_label;

    data = other_data_set.data;

    raw_variables = other_data_set.raw_variables;

    display = other_data_set.display;
}


/// Sets the data set members from a XML document.
/// @param data_set_document TinyXML document containing the member data.

void DataSet::set(const tinyxml2::XMLDocument& data_set_document)
{
    if(thread_pool != nullptr) delete thread_pool;
    if(thread_pool_device != nullptr) delete thread_pool_device;

    set_default();

    from_XML(data_set_document);
}


/// Sets the data set members by loading them from a XML file.
/// @param file_name Data set XML file_name.

void DataSet::set(const string& file_name)
{
    load(file_name);
}


/// Sets a new display value.
/// If it is set to true messages from this class are to be displayed on the screen;
/// if it is set to false messages from this class are not to be displayed on the screen.
/// @param new_display Display value.

void DataSet::set_display(const bool& new_display)
{
    display = new_display;
}



/// Sets the default member values:
/// <ul>
/// <li> Display: True.
/// </ul>

void DataSet::set_default()
{
    const int n = omp_get_max_threads();
    thread_pool = new ThreadPool(n);
    thread_pool_device = new ThreadPoolDevice(thread_pool, n);

    has_raw_variables_names = false;

    separator = Separator::Comma;

    missing_values_label = "NA";

    //set_default_raw_variables_uses();

    set_default_raw_variables_names();

    input_variables_dimensions.resize(1);

    input_variables_dimensions.setConstant(get_input_variables_number());

    target_variables_dimensions.resize(1);

    target_variables_dimensions.setConstant(get_target_variables_number());

}


void DataSet::set_model_type_string(const string& new_model_type)
{
    if(new_model_type == "Approximation")
    {
        set_model_type(ModelType::Approximation);
    }
    else if(new_model_type == "Classification")
    {
        set_model_type(ModelType::Classification);
    }
    else if(new_model_type == "Forecasting")
    {
        set_model_type(ModelType::Forecasting);
    }
    else if(new_model_type == "ImageClassification")
    {
        set_model_type(ModelType::ImageClassification);
    }
    else if(new_model_type == "TextClassification")
    {
        set_model_type(ModelType::TextClassification);
    }
    else if(new_model_type == "AutoAssociation")
    {
        set_model_type(ModelType::AutoAssociation);
    }
    else
    {
        const string message =
            "Data Set class exception:\n"
            "void set_model_type_string(const string&)\n"
            "Unknown project type: " + new_model_type + "\n";

        throw runtime_error(message);
    }
}


void DataSet::set_model_type(const DataSet::ModelType& new_model_type)
{
    model_type = new_model_type;
}


/// Sets a new data matrix.
/// The number of rows must be equal to the number of
/// The number of raw_variables must be equal to the number of variables.
/// Indices of all training, selection and testing samples and inputs and target variables do not change.
/// @param new_data Data matrix.

void DataSet::set_data(const Tensor<type, 2>& new_data)
{
    const Index samples_number = new_data.dimension(0);
    const Index variables_number = new_data.dimension(1);

    set(samples_number, variables_number);

    data = new_data;
}

void DataSet::set_data(const Tensor<type, 2>& new_data, const bool& new_samples)
{
    data = new_data;
}


/// Sets the name of the data file.
/// It also loads the data from that file.
/// Moreover, it sets the variables and samples objects.
/// @param new_data_file_name Name of the file containing the data.

void DataSet::set_data_source_path(const string& new_data_file_name)
{
    data_source_path = new_data_file_name;
}


/// Sets if the data file contains a header with the names of the raw_variables.

void DataSet::set_has_raw_variables_names(const bool& new_has_raw_variables_names)
{
    has_raw_variables_names = new_has_raw_variables_names;
}


/// Sets if the data file contains rows label.

void DataSet::set_has_rows_label(const bool& new_has_rows_label)
{
    has_rows_labels = new_has_rows_label;
}


/// Sets a new separator.
/// @param new_separator Separator value.

void DataSet::set_separator(const Separator& new_separator)
{
    separator = new_separator;
}


/// Sets a new separator from a char.
/// @param new_separator Char with the separator value.

void DataSet::set_separator(const char& new_separator)
{
    if(new_separator == ' ')
    {
        separator = Separator::Space;
    }
    else if(new_separator == '\t')
    {
        separator = Separator::Tab;
    }
    else if(new_separator == ',')
    {
        separator = Separator::Comma;
    }
    else if(new_separator == ';')
    {
        separator = Separator::Semicolon;
    }
    else
    {
        ostringstream buffer;

        buffer << "OpenNN Exception: DataSet class.\n"
               << "void set_separator(const char&) method.\n"
               << "Unknown separator: " << new_separator << ".\n";

        throw runtime_error(buffer.str());
    }
}


/// Sets a new separator from a string.
/// @param new_separator Char with the separator value.

void DataSet::set_separator(const string& new_separator_string)
{
    if(new_separator_string == "Space")
    {
        separator = Separator::Space;
    }
    else if(new_separator_string == "Tab")
    {
        separator = Separator::Tab;
    }
    else if(new_separator_string == "Comma")
    {
        separator = Separator::Comma;
    }
    else if(new_separator_string == "Semicolon")
    {
        separator = Separator::Semicolon;
    }
    else
    {
        ostringstream buffer;

        buffer << "OpenNN Exception: DataSet class.\n"
               << "void set_separator(const string&) method.\n"
               << "Unknown separator: " << new_separator_string << ".\n";

        throw runtime_error(buffer.str());
    }
}


/// Sets a new string codification for the dataset.
/// @param new_codification String codification for the dataset.

void DataSet::set_codification(const DataSet::Codification& new_codification)
{
    codification = new_codification;
}


/// Sets a new string codification for the dataset.
/// @param new_codification String codification for the dataset.

void DataSet::set_codification(const string& new_codification_string)
{
    if(new_codification_string == "UTF-8")
    {
        codification = Codification::UTF8;
    }
    else if(new_codification_string == "SHIFT_JIS")
    {
        codification = Codification::SHIFT_JIS;
    }
    else
    {
        ostringstream buffer;

        buffer << "OpenNN Exception: DataSet class.\n"
               << "void set_codification(const string&) method.\n"
               << "Unknown codification: " << new_codification_string << ".\n"
               << "Available codifications: UTF-8, SHIFT_JIS.\n";

        throw runtime_error(buffer.str());
    }
}


/// Sets a new label for the missing values.
/// @param new_missing_values_label Label for the missing values.

void DataSet::set_missing_values_label(const string& new_missing_values_label)
{
#ifdef OPENNN_DEBUG

    if(get_trimmed(new_missing_values_label).empty())
    {
        ostringstream buffer;

        buffer << "OpenNN Exception: DataSet class.\n"
               << "void set_missing_values_label(const string&) method.\n"
               << "Missing values label cannot be empty.\n";

        throw runtime_error(buffer.str());
    }

#endif

    missing_values_label = new_missing_values_label;
}


/// Sets a new method for the missing values.
/// @param new_missing_values_method Method for the missing values.

void DataSet::set_missing_values_method(const DataSet::MissingValuesMethod& new_missing_values_method)
{
    missing_values_method = new_missing_values_method;
}


void DataSet::set_missing_values_method(const string & new_missing_values_method)
{
    if(new_missing_values_method == "Unuse")
    {
        missing_values_method = MissingValuesMethod::Unuse;
    }
    else if(new_missing_values_method == "Mean")
    {
        missing_values_method = MissingValuesMethod::Mean;
    }
    else if(new_missing_values_method == "Median")
    {
        missing_values_method = MissingValuesMethod::Median;
    }
    else if(new_missing_values_method == "Interpolation")
    {
        missing_values_method = MissingValuesMethod::Interpolation;
    }
    else
    {
        ostringstream buffer;

        buffer << "OpenNN Exception: DataSet class.\n"
               << "void set_missing_values_method(const string & method.\n"
               << "Not known method type.\n";

        throw runtime_error(buffer.str());
    }
}


void DataSet::set_threads_number(const int& new_threads_number)
{
    if(thread_pool != nullptr) delete thread_pool;
    if(thread_pool_device != nullptr) delete thread_pool_device;

    thread_pool = new ThreadPool(new_threads_number);
    thread_pool_device = new ThreadPoolDevice(thread_pool, new_threads_number);
}


/// Sets a new number of samples in the data set.
/// All samples are also set for training.
/// The indices of the inputs and target variables do not change.
/// @param new_samples_number Number of samples.

void DataSet::set_samples_number(const Index& new_samples_number)
{
    const Index variables_number = get_variables_number();

    set(new_samples_number,variables_number);
}


/// Removes the input of target indices of that variables with zero standard deviation.
/// It might change the size of the vectors containing the inputs and targets indices.

Tensor<string, 1> DataSet::unuse_constant_raw_variables()
{
    const Index raw_variables_number = get_raw_variables_number();

#ifdef OPENNN_DEBUG

    if(raw_variables_number == 0)
    {
        ostringstream buffer;

        buffer << "OpenNN Exception: DataSet class.\n"
               << "Tensor<string, 1> unuse_constant_raw_variables() method.\n"
               << "Number of raw_variables is zero.\n";

        throw runtime_error(buffer.str());
    }

#endif

    const Tensor<Index, 1> used_samples_indices = get_used_samples_indices();

    Tensor<string, 1> constant_raw_variables;

    for(Index i = 0; i < raw_variables_number; i++)
    {
        if(raw_variables(i).type == RawVariableType::Constant)
        {
            raw_variables(i).set_use(VariableUse::Unused);

            push_back_string(constant_raw_variables, raw_variables(i).name);
        }
    }

    return constant_raw_variables;
}


/// Removes the training, selection and testing indices of that samples which are repeated in the data matrix.
/// It might change the size of the vectors containing the training, selection and testing indices.

Tensor<Index, 1> DataSet::unuse_repeated_samples()
{
    const Index samples_number = get_samples_number();

#ifdef OPENNN_DEBUG

    if(samples_number == 0)
    {
        ostringstream buffer;

        buffer << "OpenNN Exception: DataSet class.\n"
               << "Tensor<Index, 1> unuse_repeated_samples() method.\n"
               << "Number of samples is zero.\n";

        throw runtime_error(buffer.str());
    }

#endif

    Tensor<Index, 1> repeated_samples(0);

    Tensor<type, 1> sample_i;
    Tensor<type, 1> sample_j;

    for(Index i = 0; i < samples_number; i++)
    {
        sample_i = get_sample_data(i);

        for(Index j = Index(i+1); j < samples_number; j++)
        {
            sample_j = get_sample_data(j);

            if(get_sample_use(j) != SampleUse::Unused
                && equal(sample_i.data(), sample_i.data()+sample_i.size(), sample_j.data()))
            {
                set_sample_use(j, SampleUse::Unused);

                push_back_index(repeated_samples, j);
            }
        }
    }

    return repeated_samples;
}


/// Return unused variables without correlation.
/// @param minimum_correlation Minimum correlation between variables.

Tensor<string, 1> DataSet::unuse_uncorrelated_raw_variables(const type& minimum_correlation)
{
    Tensor<string, 1> unused_raw_variables;

    const Tensor<Correlation, 2> correlations = calculate_input_target_raw_variables_correlations();

    const Index input_raw_variables_number = get_input_raw_variables_number();
    const Index target_raw_variables_number = get_target_raw_variables_number();

    const Tensor<Index, 1> input_raw_variables_indices = get_input_raw_variables_indices();

    for(Index i = 0; i < input_raw_variables_number; i++)
    {
        const Index input_raw_variable_index = input_raw_variables_indices(i);

        for(Index j = 0; j < target_raw_variables_number; j++)
        {
            if(!isnan(correlations(i,j).r)
                && abs(correlations(i,j).r) < minimum_correlation
                && raw_variables(input_raw_variable_index).raw_variable_use != VariableUse::Unused)
            {
                raw_variables(input_raw_variable_index).set_use(VariableUse::Unused);

                push_back_string(unused_raw_variables, raw_variables(input_raw_variable_index).name);
            }
        }
    }

    return unused_raw_variables;
}


Tensor<string, 1> DataSet::unuse_multicollinear_raw_variables(Tensor<Index, 1>& original_variable_indices, Tensor<Index, 1>& final_variable_indices)
{
    // Original_raw_variables_indices and final_raw_variables_indices refers to the indices of the variables

    Tensor<string, 1> unused_raw_variables;

    for(Index i = 0; i < original_variable_indices.size(); i++)
    {
        const Index original_raw_variable_index = original_variable_indices(i);

        bool found = false;

        for(Index j = 0; j < final_variable_indices.size(); j++)
        {
            if(original_raw_variable_index == final_variable_indices(j))
            {
                found = true;
                break;
            }
        }

        const Index raw_variable_index = get_raw_variable_index(original_raw_variable_index);

        if(!found && raw_variables(raw_variable_index).raw_variable_use != VariableUse::Unused)
        {
            raw_variables(raw_variable_index).set_use(VariableUse::Unused);

            push_back_string(unused_raw_variables, raw_variables(raw_variable_index).name);
        }
    }

    return unused_raw_variables;
}


/// Returns the distribution of each of the raw_variables. In the case of numeric raw_variables, it returns a
/// histogram, for the case of categorical raw_variables, it returns the frequencies of each category and for the
/// binary raw_variables it returns the frequencies of the positives and negatives.
/// The default number of bins is 10.
/// @param bins_number Number of bins.

Tensor<Histogram, 1> DataSet::calculate_raw_variables_distribution(const Index& bins_number) const
{
    const Index raw_variables_number = raw_variables.size();
    const Index used_raw_variables_number = get_used_raw_variables_number();
    const Tensor<Index, 1> used_samples_indices = get_used_samples_indices();
    const Index used_samples_number = used_samples_indices.size();

    Tensor<Histogram, 1> histograms(used_raw_variables_number);

    Index variable_index = 0;
    Index used_raw_variable_index = 0;

    for(Index i = 0; i < raw_variables_number; i++)
    {
        if(raw_variables(i).type == RawVariableType::Numeric)
        {
            if(raw_variables(i).raw_variable_use == VariableUse::Unused)
            {
                variable_index++;
            }
            else
            {
                Tensor<type, 1> raw_variable(used_samples_number);

                for(Index j = 0; j < used_samples_number; j++)
                {
                    raw_variable(j) = data(used_samples_indices(j), variable_index);
                }

                histograms(used_raw_variable_index) = histogram(raw_variable, bins_number);

                variable_index++;
                used_raw_variable_index++;
            }
        }
        else if(raw_variables(i).type == RawVariableType::Categorical)
        {
            const Index categories_number = raw_variables(i).get_categories_number();

            if(raw_variables(i).raw_variable_use == VariableUse::Unused)
            {
                variable_index += categories_number;
            }
            else
            {
                Tensor<Index, 1> categories_frequencies(categories_number);
                categories_frequencies.setZero();
                Tensor<type, 1> centers(categories_number);

                for(Index j = 0; j < categories_number; j++)
                {
                    for(Index k = 0; k < used_samples_number; k++)
                    {
                        if(abs(data(used_samples_indices(k), variable_index) - type(1)) < type(NUMERIC_LIMITS_MIN))
                        {
                            categories_frequencies(j)++;
                        }
                    }

                    centers(j) = type(j);

                    variable_index++;
                }

                histograms(used_raw_variable_index).frequencies = categories_frequencies;
                histograms(used_raw_variable_index).centers = centers;

                used_raw_variable_index++;
            }
        }
        else if(raw_variables(i).type == RawVariableType::Binary)
        {
            if(raw_variables(i).raw_variable_use == VariableUse::Unused)
            {
                variable_index++;
            }
            else
            {
                Tensor<Index, 1> binary_frequencies(2);
                binary_frequencies.setZero();

                for(Index j = 0; j < used_samples_number; j++)
                {
                    if(abs(data(used_samples_indices(j), variable_index) - type(1)) < type(NUMERIC_LIMITS_MIN))
                    {
                        binary_frequencies(0)++;
                    }
                    else
                    {
                        binary_frequencies(1)++;
                    }
                }

                histograms(used_raw_variable_index).frequencies = binary_frequencies;
                variable_index++;
                used_raw_variable_index++;
            }
        }
        else if(raw_variables(i).type == RawVariableType::DateTime)
        {
            // @todo

            if(raw_variables(i).raw_variable_use == VariableUse::Unused)
            {
            }
            else
            {
            }

            variable_index++;
        }
        else
        {
            variable_index++;
        }
    }

    return histograms;
}


BoxPlot DataSet::calculate_single_box_plot(Tensor<type,1>& values) const
{
    const Index n = values.size();

    Tensor<Index, 1> indices(n);

    for(Index i = 0; i < n; i++)
    {
        indices(i) = i;
    }

    return box_plot(values, indices);
}


Tensor<BoxPlot, 1> DataSet::calculate_data_raw_variables_box_plot(Tensor<type,2>& data) const
{
    const Index raw_variables_number = data.dimension(1);

    Tensor<BoxPlot, 1> box_plots(raw_variables_number);

    for(Index i = 0; i < raw_variables_number; i++)
    {
        box_plots(i) = box_plot(data.chip(i, 1));
    }

    return box_plots;
}


/// Returns a vector of subvectors with the values of a box and whiskers plot.
/// The size of the vector is equal to the number of used variables.
/// The size of the subvectors is 5 and they consist on:
/// <ul>
/// <li> Minimum
/// <li> First quartile
/// <li> Second quartile
/// <li> Third quartile
/// <li> Maximum
/// </ul>

Tensor<BoxPlot, 1> DataSet::calculate_raw_variables_box_plots() const
{
    Index raw_variables_number = get_raw_variables_number();

    const Tensor<Index, 1> used_samples_indices = get_used_samples_indices();

    Tensor<BoxPlot, 1> box_plots(raw_variables_number);

//    Index used_raw_variable_index = 0;
    Index variable_index = 0;

    for(Index i = 0; i < raw_variables_number; i++)
    {
        if(raw_variables(i).type == RawVariableType::Numeric || raw_variables(i).type == RawVariableType::Binary)
        {
            if(raw_variables(i).raw_variable_use != VariableUse::Unused)
            {
                box_plots(i) = box_plot(data.chip(variable_index, 1), used_samples_indices);

//                used_raw_variable_index++;
            }
            else
            {
                box_plots(i) = BoxPlot();
            }

            variable_index++;
        }
        else if(raw_variables(i).type == RawVariableType::Categorical)
        {
            variable_index += raw_variables(i).get_categories_number();

            box_plots(i) = BoxPlot();
        }
        else
        {
            variable_index++;
            box_plots(i) = BoxPlot();
        }
    }

    return box_plots;
}


/// Counts the number of used negatives of the selected target.
/// @param target_index Index of the target to evaluate.

Index DataSet::calculate_used_negatives(const Index& target_index)
{
    Index negatives = 0;

    const Tensor<Index, 1> used_indices = get_used_samples_indices();

    const Index used_samples_number = used_indices.size();

    for(Index i = 0; i < used_samples_number; i++)
    {
        const Index training_index = used_indices(i);

        if(!isnan(data(training_index, target_index)))
        {
            if(abs(data(training_index, target_index)) < type(NUMERIC_LIMITS_MIN))
            {
                negatives++;
            }
            else if(abs(data(training_index, target_index) - type(1)) > type(NUMERIC_LIMITS_MIN)
                    || data(training_index, target_index) < type(0))
            {
                ostringstream buffer;

                buffer << "OpenNN Exception: DataSet class.\n"
                       << "Index calculate_used_negatives(const Index&) const method.\n"
                       << "Training sample is neither a positive nor a negative: " << training_index << "-" << target_index << "-" << data(training_index, target_index) << endl;

                throw runtime_error(buffer.str());
            }
        }
    }

    return negatives;
}


/// Counts the number of negatives of the selected target in the training data.
/// @param target_index Index of the target to evaluate.

Index DataSet::calculate_training_negatives(const Index& target_index) const
{
    Index negatives = 0;

    const Tensor<Index, 1> training_indices = get_training_samples_indices();

    const Index training_samples_number = training_indices.size();

    for(Index i = 0; i < training_samples_number; i++)
    {
        const Index training_index = training_indices(i);

        if(abs(data(training_index, target_index)) < type(NUMERIC_LIMITS_MIN))
        {
            negatives++;
        }
        else if(abs(data(training_index, target_index) - type(1)) > type(1.0e-3))
        {
            ostringstream buffer;

            buffer << "OpenNN Exception: DataSet class.\n"
                   << "Index calculate_training_negatives(const Index&) const method.\n"
                   << "Training sample is neither a positive nor a negative: " << data(training_index, target_index) << endl;

            throw runtime_error(buffer.str());
        }
    }

    return negatives;
}


/// Counts the number of negatives of the selected target in the selection data.
/// @param target_index Index of the target to evaluate.

Index DataSet::calculate_selection_negatives(const Index& target_index) const
{
    Index negatives = 0;

    const Index selection_samples_number = get_selection_samples_number();

    const Tensor<Index, 1> selection_indices = get_selection_samples_indices();

    for(Index i = 0; i < Index(selection_samples_number); i++)
    {
        const Index selection_index = selection_indices(i);

        if(abs(data(selection_index, target_index)) < type(NUMERIC_LIMITS_MIN))
        {
            negatives++;
        }
        else if(abs(data(selection_index, target_index) - type(1)) > type(NUMERIC_LIMITS_MIN))
        {
            ostringstream buffer;

            buffer << "OpenNN Exception: DataSet class.\n"
                   << "Index calculate_testing_negatives(const Index&) const method.\n"
                   << "Selection sample is neither a positive nor a negative: " << data(selection_index, target_index) << endl;

            throw runtime_error(buffer.str());
        }
    }

    return negatives;
}


/// Counts the number of negatives of the selected target in the testing data.
/// @param target_index Index of the target to evaluate.

Index DataSet::calculate_testing_negatives(const Index& target_index) const
{
    Index negatives = 0;

    const Index testing_samples_number = get_testing_samples_number();

    const Tensor<Index, 1> testing_indices = get_testing_samples_indices();

    for(Index i = 0; i < Index(testing_samples_number); i++)
    {
        const Index testing_index = testing_indices(i);

        if(data(testing_index, target_index) < type(NUMERIC_LIMITS_MIN))
        {
            negatives++;
        }
    }

    return negatives;
}


/// Returns a vector of vectors containing some basic descriptives of all the variables in the data set.
/// The size of this vector is four. The subvectors are:
/// <ul>
/// <li> Minimum.
/// <li> Maximum.
/// <li> Mean.
/// <li> Standard deviation.
/// </ul>

Tensor<Descriptives, 1> DataSet::calculate_variables_descriptives() const
{
    return descriptives(data);
}


/// Returns a vector of vectors containing some basic descriptives of the used variables and samples
/// The size of this vector is four. The subvectors are:
/// <ul>
/// <li> Minimum.
/// <li> Maximum.
/// <li> Mean.
/// <li> Standard deviation.
/// </ul>

Tensor<Descriptives, 1> DataSet::calculate_used_variables_descriptives() const
{
    const Tensor<Index, 1> used_samples_indices = get_used_samples_indices();
    const Tensor<Index, 1> used_variables_indices = get_used_variables_indices();

    return descriptives(data, used_samples_indices, used_variables_indices);
}


/// Calculate the descriptives of the samples with positive targets in binary classification problems.

Tensor<Descriptives, 1> DataSet::calculate_raw_variables_descriptives_positive_samples() const
{
    const Index target_index = get_target_variables_indices()(0);

    const Tensor<Index, 1> used_samples_indices = get_used_samples_indices();
    const Tensor<Index, 1> input_variables_indices = get_input_variables_indices();

    const Index samples_number = used_samples_indices.size();

    // Count used positive samples

    Index positive_samples_number = 0;

    for(Index i = 0; i < samples_number; i++)
    {
        Index sample_index = used_samples_indices(i);

        if(abs(data(sample_index, target_index) - type(1)) < type(NUMERIC_LIMITS_MIN)) positive_samples_number++;
    }

    // Get used positive samples indices

    Tensor<Index, 1> positive_used_samples_indices(positive_samples_number);
    Index positive_sample_index = 0;

    for(Index i = 0; i < samples_number; i++)
    {
        Index sample_index = used_samples_indices(i);

        if(abs(data(sample_index, target_index) - type(1)) < type(NUMERIC_LIMITS_MIN))
        {
            positive_used_samples_indices(positive_sample_index) = sample_index;
            positive_sample_index++;
        }
    }

    return descriptives(data, positive_used_samples_indices, input_variables_indices);
}


/// Calculate the descriptives of the samples with neagtive targets in binary classification problems.

Tensor<Descriptives, 1> DataSet::calculate_raw_variables_descriptives_negative_samples() const
{
    const Index target_index = get_target_variables_indices()(0);

    const Tensor<Index, 1> used_samples_indices = get_used_samples_indices();
    const Tensor<Index, 1> input_variables_indices = get_input_variables_indices();

    const Index samples_number = used_samples_indices.size();

    // Count used negative samples

    Index negative_samples_number = 0;

    for(Index i = 0; i < samples_number; i++)
    {
        const Index sample_index = used_samples_indices(i);

        if(data(sample_index, target_index) < type(NUMERIC_LIMITS_MIN)) negative_samples_number++;
    }

    // Get used negative samples indices

    Tensor<Index, 1> negative_used_samples_indices(negative_samples_number);
    Index negative_sample_index = 0;

    for(Index i = 0; i < samples_number; i++)
    {
        Index sample_index = used_samples_indices(i);

        if(data(sample_index, target_index) < type(NUMERIC_LIMITS_MIN))
        {
            negative_used_samples_indices(negative_sample_index) = sample_index;
            negative_sample_index++;
        }
    }

    return descriptives(data, negative_used_samples_indices, input_variables_indices);
}


/// Returns a matrix with the data set descriptive statistics.
/// @param class_index Data set index number to make the descriptive statistics.

Tensor<Descriptives, 1> DataSet::calculate_raw_variables_descriptives_categories(const Index& class_index) const
{
    const Tensor<Index, 1> used_samples_indices = get_used_samples_indices();
    const Tensor<Index, 1> input_variables_indices = get_input_variables_indices();

    const Index samples_number = used_samples_indices.size();

    // Count used class samples

    Index class_samples_number = 0;

    for(Index i = 0; i < samples_number; i++)
    {
        Index sample_index = used_samples_indices(i);

        if(abs(data(sample_index, class_index) - type(1)) < type(NUMERIC_LIMITS_MIN)) class_samples_number++;
    }

    // Get used class samples indices

    Tensor<Index, 1> class_used_samples_indices(class_samples_number);
    class_used_samples_indices.setZero();
    Index class_sample_index = 0;

    for(Index i = 0; i < samples_number; i++)
    {
        Index sample_index = used_samples_indices(i);

        if(abs(data(sample_index, class_index) - type(1)) < type(NUMERIC_LIMITS_MIN))
        {
            class_used_samples_indices(class_sample_index) = sample_index;
            class_sample_index++;
        }
    }

    return descriptives(data, class_used_samples_indices, input_variables_indices);
}


/// Returns a vector of vectors containing some basic descriptives of all variables on the training
/// The size of this vector is two. The subvectors are:
/// <ul>
/// <li> Training data minimum.
/// <li> Training data maximum.
/// <li> Training data mean.
/// <li> Training data standard deviation.
/// </ul>

Tensor<Descriptives, 1> DataSet::calculate_raw_variables_descriptives_training_samples() const
{
    const Tensor<Index, 1> training_indices = get_training_samples_indices();

    const Tensor<Index, 1> used_indices = get_used_raw_variables_indices();

    return descriptives(data, training_indices, used_indices);
}


/// Returns a vector of vectors containing some basic descriptives of all variables on the selection
/// The size of this vector is two. The subvectors are:
/// <ul>
/// <li> Selection data minimum.
/// <li> Selection data maximum.
/// <li> Selection data mean.
/// <li> Selection data standard deviation.
/// </ul>

Tensor<Descriptives, 1> DataSet::calculate_raw_variables_descriptives_selection_samples() const
{
    const Tensor<Index, 1> selection_indices = get_selection_samples_indices();

    const Tensor<Index, 1> used_indices = get_used_raw_variables_indices();

    return descriptives(data, selection_indices, used_indices);
}


/// Returns a vector of Descriptives structures with some basic statistics of the input variables on the used
/// This includes the minimum, maximum, mean and standard deviation.
/// The size of this vector is the number of inputs.

Tensor<Descriptives, 1> DataSet::calculate_input_variables_descriptives() const
{
    const Tensor<Index, 1> used_samples_indices = get_used_samples_indices();

    const Tensor<Index, 1> input_variables_indices = get_input_variables_indices();

    return descriptives(data, used_samples_indices, input_variables_indices);
}


/// Returns a vector of vectors with some basic descriptives of the target variables on all
/// The size of this vector is four. The subvectors are:
/// <ul>
/// <li> Target variables minimum.
/// <li> Target variables maximum.
/// <li> Target variables mean.
/// <li> Target variables standard deviation.
/// </ul>

Tensor<Descriptives, 1> DataSet::calculate_target_variables_descriptives() const
{
    const Tensor<Index, 1> used_indices = get_used_samples_indices();

    const Tensor<Index, 1> target_variables_indices = get_target_variables_indices();

    return descriptives(data, used_indices, target_variables_indices);
}


Tensor<Descriptives, 1> DataSet::calculate_testing_target_variables_descriptives() const
{
    const Tensor<Index, 1> testing_indices = get_testing_samples_indices();

    const Tensor<Index, 1> target_variables_indices = get_target_variables_indices();

    return descriptives(data, testing_indices, target_variables_indices);
}


/// Returns a vector containing the minimums of the input variables.

Tensor<type, 1> DataSet::calculate_input_variables_minimums() const
{
    return raw_variables_minimums(data, get_used_samples_indices(), get_input_variables_indices());
}


/// Returns a vector containing the minimums of the target variables.

Tensor<type, 1> DataSet::calculate_target_variables_minimums() const
{
    return raw_variables_minimums(data, get_used_samples_indices(), get_target_variables_indices());
}



/// Returns a vector containing the maximums of the input variables.

Tensor<type, 1> DataSet::calculate_input_variables_maximums() const
{
    return raw_variables_maximums(data, get_used_samples_indices(), get_input_variables_indices());
}


/// Returns a vector containing the maximums of the target variables.

Tensor<type, 1> DataSet::calculate_target_variables_maximums() const
{
    return raw_variables_maximums(data, get_used_samples_indices(), get_target_variables_indices());
}


/// Returns a vector containing the maximum of the used variables.

Tensor<type, 1> DataSet::calculate_used_variables_minimums() const
{
    return raw_variables_minimums(data, get_used_samples_indices(), get_used_variables_indices());
}


/// Returns a vector containing the means of a set of given variables.
/// @param variables_indices Indices of the variables.

Tensor<type, 1> DataSet::calculate_variables_means(const Tensor<Index, 1>& variables_indices) const
{
    const Index variables_number = variables_indices.size();

    Tensor<type, 1> means(variables_number);
    means.setZero();

#pragma omp parallel for

    for(Index i = 0; i < variables_number; i++)
    {
        const Index variable_index = variables_indices(i);

        Tensor<type, 0> mean = data.chip(variable_index, 1).mean();

        means(i) = mean(0);
    }

    return means;
}


Tensor<type, 1> DataSet::calculate_used_targets_mean() const
{
    const Tensor<Index, 1> used_indices = get_used_samples_indices();

    const Tensor<Index, 1> target_variables_indices = get_target_variables_indices();

    return mean(data, used_indices, target_variables_indices);
}


/// Returns the mean values of the target variables on the selection

Tensor<type, 1> DataSet::calculate_selection_targets_mean() const
{
    const Tensor<Index, 1> selection_indices = get_selection_samples_indices();

    const Tensor<Index, 1> target_variables_indices = get_target_variables_indices();

    return mean(data, selection_indices, target_variables_indices);
}


/// Returns the value of the gmt that has the data set, by default it is 0.
/// This is recommended to use in forecasting problems.

Index DataSet::get_gmt() const
{
    return gmt;
}


/// Sets the value of the gmt, by default it is 0.
/// This is recommended to use in forecasting problems.

void DataSet::set_gmt(Index& new_gmt)
{
    gmt = new_gmt;
}


/// Calculates the correlations between all outputs and all inputs.
/// It returns a matrix with the data stored in CorrelationsResults format, where the number of rows is the input number
/// and number of raw_variables is the target number.
/// Each element contains the correlation between a single input and a single target.

Tensor<Correlation, 2> DataSet::calculate_input_target_raw_variables_correlations() const
{
    const int number_of_thread = omp_get_max_threads();
    ThreadPool* correlations_thread_pool = new ThreadPool(number_of_thread);
    ThreadPoolDevice* correlations_thread_pool_device = new ThreadPoolDevice(correlations_thread_pool, number_of_thread);

    const Index input_raw_variables_number = get_input_raw_variables_number();
    const Index target_raw_variables_number = get_target_raw_variables_number();

    const Tensor<Index, 1> input_raw_variables_indices = get_input_raw_variables_indices();
    const Tensor<Index, 1> target_raw_variables_indices = get_target_raw_variables_indices();

    const Tensor<Index, 1> used_samples_indices = get_used_samples_indices();

    Tensor<Correlation, 2> correlations(input_raw_variables_number, target_raw_variables_number);

#pragma omp parallel for

    for(Index i = 0; i < input_raw_variables_number; i++)
    {
        const Index input_index = input_raw_variables_indices(i);

        const Tensor<type, 2> input_raw_variable_data = get_raw_variable_data(input_index, used_samples_indices);

        for(Index j = 0; j < target_raw_variables_number; j++)
        {
            const Index target_index = target_raw_variables_indices(j);

            const Tensor<type, 2> target_raw_variable_data = get_raw_variable_data(target_index, used_samples_indices);

            cout << "input_raw_variable_data: " << input_raw_variable_data << endl;
            cout << "target_raw_variable_data: " << target_raw_variable_data << endl;

            correlations(i,j) = correlation(correlations_thread_pool_device, input_raw_variable_data, target_raw_variable_data);
        }
    }

    delete correlations_thread_pool;
    delete correlations_thread_pool_device;

    return correlations;
}


Tensor<Correlation, 2> DataSet::calculate_relevant_input_target_raw_variables_correlations(const Tensor<Index, 1>& input_raw_variables_indices,
                                                                                     const Tensor<Index, 1>& target_raw_variables_indices) const
{
    const int number_of_thread = omp_get_max_threads();
    ThreadPool* correlations_thread_pool = new ThreadPool(number_of_thread);
    ThreadPoolDevice* correlations_thread_pool_device = new ThreadPoolDevice(correlations_thread_pool, number_of_thread);

    const Index input_raw_variables_number = input_raw_variables_indices.dimension(0);
    const Index target_raw_variables_number = target_raw_variables_indices.dimension(0);

    Tensor<Correlation, 2> correlations(input_raw_variables_number, target_raw_variables_number);

    #pragma omp parallel for
    for(Index i = 0; i < input_raw_variables_number; i++)
    {
        const Index input_index = input_raw_variables_indices(i);

        for(Index j = 0; j < target_raw_variables_number; j++)
        {
            const Index target_index = target_raw_variables_indices(j);

            const Tensor<type, 2> input_raw_variable_data = get_raw_variable_data(input_index, get_used_samples_indices());
            const Tensor<type, 2> target_raw_variable_data = get_raw_variable_data(target_index, get_used_samples_indices());

            correlations(i, j) = correlation(correlations_thread_pool_device, input_raw_variable_data, target_raw_variable_data);
        }
    }

    delete correlations_thread_pool;
    delete correlations_thread_pool_device;

    return correlations;
}


Tensor<Correlation, 2> DataSet::calculate_input_target_raw_variables_correlations_spearman() const
{
    const Index input_raw_variables_number = get_input_raw_variables_number();
    const Index target_raw_variables_number = get_target_raw_variables_number();

    const Tensor<Index, 1> input_raw_variables_indices = get_input_raw_variables_indices();
    const Tensor<Index, 1> target_raw_variables_indices = get_target_raw_variables_indices();

    const Tensor<Index, 1> used_samples_indices = get_used_samples_indices();

    Tensor<Correlation, 2> correlations(input_raw_variables_number, target_raw_variables_number);

    for(Index i = 0; i < input_raw_variables_number; i++)
    {
        const Index input_index = input_raw_variables_indices(i);

        const Tensor<type, 2> input_raw_variable_data = get_raw_variable_data(input_index, used_samples_indices);

        for(Index j = 0; j < target_raw_variables_number; j++)
        {
            const Index target_index = target_raw_variables_indices(j);

            const Tensor<type, 2> target_raw_variable_data = get_raw_variable_data(target_index, used_samples_indices);

            correlations(i,j) = correlation_spearman(thread_pool_device, input_raw_variable_data, target_raw_variable_data);
        }
    }

    return correlations;
}


/// Returns true if the data contain missing values.

bool DataSet::has_nan() const
{
    const Index rows_number = data.dimension(0);

    for(Index i = 0; i < rows_number; i++)
    {
        if(samples_uses(i) != SampleUse::Unused)
        {
            if(has_nan_row(i)) return true;
        }
    }

    return false;
}


/// Returns true if the given row contains missing values.

bool DataSet::has_nan_row(const Index& row_index) const
{
    for(Index j = 0; j < data.dimension(1); j++)
    {
        if(isnan(data(row_index,j))) return true;
    }

    return false;
}


/// Print on screen the information about the missing values in the data set.
/// <ul>
/// <li> Total number of missing values.
/// <li> Number of variables with missing values.
/// <li> Number of samples with missing values.
/// </ul>

void DataSet::print_missing_values_information() const
{
    const Index missing_values_number = count_nan();

    cout << "Missing values number: " << missing_values_number << " (" << missing_values_number*100/data.size() << "%)" << endl;

    const Tensor<Index, 0> raw_variables_with_missing_values = count_nan_raw_variables().sum();

    cout << "raw_variables with missing values: " << raw_variables_with_missing_values(0)
         << " (" << raw_variables_with_missing_values(0)*100/data.dimension(1) << "%)" << endl;

    const Index samples_with_missing_values = count_rows_with_nan();

    cout << "Samples with missing values: "
         << samples_with_missing_values << " (" << samples_with_missing_values*100/data.dimension(0) << "%)" << endl;
}


/// Print on screen the correlation between targets and inputs.

void DataSet::print_input_target_raw_variables_correlations() const
{
    const Index inputs_number = get_input_variables_number();
    const Index targets_number = get_target_raw_variables_number();

    const Tensor<string, 1> inputs_names = get_input_raw_variables_names();
    const Tensor<string, 1> targets_name = get_target_raw_variables_names();

    const Tensor<Correlation, 2> correlations = calculate_input_target_raw_variables_correlations();

    for(Index j = 0; j < targets_number; j++)
    {
        for(Index i = 0; i < inputs_number; i++)
        {
            cout << targets_name(j) << " - " << inputs_names(i) << ": " << correlations(i,j).r << endl;
        }
    }
}


/// This method print on screen the corretaliont between inputs and targets.
/// @param number Number of variables to be printed.

void DataSet::print_top_input_target_raw_variables_correlations() const
{
    const Index inputs_number = get_input_raw_variables_number();
    const Index targets_number = get_target_raw_variables_number();

    const Tensor<string, 1> inputs_names = get_input_variables_names();
    const Tensor<string, 1> targets_name = get_target_variables_names();

    const Tensor<type, 2> correlations = get_correlation_values(calculate_input_target_raw_variables_correlations());

    Tensor<type, 1> target_correlations(inputs_number);

    Tensor<string, 2> top_correlations(inputs_number, 2);

    map<type,string> top_correlation;

    for(Index i = 0 ; i < inputs_number; i++)
    {
        for(Index j = 0 ; j < targets_number ; j++)
        {
            top_correlation.insert(pair<type,string>(correlations(i,j), inputs_names(i) + " - " + targets_name(j)));
        }
    }

    map<type,string>::iterator it;

    for(it = top_correlation.begin(); it != top_correlation.end(); it++)
    {
        cout << "Correlation:  " << (*it).first << "  between  " << (*it).second << "" << endl;
    }
}


/// Calculate the correlation between each input in the data set.
/// Returns a matrix with the correlation values between variables in the data set.


Tensor<Tensor<Correlation, 2>, 1> DataSet::calculate_input_raw_variables_correlations(const bool& calculate_pearson_correlations, const bool& calculate_spearman_correlations) const
{
    // list to return
    Tensor<Tensor<Correlation, 2>, 1> correlations_list(2);

    const Tensor<Index, 1> input_raw_variables_indices = get_input_raw_variables_indices();

    const Index input_raw_variables_number = get_input_raw_variables_number();

    Tensor<Correlation, 2> correlations(input_raw_variables_number, input_raw_variables_number);
    Tensor<Correlation, 2> correlations_spearman(input_raw_variables_number, input_raw_variables_number);

    for(Index i = 0; i < input_raw_variables_number; i++)
    {
        const Index current_input_index_i = input_raw_variables_indices(i);

        const Tensor<type, 2> input_i = get_raw_variable_data(current_input_index_i);

        if(display) cout << "Calculating " << raw_variables(current_input_index_i).name << " correlations. " << endl;

        for(Index j = i; j < input_raw_variables_number; j++)
        {
            if(j == i)
            {
                if(calculate_pearson_correlations)
                {
                    correlations(i,j).r = type(1);
                    correlations(i,j).b = type(1);
                    correlations(i,j).a = type(0);

                    correlations(i,j).upper_confidence = type(1);
                    correlations(i,j).lower_confidence = type(1);
                    correlations(i,j).form = Correlation::Form::Linear;
                    correlations(i,j).method = Correlation::Method::Pearson;
                }

                if(calculate_spearman_correlations)
                {
                    correlations_spearman(i,j).r = type(1);
                    correlations_spearman(i,j).b = type(1);
                    correlations_spearman(i,j).a = type(0);

                    correlations_spearman(i,j).upper_confidence = type(1);
                    correlations_spearman(i,j).lower_confidence = type(1);
                    correlations_spearman(i,j).form = Correlation::Form::Linear;
                    correlations_spearman(i,j).method = Correlation::Method::Spearman;
                }
            }
            else
            {
                const Index current_input_index_j = input_raw_variables_indices(j);

                const Tensor<type, 2> input_j = get_raw_variable_data(current_input_index_j);

                if(calculate_pearson_correlations)
                {
                    correlations(i,j) = correlation(thread_pool_device, input_i, input_j);

                    if(correlations(i,j).r > type(1) - NUMERIC_LIMITS_MIN)
                       correlations(i,j).r =  type(1);
                }

                if(calculate_spearman_correlations)
                {
                    correlations_spearman(i,j) = correlation_spearman(thread_pool_device, input_i, input_j);

                    if(correlations_spearman(i,j).r > type(1) - NUMERIC_LIMITS_MIN)
                        correlations_spearman(i,j).r = type(1);
                }
            }
        }
    }

    if(calculate_pearson_correlations)
    {
        for(Index i = 0; i < input_raw_variables_number; i++)
        {
            for(Index j = 0; j < i; j++)
            {
                correlations(i,j) = correlations(j,i);
            }
        }
    }

    if(calculate_spearman_correlations)
    {
        for(Index i = 0; i < input_raw_variables_number; i++)
        {
            for(Index j = 0; j < i; j++)
            {
                correlations_spearman(i,j) = correlations_spearman(j,i);
            }
        }
    }

    correlations_list(0) = correlations;
    correlations_list(1) = correlations_spearman;

    return correlations_list;
}


/// Print on screen the correlation between variables in the data set.

void DataSet::print_inputs_correlations() const
{
    const Tensor<type, 2> inputs_correlations = get_correlation_values(calculate_input_raw_variables_correlations()(0));

    cout << inputs_correlations << endl;
}


void DataSet::print_data_file_preview() const
{
    const Index size = data_file_preview.size();

    for(Index i = 0;  i < size; i++)
    {
        for(Index j = 0; j < data_file_preview(i).size(); j++)
        {
            cout << data_file_preview(i)(j) << " ";
        }

        cout << endl;
    }
}


/// This method print on screen the corretaliont between variables.
/// @param number Number of variables to be printed.

void DataSet::print_top_inputs_correlations() const
{
    const Index variables_number = get_input_variables_number();

    const Tensor<string, 1> variables_name = get_input_variables_names();

    const Tensor<type, 2> variables_correlations = get_correlation_values(calculate_input_raw_variables_correlations()(0));

    const Index correlations_number = variables_number*(variables_number-1)/2;

    Tensor<string, 2> top_correlations(correlations_number, 3);

    map<type, string> top_correlation;

    for(Index i = 0; i < variables_number; i++)
    {
        for(Index j = i; j < variables_number; j++)
        {
            if(i == j) continue;

            top_correlation.insert(pair<type,string>(variables_correlations(i,j), variables_name(i) + " - " + variables_name(j)));
        }
    }

    map<type,string> ::iterator it;

    for(it = top_correlation.begin(); it != top_correlation.end(); it++)
    {
        cout << "Correlation: " << (*it).first << "  between  " << (*it).second << "" << endl;
    }
}


/// Returns a vector of strings containing the scaling method that best fits each of the input variables.
/// @todo Takes too long in big files.

void DataSet::set_default_raw_variables_scalers()
{
    if(model_type == ModelType::ImageClassification)
    {
        set_raw_variables_scalers(Scaler::ImageMinMax);
    }
    else
    {
        const Index raw_variables_number = raw_variables.size();

        for(Index i = 0; i < raw_variables_number; i++)
        {
            if(raw_variables(i).type == RawVariableType::Numeric)
            {
                raw_variables(i).scaler = Scaler::MeanStandardDeviation;
            }
            else
            {
                raw_variables(i).scaler = Scaler::MinimumMaximum;
            }
        }
    }
}


Tensor<Descriptives, 1> DataSet::scale_data()
{
    const Index variables_number = get_variables_number();

    const Tensor<Descriptives, 1> variables_descriptives = calculate_variables_descriptives();

    Index raw_variable_index;

    for(Index i = 0; i < variables_number; i++)
    {
        raw_variable_index = get_raw_variable_index(i);

        switch(raw_variables(raw_variable_index).scaler)
        {
        case Scaler::NoScaling:
            // Do nothing
            break;

        case Scaler::MinimumMaximum:
            scale_minimum_maximum(data, i, variables_descriptives(i));
            break;

        case Scaler::MeanStandardDeviation:
            scale_mean_standard_deviation(data, i, variables_descriptives(i));
            break;

        case Scaler::StandardDeviation:
            scale_standard_deviation(data, i, variables_descriptives(i));
            break;

        case Scaler::Logarithm:
            scale_logarithmic(data, i);
            break;

        default:
        {
            ostringstream buffer;

            buffer << "OpenNN Exception: DataSet class\n"
                   << "void scale_data() method.\n"
                   << "Unknown scaler: " << int(raw_variables(i).scaler) << "\n";

            throw runtime_error(buffer.str());
        }
        }
    }

    return variables_descriptives;
}


void DataSet::unscale_data(const Tensor<Descriptives, 1>& variables_descriptives)
{
    const Index variables_number = get_variables_number();

    for(Index i = 0; i < variables_number; i++)
    {
        switch(raw_variables(i).scaler)
        {
        case Scaler::NoScaling:
            // Do nothing
            break;

        case Scaler::MinimumMaximum:
            unscale_minimum_maximum(data, i, variables_descriptives(i));
            break;

        case Scaler::MeanStandardDeviation:
            unscale_mean_standard_deviation(data, i, variables_descriptives(i));
            break;

        case Scaler::StandardDeviation:
            unscale_standard_deviation(data, i, variables_descriptives(i));
            break;

        case Scaler::Logarithm:
            unscale_logarithmic(data, i);
            break;

        default:
        {
            ostringstream buffer;

            buffer << "OpenNN Exception: DataSet class\n"
                   << "void unscale_data() method.\n"
                   << "Unknown scaler: " << int(raw_variables(i).scaler) << "\n";

            throw runtime_error(buffer.str());
        }
        }
    }
}


/// It scales every input variable with the given method.
/// The method to be used is that in the scaling and unscaling method variable.

Tensor<Descriptives, 1> DataSet::scale_input_variables()
{
    const Index input_variables_number = get_input_variables_number();

    const Tensor<Index, 1> input_variables_indices = get_input_variables_indices();
    const Tensor<Scaler, 1> input_variables_scalers = get_input_variables_scalers();

    const Tensor<Descriptives, 1> input_variables_descriptives = calculate_input_variables_descriptives();
    
    for(Index i = 0; i < input_variables_number; i++)
    {
        switch(input_variables_scalers(i))
        {
        case Scaler::NoScaling:
            // Do nothing
            break;

        case Scaler::MinimumMaximum:
            scale_minimum_maximum(data, input_variables_indices(i), input_variables_descriptives(i));
            break;

        case Scaler::MeanStandardDeviation:
            scale_mean_standard_deviation(data, input_variables_indices(i), input_variables_descriptives(i));
            break;

        case Scaler::StandardDeviation:
            scale_standard_deviation(data, input_variables_indices(i), input_variables_descriptives(i));
            break;

        case Scaler::Logarithm:
            scale_logarithmic(data, input_variables_indices(i));
            break;

        case Scaler::ImageMinMax:
            scale_image_minimum_maximum(data, input_variables_indices(i));
            break;

        default:
        {
            ostringstream buffer;

            buffer << "OpenNN Exception: DataSet class\n"
                   << "void scale_input_variables(const Tensor<string, 1>&, const Tensor<Descriptives, 1>&) method.\n"
                   << "Unknown scaling and unscaling method: " << int(input_variables_scalers(i)) << "\n";

            throw runtime_error(buffer.str());
        }
        }
    }

    return input_variables_descriptives;
}


/// Calculates the input and target variables descriptives.
/// Then it scales the target variables with those values.
/// The method to be used is that in the scaling and unscaling method variable.
/// Finally, it returns the descriptives.

Tensor<Descriptives, 1> DataSet::scale_target_variables()
{
    const Index target_variables_number = get_target_variables_number();

    const Tensor<Index, 1> target_variables_indices = get_target_variables_indices();
    const Tensor<Scaler, 1> target_variables_scalers = get_target_variables_scalers();

    const Tensor<Descriptives, 1> target_variables_descriptives = calculate_target_variables_descriptives();

    for(Index i = 0; i < target_variables_number; i++)
    {
        switch(target_variables_scalers(i))
        {
        case Scaler::NoScaling:
            // Do nothing
            break;

        case Scaler::MinimumMaximum:
            scale_minimum_maximum(data, target_variables_indices(i), target_variables_descriptives(i));
            break;

        case Scaler::MeanStandardDeviation:
            scale_mean_standard_deviation(data, target_variables_indices(i), target_variables_descriptives(i));
            break;

        case Scaler::StandardDeviation:
            scale_standard_deviation(data, target_variables_indices(i), target_variables_descriptives(i));
            break;

        case Scaler::Logarithm:
            scale_logarithmic(data, target_variables_indices(i));
            break;

        default:
        {
            ostringstream buffer;

            buffer << "OpenNN Exception: DataSet class\n"
                   << "void scale_input_variables(const Tensor<string, 1>&, const Tensor<Descriptives, 1>&) method.\n"
                   << "Unknown scaling and unscaling method: " << int(target_variables_scalers(i)) << "\n";

            throw runtime_error(buffer.str());
        }
        }
    }

    return target_variables_descriptives;
}


/// It unscales every input variable with the given method.
/// The method to be used is that in the scaling and unscaling method variable.

void DataSet::unscale_input_variables(const Tensor<Descriptives, 1>& input_variables_descriptives)
{
    const Index input_variables_number = get_input_variables_number();

    const Tensor<Index, 1> input_variables_indices = get_input_variables_indices();

    const Tensor<Scaler, 1> input_variables_scalers = get_input_variables_scalers();

    for(Index i = 0; i < input_variables_number; i++)
    {
        switch(input_variables_scalers(i))
        {
        case Scaler::NoScaling:
            // Do nothing
            break;

        case Scaler::MinimumMaximum:
            unscale_minimum_maximum(data, input_variables_indices(i), input_variables_descriptives(i));
            break;

        case Scaler::MeanStandardDeviation:
            unscale_mean_standard_deviation(data, input_variables_indices(i), input_variables_descriptives(i));
            break;

        case Scaler::StandardDeviation:
            unscale_standard_deviation(data, input_variables_indices(i), input_variables_descriptives(i));
            break;

        case Scaler::Logarithm:
            unscale_logarithmic(data, input_variables_indices(i));
            break;

        case Scaler::ImageMinMax:
            unscale_image_minimum_maximum(data, input_variables_indices(i));
            break;

        default:
        {
            ostringstream buffer;

            buffer << "OpenNN Exception: DataSet class\n"
                   << "void unscale_input_variables(const Tensor<string, 1>&, const Tensor<Descriptives, 1>&) method.\n"
                   << "Unknown unscaling and unscaling method: " << int(input_variables_scalers(i)) << "\n";

            throw runtime_error(buffer.str());
        }
        }
    }
}


/// It unscales the input variables with that values.
/// The method to be used is that in the scaling and unscaling method variable.

void DataSet::unscale_target_variables(const Tensor<Descriptives, 1>& targets_descriptives)
{
    const Index target_variables_number = get_target_variables_number();
    const Tensor<Index, 1> target_variables_indices = get_target_variables_indices();
    const Tensor<Scaler, 1> target_variables_scalers = get_target_variables_scalers();

    for(Index i = 0; i < target_variables_number; i++)
    {
        switch(target_variables_scalers(i))
        {
        case Scaler::NoScaling:
            break;

        case Scaler::MinimumMaximum:
            unscale_minimum_maximum(data, target_variables_indices(i), targets_descriptives(i));
            break;

        case Scaler::MeanStandardDeviation:
            unscale_mean_standard_deviation(data, target_variables_indices(i), targets_descriptives(i));
            break;

        case Scaler::StandardDeviation:
            unscale_standard_deviation(data, target_variables_indices(i), targets_descriptives(i));
            break;

        case Scaler::Logarithm:
            unscale_logarithmic(data, target_variables_indices(i));
            break;

        default:
        {
            ostringstream buffer;

            buffer << "OpenNN Exception: DataSet class\n"
                   << "void unscale_targets(const Tensor<Descriptives, 1>&) method.\n"
                   << "Unknown unscaling and unscaling method.\n";

            throw runtime_error(buffer.str());
        }
        }
    }
}


/// Initializes the data matrix with a given value.
/// @param new_value Initialization value.

void DataSet::set_data_constant(const type& new_value)
{
    data.setConstant(new_value);
    data.dimensions();
}


type DataSet::round_to_precision(type x, const int& precision){

    const type factor = type(pow(10, precision));

    return round(factor*x)/factor;
}


Tensor<type,2> DataSet::round_to_precision_matrix(Tensor<type,2> matrix,const int& precision)
{
    Tensor<type, 2> matrix_rounded(matrix.dimension(0), matrix.dimension(1));

    const type factor = type(pow(10, precision));

    for(int i = 0; i < matrix.dimension(0); i++)
    {
        for(int j = 0; j < matrix.dimension(1); j++)
        {
            matrix_rounded(i,j) = (round(factor*matrix(i,j)))/factor;
        }
    }

    return matrix_rounded;
}

Tensor<type, 1> DataSet::round_to_precision_tensor(Tensor<type, 1> tensor, const int& precision)
{
    Tensor<type, 1> tensor_rounded(tensor.size());

    const type factor = type(pow(10, precision));

    for(Index i = 0; i < tensor.size(); i++)
    {
        tensor_rounded(i) = (round(factor*tensor(i)))/factor;
    }

    return tensor_rounded;
}


/// Initializes the data matrix with random values chosen from a uniform distribution
/// with given minimum and maximum.

void DataSet::set_data_random()
{
    data.setRandom();
}


/// Initializes the data matrix with random values chosen from a uniform distribution
/// with given minimum and maximum. The targets will be binary randoms.

void DataSet::set_data_binary_random()
{
    data.setRandom();

    const Index samples_number = data.dimension(0);
    const Index variables_number = data.dimension(1);

    const Index input_variables_number = get_input_variables_number();
    const Index target_variables_number = variables_number - input_variables_number;

    Index target_variable_index = 0;

    for(Index i = 0; i < samples_number; i++)
    {
        if(target_variables_number == 1) 
            target_variable_index = rand()%2;
        else 
            target_variable_index = rand()%(variables_number-input_variables_number)+input_variables_number;

        for(Index j = input_variables_number; j < variables_number; j++)
        {
            if(target_variables_number == 1) 
                data(i,j) = type(target_variable_index);
            else 
                data(i,j) = (j == target_variable_index) ? type(1) : type(0);
        }
    }
}


/// Serializes the data set object into a XML document of the TinyXML library without keep the DOM tree in memory.

void DataSet::write_XML(tinyxml2::XMLPrinter& file_stream) const
{
    ostringstream buffer;

    time_t start, finish;
    time(&start);

    file_stream.OpenElement("DataSet");

    // Data file

    file_stream.OpenElement("DataFile");

    if(model_type != ModelType::ImageClassification)
    {
        // File type
        {
            file_stream.OpenElement("FileType");

            file_stream.PushText("csv");

            file_stream.CloseElement();
        }
    }
    else
    {
        // File type
        {
            file_stream.OpenElement("FileType");

            file_stream.PushText("bmp");

            file_stream.CloseElement();
        }
    }

    // Data file name
    {
        file_stream.OpenElement("DataSourcePath");

        file_stream.PushText(data_source_path.c_str());

        file_stream.CloseElement();
    }

    // Separator
    {
        file_stream.OpenElement("Separator");

        file_stream.PushText(get_separator_string().c_str());

        file_stream.CloseElement();
    }

    // raw_variables names
    {
        file_stream.OpenElement("RawVariablesNames");

        buffer.str("");
        buffer << has_raw_variables_names;

        file_stream.PushText(buffer.str().c_str());

        file_stream.CloseElement();
    }

    // Rows labels
    {
        file_stream.OpenElement("RowsLabels");

        buffer.str("");

        buffer << has_rows_labels;

        file_stream.PushText(buffer.str().c_str());

        file_stream.CloseElement();
    }

    // Missing values label
    {
        file_stream.OpenElement("MissingValuesLabel");

        file_stream.PushText(missing_values_label.c_str());

        file_stream.CloseElement();
    }

    // Codification

    file_stream.OpenElement("Codification");

    buffer.str("");
    buffer << get_codification_string();

    file_stream.PushText(buffer.str().c_str());

    file_stream.CloseElement();

    // Close DataFile

    file_stream.CloseElement();

    // raw_variables

    file_stream.OpenElement("RawVariables");

    // raw_variables number
    {
        file_stream.OpenElement("RawVariablesNumber");

        buffer.str("");
        buffer << get_raw_variables_number();

        file_stream.PushText(buffer.str().c_str());

        file_stream.CloseElement();
    }

    // raw_variables items

    const Index raw_variables_number = get_raw_variables_number();

    {
        for(Index i = 0; i < raw_variables_number; i++)
        {
            file_stream.OpenElement("RawVariable");

            file_stream.PushAttribute("Item", to_string(i+1).c_str());

            raw_variables(i).write_XML(file_stream);

            file_stream.CloseElement();
        }
    }

    // Close raw_variables

    file_stream.CloseElement();

    // Rows labels

    if(has_rows_labels)
    {
        const Index rows_labels_number = rows_labels.size();

        file_stream.OpenElement("RowsLabels");

        buffer.str("");

        for(Index i = 0; i < rows_labels_number; i++)
        {
            buffer << rows_labels(i);

            if(i != rows_labels_number-1) buffer << ",";
        }

        file_stream.PushText(buffer.str().c_str());

        file_stream.CloseElement();
    }

    // Samples

    file_stream.OpenElement("Samples");

    // Samples number
    {
        file_stream.OpenElement("SamplesNumber");

        buffer.str("");
        buffer << get_samples_number();

        file_stream.PushText(buffer.str().c_str());

        file_stream.CloseElement();
    }

    // Samples uses

    {
        file_stream.OpenElement("SamplesUses");

        buffer.str("");

        const Index samples_number = get_samples_number();

        for(Index i = 0; i < samples_number; i++)
        {
            SampleUse sample_use = samples_uses(i);

            buffer << Index(sample_use);

            if(i < (samples_number-1)) buffer << " ";
        }

        file_stream.PushText(buffer.str().c_str());

        file_stream.CloseElement();
    }

    // Close samples

    file_stream.CloseElement();

    // Missing values

    file_stream.OpenElement("MissingValues");

    // Missing values method

    {
        file_stream.OpenElement("MissingValuesMethod");

        if(missing_values_method == MissingValuesMethod::Mean)
        {
            file_stream.PushText("Mean");
        }
        else if(missing_values_method == MissingValuesMethod::Median)
        {
            file_stream.PushText("Median");
        }
        else if(missing_values_method == MissingValuesMethod::Unuse)
        {
            file_stream.PushText("Unuse");
        }
        else if(missing_values_method == MissingValuesMethod::Interpolation)
        {
            file_stream.PushText("Interpolation");
        }

        file_stream.CloseElement();
    }

    // Missing values number

    {
        file_stream.OpenElement("MissingValuesNumber");

        buffer.str("");
        buffer << missing_values_number;

        file_stream.PushText(buffer.str().c_str());

        file_stream.CloseElement();
    }

    if(missing_values_number > 0)
    {
        // raw_variables missing values number
        {
            file_stream.OpenElement("raw_variablesMissingValuesNumber");

            const Index raw_variables_number = raw_variables_missing_values_number.size();

            buffer.str("");

            for(Index i = 0; i < raw_variables_number; i++)
            {
                buffer << raw_variables_missing_values_number(i);

                if(i != (raw_variables_number-1)) buffer << " ";
            }

            file_stream.PushText(buffer.str().c_str());

            file_stream.CloseElement();
        }

        // Rows missing values number
        {
            file_stream.OpenElement("RowsMissingValuesNumber");

            buffer.str("");
            buffer << rows_missing_values_number;

            file_stream.PushText(buffer.str().c_str());

            file_stream.CloseElement();
        }
    }

    // Missing values

    file_stream.CloseElement();

    // Preview data

    file_stream.OpenElement("PreviewData");

    file_stream.OpenElement("PreviewSize");

    buffer.str("");

    buffer << data_file_preview.size();

    file_stream.PushText(buffer.str().c_str());

    file_stream.CloseElement();

    for(Index i = 0; i < data_file_preview.size(); i++)
    {
        file_stream.OpenElement("Row");

        file_stream.PushAttribute("Item", to_string(i+1).c_str());

        for(Index j = 0; j < data_file_preview(i).size(); j++)
        {
            file_stream.PushText(data_file_preview(i)(j).c_str());

            if(j != data_file_preview(i).size()-1)
            {
                file_stream.PushText(",");
            }
        }

        file_stream.CloseElement();
    }

    // Close preview data

    file_stream.CloseElement();

    // Close data set

    file_stream.CloseElement();

    time(&finish);
}


void DataSet::from_XML(const tinyxml2::XMLDocument& data_set_document)
{
    ostringstream buffer;

    // Data set element

    const tinyxml2::XMLElement* data_set_element = data_set_document.FirstChildElement("DataSet");

    if(!data_set_element)
    {
        buffer << "OpenNN Exception: DataSet class.\n"
               << "void from_XML(const tinyxml2::XMLDocument&) method.\n"
               << "Data set element is nullptr.\n";

        throw runtime_error(buffer.str());
    }

    // Data file

    const tinyxml2::XMLElement* data_file_element = data_set_element->FirstChildElement("DataFile");

    if(!data_file_element)
    {
        buffer << "OpenNN Exception: DataSet class.\n"
               << "void from_XML(const tinyxml2::XMLDocument&) method.\n"
               << "Data file element is nullptr.\n";

        throw runtime_error(buffer.str());
    }

    // Data file name

    const tinyxml2::XMLElement* data_file_name_element = data_file_element->FirstChildElement("DataSourcePath");

    if(!data_file_name_element)
    {
        cout << "-- inside not(data_file_name_element) --" << endl;

        buffer << "OpenNN Exception: DataSet class.\n"
               << "void from_XML(const tinyxml2::XMLDocument&) method.\n"
               << "DataSourcePath element is nullptr.\n";

        throw runtime_error(buffer.str());
    }

    if(data_file_name_element->GetText())
    {
        const string new_data_file_name = data_file_name_element->GetText();

        set_data_source_path(new_data_file_name);
    }

    // Separator

    const tinyxml2::XMLElement* separator_element = data_file_element->FirstChildElement("Separator");

    if(separator_element)
    {
        if(separator_element->GetText())
        {
            const string new_separator = separator_element->GetText();

            set_separator(new_separator);
        }
        else
        {
            set_separator("Comma");
        }
    }
    else
    {
        set_separator("Comma");
    }

    // Has raw_variables names

    const tinyxml2::XMLElement* raw_variables_names_element = data_file_element->FirstChildElement("RawVariablesNames");

    if(raw_variables_names_element)
    {
        const string new_raw_variables_names_string = raw_variables_names_element->GetText();

        try
        {
            set_has_raw_variables_names(new_raw_variables_names_string == "1");
        }
        catch(const exception& e)
        {
            cerr << e.what() << endl;
        }
    }

    // Rows labels

    const tinyxml2::XMLElement* rows_label_element = data_file_element->FirstChildElement("RowsLabels");

    if(rows_label_element)
    {
        const string new_rows_label_string = rows_label_element->GetText();

        try
        {
            set_has_rows_label(new_rows_label_string == "1");
        }
        catch(const exception& e)
        {
            cerr << e.what() << endl;
        }
    }

    // Missing values label

    const tinyxml2::XMLElement* missing_values_label_element = data_file_element->FirstChildElement("MissingValuesLabel");

    if(missing_values_label_element)
    {
        if(missing_values_label_element->GetText())
        {
            const string new_missing_values_label = missing_values_label_element->GetText();

            set_missing_values_label(new_missing_values_label);
        }
        else
        {
            set_missing_values_label("NA");
        }
    }
    else
    {
        set_missing_values_label("NA");
    }

    // Codification

    const tinyxml2::XMLElement* codification_element = data_file_element->FirstChildElement("Codification");

    if(codification_element)
    {
        if(codification_element->GetText())
        {
            const string new_codification = codification_element->GetText();

            set_codification(new_codification);
        }
    }

    // raw_variables

    const tinyxml2::XMLElement* raw_variables_element = data_set_element->FirstChildElement("RawVariables");

    if(!raw_variables_element)
    {
        buffer << "OpenNN Exception: DataSet class.\n"
               << "void from_XML(const tinyxml2::XMLDocument&) method.\n"
               << "raw_variables element is nullptr.\n";

        throw runtime_error(buffer.str());
    }

    // raw_variables number

    const tinyxml2::XMLElement* raw_variables_number_element = raw_variables_element->FirstChildElement("RawVariablesNumber");

    if(!raw_variables_number_element)
    {
        buffer << "OpenNN Exception: DataSet class.\n"
               << "void from_XML(const tinyxml2::XMLDocument&) method.\n"
               << "raw_variables number element is nullptr.\n";

        throw runtime_error(buffer.str());
    }

    Index new_raw_variables_number = 0;

    if(raw_variables_number_element->GetText())
    {
        new_raw_variables_number = Index(atoi(raw_variables_number_element->GetText()));

        set_raw_variables_number(new_raw_variables_number);
    }

    // raw_variables

    const tinyxml2::XMLElement* start_element = raw_variables_number_element;

    if(new_raw_variables_number > 0)
    {
        for(Index i = 0; i < new_raw_variables_number; i++)
        {
            const tinyxml2::XMLElement* column_element = start_element->NextSiblingElement("RawVariable");
            start_element = column_element;

            if(column_element->Attribute("Item") != to_string(i+1))
            {
                buffer << "OpenNN Exception: DataSet class.\n"
                       << "void DataSet:from_XML(const tinyxml2::XMLDocument&) method.\n"
                       << "raw_variable item number (" << i+1 << ") does not match (" << column_element->Attribute("Item") << ").\n";

                throw runtime_error(buffer.str());
            }

            // Name

            const tinyxml2::XMLElement* name_element = column_element->FirstChildElement("Name");

            if(!name_element)
            {
                buffer << "OpenNN Exception: DataSet class.\n"
                       << "void raw_variable::from_XML(const tinyxml2::XMLDocument&) method.\n"
                       << "Name element is nullptr.\n";

                throw runtime_error(buffer.str());
            }

            if(name_element->GetText())
            {
                const string new_name = name_element->GetText();

                raw_variables(i).name = new_name;
            }

            // Scaler

            const tinyxml2::XMLElement* scaler_element = column_element->FirstChildElement("Scaler");

            if(!scaler_element)
            {
                buffer << "OpenNN Exception: DataSet class.\n"
                       << "void DataSet::from_XML(const tinyxml2::XMLDocument&) method.\n"
                       << "Scaler element is nullptr.\n";

                throw runtime_error(buffer.str());
            }

            if(scaler_element->GetText())
            {
                const string new_scaler = scaler_element->GetText();

                raw_variables(i).set_scaler(new_scaler);
            }

            // raw_variable use

            const tinyxml2::XMLElement* raw_variable_use_element = column_element->FirstChildElement("RawVariableUse");

            if(!raw_variable_use_element)
            {
                buffer << "OpenNN Exception: DataSet class.\n"
                       << "void DataSet::from_XML(const tinyxml2::XMLDocument&) method.\n"
                       << "raw_variable use element is nullptr.\n";

                throw runtime_error(buffer.str());
            }

            if(raw_variable_use_element->GetText())
            {
                const string new_raw_variable_use = raw_variable_use_element->GetText();

                raw_variables(i).set_use(new_raw_variable_use);
            }

            // Type

            const tinyxml2::XMLElement* type_element = column_element->FirstChildElement("Type");

            if(!type_element)
            {
                buffer << "OpenNN Exception: DataSet class.\n"
                       << "void raw_variable::from_XML(const tinyxml2::XMLDocument&) method.\n"
                       << "Type element is nullptr.\n";

                throw runtime_error(buffer.str());
            }

            if(type_element->GetText())
            {
                const string new_type = type_element->GetText();
                raw_variables(i).set_type(new_type);
            }

            if(raw_variables(i).type == RawVariableType::Categorical || raw_variables(i).type == RawVariableType::Binary)
            {
                // Categories

                const tinyxml2::XMLElement* categories_element = column_element->FirstChildElement("Categories");

                if(!categories_element)
                {
                    buffer << "OpenNN Exception: DataSet class.\n"
                           << "void raw_variable::from_XML(const tinyxml2::XMLDocument&) method.\n"
                           << "Categories element is nullptr.\n";

                    throw runtime_error(buffer.str());
                }

                if(categories_element->GetText())
                {
                    const string new_categories = categories_element->GetText();

                    raw_variables(i).categories = get_tokens(new_categories, ';');
                }

                // Categories uses

                const tinyxml2::XMLElement* categories_uses_element = column_element->FirstChildElement("CategoriesUses");

                if(!categories_uses_element)
                {
                    buffer << "OpenNN Exception: DataSet class.\n"
                           << "void raw_variable::from_XML(const tinyxml2::XMLDocument&) method.\n"
                           << "Categories uses element is nullptr.\n";

                    throw runtime_error(buffer.str());
                }

                if(categories_uses_element->GetText())
                {
                    const string new_categories_uses = categories_uses_element->GetText();

                    raw_variables(i).set_categories_uses(get_tokens(new_categories_uses, ';'));
                }
            }
        }
    }

    /*
//    // Time series raw_variables

//    const tinyxml2::XMLElement* time_series_raw_variables_element = data_set_element->FirstChildElement("TimeSeriesraw_variables");

//    if(!time_series_raw_variables_element)
//    {
//        // do nothing
//    }
//    else
//    {
//        // Time series raw_variables number

//        const tinyxml2::XMLElement* time_series_raw_variables_number_element = time_series_raw_variables_element->FirstChildElement("TimeSeriesraw_variablesNumber");

//        if(!time_series_raw_variables_number_element)
//        {
//            buffer << "OpenNN Exception: DataSet class.\n"
//                   << "void from_XML(const tinyxml2::XMLDocument&) method.\n"
//                   << "Time seires raw_variables number element is nullptr.\n";

//            throw runtime_error(buffer.str());
//        }

//        Index time_series_new_raw_variables_number = 0;

//        if(time_series_raw_variables_number_element->GetText())
//        {
//            time_series_new_raw_variables_number = Index(atoi(time_series_raw_variables_number_element->GetText()));

//            set_time_series_raw_variables_number(time_series_new_raw_variables_number);
//        }

//        // Time series raw_variables

//        const tinyxml2::XMLElement* time_series_start_element = time_series_raw_variables_number_element;

//        if(time_series_new_raw_variables_number > 0)
//        {
//            for(Index i = 0; i < time_series_new_raw_variables_number; i++)
//            {
//                const tinyxml2::XMLElement* time_series_raw_variable_element = time_series_start_element->NextSiblingElement("TimeSeriesColumn");
//                time_series_start_element = time_series_raw_variable_element;

//                if(time_series_raw_variable_element->Attribute("Item") != to_string(i+1))
//                {
//                    buffer << "OpenNN Exception: DataSet class.\n"
//                           << "void DataSet:from_XML(const tinyxml2::XMLDocument&) method.\n"
//                           << "Time series raw_variable item number (" << i+1 << ") does not match (" << time_series_raw_variable_element->Attribute("Item") << ").\n";

//                    throw runtime_error(buffer.str());
//                }

//                // Name

//                const tinyxml2::XMLElement* time_series_name_element = time_series_raw_variable_element->FirstChildElement("Name");

//                if(!time_series_name_element)
//                {
//                    buffer << "OpenNN Exception: DataSet class.\n"
//                           << "void raw_variable::from_XML(const tinyxml2::XMLDocument&) method.\n"
//                           << "Time series name element is nullptr.\n";

//                    throw runtime_error(buffer.str());
//                }

//                if(time_series_name_element->GetText())
//                {
//                    const string time_series_new_name = time_series_name_element->GetText();

//                    time_series_raw_variables(i).name = time_series_new_name;
//                }

//                // Scaler

//                const tinyxml2::XMLElement* time_series_scaler_element = time_series_raw_variable_element->FirstChildElement("Scaler");

//                if(!time_series_scaler_element)
//                {
//                    buffer << "OpenNN Exception: DataSet class.\n"
//                           << "void DataSet::from_XML(const tinyxml2::XMLDocument&) method.\n"
//                           << "Time series scaler element is nullptr.\n";

//                    throw runtime_error(buffer.str());
//                }

//                if(time_series_scaler_element->GetText())
//                {
//                    const string time_series_new_scaler = time_series_scaler_element->GetText();

//                    time_series_raw_variables(i).set_scaler(time_series_new_scaler);
//                }

//                // raw_variable use

//                const tinyxml2::XMLElement* time_series_raw_variable_use_element = time_series_raw_variable_element->FirstChildElement("RawVariableUse");

//                if(!time_series_raw_variable_use_element)
//                {
//                    buffer << "OpenNN Exception: DataSet class.\n"
//                           << "void DataSet::from_XML(const tinyxml2::XMLDocument&) method.\n"
//                           << "Time series raw_variable use element is nullptr.\n";

//                    throw runtime_error(buffer.str());
//                }

//                if(time_series_raw_variable_use_element->GetText())
//                {
//                    const string time_series_new_raw_variable_use = time_series_raw_variable_use_element->GetText();

//                    time_series_raw_variables(i).set_use(time_series_new_raw_variable_use);
//                }

//                // Type

//                const tinyxml2::XMLElement* time_series_type_element = time_series_raw_variable_element->FirstChildElement("Type");

//                if(!time_series_type_element)
//                {
//                    buffer << "OpenNN Exception: DataSet class.\n"
//                           << "void raw_variable::from_XML(const tinyxml2::XMLDocument&) method.\n"
//                           << "Time series type element is nullptr.\n";

//                    throw runtime_error(buffer.str());
//                }

//                if(time_series_type_element->GetText())
//                {
//                    const string time_series_new_type = time_series_type_element->GetText();
//                    time_series_raw_variables(i).set_type(time_series_new_type);
//                }

//                if(time_series_raw_variables(i).type == ColumnType::Categorical || time_series_raw_variables(i).type == ColumnType::Binary)
//                {
//                    // Categories

//                    const tinyxml2::XMLElement* time_series_categories_element = time_series_raw_variable_element->FirstChildElement("Categories");

//                    if(!time_series_categories_element)
//                    {
//                        buffer << "OpenNN Exception: DataSet class.\n"
//                               << "void raw_variable::from_XML(const tinyxml2::XMLDocument&) method.\n"
//                               << "Time series categories element is nullptr.\n";

//                        throw runtime_error(buffer.str());
//                    }

//                    if(time_series_categories_element->GetText())
//                    {
//                        const string time_series_new_categories = time_series_categories_element->GetText();

//                        time_series_raw_variables(i).categories = get_tokens(time_series_new_categories, ';');
//                    }

//                    // Categories uses

//                    const tinyxml2::XMLElement* time_series_categories_uses_element = time_series_raw_variable_element->FirstChildElement("CategoriesUses");

//                    if(!time_series_categories_uses_element)
//                    {
//                        buffer << "OpenNN Exception: DataSet class.\n"
//                               << "void raw_variable::from_XML(const tinyxml2::XMLDocument&) method.\n"
//                               << "Time series categories uses element is nullptr.\n";

//                        throw runtime_error(buffer.str());
//                    }

//                    if(time_series_categories_uses_element->GetText())
//                    {
//                        const string time_series_new_categories_uses = time_series_categories_uses_element->GetText();

//                        time_series_raw_variables(i).set_categories_uses(get_tokens(time_series_new_categories_uses, ';'));
//                    }
//                }
//            }
//        }
//    }
    */



    // Rows label

    if(has_rows_labels)
    {
        // Rows labels begin tag

        const tinyxml2::XMLElement* rows_labels_element = data_set_element->FirstChildElement("RowsLabels");

        if(!rows_labels_element)
        {
            buffer << "OpenNN Exception: DataSet class.\n"
                   << "void from_XML(const tinyxml2::XMLDocument&) method.\n"
                   << "Rows labels element is nullptr.\n";

            throw runtime_error(buffer.str());
        }

        // Rows labels

        if(rows_labels_element->GetText())
        {
            const string new_rows_labels = rows_labels_element->GetText();

            char separator = ',';

            if(new_rows_labels.find(",") == string::npos
                    && new_rows_labels.find(";") != string::npos) {
                separator = ';';
            }

            rows_labels = get_tokens(new_rows_labels, separator);
        }
    }

    // Samples

    const tinyxml2::XMLElement* samples_element = data_set_element->FirstChildElement("Samples");

    if(!samples_element)
    {
        buffer << "OpenNN Exception: DataSet class.\n"
               << "void from_XML(const tinyxml2::XMLDocument&) method.\n"
               << "Samples element is nullptr.\n";

        throw runtime_error(buffer.str());
    }

    // Samples number

    const tinyxml2::XMLElement* samples_number_element = samples_element->FirstChildElement("SamplesNumber");

    if(!samples_number_element)
    {
        buffer << "OpenNN Exception: DataSet class.\n"
               << "void from_XML(const tinyxml2::XMLDocument&) method.\n"
               << "Samples number element is nullptr.\n";

        throw runtime_error(buffer.str());
    }

    if(samples_number_element->GetText())
    {
        const Index new_samples_number = Index(atoi(samples_number_element->GetText()));

        samples_uses.resize(new_samples_number);

        set_training();
    }

    // Samples uses

    const tinyxml2::XMLElement* samples_uses_element = samples_element->FirstChildElement("SamplesUses");

    if(!samples_uses_element)
    {
        buffer << "OpenNN Exception: DataSet class.\n"
               << "void from_XML(const tinyxml2::XMLDocument&) method.\n"
               << "Samples uses element is nullptr.\n";

        throw runtime_error(buffer.str());
    }

    if(samples_uses_element->GetText())
    {
        set_samples_uses(get_tokens(samples_uses_element->GetText(), ' '));
    }

    // Missing values

    const tinyxml2::XMLElement* missing_values_element = data_set_element->FirstChildElement("MissingValues");

    if(!missing_values_element)
    {
        buffer << "OpenNN Exception: DataSet class.\n"
               << "void from_XML(const tinyxml2::XMLDocument&) method.\n"
               << "Missing values element is nullptr.\n";

        throw runtime_error(buffer.str());
    }

    // Missing values method

    const tinyxml2::XMLElement* missing_values_method_element = missing_values_element->FirstChildElement("MissingValuesMethod");

    if(!missing_values_method_element)
    {
        buffer << "OpenNN Exception: DataSet class.\n"
               << "void from_XML(const tinyxml2::XMLDocument&) method.\n"
               << "Missing values method element is nullptr.\n";

        throw runtime_error(buffer.str());
    }

    if(missing_values_method_element->GetText())
    {
        set_missing_values_method(missing_values_method_element->GetText());
    }

    // Missing values number

    const tinyxml2::XMLElement* missing_values_number_element = missing_values_element->FirstChildElement("MissingValuesNumber");

    if(!missing_values_number_element)
    {
        buffer << "OpenNN Exception: DataSet class.\n"
               << "void from_XML(const tinyxml2::XMLDocument&) method.\n"
               << "Missing values number element is nullptr.\n";

        throw runtime_error(buffer.str());
    }

    if(missing_values_number_element->GetText())
    {
        missing_values_number = Index(atoi(missing_values_number_element->GetText()));
    }

    if(missing_values_number > 0)
    {
        // raw_variables Missing values number

        const tinyxml2::XMLElement* raw_variables_missing_values_number_element = missing_values_element->FirstChildElement("raw_variablesMissingValuesNumber");

        if(!raw_variables_missing_values_number_element)
        {
            buffer << "OpenNN Exception: DataSet class.\n"
                   << "void from_XML(const tinyxml2::XMLDocument&) method.\n"
                   << "raw_variables missing values number element is nullptr.\n";

            throw runtime_error(buffer.str());
        }

        if(raw_variables_missing_values_number_element->GetText())
        {
            Tensor<string, 1> new_raw_variables_missing_values_number = get_tokens(raw_variables_missing_values_number_element->GetText(), ' ');

            raw_variables_missing_values_number.resize(new_raw_variables_missing_values_number.size());

            for(Index i = 0; i < new_raw_variables_missing_values_number.size(); i++)
            {
                raw_variables_missing_values_number(i) = atoi(new_raw_variables_missing_values_number(i).c_str());
            }
        }

        // Rows missing values number

        const tinyxml2::XMLElement* rows_missing_values_number_element = missing_values_element->FirstChildElement("RowsMissingValuesNumber");

        if(!rows_missing_values_number_element)
        {
            buffer << "OpenNN Exception: DataSet class.\n"
                   << "void from_XML(const tinyxml2::XMLDocument&) method.\n"
                   << "Rows missing values number element is nullptr.\n";

            throw runtime_error(buffer.str());
        }

        if(rows_missing_values_number_element->GetText())
        {
            rows_missing_values_number = Index(atoi(rows_missing_values_number_element->GetText()));
        }
    }

    // Preview data

    const tinyxml2::XMLElement* preview_data_element = data_set_element->FirstChildElement("PreviewData");

    if(!preview_data_element)
    {
        buffer << "OpenNN Exception: DataSet class.\n"
               << "void from_XML(const tinyxml2::XMLDocument&) method.\n"
               << "Preview data element is nullptr.\n";

        throw runtime_error(buffer.str());
    }

    // Preview size

    const tinyxml2::XMLElement* preview_size_element = preview_data_element->FirstChildElement("PreviewSize");

    if(!preview_size_element)
    {
        buffer << "OpenNN Exception: DataSet class.\n"
               << "void from_XML(const tinyxml2::XMLDocument&) method.\n"
               << "Preview size element is nullptr.\n";

        throw runtime_error(buffer.str());
    }

    Index new_preview_size = 0;

    if(preview_size_element->GetText())
    {
        new_preview_size = Index(atoi(preview_size_element->GetText()));

        if(new_preview_size > 0) data_file_preview.resize(new_preview_size);
    }

    // Preview data

    start_element = preview_size_element;

    for(Index i = 0; i < new_preview_size; i++)
    {
        const tinyxml2::XMLElement* row_element = start_element->NextSiblingElement("Row");
        start_element = row_element;

        if(row_element->Attribute("Item") != to_string(i+1))
        {
            buffer << "OpenNN Exception: DataSet class.\n"
                   << "void from_XML(const tinyxml2::XMLDocument&) method.\n"
                   << "Row item number (" << i+1 << ") does not match (" << row_element->Attribute("Item") << ").\n";

            throw runtime_error(buffer.str());
        }

        if(row_element->GetText())
        {
            data_file_preview(i) = get_tokens(row_element->GetText(), ',');
        }
    }

    // Display

    const tinyxml2::XMLElement* display_element = data_set_element->FirstChildElement("Display");

    if(display_element)
    {
        const string new_display_string = display_element->GetText();

        try
        {
            set_display(new_display_string != "0");
        }
        catch(const exception& e)
        {
            cerr << e.what() << endl;
        }
    }
}


/// Prints to the screen in text format the main numbers from the data set object.

void DataSet::print() const
{
    if (!display) return;
    
    const Index variables_number = get_variables_number();
    const Index input_variables_number = get_input_variables_number();
    const Index samples_number = get_samples_number();
    const Index target_variables_bumber = get_target_variables_number();
      
    cout << "Data set object summary:\n"
         << "Number of samples: " << samples_number << "\n"
         << "Number of variables: " << variables_number << "\n"
         << "Number of input variables: " << input_variables_number << "\n"
         << "Number of targets: " << target_variables_bumber << "\n"
         << "Input variables dimensions:\n" << input_variables_dimensions << "\n"
         << "Target variables dimensions: " << target_variables_dimensions << "\n";
    
}


/// Saves the members of a data set object to a XML-type file in an XML-type format.
/// @param file_name Name of data set XML-type file.

void DataSet::save(const string& file_name) const
{
    FILE* pFile = fopen(file_name.c_str(), "w");

    tinyxml2::XMLPrinter document(pFile);

    write_XML(document);

    fclose(pFile);
}


/// Loads the members of a data set object from a XML-type file:
/// <ul>
/// <li> Samples number.
/// <li> Training samples number.
/// <li> Training samples indices.
/// <li> Selection samples number.
/// <li> Selection samples indices.
/// <li> Testing samples number.
/// <li> Testing samples indices.
/// <li> Input variables number.
/// <li> Input variables indices.
/// <li> Target variables number.
/// <li> Target variables indices.
/// <li> Input variables name.
/// <li> Target variables name.
/// <li> Input variables description.
/// <li> Target variables description.
/// <li> Display.
/// <li> Data.
/// </ul>
/// Please mind about the file format. This is specified in the User's Guide.
/// @param file_name Name of data set XML-type file.

void DataSet::load(const string& file_name)
{
    tinyxml2::XMLDocument document;

    if(document.LoadFile(file_name.c_str()))
    {
        ostringstream buffer;

        buffer << "OpenNN Exception: DataSet class.\n"
               << "void load(const string&) method.\n"
               << "Cannot load XML file " << file_name << ".\n";

        throw runtime_error(buffer.str());
    }

    from_XML(document);
}


void DataSet::print_raw_variables() const
{
    const Index raw_variables_number = get_raw_variables_number();

    for(Index i = 0; i < raw_variables_number; i++)
    {
        raw_variables(i).print();
        cout << endl;
    }

    cout << endl;

}

void DataSet::print_raw_variables_types() const
{
    const Index raw_variables_number = get_raw_variables_number();

    for(Index i = 0; i < raw_variables_number; i++)
    {
        if(raw_variables(i).type == RawVariableType::Numeric) cout << "Numeric ";
        else if(raw_variables(i).type == RawVariableType::Binary) cout << "Binary ";
        else if(raw_variables(i).type == RawVariableType::Categorical) cout << "Categorical ";
        else if(raw_variables(i).type == RawVariableType::DateTime) cout << "DateTime ";
        else if(raw_variables(i).type == RawVariableType::Constant) cout << "Constant ";
    }

    cout << endl;
}


void DataSet::print_raw_variables_uses() const
{
    const Index raw_variables_number = get_raw_variables_number();

    for(Index i = 0; i < raw_variables_number; i++)
    {
        if(raw_variables(i).raw_variable_use == VariableUse::Input) cout << "Input ";
        else if(raw_variables(i).raw_variable_use == VariableUse::Target) cout << "Target ";
        else if(raw_variables(i).raw_variable_use == VariableUse::Unused) cout << "Unused ";
    }

    cout << endl;
}


void DataSet::print_raw_variables_scalers() const
{
    const Index raw_variables_number = get_raw_variables_number();

    const Tensor<Scaler, 1> scalers = get_raw_variables_scalers();

    for(Index i = 0; i < raw_variables_number; i++)
    {
        if(scalers[i] == Scaler::NoScaling)
            cout << "NoScaling" << endl;
        else if(scalers[i] == Scaler::MinimumMaximum)
            cout << "MinimumMaximum" << endl;
        else if(scalers[i] == Scaler::MeanStandardDeviation)
            cout << "MeanStandardDeviation" << endl;
        else if(scalers[i] == Scaler::StandardDeviation)
            cout << "StandardDeviation" << endl;
        else if(scalers[i] == Scaler::Logarithm)
            cout << "Logarithm" << endl;
    }

    cout << endl;
}


/// Prints to the screen the values of the data matrix.

void DataSet::print_data() const
{
    if(display) cout << data << endl;
}


/// Prints to the screen a preview of the data matrix, i.e. the first, second and last samples.

void DataSet::print_data_preview() const
{
    if(!display) return;

    const Index samples_number = get_samples_number();

    if(samples_number > 0)
    {
        const Tensor<type, 1> first_sample = data.chip(0, 0);

        cout << "First sample:  \n";

        for(int i = 0; i< first_sample.dimension(0); i++)
        {
            cout  << first_sample(i) << "  ";
        }

        cout << endl;
    }

    if(samples_number > 1)
    {
        const Tensor<type, 1> second_sample = data.chip(1, 0);

        cout << "Second sample:  \n";

        for(int i = 0; i< second_sample.dimension(0); i++)
        {
            cout  << second_sample(i) << "  ";
        }

        cout << endl;
    }

    if(samples_number > 2)
    {
        const Tensor<type, 1> last_sample = data.chip(samples_number-1, 0);

        cout << "Last sample:  \n";

        for(int i = 0; i< last_sample.dimension(0); i++)
        {
            cout  << last_sample(i) << "  ";
        }

        cout << endl;
    }
}


/// Saves to the data file the values of the data matrix.

void DataSet::save_data() const
{
    std::ofstream file(data_source_path.c_str());

    if(!file.is_open())
    {
        ostringstream buffer;

        buffer << "OpenNN Exception: Matrix template." << endl
               << "void save_data() method." << endl
               << "Cannot open matrix data file: " << data_source_path << endl;

        throw runtime_error(buffer.str());
    }

    file.precision(20);

    const Index samples_number = get_samples_number();
    const Index variables_number = get_variables_number();

    const Tensor<string, 1> variables_names = get_variables_names();

    char separator_char = ',';//get_separator_char();

    if(has_rows_labels)
    {
        file << "id" << separator_char;
    }
    for(Index j = 0; j < variables_number; j++)
    {
        file << variables_names[j];

        if(j != variables_number-1)
        {
            file << separator_char;
        }
    }

    file << endl;

    for(Index i = 0; i < samples_number; i++)
    {
        if(has_rows_labels)
        {
            file << rows_labels(i) << separator_char;
        }
        for(Index j = 0; j < variables_number; j++)
        {
            file << data(i,j);

            if(j != variables_number-1)
            {
                file << separator_char;
            }
        }

        file << endl;
    }

    file.close();
}


/// Saves to the data file the values of the data matrix in binary format.

void DataSet::save_data_binary(const string& binary_data_file_name) const
{
    regex accent_regex("[\\xC0-\\xFF]");
    std::ofstream file;

    #ifdef _WIN32

    if(regex_search(binary_data_file_name, accent_regex))
    {
        file.open(string_to_wide_string(binary_data_file_name), ios::binary);
    }
    else
    {
        file.open(binary_data_file_name.c_str(), ios::binary);
    }

    #else
        file.open(binary_data_file_name.c_str(), ios::binary);
    #endif

    if(!file.is_open())
    {
        ostringstream buffer;

        buffer << "OpenNN Exception: DataSet class." << endl
               << "void save_data_binary() method." << endl
               << "Cannot open data binary file." << endl;

        throw runtime_error(buffer.str());
    }

    // Write data

    streamsize size = sizeof(Index);

    Index raw_variables_number = data.dimension(1);
    Index rows_number = data.dimension(0);

    cout << "Saving binary data file..." << endl;

    file.write(reinterpret_cast<char*>(&raw_variables_number), size);
    file.write(reinterpret_cast<char*>(&rows_number), size);

    size = sizeof(type);

    type value;

    for(int i = 0; i < raw_variables_number; i++)
    {
        for(int j = 0; j < rows_number; j++)
        {
            value = data(j,i);

            file.write(reinterpret_cast<char*>(&value), size);
        }
    }

    file.close();

    cout << "Binary data file saved." << endl;
}


/// This method loads the data from a binary data file.
/// @todo Can load block of data instead of element by element?

void DataSet::load_data_binary()
{
    const regex accent_regex("[\\xC0-\\xFF]");
    ifstream file;

    #ifdef _WIN32

    if(regex_search(data_source_path, accent_regex))
    {
        file.open(string_to_wide_string(data_source_path), ios::binary);
    }
    else
    {
        file.open(data_source_path.c_str(), ios::binary);
    }
    #else
        file.open(data_source_path.c_str(), ios::binary);
    #endif

    if(!file.is_open())
    {
        ostringstream buffer;

        buffer << "OpenNN Exception: DataSet class.\n"
               << "void load_data_binary() method.\n"
               << "Cannot open binary file: " << data_source_path << "\n";

        throw runtime_error(buffer.str());
    }

    streamsize size = sizeof(Index);

    Index raw_variables_number = 0;
    Index rows_number = 0;

    file.read(reinterpret_cast<char*>(&raw_variables_number), size);
    file.read(reinterpret_cast<char*>(&rows_number), size);

    size = sizeof(type);

    type value = type(0);

    data.resize(rows_number, raw_variables_number);

    for(Index i = 0; i < rows_number*raw_variables_number; i++)
    {
        file.read(reinterpret_cast<char*>(&value), size);
        data(i) = value;
    }

    file.close();
}


/// Returns a vector containing the number of samples of each class in the data set.
/// If the number of target variables is one then the number of classes is two.
/// If the number of target variables is greater than one then the number of classes is equal to the number of target variables.

Tensor<Index, 1> DataSet::calculate_target_distribution() const
{
    const Index samples_number = get_samples_number();
    const Index targets_number = get_target_variables_number();
    const Tensor<Index, 1> target_variables_indices = get_target_variables_indices();

    Tensor<Index, 1> class_distribution;

    if(targets_number == 1) // Two classes
    {
        class_distribution = Tensor<Index, 1>(2);

        Index target_index = target_variables_indices(0);

        Index positives = 0;
        Index negatives = 0;

        for(Index sample_index = 0; sample_index < Index(samples_number); sample_index++)
        {
            if(!isnan(data(Index(sample_index),target_index)))
            {
                if(data(Index(sample_index), target_index) < type(0.5))
                {
                    negatives++;
                }
                else
                {
                    positives++;
                }
            }
        }

        class_distribution(0) = negatives;
        class_distribution(1) = positives;
    }
    else // More than two classes
    {
        class_distribution = Tensor<Index, 1>(targets_number);

        class_distribution.setZero();

        for(Index i = 0; i < samples_number; i++)
        {
            if(get_sample_use(i) != SampleUse::Unused)
            {
                for(Index j = 0; j < targets_number; j++)
                {
                    if(isnan(data(i,target_variables_indices(j)))) continue;

                    if(data(i,target_variables_indices(j)) > type(0.5)) class_distribution(j)++;
                }
            }
        }
    }

    return class_distribution;
}


/// Calculate the outliers from the data set using Tukey's test.
/// @param cleaning_parameter Parameter used to detect outliers.

Tensor<Tensor<Index, 1>, 1> DataSet::calculate_Tukey_outliers(const type& cleaning_parameter) const
{
    const Index samples_number = get_used_samples_number();
    const Tensor<Index, 1> samples_indices = get_used_samples_indices();

    const Index raw_variables_number = get_raw_variables_number();
    const Index used_raw_variables_number = get_used_raw_variables_number();
    const Tensor<Index, 1> used_raw_variables_indices = get_used_raw_variables_indices();

    Tensor<Tensor<Index, 1>, 1> return_values(2);

    return_values(0) = Tensor<Index, 1>(samples_number);
    return_values(1) = Tensor<Index, 1>(used_raw_variables_number);

    return_values(0).setZero();
    return_values(1).setZero();

    const Tensor<BoxPlot, 1> box_plots = calculate_raw_variables_box_plots();

    Index variable_index = 0;
    Index used_variable_index = 0;

#pragma omp parallel for
    for(Index i = 0; i < raw_variables_number; i++)
    {
        if(raw_variables(i).raw_variable_use == VariableUse::Unused && raw_variables(i).type == RawVariableType::Categorical)
        {
            variable_index += raw_variables(i).get_categories_number();
            continue;
        }
        else if(raw_variables(i).raw_variable_use == VariableUse::Unused) // Numeric, Binary or DateTime
        {
            variable_index++;
            continue;
        }

        if(raw_variables(i).type == RawVariableType::Categorical)
        {
            variable_index += raw_variables(i).get_categories_number();
            used_variable_index++;
            continue;
        }
        else if(raw_variables(i).type == RawVariableType::Binary || raw_variables(i).type == RawVariableType::DateTime)
        {
            variable_index++;
            used_variable_index++;
            continue;
        }
        else // Numeric
        {
            const type interquartile_range = box_plots(i).third_quartile - box_plots(i).first_quartile;

            if(interquartile_range < numeric_limits<type>::epsilon())
            {
                variable_index++;
                used_variable_index++;
                continue;
            }

            Index raw_variables_outliers = 0;

            for(Index j = 0; j < samples_number; j++)
            {
                const Tensor<type, 1> sample = get_sample_data(samples_indices(Index(j)));

                if(sample(variable_index) < (box_plots(i).first_quartile - cleaning_parameter * interquartile_range) ||
                    sample(variable_index) > (box_plots(i).third_quartile + cleaning_parameter * interquartile_range))
                {
                    return_values(0)(Index(j)) = 1;

                    raw_variables_outliers++;
                }
            }

            return_values(1)(used_variable_index) = raw_variables_outliers;

            variable_index++;
            used_variable_index++;
        }
    }

    return return_values;
}


/// Calculate the outliers from the data set using Tukey's test and sets in samples object.
/// @param cleaning_parameter Parameter used to detect outliers

Tensor<Tensor<Index, 1>, 1> DataSet::replace_Tukey_outliers_with_NaN(const type& cleaning_parameter)
{
    const Index samples_number = get_used_samples_number();
    const Tensor<Index, 1> samples_indices = get_used_samples_indices();

    const Index raw_variables_number = get_raw_variables_number();
    const Index used_raw_variables_number = get_used_raw_variables_number();
    const Tensor<Index, 1> used_raw_variables_indices = get_used_raw_variables_indices();

    Tensor<Tensor<Index, 1>, 1> return_values(2);

    return_values(0) = Tensor<Index, 1>(samples_number);
    return_values(1) = Tensor<Index, 1>(used_raw_variables_number);

    return_values(0).setZero();
    return_values(1).setZero();

    Tensor<BoxPlot, 1> box_plots = calculate_raw_variables_box_plots();

    Index variable_index = 0;
    Index used_variable_index = 0;

#pragma omp parallel for
    for(Index i = 0; i < raw_variables_number; i++)
    {
        if(raw_variables(i).raw_variable_use == VariableUse::Unused && raw_variables(i).type == RawVariableType::Categorical)
        {
            variable_index += raw_variables(i).get_categories_number();
            continue;
        }
        else if(raw_variables(i).raw_variable_use == VariableUse::Unused) // Numeric, Binary or DateTime
        {
            variable_index++;
            continue;
        }

        if(raw_variables(i).type == RawVariableType::Categorical)
        {
            variable_index += raw_variables(i).get_categories_number();
            used_variable_index++;
            continue;
        }
        else if(raw_variables(i).type == RawVariableType::Binary || raw_variables(i).type == RawVariableType::DateTime)
        {
            variable_index++;
            used_variable_index++;
            continue;
        }
        else // Numeric
        {
            const type interquartile_range = box_plots(i).third_quartile - box_plots(i).first_quartile;

            if(interquartile_range < numeric_limits<type>::epsilon())
            {
                variable_index++;
                used_variable_index++;
                continue;
            }

            Index raw_variables_outliers = 0;

            for(Index j = 0; j < samples_number; j++)
            {
                const Tensor<type, 1> sample = get_sample_data(samples_indices(Index(j)));

                if(sample(variable_index) < (box_plots(i).first_quartile - cleaning_parameter * interquartile_range) ||
                    sample(variable_index) > (box_plots(i).third_quartile + cleaning_parameter * interquartile_range))
                {
                    return_values(0)(Index(j)) = 1;

                    raw_variables_outliers++;

                    data(samples_indices(Index(j)), variable_index) = numeric_limits<type>::quiet_NaN();
                }
            }

            return_values(1)(used_variable_index) = raw_variables_outliers;

            variable_index++;
            used_variable_index++;
        }
    }

    return return_values;
}

void DataSet::unuse_Tukey_outliers(const type& cleaning_parameter)
{
    const Tensor<Tensor<Index, 1>, 1> outliers_indices = calculate_Tukey_outliers(cleaning_parameter);

    const Tensor<Index, 1> outliers_samples = get_elements_greater_than(outliers_indices, 0);

    set_samples_uses(outliers_samples, DataSet::SampleUse::Unused);
}


/// Generates an artificial data_set with a given number of samples and number of variables
/// by constant data.
/// @param samples_number Number of samples in the data_set.
/// @param variables_number Number of variables in the data_set.

void DataSet::generate_constant_data(const Index& samples_number, const Index& variables_number, const type& value)
{
    set(samples_number, variables_number);

    data.setConstant(value);

    set_default_raw_variables_uses();
}


/// Generates an artificial data_set with a given number of samples and number of variables
/// using random data.
/// @param samples_number Number of samples in the data_set.
/// @param variables_number Number of variables in the data_set.

void DataSet::generate_random_data(const Index& samples_number, const Index& variables_number)
{
    set(samples_number, variables_number);

    data.setRandom();
}


/// Generates an artificial data_set with a given number of samples and number of variables
/// using a sequential data.
/// @param samples_number Number of samples in the data_set.
/// @param variables_number Number of variables in the data_set.

void DataSet::generate_sequential_data(const Index& samples_number, const Index& variables_number)
{
    set(samples_number, variables_number);

    for(Index i = 0; i < samples_number; i++)
    {
        for(Index j = 0; j < variables_number; j++)
        {
            data(i,j) = type(j);
        }
    }
}


/// Generates an artificial data_set with a given number of samples and number of variables
/// using the Rosenbrock function.
/// @param samples_number Number of samples in the data_set.
/// @param variables_number Number of variables in the data_set.

void DataSet::generate_Rosenbrock_data(const Index& samples_number, const Index& variables_number)
{
    const Index inputs_number = variables_number-1;

    set(samples_number, variables_number);

    data.setRandom();
    
#pragma omp parallel for

    for(Index i = 0; i < samples_number; i++)
    {
        type rosenbrock(0);

        for(Index j = 0; j < inputs_number-1; j++)
        {
            const type value = data(i,j);
            const type next_value = data(i,j+1);

            rosenbrock += (type(1) - value)*(type(1) - value) + type(100)*(next_value-value*value)*(next_value-value*value);
        }

        data(i, inputs_number) = rosenbrock;
    }

    set_default_raw_variables_uses();
    
}

/// Generates an artifical data_set with a given number of samples, a number of features and a number of classes.
/// @param samples_numer Number of samples in the data_set.
/// @param variables_number Number of features to take into account in the classification problem.
/// @param classes_number Number of classes in the data_set.

void DataSet::generate_classification_data(const Index& samples_number, const Index& variables_number, const Index& classes_number)
{
    cout << "Generating Classification Data..." << endl;

    set(samples_number, variables_number + classes_number);

    data.setRandom();
    /*
    data.setConstant(0.0);

#pragma omp parallel for

    for(Index i = 0; i < samples_number; i++)
    {
        for(Index j = 0; j < variables_number; j++)
        {

            data(i, j) = rand(); // rand();

        }
    }


#pragma omp parallel for

    for(Index i = 0; i < samples_number; i++)
    {
        const Index random_class = rand() % classes_number;
        data(i, variables_number + random_class) = 1;
    }
*/
    cout << "Done." << endl;
}


void DataSet::generate_sum_data(const Index& samples_number, const Index& variables_number)
{
    set(samples_number,variables_number);

    data.setRandom();

    for(Index i = 0; i < samples_number; i++)
    {
        data(i,variables_number-1) = type(0);

        for(Index j = 0; j < variables_number-1; j++)
        {
            data(i,variables_number-1) += data(i,j);
        }
    }

    set(data);
}


/// Unuses those samples with values outside a defined range.
/// @param minimums vector of minimum values in the range.
/// The size must be equal to the number of variables.
/// @param maximums vector of maximum values in the range.
/// The size must be equal to the number of variables.

Tensor<Index, 1> DataSet::filter_data(const Tensor<type, 1>& minimums, const Tensor<type, 1>& maximums)
{
    const Tensor<Index, 1> used_variables_indices = get_used_variables_indices();

    const Index used_variables_number = used_variables_indices.size();

#ifdef OPENNN_DEBUG

    if(minimums.size() != used_variables_number)
    {
        ostringstream buffer;

        buffer << "OpenNN Exception: DataSet class.\n"
               << "Tensor<Index, 1> filter_data(const Tensor<type, 1>&, const Tensor<type, 1>&) method.\n"
               << "Size of minimums(" << minimums.size() << ") is not equal to number of variables(" << used_variables_number << ").\n";

        throw runtime_error(buffer.str());
    }

    if(maximums.size() != used_variables_number)
    {
        ostringstream buffer;

        buffer << "OpenNN Exception: DataSet class.\n"
               << "Tensor<Index, 1> filter_data(const Tensor<type, 1>&, const Tensor<type, 1>&) method.\n"
               << "Size of maximums(" << maximums.size() << ") is not equal to number of variables(" << used_variables_number << ").\n";

        throw runtime_error(buffer.str());
    }

#endif

    const Index samples_number = get_samples_number();

    Tensor<type, 1> filtered_indices(samples_number);
    filtered_indices.setZero();

    const Tensor<Index, 1> used_samples_indices = get_used_samples_indices();
    const Index used_samples_number = used_samples_indices.size();

    Index sample_index = 0;

    for(Index i = 0; i < used_variables_number; i++)
    {
        const Index variable_index = used_variables_indices(i);

        for(Index j = 0; j < used_samples_number; j++)
        {
            sample_index = used_samples_indices(j);

//            if(minimums(i)) {

//            }
//            else
//            {
                if(get_sample_use(sample_index) == SampleUse::Unused)
                    continue;

                if(isnan(data(sample_index, variable_index)))
                    continue;

                if(abs(data(sample_index, variable_index) - minimums(i)) <= type(NUMERIC_LIMITS_MIN)
                    || abs(data(sample_index, variable_index) - maximums(i)) <= type(NUMERIC_LIMITS_MIN))
                    continue;

                if(minimums(i) == maximums(i))
                {
                    if(data(sample_index, variable_index) != minimums(i))
                    {
                        filtered_indices(sample_index) = type(1);
                        set_sample_use(sample_index, SampleUse::Unused);
                    }
                }
                else if(data(sample_index, variable_index) < minimums(i) || data(sample_index, variable_index) > maximums(i))
                {
                    filtered_indices(sample_index) = type(1);
                    set_sample_use(sample_index, SampleUse::Unused);
//                }

            }
        }
    }

    const Index filtered_samples_number =
            Index(count_if(filtered_indices.data(),
                                        filtered_indices.data()+filtered_indices.size(), [](type value)
                               {return value > type(0.5);}));

    Tensor<Index, 1> filtered_samples_indices(filtered_samples_number);

    Index index = 0;

    for(Index i = 0; i < samples_number; i++)
    {
        if(filtered_indices(i) > type(0.5))
        {
            filtered_samples_indices(index) = i;
            index++;
        }
    }

    return filtered_samples_indices;
}


/// Sets all the samples with missing values to "Unused".

void DataSet::impute_missing_values_unuse()
{
    const Index samples_number = get_samples_number();

#pragma omp parallel for

    for(Index i = 0; i <samples_number; i++)
    {
        if(has_nan_row(i)) set_sample_use(i, "Unused");
    }
}


/// Substitutes all the missing values by the mean of the corresponding variable.

void DataSet::impute_missing_values_mean()
{
    const Tensor<Index, 1> used_samples_indices = get_used_samples_indices();
    const Tensor<Index, 1> used_variables_indices = get_used_variables_indices();
    const Tensor<Index, 1> input_variables_indices = get_input_variables_indices();
    const Tensor<Index, 1> target_variables_indices = get_target_variables_indices();

    const Tensor<type, 1> means = mean(data, used_samples_indices, used_variables_indices);

    const Index samples_number = used_samples_indices.size();
    const Index variables_number = used_variables_indices.size();
    const Index target_variables_number = target_variables_indices.size();

    Index current_variable;
    Index current_sample;

#pragma omp parallel for schedule(dynamic)
    for(Index j = 0; j < variables_number - target_variables_number; j++)
    {
        current_variable = input_variables_indices(j);

        for(Index i = 0; i < samples_number; i++)
        {
            current_sample = used_samples_indices(i);

            if(isnan(data(current_sample, current_variable)))
            {
                data(current_sample,current_variable) = means(j);
            }
        }
    }

#pragma omp parallel for schedule(dynamic)
    for(Index j = 0; j < target_variables_number; j++)
    {
        current_variable = target_variables_indices(j);

        for(Index i = 0; i < samples_number; i++)
        {
            current_sample = used_samples_indices(i);

            if(isnan(data(current_sample, current_variable)))
            {
                set_sample_use(i, "Unused");
            }
        }
    }
}


/// Substitutes all the missing values by the median of the corresponding variable.

void DataSet::impute_missing_values_median()
{
    const Tensor<Index, 1> used_samples_indices = get_used_samples_indices();
    const Tensor<Index, 1> used_variables_indices = get_used_variables_indices();
    const Tensor<Index, 1> input_variables_indices = get_input_variables_indices();
    const Tensor<Index, 1> target_variables_indices = get_target_variables_indices();

    const Tensor<type, 1> medians = median(data, used_samples_indices, used_variables_indices);

    const Index samples_number = used_samples_indices.size();
    const Index variables_number = used_variables_indices.size();
    const Index target_variables_number = target_variables_indices.size();

    Index current_variable;
    Index current_sample;

#pragma omp parallel for schedule(dynamic)
    for(Index j = 0; j < variables_number - target_variables_number; j++)
    {
        current_variable = input_variables_indices(j);

        for(Index i = 0; i < samples_number; i++)
        {
            current_sample = used_samples_indices(i);

            if(isnan(data(current_sample, current_variable)))
            {
                data(current_sample,current_variable) = medians(j);
            }
        }
    }

#pragma omp parallel for schedule(dynamic)
    for(Index j = 0; j < target_variables_number; j++)
    {
        current_variable = target_variables_indices(j);

        for(Index i = 0; i < samples_number; i++)
        {
            current_sample = used_samples_indices(i);

            if(isnan(data(current_sample, current_variable)))
            {
                set_sample_use(i, "Unused");
            }
        }
    }
}


/// Substitutes all the missing values by the interpolation of the corresponding variable.

void DataSet::impute_missing_values_interpolate()
{
    const Tensor<Index, 1> used_samples_indices = get_used_samples_indices();
    const Tensor<Index, 1> used_variables_indices = get_used_variables_indices();
    const Tensor<Index, 1> input_variables_indices = get_input_variables_indices();
    const Tensor<Index, 1> target_variables_indices = get_target_variables_indices();

    const Index samples_number = used_samples_indices.size();
    const Index variables_number = used_variables_indices.size();
    const Index target_variables_number = target_variables_indices.size();

    Index current_variable;
    Index current_sample;

#pragma omp parallel for schedule(dynamic)
    for(Index j = 0; j < variables_number - target_variables_number; j++)
    {
        current_variable = input_variables_indices(j);

        for(Index i = 0; i < samples_number; i++)
        {
            current_sample = used_samples_indices(i);

            if(isnan(data(current_sample, current_variable)))
            {
                type x1 = type(0);
                type x2 = type(0);
                type y1 = type(0);
                type y2 = type(0);
                type x = type(0);
                type y = type(0);

                for(Index k = i - 1; k >= 0; k--)
                {
                    if(!isnan(data(used_samples_indices(k), current_variable)))
                    {
                        x1 = type(used_samples_indices(k));
                        y1 = data(x1, current_variable);
                        break;
                    }
                }
                for(Index k = i + 1; k < samples_number; k++)
                {
                    if(!isnan(data(used_samples_indices(k), current_variable)))
                    {
                        x2 = type(used_samples_indices(k));
                        y2 = data(x2, current_variable);
                        break;
                    }
                }
                if(x2 != x1)
                {
                    x = type(current_sample);
                    y = y1 + (x - x1) * (y2 - y1) / (x2 - x1);
                }
                else
                {
                    y = y1;
                }

                data(current_sample,current_variable) = y;
            }
        }
    }

#pragma omp parallel for schedule(dynamic)
    for(Index j = 0; j < target_variables_number; j++)
    {
        current_variable = target_variables_indices(j);

        for(Index i = 0; i < samples_number; i++)
        {
            current_sample = used_samples_indices(i);

            if(isnan(data(current_sample, current_variable)))
            {
                set_sample_use(i, "Unused");
            }
        }
    }
}


/// General method for dealing with missing values.
/// It switches among the different scrubbing methods available,
/// according to the corresponding value in the missing values object.

void DataSet::scrub_missing_values()
{
    switch(missing_values_method)
    {
    case MissingValuesMethod::Unuse:

        impute_missing_values_unuse();

        break;

    case MissingValuesMethod::Mean:

        impute_missing_values_mean();

        break;

    case MissingValuesMethod::Median:

        impute_missing_values_median();

        break;

    case MissingValuesMethod::Interpolation:

        impute_missing_values_interpolate();

        break;
    }
}


void DataSet::load_data()
{
    read_csv_1();

    if(!has_time_raw_variables() && !has_categorical_raw_variables())
    {
        read_csv_2_simple();

        read_csv_3_simple();
    }
    else
    {
        read_csv_2_complete();

        read_csv_3_complete();
    }
}


void DataSet::read_csv()
{
    read_csv_1();

    if(!has_time_raw_variables() && !has_categorical_raw_variables())
    {
        read_csv_2_simple();

        read_csv_3_simple();
    }
    else
    {
        read_csv_2_complete();

        read_csv_3_complete();
    }
}


Tensor<string, 1> DataSet::get_default_raw_variables_names(const Index& raw_variables_number)
{
    Tensor<string, 1> raw_variables_names(raw_variables_number);

    for(Index i = 0; i < raw_variables_number; i++)
    {
        ostringstream buffer;

        buffer << "column_" << i+1;

        raw_variables_names(i) = buffer.str();
    }

    return raw_variables_names;
}

string DataSet::get_raw_variable_type_string(const RawVariableType& raw_variable_type)
{
    switch(raw_variable_type)
    {
    case RawVariableType::Numeric:
        return "Numeric";

    case RawVariableType::Constant:
        return "Constant";

    case RawVariableType::Binary:
        return "Binary";

    case RawVariableType::Categorical:
        return "Categorical";

    case RawVariableType::DateTime:
        return "DateTime";

    default:
        return "";
    }
}


string DataSet::get_raw_variable_use_string(const VariableUse& raw_variable_use)
{

    switch(raw_variable_use)
    {
    case VariableUse::Input:
        return "Input";

    case VariableUse::Target:
        return "Target";

    case VariableUse::Time:
        return "Time";

    case VariableUse::Unused:
        return "Unused";

    default:
        return "";
    }
}

void DataSet::read_csv_1()
{
    if(display) cout << "Path: " << data_source_path << endl;

    if(data_source_path.empty())
    {
        ostringstream buffer;

        buffer << "OpenNN Exception: DataSet class.\n"
               << "void read_csv() method.\n"
               << "Data file name is empty.\n";

        throw runtime_error(buffer.str());
    }

    std::regex accent_regex("[\\xC0-\\xFF]");
    std::ifstream file;

#ifdef _WIN32

    if(std::regex_search(data_source_path, accent_regex))
    {
        file.open(string_to_wide_string(data_source_path));
    }else
    {
        file.open(data_source_path.c_str());
    }
#else
    file.open(data_source_path.c_str());
#endif

    if(!file.is_open())
    {
        ostringstream buffer;

        buffer << "OpenNN Exception: DataSet class.\n"
               << "void read_csv() method.\n"
               << "Cannot open data file: " << data_source_path << "\n";

        throw runtime_error(buffer.str());
    }

    const char separator_char = get_separator_char();

    if(display) cout << "Setting data file preview..." << endl;

    Index lines_number = has_raw_variables_names ? 4 : 3;

    data_file_preview.resize(lines_number);

    string line;

    Index lines_count = 0;

    while(file.good())
    {
        getline(file, line);

        line = decode(line);

        trim(line);

        erase(line, '"');

        if(line.empty()) continue;

        check_separators(line);

        data_file_preview(lines_count) = get_tokens(line, separator_char);

        lines_count++;

        if(lines_count == lines_number) break;
    }

    file.close();

    // Check empty file

    if(data_file_preview(0).size() == 0)
    {
        ostringstream buffer;

        buffer << "OpenNN Exception: DataSet class.\n"
               << "void read_csv_1() method.\n"
               << "File " << data_source_path << " is empty.\n";

        throw runtime_error(buffer.str());
    }

    // Set rows labels and raw_variables names

    if(display) cout << "Setting rows labels..." << endl;

    string first_name = data_file_preview(0)(0);
    transform(first_name.begin(), first_name.end(), first_name.begin(), ::tolower);

    const Index raw_variables_number = has_rows_labels ? data_file_preview(0).size()-1 : data_file_preview(0).size();

    raw_variables.resize(raw_variables_number);

    // Check if header has numeric value

    if(has_raw_variables_names && has_numbers(data_file_preview(0)))
    {
        ostringstream buffer;

        buffer << "OpenNN Exception: DataSet class.\n"
               << "void read_csv_1() method.\n"
               << "Some raw_variables names are numeric.\n";

        throw runtime_error(buffer.str());
    }

    // raw_variables names

    if(display) cout << "Setting raw_variables names..." << endl;

    if(has_raw_variables_names)
    {
        has_rows_labels ? set_raw_variables_names(data_file_preview(0).slice(Eigen::array<Index, 1>({1}),
                                                                       Eigen::array<Index, 1>({data_file_preview(0).size()-1})))
                        : set_raw_variables_names(data_file_preview(0));
    }
    else
    {
        set_raw_variables_names(get_default_raw_variables_names(raw_variables_number));
    }

    // Check raw_variables with all missing values

    bool has_nans_raw_variables = false;

    do
    {
        has_nans_raw_variables = false;

        if(lines_number > 10)
            break;

        for(Index i = 0; i < data_file_preview(0).dimension(0); i++)
        {
            if(has_rows_labels && i == 0) continue;

            // Check if all are missing values

            if( data_file_preview(1)(i) == missing_values_label
                    && data_file_preview(2)(i) == missing_values_label
                    && data_file_preview(lines_number-2)(i) == missing_values_label
                    && data_file_preview(lines_number-1)(i) == missing_values_label)
            {
                has_nans_raw_variables = true;
            }
            else
            {
                has_nans_raw_variables = false;
            }

            if(has_nans_raw_variables)
            {
                lines_number++;
                data_file_preview.resize(lines_number);

                string line;
                Index lines_count = 0;

                file.open(data_source_path.c_str());

                if(!file.is_open())
                {
                    ostringstream buffer;

                    buffer << "OpenNN Exception: DataSet class.\n"
                           << "void read_csv() method.\n"
                           << "Cannot open data file: " << data_source_path << "\n";

                    throw runtime_error(buffer.str());
                }

                while(file.good())
                {
                    getline(file, line);
                    line = decode(line);
                    trim(line);
                    erase(line, '"');
                    if(line.empty()) continue;
                    check_separators(line);
                    data_file_preview(lines_count) = get_tokens(line, separator_char);
                    lines_count++;
                    if(lines_count == lines_number) break;
                }

                file.close();
            }
        }
    }while(has_nans_raw_variables);

    // raw_variables types

    if(display) cout << "Setting raw_variables types..." << endl;
    
    Index raw_variable_index = 0;

    for(Index i = 0; i < data_file_preview(0).dimension(0); i++)
    {
        if(has_rows_labels && i == 0) continue;
        
        string data_file_preview_1 = data_file_preview(1)(i);
        string data_file_preview_2 = data_file_preview(2)(i);
        string data_file_preview_3 = data_file_preview(lines_number-2)(i);
        string data_file_preview_4 = data_file_preview(lines_number-1)(i);
        
/*        if(nans_columns(column_index))
        {
            columns(column_index).type = ColumnType::Constant;
            column_index++;
        }
        else*/ if((is_date_time_string(data_file_preview_1) && data_file_preview_1 != missing_values_label)
                || (is_date_time_string(data_file_preview_2) && data_file_preview_2 != missing_values_label)
                || (is_date_time_string(data_file_preview_3) && data_file_preview_3 != missing_values_label)
                || (is_date_time_string(data_file_preview_4) && data_file_preview_4 != missing_values_label))
        {
            raw_variables(raw_variable_index).type = RawVariableType::DateTime;
//            time_column = raw_variables(raw_variable_index).name;
            raw_variable_index++;
        }
        else if(((is_numeric_string(data_file_preview_1) && data_file_preview_1 != missing_values_label) || data_file_preview_1.empty())
                || ((is_numeric_string(data_file_preview_2) && data_file_preview_2 != missing_values_label) || data_file_preview_2.empty())
                || ((is_numeric_string(data_file_preview_3) && data_file_preview_3 != missing_values_label) || data_file_preview_3.empty())
                || ((is_numeric_string(data_file_preview_4) && data_file_preview_4 != missing_values_label) || data_file_preview_4.empty()))
        {
            raw_variables(raw_variable_index).type = RawVariableType::Numeric;
            raw_variable_index++;
        }
        else
        {
            raw_variables(raw_variable_index).type = RawVariableType::Categorical;
            raw_variable_index++;
        }
    }

    // Resize data file preview to original

    if(data_file_preview.size() > 4)
    {
        lines_number = has_raw_variables_names ? 4 : 3;

        Tensor<Tensor<string, 1>, 1> data_file_preview_copy(data_file_preview);

        data_file_preview.resize(lines_number);

        data_file_preview(0) = data_file_preview_copy(1);
        data_file_preview(1) = data_file_preview_copy(1);
        data_file_preview(2) = data_file_preview_copy(2);
        data_file_preview(lines_number - 2) = data_file_preview_copy(data_file_preview_copy.size()-2);
        data_file_preview(lines_number - 1) = data_file_preview_copy(data_file_preview_copy.size()-1);
    }
    
}



void DataSet::read_csv_2_simple()
{   
    regex accent_regex("[\\xC0-\\xFF]");
    std::ifstream file;

    #ifdef _WIN32

    if(regex_search(data_source_path, accent_regex))
    {
        file.open(string_to_wide_string(data_source_path));
    }else
    {
        file.open(data_source_path.c_str());
    }

    #else
        file.open(data_source_path.c_str());
    #endif

    if(!file.is_open())
    {
        ostringstream buffer;

        buffer << "OpenNN Exception: DataSet class.\n"
               << "void read_csv_2_simple() method.\n"
               << "Cannot open data file: " << data_source_path << "\n";

        throw runtime_error(buffer.str());
    }

    string line;
    Index line_number = 0;

    if(has_raw_variables_names)
    {
        while(file.good())
        {
            line_number++;

            getline(file, line);

            trim(line);

            erase(line, '"');

            if(line.empty()) continue;

            break;
        }
    }

    Index samples_count = 0;

    Index tokens_count;

    if(display) cout << "Setting data dimensions..." << endl;

    const char separator_char = get_separator_char();

    const Index raw_variables_number = get_raw_variables_number();
    const Index raw_raw_variables_number = has_rows_labels ? raw_variables_number + 1 : raw_variables_number;

    while(file.good())
    {
        line_number++;

        getline(file, line);

        trim(line);

        erase(line, '"');

        if(line.empty()) continue;

        tokens_count = count_tokens(line, separator_char);

        if(tokens_count != raw_raw_variables_number)
        {
            ostringstream buffer;

            buffer << "OpenNN Exception: DataSet class.\n"
                   << "void read_csv_2_simple() method.\n"
                   << "Line " << line_number << ": Size of tokens("
                   << tokens_count << ") is not equal to number of raw_variables("
                   << raw_raw_variables_number << ").\n";

            throw runtime_error(buffer.str());
        }

        samples_count++;
    }

    file.close();

    data.resize(samples_count, raw_variables_number);

    set_default_raw_variables_uses();

    samples_uses.resize(samples_count);
    samples_uses.setConstant(SampleUse::Training);

    split_samples_random();
}


void DataSet::read_csv_3_simple()
{
    const regex accent_regex("[\\xC0-\\xFF]");

    ifstream file;

    #ifdef _WIN32

    if(std::regex_search(data_source_path, accent_regex))
    {
<<<<<<< HEAD
        file.open(string_to_wide_string(data_source_path));
    }else
=======
        wstring_convert<std::codecvt_utf8<wchar_t>> conv;

        wstring file_name_wide = conv.from_bytes(data_source_path);

        file.open(file_name_wide);
    }
    else
>>>>>>> 4033cad3
    {
        file.open(data_source_path.c_str());
    }

    #else
        file.open(data_source_path.c_str());
    #endif

    if(!file.is_open())
    {
        ostringstream buffer;

        buffer << "OpenNN Exception: DataSet class.\n"
               << "void read_csv_3_simple() method.\n"
               << "Cannot open data file: " << data_source_path << "\n";

        throw runtime_error(buffer.str());
    }

    const bool is_float = is_same<type, float>::value;

    const char separator_char = get_separator_char();

    string line;

    // Read header

    if(has_raw_variables_names)
    {
        while(file.good())
        {
            getline(file, line);

            line = decode(line);

            if(line.empty()) continue;

            break;
        }
    }

    // Read data

    const Index raw_raw_variables_number = has_rows_labels ? get_raw_variables_number() + 1 : get_raw_variables_number();

    Tensor<string, 1> tokens(raw_raw_variables_number);

    const Index samples_number = data.dimension(0);

    if(has_rows_labels) rows_labels.resize(samples_number);

    if(display) cout << "Reading data..." << endl;

    Index sample_index = 0;
    Index raw_variable_index = 0;

    while(file.good())
    {
        getline(file, line);

        line = decode(line);

        trim(line);

        erase(line, '"');

        if(line.empty()) continue;

        fill_tokens(line, separator_char, tokens);

        for(Index j = 0; j < raw_raw_variables_number; j++)
        {
            trim(tokens(j));

            if(has_rows_labels && j == 0)
            {
                rows_labels(sample_index) = tokens(j);
            }
            else if(tokens(j) == missing_values_label || tokens(j).empty())
            {
                data(sample_index, raw_variable_index) = type(NAN);
                raw_variable_index++;
            }
            else if(is_float)
            {
                data(sample_index, raw_variable_index) = type(strtof(tokens(j).data(), nullptr));
                raw_variable_index++;
            }
            else
            {
                data(sample_index, raw_variable_index) = type(stof(tokens(j)));
                raw_variable_index++;
            }
        }

        raw_variable_index = 0;
        sample_index++;
    }

    const Index data_file_preview_index = has_raw_variables_names ? 3 : 2;

    data_file_preview(data_file_preview_index) = tokens;

    file.close();

    if(display) cout << "Data read succesfully..." << endl;

    // Check Constant

    check_constant_raw_variables();

    // Check Binary

    if(display) cout << "Checking binary raw_variables..." << endl;

    set_binary_simple_raw_variables();
}


void DataSet::read_csv_2_complete()
{
    regex accent_regex("[\\xC0-\\xFF]");
    std::ifstream file;

    #ifdef _WIN32

    if(regex_search(data_source_path, accent_regex))
    {
        file.open(string_to_wide_string(data_source_path));
    }
    else
    {
        file.open(data_source_path.c_str());
    }
#else
    file.open(data_source_path.c_str());
#endif


    if(!file.is_open())
    {
        ostringstream buffer;

        buffer << "OpenNN Exception: DataSet class.\n"
               << "void read_csv_2_complete() method.\n"
               << "Cannot open data file: " << data_source_path << "\n";

        throw runtime_error(buffer.str());
    }

    const char separator_char = get_separator_char();

    string line;

    Tensor<string, 1> tokens;

    Index lines_count = 0;
    Index tokens_count;

    const Index raw_variables_number = raw_variables.size();

    for(Index j = 0; j < raw_variables_number; j++)
    {
        if(raw_variables(j).type != RawVariableType::Categorical)
        {
            raw_variables(j).raw_variable_use = VariableUse::Input;
        }
    }

    // Skip header

    if(has_raw_variables_names)
    {
        while(file.good())
        {
            getline(file, line);

            trim(line);

            if(line.empty()) continue;

            break;
        }
    }

    // Read data

    if(display) cout << "Setting data dimensions..." << endl;

    const Index raw_raw_variables_number = has_rows_labels ? raw_variables_number + 1 : raw_variables_number;

    Index raw_variable_index = 0;

    while(file.good())
    {
        getline(file, line);

        line = decode(line);

        trim(line);

        erase(line, '"');

        if(line.empty()) continue;

        tokens = get_tokens(line, separator_char);

        tokens_count = tokens.size();

        if(unsigned(tokens_count) != raw_raw_variables_number)
        {
            const string message =
                    "Sample " + to_string(lines_count+1) + " error:\n"
                                                           "Size of tokens (" + to_string(tokens_count) + ") is not equal to number of raw_variables (" + to_string(raw_raw_variables_number) + ").\n"
                                                                                                                                                                                    "Please check the format of the data file (e.g: Use of commas both as decimal and raw_variable separator)";

            throw runtime_error(message);
        }

        for(unsigned j = 0; j < raw_raw_variables_number; j++)
        {
            if(has_rows_labels && j == 0) continue;

            if(raw_variables(raw_variable_index).type == RawVariableType::Categorical)
            {
                if(find(raw_variables(raw_variable_index).categories.data(), raw_variables(raw_variable_index).categories.data() + raw_variables(raw_variable_index).categories.size(), tokens(j)) == (raw_variables(raw_variable_index).categories.data() + raw_variables(raw_variable_index).categories.size()))
                {
                    if(tokens(j) == missing_values_label || tokens(j).find(missing_values_label) != string::npos)
                    {
                        raw_variable_index++;
                        continue;
                    }

                    raw_variables(raw_variable_index).add_category(tokens(j));
                }
            }

            raw_variable_index++;
        }

        raw_variable_index = 0;

        lines_count++;
    }

    if(display) cout << "Setting types..." << endl;

    for(Index j = 0; j < raw_variables_number; j++)
    {
        if(raw_variables(j).type == RawVariableType::Categorical)
        {
            if(raw_variables(j).categories.size() == 2)
            {
                raw_variables(j).type = RawVariableType::Binary;
            }
        }
    }

    file.close();

    const Index samples_number = unsigned(lines_count);

    const Index variables_number = get_variables_number();

    data.resize(Index(samples_number), variables_number);
    data.setZero();

    if(has_rows_labels) rows_labels.resize(samples_number);

    set_default_raw_variables_uses();

    samples_uses.resize(Index(samples_number));

    samples_uses.setConstant(SampleUse::Training);

    split_samples_random();

}


void DataSet::read_csv_3_complete()
{
    const regex accent_regex("[\\xC0-\\xFF]");
    ifstream file;

    #ifdef _WIN32

    if(regex_search(data_source_path, accent_regex))
    {
        file.open(string_to_wide_string(data_source_path));
    }
    else
    {
        file.open(data_source_path.c_str());
    }

    #else
        file.open(data_source_path.c_str());
    #endif


    if(!file.is_open())
    {
        ostringstream buffer;

        buffer << "OpenNN Exception: DataSet class.\n"
               << "void read_csv_3_complete() method.\n"
               << "Cannot open data file: " << data_source_path << "\n";

        throw runtime_error(buffer.str());
    }

    const char separator_char = get_separator_char();

    const Index raw_variables_number = raw_variables.size();

    const Index raw_raw_variables_number = has_rows_labels ? raw_variables_number + 1 : raw_variables_number;

    string line;

    Tensor<string, 1> tokens;

    string token;

    unsigned sample_index = 0;
    unsigned variable_index = 0;
    unsigned raw_variable_index = 0;

    // Skip header

    if(has_raw_variables_names)
    {
        while(file.good())
        {
            getline(file, line);

            line = decode(line);

            trim(line);

            if(line.empty()) continue;

            break;
        }
    }

    // Read data

    if(display) cout << "Reading data..." << endl;

    time_t previous_timestamp = 0;
    double time_step = 60 * 60 * 24;

    while(file.good())
    {
        getline(file, line);

        line = decode(line);

        trim(line);

        erase(line, '"');

        if(line.empty()) continue;

        tokens = get_tokens(line, separator_char);

        variable_index = 0;
        raw_variable_index = 0;
        bool insert_nan_row = false;

        for(Index j = 0; j < raw_raw_variables_number; j++)
        {
            trim(tokens(j));

            if(has_rows_labels && j ==0)
            {
                rows_labels(sample_index) = tokens(j);
                continue;
            }
            else if(raw_variables(raw_variable_index).type == RawVariableType::Numeric)
            {
                if(tokens(j) == missing_values_label || tokens(j).empty())
                {
                    data(sample_index, variable_index) = type(NAN);
                    variable_index++;
                }
                else
                {
                    try
                    {
                        data(sample_index, variable_index) = type(stod(tokens(j)));
                        variable_index++;
                    }
                    catch(const exception& e)
                    {
                        ostringstream buffer;

                        buffer << "OpenNN Exception: DataSet class.\n"
                               << "void read_csv_3_complete() method.\n"
                               << "Sample " << sample_index << "; Invalid number: " << tokens(j) << "\n";

                        throw runtime_error(buffer.str());
                    }
                }
            }
            else if(raw_variables(raw_variable_index).type == RawVariableType::DateTime)
            {
                time_t current_timestamp = 0;

                if(!(tokens(j) == missing_values_label || tokens(j).empty()))
                {
                    current_timestamp = static_cast<time_t>(date_to_timestamp(tokens(j)));
                }

                while(previous_timestamp != 0 && difftime(current_timestamp, previous_timestamp) > time_step)
                {
                    for(Index raw_variables_index = 0; raw_variables_index < raw_variables_number; ++raw_variables_index)
                    {
                        data(sample_index, raw_variables_index) = type(NAN);
                    }
                    sample_index++;

                    previous_timestamp += time_step;
                }

                if(tokens(j).empty())
                {
                    data(sample_index, variable_index) = type(NAN);
                }
                else
                {
                    previous_timestamp = current_timestamp;
                    data(sample_index, variable_index) = type(current_timestamp);
                }

                variable_index++;
            }
            // else if(raw_variables(raw_variable_index).type == RawVariableType::DateTime)
            // {
            //     time_t current_timestamp = 0;

            //     if(!(tokens(j) == missing_values_label || tokens(j).empty()))
            //     {
            //         current_timestamp = static_cast<time_t>(date_to_timestamp(tokens(j)));
            //     }

            //     if(previous_timestamp != 0 && difftime(current_timestamp, previous_timestamp) > time_step)
            //     {
            //         insert_nan_row = true;
            //         previous_timestamp += time_step;
            //         break;
            //     }
            //     else
            //     {
            //         previous_timestamp = current_timestamp;
            //         data(sample_index, variable_index) = tokens(j).empty() ? type(NAN) : current_timestamp;
            //         variable_index++;
            //     }
            // }
            else if(raw_variables(raw_variable_index).type == RawVariableType::Categorical)
            {
                for(Index k = 0; k < raw_variables(raw_variable_index).get_categories_number(); k++)
                {
                    if(tokens(j) == missing_values_label)
                    {
                        data(sample_index, variable_index) = type(NAN);
                    }
                    else if(tokens(j) == raw_variables(raw_variable_index).categories(k))
                    {
                        data(sample_index, variable_index) = type(1);
                    }

                    variable_index++;
                }
            }
            else if(raw_variables(raw_variable_index).type == RawVariableType::Binary)
            {
                string lower_case_token = tokens(j);

                trim(lower_case_token);
                transform(lower_case_token.begin(), lower_case_token.end(), lower_case_token.begin(), ::tolower);

                Tensor<string,1> positive_words(5);
                Tensor<string,1> negative_words(5);

                positive_words.setValues({"yes", "positive", "+", "true", "si"});
                negative_words.setValues({"no", "negative", "-", "false", "no"});

                if(tokens(j) == missing_values_label || tokens(j).find(missing_values_label) != string::npos)
                {
                    data(sample_index, variable_index) = type(NAN);
                }
                else if( contains(positive_words, lower_case_token) )
                {
                    data(sample_index, variable_index) = type(1);
                }
                else if( contains(negative_words, lower_case_token) )
                {
                    data(sample_index, variable_index) = type(0);
                }
                else if(raw_variables(raw_variable_index).categories.size() > 0 && tokens(j) == raw_variables(raw_variable_index).categories(0))
                {
                    data(sample_index, variable_index) = type(1);
                }
                else if(tokens(j) == raw_variables(raw_variable_index).name)
                {
                    data(sample_index, variable_index) = type(1);
                }

                variable_index++;
            }

            raw_variable_index++;
        }

        if(insert_nan_row)
        {
            for(Index raw_variables_index = 0; raw_variables_index < raw_variables_number; ++raw_variables_index)
            {
                data(sample_index, raw_variables_index) = type(NAN);
            }
            sample_index++;

            continue;
        }

        sample_index++;
    }

    const Index data_file_preview_index = has_raw_variables_names ? 3 : 2;

    data_file_preview(data_file_preview_index) = tokens;

    if(display) cout << "Data read succesfully..." << endl;

    file.close();

    // Check Constant and DateTime to unused

    check_constant_raw_variables();

    // Check binary

    if(display) cout << "Checking binary raw_variables..." << endl;

    ofstream myfile;
    myfile.open ("/home/artelnics/Escritorio/example.txt");
    myfile << "data: " << data << endl;
    myfile.close();

    set_binary_simple_raw_variables();
}


void DataSet::check_separators(const string& line) const
{
    if(line.find(',') == string::npos
            && line.find(';') == string::npos
            && line.find(' ') == string::npos
            && line.find('\t') == string::npos) return;

    const char separator_char = get_separator_char();

    if(line.find(separator_char) == string::npos)
    {
        const string message =
                "Error: " + get_separator_string() + " separator not found in line data file " + data_source_path + ".\n"
                                                                                                                  "Line: '" + line + "'";

        throw runtime_error(message);
    }

    if(separator == Separator::Space)
    {
        if(line.find(',') != string::npos)
        {
            const string message =
                    "Error: Found comma (',') in data file " + data_source_path + ", but separator is space (' ').";

            throw runtime_error(message);
        }
        if(line.find(';') != string::npos)
        {
            const string message =
                    "Error: Found semicolon (';') in data file " + data_source_path + ", but separator is space (' ').";

            throw runtime_error(message);
        }
    }
    else if(separator == Separator::Tab)
    {
        if(line.find(',') != string::npos)
        {
            const string message =
                    "Error: Found comma (',') in data file " + data_source_path + ", but separator is tab ('   ').";

            throw runtime_error(message);
        }
        if(line.find(';') != string::npos)
        {
            const string message =
                    "Error: Found semicolon (';') in data file " + data_source_path + ", but separator is tab ('   ').";

            throw runtime_error(message);
        }
    }
    else if(separator == Separator::Comma)
    {
        if(line.find(";") != string::npos)
        {
            const string message =
                    "Error: Found semicolon (';') in data file " + data_source_path + ", but separator is comma (',').";

            throw runtime_error(message);
        }
    }
    else if(separator == Separator::Semicolon)
    {
        if(line.find(",") != string::npos)
        {
            const string message =
                    "Error: Found comma (',') in data file " + data_source_path + ", but separator is semicolon (';'). " + line;

            throw runtime_error(message);
        }
    }
}


void DataSet::check_special_characters(const string & line) const
{
    if( line.find_first_of("|@#~€¬^*") != string::npos)
    {
        const string message =
                "Error: found special characters in line: " + line + ". Please, review the file.";
        throw runtime_error(message);
    }

    //#ifdef __unix__
    //    if(line.find("\r") != string::npos)
    //    {
    //        const string message =
    //                "Error: mixed break line characters in line: " + line + ". Please, review the file.";
    //        throw runtime_error(message);
    //    }
    //#endif

}


bool DataSet::has_binary_raw_variables() const
{
    const Index variables_number = raw_variables.size();

    for(Index i = 0; i < variables_number; i++)
    {
        if(raw_variables(i).type == RawVariableType::Binary) return true;
    }

    return false;
}


bool DataSet::has_categorical_raw_variables() const
{
    const Index variables_number = raw_variables.size();

    for(Index i = 0; i < variables_number; i++)
    {
        if(raw_variables(i).type == RawVariableType::Categorical) return true;
    }

    return false;
}


bool DataSet::has_time_raw_variables() const
{
    const Index raw_variables_number = raw_variables.size();

    for(Index i = 0; i < raw_variables_number; i++)
    {
        if(raw_variables(i).type == RawVariableType::DateTime) return true;
    }

    return false;
}


//bool DataSet::has_time_time_series_raw_variables() const
//{
//    const Index time_series_raw_variables_number = time_series_raw_variables.size();
//
//    for(Index i = 0; i < time_series_raw_variables_number; i++)
//    {
//        if(time_series_raw_variables(i).type == ColumnType::DateTime) return true;
//    }
//
//    return false;
//}


bool DataSet::has_selection() const
{
    if(get_selection_samples_number() == 0) return false;

    return true;
}


Tensor<Index, 1> DataSet::count_nan_raw_variables() const
{
    const Index raw_variables_number = get_raw_variables_number();
    const Index rows_number = get_samples_number();

    Tensor<Index, 1> nan_raw_variables(raw_variables_number);
    nan_raw_variables.setZero();

    for(Index raw_variable_index = 0; raw_variable_index < raw_variables_number; raw_variable_index++)
    {
        const Index current_variable_index = get_numeric_variable_indices(raw_variable_index)(0);

        for(Index row_index = 0; row_index < rows_number; row_index++)
        {
            if(isnan(data(row_index,current_variable_index)))
            {
                nan_raw_variables(raw_variable_index)++;
            }
        }
    }

    return nan_raw_variables;
}


Index DataSet::count_rows_with_nan() const
{
    Index rows_with_nan = 0;

    const Index rows_number = data.dimension(0);
    const Index raw_variables_number = data.dimension(1);

    bool has_nan = true;

    for(Index row_index = 0; row_index < rows_number; row_index++)
    {
        has_nan = false;

        for(Index raw_variable_index = 0; raw_variable_index < raw_variables_number; raw_variable_index++)
        {
            if(isnan(data(row_index, raw_variable_index)))
            {
                has_nan = true;
                break;
            }
        }

        if(has_nan) rows_with_nan++;
    }

    return rows_with_nan;
}


Index DataSet::count_nan() const
{
    return count_NAN(data);
}


void DataSet::set_missing_values_number(const Index& new_missing_values_number)
{
    missing_values_number = new_missing_values_number;
}


void DataSet::set_missing_values_number()
{
    missing_values_number = count_nan();
}


void DataSet::set_raw_variables_missing_values_number(const Tensor<Index, 1>& new_raw_variables_missing_values_number)
{
    raw_variables_missing_values_number = new_raw_variables_missing_values_number;
}


void DataSet::set_raw_variables_missing_values_number()
{
    raw_variables_missing_values_number = count_nan_raw_variables();
}


void DataSet::set_rows_missing_values_number(const Index& new_rows_missing_values_number)
{
    rows_missing_values_number = new_rows_missing_values_number;
}


void DataSet::set_rows_missing_values_number()
{
    rows_missing_values_number = count_rows_with_nan();
}


void DataSet::fix_repeated_names()
{
    // Fix raw_variables names

    const Index raw_variables_number = raw_variables.size();

    map<string, Index> raw_variables_count_map;

    for(Index i = 0; i < raw_variables_number; i++)
    {
        auto result = raw_variables_count_map.insert(pair<string, Index>(raw_variables(i).name, 1));

        if(!result.second) result.first->second++;
    }

    for(const auto & element : raw_variables_count_map)
    {
        if(element.second > 1)
        {
            const string repeated_name = element.first;
            Index repeated_index = 1;

            for(Index i = 0; i < raw_variables.size(); i++)
            {
                if(raw_variables(i).name == repeated_name)
                {
                    raw_variables(i).name = raw_variables(i).name + "_" + to_string(repeated_index);
                    repeated_index++;
                }
            }
        }
    }

    // Fix variables names

    if(has_categorical_raw_variables() || has_binary_raw_variables())
    {
        Tensor<string, 1> variables_names = get_variables_names();

        const Index variables_number = variables_names.size();

        map<string, Index> variables_count_map;

        for(Index i = 0; i < variables_number; i++)
        {
            auto result = variables_count_map.insert(pair<string, Index>(variables_names(i), 1));

            if(!result.second) result.first->second++;
        }

        for(const auto & element : variables_count_map)
        {
            if(element.second > 1)
            {
                const string repeated_name = element.first;

                for(Index i = 0; i < variables_number; i++)
                {
                    if(variables_names(i) == repeated_name)
                    {
                        const Index raw_variable_index = get_raw_variable_index(i);

                        if(raw_variables(raw_variable_index).type != RawVariableType::Categorical) continue;

                        variables_names(i) = variables_names(i) + "_" + raw_variables(raw_variable_index).name;
                    }
                }
            }
        }

        set_variables_names(variables_names);
    }
}


Tensor<Index, 2> DataSet::split_samples(const Tensor<Index, 1>& samples_indices, const Index& new_batch_size) const
{
    const Index samples_number = samples_indices.dimension(0);

    Index batches_number;
    Index batch_size = new_batch_size;

    if(samples_number < batch_size)
    {
        batches_number = 1;
        batch_size = samples_number;
    }
    else
    {
        batches_number = samples_number / batch_size;
    }

    Tensor<Index, 2> batches(batches_number, batch_size);

    Index count = 0;

    for(Index i = 0; i < batches_number;++i)
    {
        for(Index j = 0; j < batch_size;++j)
        {
            batches(i, j) = samples_indices(count);

            count++;
        }
    }

    return batches;
}


void DataSet::shuffle()
{
    random_device rng;
    mt19937 urng(rng());

    const Index data_rows = data.dimension(0);
    const Index data_raw_variables = data.dimension(1);

    Tensor<Index, 1> indices(data_rows);

    for(Index i = 0; i < data_rows; i++) indices(i) = i;

    std::shuffle(&indices(0), &indices(data_rows-1), urng);

    Tensor<type, 2> new_data(data_rows, data_raw_variables);
    Tensor<string, 1> new_rows_labels(data_rows);

    Index index = 0;

    for(Index i = 0; i < data_rows; i++)
    {
        index = indices(i);

        new_rows_labels(i) = rows_labels(index);

        for(Index j = 0; j < data_raw_variables; j++)
        {
            new_data(i,j) = data(index,j);
        }
    }

    data = new_data;
    rows_labels = new_rows_labels;
}


bool DataSet::get_has_rows_labels() const
{
    return has_rows_labels;
}


/// This method parses a string decoded in non UTF8 decodification to UTF8
/// @param input_string String to be parsed

string DataSet::decode(const string& input_string) const
{
    switch(codification)
    {
    case DataSet::Codification::UTF8:
    {
        return input_string;
    }

    case DataSet::Codification::SHIFT_JIS:
    {
        return sj2utf8(input_string);
    }

    default:
        return input_string;
    }
}


/// This method checks if the input data file has the correct format. Returns an error message.

void DataSet::check_input_csv(const string & input_data_file_name, const char & separator_char) const
{
    std::ifstream file(input_data_file_name.c_str());

    if(!file.is_open())
    {
        ostringstream buffer;

        buffer << "OpenNN Exception: DataSet class.\n"
               << "void check_input_csv() method.\n"
               << "Cannot open input data file: " << input_data_file_name << "\n";

        throw runtime_error(buffer.str());
    }

    string line;
    Index line_number = 0;
    Index total_lines = 0;

    Index tokens_count;

    Index raw_variables_number = get_raw_variables_number() - get_target_raw_variables_number();
    if(model_type == ModelType::AutoAssociation)
        raw_variables_number = get_raw_variables_number() - get_target_raw_variables_number() - get_unused_raw_variables_number()/2;

    while(file.good())
    {
        line_number++;

        getline(file, line);

        trim(line);

        erase(line, '"');

        if(line.empty()) continue;

        total_lines++;

        tokens_count = count_tokens(line, separator_char);

        if(tokens_count != raw_variables_number)
        {
            ostringstream buffer;

            buffer << "OpenNN Exception: DataSet class.\n"
                   << "void check_input_csv() method.\n"
                   << "Line " << line_number << ": Size of tokens in input file ("
                   << tokens_count << ") is not equal to number of raw_variables("
                   << raw_variables_number << "). \n"
                   << "Input csv must contain values for all the variables except the target. \n";

            throw runtime_error(buffer.str());
        }
    }

    file.close();

    if(total_lines == 0)
    {
        ostringstream buffer;

        buffer << "OpenNN Exception: DataSet class.\n"
               << "void check_input_csv() method.\n"
               << "Input data file is empty. \n";

        throw runtime_error(buffer.str());
    }
}


/// This method loads data from a file and returns a matrix containing the input raw_variables.

Tensor<type, 2> DataSet::read_input_csv(const string& input_data_file_name,
                                        const char& separator_char,
                                        const string& missing_values_label,
                                        const bool& has_raw_variables_name,
                                        const bool& has_rows_label) const
{
    std::ifstream file(input_data_file_name.c_str());

    if(!file.is_open())
    {
        ostringstream buffer;

        buffer << "OpenNN Exception: DataSet class.\n"
               << "void read_input_csv() method.\n"
               << "Cannot open input data file: " << input_data_file_name << "\n";

        throw runtime_error(buffer.str());
    }

    // Count samples number

    Index input_samples_count = 0;

    string line;
    Index line_number = 0;

    Index tokens_count;

    Index raw_variables_number = get_raw_variables_number() - get_target_raw_variables_number();

    if(model_type == ModelType::AutoAssociation)
        raw_variables_number = get_raw_variables_number() - get_target_raw_variables_number() - get_unused_raw_variables_number()/2;

    while(file.good())
    {
        line_number++;

        getline(file, line);

        trim(line);

        erase(line, '"');

        if(line.empty()) continue;

        tokens_count = count_tokens(line, separator_char);

        if(tokens_count != raw_variables_number)
        {
            ostringstream buffer;

            buffer << "OpenNN Exception: DataSet class.\n"
                   << "void read_input_csv() method.\n"
                   << "Line " << line_number << ": Size of tokens("
                   << tokens_count << ") is not equal to number of raw_variables("
                   << raw_variables_number << ").\n";

            throw runtime_error(buffer.str());
        }

        input_samples_count++;
    }

    file.close();

    Index variables_number = get_input_variables_number();

    if(has_raw_variables_name) input_samples_count--;

    Tensor<type, 2> inputs_data(input_samples_count, variables_number);
    inputs_data.setZero();

    // Fill input data

    file.open(input_data_file_name.c_str());

    if(!file.is_open())
    {
        ostringstream buffer;

        buffer << "OpenNN Exception: DataSet class.\n"
               << "void read_input_csv() method.\n"
               << "Cannot open input data file: " << input_data_file_name << " for filling input data file. \n";

        throw runtime_error(buffer.str());
    }

    // Read first line

    if(has_raw_variables_name)
    {
        while(file.good())
        {
            getline(file, line);

            if(line.empty()) continue;

            break;
        }
    }

    // Read rest of the lines

    Tensor<string, 1> tokens;

    line_number = 0;
    Index variable_index = 0;
    Index token_index = 0;
    bool is_ID = has_rows_label;

    const bool is_float = is_same<type, float>::value;
    bool has_missing_values = false;

    while(file.good())
    {
        getline(file, line);

        trim(line);

        erase(line, '"');

        if(line.empty()) continue;

        tokens = get_tokens(line, separator_char);

        variable_index = 0;
        token_index = 0;
        is_ID = has_rows_label;

        for(Index i = 0; i < raw_variables.size(); i++)
        {
            if(is_ID)
            {
                is_ID = false;
                continue;
            }

            if(raw_variables(i).raw_variable_use == VariableUse::Unused)
            {
                token_index++;
                continue;
            }
            else if(raw_variables(i).raw_variable_use != VariableUse::Input)
            {
                continue;
            }

            if(raw_variables(i).type == RawVariableType::Numeric)
            {
                if(tokens(token_index) == missing_values_label || tokens(token_index).empty())
                {
                    has_missing_values = true;
                    inputs_data(line_number, variable_index) = type(NAN);
                }
                else if(is_float)
                {
                    inputs_data(line_number, variable_index) = type(strtof(tokens(token_index).data(), nullptr));
                }
                else
                {
                    inputs_data(line_number, variable_index) = type(stof(tokens(token_index)));
                }

                variable_index++;
            }
            else if(raw_variables(i).type == RawVariableType::Binary)
            {
                if(tokens(token_index) == missing_values_label)
                {
                    has_missing_values = true;
                    inputs_data(line_number, variable_index) = type(NAN);
                }
                else if(raw_variables(i).categories.size() > 0 && tokens(token_index) == raw_variables(i).categories(0))
                {
                    inputs_data(line_number, variable_index) = type(1);
                }
                else if(tokens(token_index) == raw_variables(i).name)
                {
                    inputs_data(line_number, variable_index) = type(1);
                }

                variable_index++;
            }
            else if(raw_variables(i).type == RawVariableType::Categorical)
            {
                for(Index k = 0; k < raw_variables(i).get_categories_number(); k++)
                {
                    if(tokens(token_index) == missing_values_label)
                    {
                        has_missing_values = true;
                        inputs_data(line_number, variable_index) = type(NAN);
                    }
                    else if(tokens(token_index) == raw_variables(i).categories(k))
                    {
                        inputs_data(line_number, variable_index) = type(1);
                    }

                    variable_index++;
                }
            }
            else if(raw_variables(i).type == RawVariableType::DateTime)
            {
                if(tokens(token_index) == missing_values_label || tokens(token_index).empty())
                {
                    has_missing_values = true;
                    inputs_data(line_number, variable_index) = type(NAN);
                }
                else
                {
                    inputs_data(line_number, variable_index) = type(date_to_timestamp(tokens(token_index), gmt));
                }

                variable_index++;
            }
            else if(raw_variables(i).type == RawVariableType::Constant)
            {
                if(tokens(token_index) == missing_values_label || tokens(token_index).empty())
                {
                    has_missing_values = true;
                    inputs_data(line_number, variable_index) = type(NAN);
                }
                else if(is_float)
                {
                    inputs_data(line_number, variable_index) = type(strtof(tokens(token_index).data(), nullptr));
                }
                else
                {
                    inputs_data(line_number, variable_index) = type(stof(tokens(token_index)));
                }

                variable_index++;
            }

            token_index++;
        }

        line_number++;
    }

    file.close();

    if(!has_missing_values)
    {
        return inputs_data;
    }
    else
    {
        // Scrub missing values

        const MissingValuesMethod missing_values_method = get_missing_values_method();

        if(missing_values_method == MissingValuesMethod::Unuse || missing_values_method == MissingValuesMethod::Mean)
        {
            const Tensor<type, 1> means = mean(inputs_data);

            const Index samples_number = inputs_data.dimension(0);
            const Index variables_number = inputs_data.dimension(1);

            #pragma omp parallel for schedule(dynamic)

            for(Index j = 0; j < variables_number; j++)
            {
                for(Index i = 0; i < samples_number; i++)
                {
                    if(isnan(inputs_data(i, j)))
                    {
                        inputs_data(i,j) = means(j);
                    }
                }
            }
        }
        else
        {
            const Tensor<type, 1> medians = median(inputs_data);

            const Index samples_number = inputs_data.dimension(0);
            const Index variables_number = inputs_data.dimension(1);

#pragma omp parallel for schedule(dynamic)

            for(Index j = 0; j < variables_number; j++)
            {
                for(Index i = 0; i < samples_number; i++)
                {
                    if(isnan(inputs_data(i, j)))
                    {
                        inputs_data(i,j) = medians(j);
                    }
                }
            }
        }

        return inputs_data;
    }
}



bool DataSet::get_augmentation() const { return augmentation; }



//Virtual functions

//Image Models
void DataSet::fill_image_data(const int& width, const int& height, const int& channels, const Tensor<type, 2>& data) {}

//Languaje Models
void DataSet::read_txt_language_model(){}

//AutoAssociation Models
void DataSet::transform_associative_dataset(){}
void DataSet::save_auto_associative_data_binary(const string&) const {};

} // namespace opennn

// OpenNN: Open Neural Networks Library.
// Copyright(C) 2005-2024 Artificial Intelligence Techniques, SL.
//
// This library is free software; you can redistribute it and/or
// modify it under the terms of the GNU Lesser General Public
// License as published by the Free Software Foundation; either
// version 2.1 of the License, or any later version.
//
// This library is distributed in the hope that it will be useful,
// but WITHOUT ANY WARRANTY; without even the implied warranty of
// MERCHANTABILITY or FITNESS FOR A PARTICULAR PURPOSE.  See the GNU
// Lesser General Public License for more details.

// You should have received a copy of the GNU Lesser General Public
// License along with this library; if not, write to the Free Software
// Foundation, Inc., 51 Franklin St, Fifth Floor, Boston, MA  02110-1301  USA<|MERGE_RESOLUTION|>--- conflicted
+++ resolved
@@ -9845,18 +9845,11 @@
 
     if(std::regex_search(data_source_path, accent_regex))
     {
-<<<<<<< HEAD
         file.open(string_to_wide_string(data_source_path));
-    }else
-=======
-        wstring_convert<std::codecvt_utf8<wchar_t>> conv;
-
-        wstring file_name_wide = conv.from_bytes(data_source_path);
-
-        file.open(file_name_wide);
+
+
     }
     else
->>>>>>> 4033cad3
     {
         file.open(data_source_path.c_str());
     }
