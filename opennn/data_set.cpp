--- conflicted
+++ resolved
@@ -710,38 +710,10 @@
 
     std::shuffle(indices.data(), indices.data() + indices.size(), urng);
 
-<<<<<<< HEAD
-    Index i = 0;
-    Index index;
-
-    // Training
-
-    Index count_training = 0;
-
-    while(count_training != training_samples_number)
-    {
-
-        index = indices(i++);
-
-        if (samples_uses(index) == SampleUse::None) continue;
-
-        samples_uses(index) = SampleUse::Training;
-        count_training++;
-    }
-
-
-    // Selection
-    Index count_selection = 0;
-
-    while(count_selection != selection_samples_number)
-    {
-
-        index = indices(i++);
-=======
     auto assign_sample_use = [this, &indices](SampleUse use, Index count, Index& i) 
     {
+
         Index assigned_count = 0;
->>>>>>> de917c1d
 
         while (assigned_count < count) 
         {
@@ -755,14 +727,8 @@
         }
     };
 
-<<<<<<< HEAD
-    while(count_testing != testing_samples_number)
-    {
-
-        index = indices(i++);
-=======
+
     Index index = 0;
->>>>>>> de917c1d
 
     assign_sample_use(SampleUse::Training, training_samples_number, index);
     assign_sample_use(SampleUse::Selection, selection_samples_number, index);
@@ -2035,7 +2001,7 @@
 
     sample_uses.resize(new_samples_number);
 
-    samples_uses.setConstant(SampleUse::Training);
+    sample_uses.setConstant(SampleUse::Training);
 
     split_samples_random();
 }
