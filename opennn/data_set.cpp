--- conflicted
+++ resolved
@@ -8853,11 +8853,6 @@
 
         for(Index j = 0; j < inputs_number-1; j++)
         {
-<<<<<<< HEAD
-            data(i,j) = rand();
-
-=======
->>>>>>> 35fcdf57
             const type value = data(i,j);
             const type next_value = data(i,j+1);
 
@@ -8892,27 +8887,18 @@
     {
         for(Index j = 0; j < variables_number; j++)
         {
-<<<<<<< HEAD
-            data(i, j) = rand();
-        }
-        for(Index j = variables_number; j< classes_number; j++)
-        {
-            data(i, j) = 0;
-=======
+
             data(i, j) = rand(); // arc4random();
->>>>>>> 35fcdf57
-        }
-    }
+
+        }
+    }
+
 
 #pragma omp parallel for
 
-<<<<<<< HEAD
-        const Index random_class = rand() % classes_number;
-=======
     for(Index i = 0; i < samples_number; i++)
     {
         const Index random_class = arc4random() % classes_number;
->>>>>>> 35fcdf57
         data(i, variables_number + random_class) = 1;
     }
 */
