--- conflicted
+++ resolved
@@ -10378,10 +10378,6 @@
                     columns_outliers++;
 
                     data(samples_indices(static_cast<Index>(j)), variable_index) = numeric_limits<type>::quiet_NaN();
-<<<<<<< HEAD
-
-=======
->>>>>>> 00236066
                 }
             }
 
