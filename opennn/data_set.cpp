//   OpenNN: Open Neural Networks Library
//   www.opennn.net
//
//   D A T A   S E T   C L A S S
//
//   Artificial Intelligence Techniques SL
//   artelnics@artelnics.com

#include "data_set.h"
#include "opennn_images.h"

using namespace  opennn;
using namespace std;
using namespace fs;


namespace opennn
{

/// Default constructor.
/// It creates a data set object with zero samples and zero inputs and target variables.
/// It also initializes the rest of class members to their default values.

DataSet::DataSet()
{
    set();

    set_default();
}


/// Default constructor. It creates a data set object from data Eigen Matrix.
/// It also initializes the rest of class members to their default values.
/// @param data Data Tensor<type, 2>.

DataSet::DataSet(const Tensor<type, 2>& data)
{
    set(data);

    set_default();
}


/// Samples and variables number constructor.
/// It creates a data set object with given samples and variables numbers.
/// All the variables are set as inputs.
/// It also initializes the rest of class members to their default values.
/// @param new_samples_number Number of samples in the data set.
/// @param new_variables_number Number of variables.

DataSet::DataSet(const Index& new_samples_number, const Index& new_variables_number)
{
    set(new_samples_number, new_variables_number);

    set_default();
}


/// Samples number, input variables number and target variables number constructor.
/// It creates a data set object with given samples and inputs and target variables numbers.
/// It also initializes the rest of class members to their default values.
/// @param new_samples_number Number of samples in the data set.
/// @param new_inputs_number Number of input variables.
/// @param new_targets_number Number of target variables.

DataSet::DataSet(const Index& new_samples_number, const Index& new_inputs_number, const Index& new_targets_number)
{
    set(new_samples_number, new_inputs_number, new_targets_number);

    set_default();
}

/// File and separator constructor. It creates a data set object by loading the object members from a data file.
/// It also sets a separator.
/// Please mind about the file format. This is specified in the User's Guide.
/// @param data_file_name Data file name.
/// @param separator Data file separator between columns.
/// @param has_columns_names True if data file contains a row with columns names, False otherwise.
/// @param data_codification String codification of the input file

DataSet::DataSet(const string& data_file_name, const char& separator, const bool& has_columns_names, const Codification& data_codification)
{
    set(data_file_name, separator, has_columns_names, data_codification);
}


/// Destructor.

DataSet::~DataSet()
{
    delete thread_pool;
    delete thread_pool_device;
}


/// Returns true if messages from this class can be displayed on the screen,
/// or false if messages from this class can't be displayed on the screen.

const bool& DataSet::get_display() const
{
    return display;
}


/// Column default constructor

DataSet::Column::Column()
{
    name = "";
    column_use = VariableUse::Input;
    type = ColumnType::Numeric;
    categories.resize(0);
    categories_uses.resize(0);

    scaler = Scaler::MeanStandardDeviation;
}


/// Column default constructor

DataSet::Column::Column(const string& new_name,
                        const VariableUse& new_column_use,
                        const ColumnType& new_type,
                        const Scaler& new_scaler,
                        const Tensor<string, 1>& new_categories,
                        const Tensor<VariableUse, 1>& new_categories_uses)
{
    name = new_name;
    scaler = new_scaler;
    column_use = new_column_use;
    type = new_type;
    categories = new_categories;
    categories_uses = new_categories_uses;
}


void DataSet::Column::set_scaler(const Scaler& new_scaler)
{
    scaler = new_scaler;
}


void DataSet::Column::set_scaler(const string& new_scaler)
{
    if(new_scaler == "NoScaling")
    {
        set_scaler(Scaler::NoScaling);
    }
    else if(new_scaler == "MinimumMaximum")
    {
        set_scaler(Scaler::MinimumMaximum);
    }
    else if(new_scaler == "MeanStandardDeviation")
    {
        set_scaler(Scaler::MeanStandardDeviation);
    }
    else if(new_scaler == "StandardDeviation")
    {
        set_scaler(Scaler::StandardDeviation);
    }
    else if(new_scaler == "Logarithm")
    {
        set_scaler(Scaler::Logarithm);
    }
    else
    {
        ostringstream buffer;

        buffer << "OpenNN Exception: DataSet class.\n"
               << "void set_scaler(const string&) method.\n"
               << "Unknown scaler: " << new_scaler << "\n";

        throw invalid_argument(buffer.str());
    }
}



/// Sets the use of the column and of the categories.
/// @param new_column_use New use of the column.

void DataSet::Column::set_use(const VariableUse& new_column_use)
{
    column_use = new_column_use;

    for(Index i = 0; i < categories_uses.size(); i++)
    {
        categories_uses(i) = new_column_use;
    }
}


/// Sets the use of the column and of the categories.
/// @param new_column_use New use of the column in string format.

void DataSet::Column::set_use(const string& new_column_use)
{
    if(new_column_use == "Input")
    {
        set_use(VariableUse::Input);
    }
    else if(new_column_use == "Target")
    {
        set_use(VariableUse::Target);
    }
    else if(new_column_use == "Time")
    {
        set_use(VariableUse::Time);
    }
    else if(new_column_use == "Unused")
    {
        set_use(VariableUse::Unused);
    }
    else
    {
        ostringstream buffer;

        buffer << "OpenNN Exception: DataSet class.\n"
               << "void set_use(const string&) method.\n"
               << "Unknown column use: " << new_column_use << "\n";

        throw invalid_argument(buffer.str());
    }
}


/// Sets the column type.
/// @param new_column_type Column type in string format.

void DataSet::Column::set_type(const string& new_column_type)
{
    if(new_column_type == "Numeric")
    {
        type = ColumnType::Numeric;
    }
    else if(new_column_type == "Binary")
    {
        type = ColumnType::Binary;
    }
    else if(new_column_type == "Categorical")
    {
        type = ColumnType::Categorical;
    }
    else if(new_column_type == "DateTime")
    {
        type = ColumnType::DateTime;
    }
    else if(new_column_type == "Constant")
    {
        type = ColumnType::Constant;
    }
    else
    {
        ostringstream buffer;

        buffer << "OpenNN Exception: DataSet class.\n"
               << "void Column::set_type(const string&) method.\n"
               << "Column type not valid (" << new_column_type << ").\n";

        throw invalid_argument(buffer.str());

    }
}


/// Adds a category to the categories vector of this column.
/// It also adds a default use for the category
/// @param new_category String that contains the name of the new category

void DataSet::Column::add_category(const string & new_category)
{
    const Index old_categories_number = categories.size();

    Tensor<string, 1> old_categories = categories;
    Tensor<VariableUse, 1> old_categories_uses = categories_uses;

    categories.resize(old_categories_number+1);
    categories_uses.resize(old_categories_number+1);

    for(Index category_index = 0; category_index < old_categories_number; category_index++)
    {
        categories(category_index) = old_categories(category_index);
        categories_uses(category_index) = column_use;
    }

    categories(old_categories_number) = new_category;
    categories_uses(old_categories_number) = column_use;
}


/// Sets the categories uses in the data set.
/// @param new_categories_uses String vector that contains the new categories of the data set.

void DataSet::Column::set_categories_uses(const Tensor<string, 1>& new_categories_uses)
{
    const Index new_categories_uses_number = new_categories_uses.size();

    categories_uses.resize(new_categories_uses_number);

    for(Index i = 0; i < new_categories_uses.size(); i++)
    {
        if(new_categories_uses(i) == "Input")
        {
            categories_uses(i) = VariableUse::Input;
        }
        else if(new_categories_uses(i) == "Target")
        {
            categories_uses(i) = VariableUse::Target;
        }
        else if(new_categories_uses(i) == "Time")
        {
            categories_uses(i) = VariableUse::Time;
        }
        else if(new_categories_uses(i) == "Unused"
                || new_categories_uses(i) == "Unused")
        {
            categories_uses(i) = VariableUse::Unused;
        }
        else
        {
            ostringstream buffer;

            buffer << "OpenNN Exception: DataSet class.\n"
                   << "void Column::set_categories_uses(const Tensor<string, 1>&) method.\n"
                   << "Category use not valid (" << new_categories_uses(i) << ").\n";

            throw invalid_argument(buffer.str());
        }
    }
}


/// Sets the categories uses in the data set.
/// @param new_categories_use New categories use

void DataSet::Column::set_categories_uses(const VariableUse& new_categories_use)
{
    categories_uses.setConstant(new_categories_use);
}


void DataSet::Column::from_XML(const tinyxml2::XMLDocument& column_document)
{
    ostringstream buffer;

    // Name

    const tinyxml2::XMLElement* name_element = column_document.FirstChildElement("Name");

    if(!name_element)
    {
        buffer << "OpenNN Exception: DataSet class.\n"
               << "void Column::from_XML(const tinyxml2::XMLDocument&) method.\n"
               << "Name element is nullptr.\n";

        throw invalid_argument(buffer.str());
    }

    if(name_element->GetText())
    {
        const string new_name = name_element->GetText();

        name = new_name;
    }

    // Scaler

    const tinyxml2::XMLElement* scaler_element = column_document.FirstChildElement("Scaler");

    if(!scaler_element)
    {
        buffer << "OpenNN Exception: DataSet class.\n"
               << "void Column::from_XML(const tinyxml2::XMLDocument&) method.\n"
               << "Scaler element is nullptr.\n";

        throw invalid_argument(buffer.str());
    }

    if(scaler_element->GetText())
    {
        const string new_scaler = scaler_element->GetText();

        set_scaler(new_scaler);
    }

    // Column use

    const tinyxml2::XMLElement* column_use_element = column_document.FirstChildElement("ColumnUse");

    if(!column_use_element)
    {
        buffer << "OpenNN Exception: DataSet class.\n"
               << "void Column::from_XML(const tinyxml2::XMLDocument&) method.\n"
               << "Column use element is nullptr.\n";

        throw invalid_argument(buffer.str());
    }

    if(column_use_element->GetText())
    {
        const string new_column_use = column_use_element->GetText();

        set_use(new_column_use);
    }

    // Type

    const tinyxml2::XMLElement* type_element = column_document.FirstChildElement("Type");

    if(!type_element)
    {
        buffer << "OpenNN Exception: DataSet class.\n"
               << "void Column::from_XML(const tinyxml2::XMLDocument&) method.\n"
               << "Type element is nullptr.\n";

        throw invalid_argument(buffer.str());
    }

    if(type_element->GetText())
    {
        const string new_type = type_element->GetText();
        set_type(new_type);
    }

    if(type == ColumnType::Categorical)
    {
        // Categories

        const tinyxml2::XMLElement* categories_element = column_document.FirstChildElement("Categories");

        if(!categories_element)
        {
            buffer << "OpenNN Exception: DataSet class.\n"
                   << "void Column::from_XML(const tinyxml2::XMLDocument&) method.\n"
                   << "Categories element is nullptr.\n";

            throw invalid_argument(buffer.str());
        }

        if(categories_element->GetText())
        {
            const string new_categories = categories_element->GetText();

            categories = get_tokens(new_categories, ';');
        }

        // Categories uses

        const tinyxml2::XMLElement* categories_uses_element = column_document.FirstChildElement("CategoriesUses");

        if(!categories_uses_element)
        {
            buffer << "OpenNN Exception: DataSet class.\n"
                   << "void Column::from_XML(const tinyxml2::XMLDocument&) method.\n"
                   << "Categories uses element is nullptr.\n";

            throw invalid_argument(buffer.str());
        }

        if(categories_uses_element->GetText())
        {
            const string new_categories_uses = categories_uses_element->GetText();

            set_categories_uses(get_tokens(new_categories_uses, ';'));
        }
    }
}


void DataSet::Column::write_XML(tinyxml2::XMLPrinter& file_stream) const
{
    // Name

    file_stream.OpenElement("Name");

    file_stream.PushText(name.c_str());

    file_stream.CloseElement();

    // Scaler

    file_stream.OpenElement("Scaler");

    switch(scaler)
    {
    case Scaler::NoScaling: file_stream.PushText("NoScaling"); break;

    case Scaler::MinimumMaximum: file_stream.PushText("MinimumMaximum"); break;

    case Scaler::MeanStandardDeviation: file_stream.PushText("MeanStandardDeviation"); break;

    case Scaler::StandardDeviation: file_stream.PushText("StandardDeviation"); break;

    case Scaler::Logarithm: file_stream.PushText("Logarithm"); break;

    default: break;
    }

    file_stream.CloseElement();

    // Column use

    file_stream.OpenElement("ColumnUse");

    switch(column_use)
    {
    case VariableUse::Input: file_stream.PushText("Input"); break;

    case VariableUse::Target: file_stream.PushText("Target"); break;

    case VariableUse::Unused: file_stream.PushText("Unused"); break;

    case VariableUse::Time: file_stream.PushText("Time"); break;

    case VariableUse::Id: file_stream.PushText("Id"); break;

    default: break;
    }

    file_stream.CloseElement();

    // Type

    file_stream.OpenElement("Type");

    switch(type)
    {
    case ColumnType::Numeric: file_stream.PushText("Numeric"); break;

    case ColumnType::Binary: file_stream.PushText("Binary"); break;

    case ColumnType::Categorical: file_stream.PushText("Categorical"); break;

    case ColumnType::Constant: file_stream.PushText("Constant"); break;

    case ColumnType::DateTime: file_stream.PushText("DateTime"); break;

    default: break;
    }

    file_stream.CloseElement();

    if(type == ColumnType::Categorical || type == ColumnType::Binary)
    {
        if(categories.size() == 0) return;

        // Categories

        file_stream.OpenElement("Categories");

        for(Index i = 0; i < categories.size(); i++)
        {
            file_stream.PushText(categories(i).c_str());

            if(i != categories.size()-1)
            {
                file_stream.PushText(";");
            }
        }

        file_stream.CloseElement();

        // Categories uses

        file_stream.OpenElement("CategoriesUses");

        for(Index i = 0; i < categories_uses.size(); i++)
        {
            switch(categories_uses(i))
            {
            case VariableUse::Input: file_stream.PushText("Input"); break;

            case VariableUse::Target: file_stream.PushText("Target"); break;

            case VariableUse::Time: file_stream.PushText("Time"); break;

            case VariableUse::Unused: file_stream.PushText("Unused"); break;

            case VariableUse::Id: file_stream.PushText("Id"); break;

            default: break;
            }

            if(i != categories_uses.size()-1)
            {
                file_stream.PushText(";");
            }
        }

        file_stream.CloseElement();
    }
}


void DataSet::Column::print() const
{
    cout << "Name: " << name << endl;

    cout << "Column use: ";

    switch (column_use)
    {
    case VariableUse::Input:
        cout << "Input" << endl;
        break;

    case VariableUse::Target:
        cout << "Target" << endl;
        break;

    case VariableUse::Unused:
        cout << "Unused" << endl;
        break;

    case VariableUse::Time:
        cout << "Time" << endl;
        break;

    case VariableUse::Id:
        cout << "Id" << endl;
        break;

    default:
        break;
    }

    cout << "Column type: ";

    switch (type)
    {
    case ColumnType::Numeric:
        cout << "Numeric" << endl;
        break;

    case ColumnType::Binary:
        cout << "Binary" << endl;
        cout << "Categories: " << categories << endl;
        break;

    case ColumnType::Categorical:
        cout << "Categorical" << endl;
        cout << "Categories: " << categories << endl;
        break;

    case ColumnType::DateTime:
        cout << "DateTime" << endl;
        break;

    case ColumnType::Constant:
        cout << "Constant" << endl;
        break;

    default:
        break;
    }

    cout << "Scaler: ";

    switch (scaler)
    {
    case Scaler::NoScaling:
        cout << "NoScaling" << endl;
        break;

    case Scaler::MinimumMaximum:
        cout << "MinimumMaximum" << endl;
        break;

    case Scaler::MeanStandardDeviation:
        cout << "MeanStandardDeviation" << endl;
        break;

    case Scaler::StandardDeviation:
        cout << "StandardDeviation" << endl;
        break;

    case Scaler::Logarithm:
        cout << "Logarithm" << endl;
        break;

    default:
        break;
    }
}

// BoundingBox constructor

DataSet::BoundingBox::BoundingBox(const Index& new_channels_number, const Index& new_width, const Index& new_height)
{
    channels_number = new_channels_number;
    width = new_width;
    height = new_height;

    data.resize(channels_number*width*height);
}

// BoundingBox constructor

DataSet::BoundingBox::BoundingBox(const Index& new_channels_number, const Tensor<Index, 1>& new_center, const Index& new_width, const Index& new_height)
{
   channels_number = new_channels_number;

   x_center = new_center(0);
   y_center = new_center(1);
   width = new_width;
   height = new_height;

   data.resize(channels_number*width*height);
}

// BoundingBox constructor

DataSet::BoundingBox::BoundingBox(const Index& new_channels_number, const Index& new_x_top_left, const Index& new_y_top_left,
                             const Index& new_x_bottom_right, const Index& new_y_bottom_right)
{
    channels_number = new_channels_number;

    x_top_left = new_x_top_left;
    y_top_left = new_y_top_left;
    x_bottom_right = new_x_bottom_right;
    y_bottom_right = new_y_bottom_right;

    width = abs(new_x_top_left - new_x_bottom_right);
    height = abs(new_y_top_left - new_y_bottom_right);

    data.resize(channels_number*width*height);
}

Index DataSet::BoundingBox::get_bounding_box_size(const BoundingBox& bounding_box) const
{
    return bounding_box.data.size();
}

DataSet::BoundingBox DataSet::BoundingBox::resize(const Index& new_channels_number, const Index& new_width, const Index& new_height) const
{
    BoundingBox new_bounding_box(new_channels_number, new_width, new_height);

    const type scaleWidth =  (type)new_width / (type)width;
    const type scaleHeight = (type)new_height / (type)height;

    for(Index i = 0; i < new_height; i++)
    {
        for(Index j = 0; j < new_width; j++)
        {
            const int pixel = (i * (new_width * channels_number)) + (j * channels_number);
            const int nearestMatch =  (((int)(i / scaleHeight) * (width * channels_number)) + ((int)(j / scaleWidth) * channels_number));

            if(channels_number == 3)
            {
                new_bounding_box.data[pixel] =  data[nearestMatch];
                new_bounding_box.data[pixel + 1] =  data[nearestMatch + 1];
                new_bounding_box.data[pixel + 2] =  data[nearestMatch + 2];
            }
            else
            {
                new_bounding_box.data[pixel] =  data[nearestMatch];
            }
        }
    }

    return new_bounding_box;
}


void DataSet::BoundingBox::print() const
{
    cout << "Showing the values from the bounding box of size " << width << " x " << height << " x " << channels_number << ": " << endl;
    cout << data << endl;
    cout << "Total size of the bounding box data: " << data.size() << endl;
}

DataSet::ProjectType DataSet::get_project_type() const
{
    return project_type;
}


string DataSet::get_project_type_string(const DataSet::ProjectType& newProjectType) const
{
    if(newProjectType == ProjectType::Approximation)
    {
        return "Approximation";
    }
    else if(newProjectType == ProjectType::Classification)
    {
        return "Classification";
    }
    else if(newProjectType == ProjectType::Forecasting)
    {
        return "Forecasting";
    }
    else if(newProjectType == ProjectType::ImageClassification)
    {
        return "ImageClassification";
    }
    else if(newProjectType == ProjectType::AutoAssociation)
    {
        return "AutoAssociation";
    }

}


Index DataSet::Column::get_variables_number() const
{
    if(type == ColumnType::Categorical)
    {
        return categories.size();
    }
    else
    {
        return 1;
    }
}


/// Returns the number of categories.

Index DataSet::Column::get_categories_number() const
{
    return categories.size();
}


/// Returns the number of used categories.

Index DataSet::Column::get_used_categories_number() const
{
    Index used_categories_number = 0;

    for(Index i = 0; i < categories.size(); i++)
    {
        if(categories_uses(i) != VariableUse::Unused) used_categories_number++;
    }

    return used_categories_number;
}


/// Returns a string vector that contains the names of the used variables in the data set.

Tensor<string, 1> DataSet::Column::get_used_variables_names() const
{
    Tensor<string, 1> used_variables_names;

    if(type != ColumnType::Categorical && column_use != VariableUse::Unused)
    {
        used_variables_names.resize(1);
        used_variables_names.setConstant(name);
    }
    else if(type == ColumnType::Categorical)
    {
        used_variables_names.resize(get_used_categories_number());

        Index category_index = 0;

        for(Index i = 0; i < categories.size(); i++)
        {
            if(categories_uses(i) != VariableUse::Unused)
            {
                used_variables_names(category_index) = categories(i);

                category_index++;
            }
        }
    }

    return used_variables_names;
}


/// This method transforms the columns into time series for forecasting problems.

void DataSet::transform_time_series_columns()
{
    cout << "Transforming time series columns..." << endl;

    // Categorical columns?

    time_series_columns = columns;

    const Index columns_number = get_columns_number();

    Tensor<Column, 1> new_columns;

    if(has_time_columns())
    {
        // @todo check if there are more than one time column
        new_columns.resize((columns_number-1)*(lags_number+steps_ahead));
    }
    else
    {
        new_columns.resize(columns_number*(lags_number+steps_ahead));
    }

    Index lag_index = lags_number - 1;
    Index ahead_index = 0;
    Index column_index = 0;
    Index new_column_index = 0;

    for(Index i = 0; i < columns_number*(lags_number+steps_ahead); i++)
    {
        column_index = i%columns_number;

        if(time_series_columns(column_index).type == ColumnType::DateTime) continue;

        if(i < lags_number*columns_number)
        {
            new_columns(new_column_index).name = columns(column_index).name + "_lag_" + to_string(lag_index);

            new_columns(new_column_index).categories_uses.resize(columns(column_index).get_categories_number());
            new_columns(new_column_index).set_use(VariableUse::Input);

            new_columns(new_column_index).type = columns(column_index).type;
            new_columns(new_column_index).categories = columns(column_index).categories;

            new_column_index++;
        }
        else if(i == columns_number*(lags_number+steps_ahead) - 1)
        {
            new_columns(new_column_index).name = columns(column_index).name + "_ahead_" + to_string(ahead_index);

            new_columns(new_column_index).type = columns(column_index).type;
            new_columns(new_column_index).categories = columns(column_index).categories;

            new_columns(new_column_index).categories_uses.resize(columns(column_index).get_categories_number());
            new_columns(new_column_index).set_use(VariableUse::Target);

            new_column_index++;
        }
        else
        {
            new_columns(new_column_index).name = columns(column_index).name + "_ahead_" + to_string(ahead_index);

            new_columns(new_column_index).type = columns(column_index).type;
            new_columns(new_column_index).categories = columns(column_index).categories;

            new_columns(new_column_index).categories_uses.resize(columns(column_index).get_categories_number());
            new_columns(new_column_index).set_use(VariableUse::Unused);

            new_column_index++;
        }


        if(lag_index > 0 && column_index == columns_number - 1)
        {
            lag_index--;
        }
        else if(column_index == columns_number - 1)
        {
            ahead_index++;
        }
    }

    columns = new_columns;
}


void DataSet::transform_time_series_data()
{
    cout << "Transforming time series data..." << endl;

    // Categorical / Time columns?

    const Index old_samples_number = data.dimension(0);
    const Index old_variables_number = data.dimension(1);

    const Index new_samples_number = old_samples_number - (lags_number + steps_ahead - 1);
    const Index new_variables_number = has_time_columns() ? (old_variables_number-1) * (lags_number + steps_ahead) : old_variables_number * (lags_number + steps_ahead);

    time_series_data = data;

    data.resize(new_samples_number, new_variables_number);

    Index index = 0;

    for(Index j = 0; j < old_variables_number; j++)
    {
        if(columns(get_column_index(j)).type == ColumnType::DateTime)
        {
            index++;
            continue;
        }

        for(Index i = 0; i < lags_number+steps_ahead; i++)
        {
            memcpy(data.data() + i*(old_variables_number-index)*new_samples_number + (j-index)*new_samples_number,
                   time_series_data.data() + i + j*old_samples_number,
                   static_cast<size_t>(old_samples_number-lags_number-steps_ahead+1)*sizeof(type));
        }
    }

    samples_uses.resize(new_samples_number);
    split_samples_random();
}


/// This method duplicates the columns for association problems.

void DataSet::transform_associative_columns()
{
    cout << "Transforming associative columns..." << endl;

    associative_columns = columns;

    cout << "ASSOCIATIVE COLUMNS NUMBER: " << associative_columns.size();

    const Index columns_number = get_columns_number();

    Tensor<Column, 1> new_columns;

    new_columns.resize(2*columns_number);

    Index column_index = 0;

    for(Index i = 0; i < 2*columns_number; i++)
    {
        column_index = i%columns_number;

        if(i < columns_number)
        {
            new_columns(i).name = columns(column_index).name;

            new_columns(i).categories_uses.resize(columns(column_index).get_categories_number());
            new_columns(i).set_use(DataSet::VariableUse::Input);
            new_columns(i).type = columns(column_index).type;
            new_columns(i).categories = columns(column_index).categories;
        }
        else
        {
            new_columns(i).name = columns(column_index).name + "_output";

            new_columns(i).categories_uses.resize(columns(column_index).get_categories_number());
            new_columns(i).set_use(DataSet::VariableUse::Target);
            new_columns(i).type = columns(column_index).type;
            new_columns(i).categories = columns(column_index).categories;
        }
    }

    columns = new_columns;
}


void DataSet::transform_associative_data()
{
    cout << "Transforming associative data..." << endl;

    const Index samples_number = data.dimension(0);

    const Index old_variables_number = data.dimension(1);
    const Index new_variables_number = 2 * old_variables_number;

    associative_data = data;

    data.resize(samples_number, new_variables_number);

    // Duplicate data

    if(samples_number < 1000)
    {
        Eigen::array<int, 2> bcast({1, 2});
        data = associative_data.broadcast(bcast);
    }
    else
    {
        for(Index i = 0; i < old_variables_number; i++)
        {
            std::copy(associative_data.data() + i * samples_number,
                      associative_data.data() + (i+1) *  samples_number,
                      data.data() + i * samples_number);

            std::copy(associative_data.data() + i * samples_number,
                      associative_data.data() + (i+1) *  samples_number,
                      data.data() + samples_number * old_variables_number + i * samples_number);
        }
    }
}


/// Returns true if a given sample is to be used for training, selection or testing,
/// and false if it is to be unused.
/// @param index Sample index.

bool DataSet::is_sample_used(const Index& index) const
{
    if(samples_uses(index) == SampleUse::Unused)
    {
        return false;
    }
    else
    {
        return true;
    }
}


/// Returns true if a given sample is to be unused and false in other case.
/// @param index Sample index.

bool DataSet::is_sample_unused(const Index& index) const
{
    if(samples_uses(index) == SampleUse::Unused)
    {
        return true;
    }
    else
    {
        return false;
    }
}


/// Returns a vector with the number of training, selection, testing
/// and unused samples.
/// The size of that vector is therefore four.

Tensor<Index, 1> DataSet::get_samples_uses_numbers() const
{
    Tensor<Index, 1> count(4);

    const Index samples_number = get_samples_number();

    for(Index i = 0; i < samples_number; i++)
    {
        if(samples_uses(i) == SampleUse::Training)
        {
            count(0)++;
        }
        else if(samples_uses(i) == SampleUse::Selection)
        {
            count(1)++;
        }
        else if(samples_uses(i) == SampleUse::Testing)
        {
            count(2)++;
        }
        else
        {
            count(3)++;
        }
    }

    return count;
}


/// Returns a vector with the uses of the samples in percentages of the data set.
/// Uses: training, selection, testing and unused samples.
/// Note that the vector size is four.

Tensor<type, 1> DataSet::get_samples_uses_percentages() const
{
    const Index samples_number = get_samples_number();
    const Index training_samples_number = get_training_samples_number();
    const Index selection_samples_number = get_selection_samples_number();
    const Index testing_samples_number = get_testing_samples_number();
    const Index unused_samples_number = get_unused_samples_number();

    const type training_samples_percentage = type(training_samples_number*100)/static_cast<type>(samples_number);
    const type selection_samples_percentage = type(selection_samples_number*100)/static_cast<type>(samples_number);
    const type testing_samples_percentage = type(testing_samples_number*100)/static_cast<type>(samples_number);
    const type unused_samples_percentage = type(unused_samples_number*100)/static_cast<type>(samples_number);

    Tensor<type, 1> samples_uses_percentage(4);

    samples_uses_percentage.setValues({training_samples_percentage,
                                       selection_samples_percentage,
                                       testing_samples_percentage,
                                       unused_samples_percentage});

    return samples_uses_percentage;
}


/// Returns a string with the values of the sample corresponding to the given index.
/// The values will be separated by the given separator char.
/// @param sample_index Index of the sample.
/// @param separator Separator.

string DataSet::get_sample_string(const Index& sample_index, const string& separator) const
{
    const Tensor<type, 1> sample = data.chip(sample_index, 0);

    string sample_string = "";

    const Index columns_number = get_columns_number();

    Index variable_index = 0;

    for(Index i = 0; i < columns_number; i++)
    {
        switch(columns(i).type)
        {
        case ColumnType::Numeric:
            if(isnan(data(sample_index, variable_index))) sample_string += missing_values_label;
            else sample_string += to_string(double(data(sample_index, variable_index)));
            variable_index++;
            break;

        case ColumnType::Binary:
            if(isnan(data(sample_index, variable_index))) sample_string += missing_values_label;
            else sample_string += columns(i).categories(static_cast<Index>(data(sample_index, variable_index)));
            variable_index++;
            break;

        case ColumnType::DateTime:
            // @todo do something
            if(isnan(data(sample_index, variable_index))) sample_string += missing_values_label;
            else sample_string += to_string(double(data(sample_index, variable_index)));
            variable_index++;
            break;

        case ColumnType::Categorical:
            if(isnan(data(sample_index, variable_index)))
            {
                sample_string += missing_values_label;
            }
            else
            {
                const Index categories_number = columns(i).get_categories_number();

                for(Index j = 0; j < categories_number; j++)
                {
                    if(abs(data(sample_index, variable_index+j) - static_cast<type>(1)) < type(NUMERIC_LIMITS_MIN))
                    {
                        sample_string += columns(i).categories(j);
                        break;
                    }
                }
                variable_index += categories_number;
            }
            break;

        case ColumnType::Constant:
            if(isnan(data(sample_index, variable_index))) sample_string += missing_values_label;
            else sample_string += to_string(double(data(sample_index, variable_index)));
            variable_index++;
            break;

        default:
            break;
        }
        if(i != columns_number-1) sample_string += separator + " ";
    }

    return sample_string;
}


/// Returns the indices of the samples which will be used for training.

Tensor<Index, 1> DataSet::get_training_samples_indices() const
{
    const Index samples_number = get_samples_number();

    const Index training_samples_number = get_training_samples_number();

    Tensor<Index, 1> training_indices(training_samples_number);

    Index count = 0;

    for(Index i = 0; i < samples_number; i++)
    {
        if(samples_uses(i) == SampleUse::Training)
        {
            training_indices(count) = i;
            count++;
        }
    }

    return training_indices;
}


/// Returns the indices of the samples which will be used for selection.

Tensor<Index, 1> DataSet::get_selection_samples_indices() const
{
    const Index samples_number = get_samples_number();

    const Index selection_samples_number = get_selection_samples_number();

    Tensor<Index, 1> selection_indices(selection_samples_number);

    Index count = 0;

    for(Index i = 0; i < samples_number; i++)
    {
        if(samples_uses(i) == SampleUse::Selection)
        {
            selection_indices(count) = i;
            count++;
        }
    }

    return selection_indices;
}


/// Returns the indices of the samples which will be used for testing.

Tensor<Index, 1> DataSet::get_testing_samples_indices() const
{
    const Index samples_number = get_samples_number();

    const Index testing_samples_number = get_testing_samples_number();

    Tensor<Index, 1> testing_indices(testing_samples_number);

    Index count = 0;

    for(Index i = 0; i < samples_number; i++)
    {
        if(samples_uses(i) == SampleUse::Testing)
        {
            testing_indices(count) = i;
            count++;
        }
    }

    return testing_indices;
}


/// Returns the indices of the used samples(those which are not set unused).

Tensor<Index, 1> DataSet::get_used_samples_indices() const
{
    const Index samples_number = get_samples_number();

    const Index used_samples_number = samples_number - get_unused_samples_number();

    Tensor<Index, 1> used_indices(used_samples_number);

    Index index = 0;

    for(Index i = 0; i < samples_number; i++)
    {

        if(samples_uses(i) != SampleUse::Unused)
        {
            used_indices(index) = i;
            index++;
        }
    }

    return used_indices;
}


/// Returns the indices of the samples set unused.

Tensor<Index, 1> DataSet::get_unused_samples_indices() const
{
    const Index samples_number = get_samples_number();

    const Index unused_samples_number = get_unused_samples_number();

    Tensor<Index, 1> unused_indices(unused_samples_number);

    Index count = 0;

    for(Index i = 0; i < samples_number; i++)
    {
        if(samples_uses(i) == SampleUse::Unused)
        {
            unused_indices(count) = i;
            count++;
        }
    }

    return unused_indices;
}


/// Returns the use of a single sample.
/// @param index Sample index.

DataSet::SampleUse DataSet::get_sample_use(const Index& index) const
{
    return samples_uses(index);
}


/// Returns the use of every sample (training, selection, testing or unused) in a vector.

const Tensor<DataSet::SampleUse,1 >& DataSet::get_samples_uses() const
{
    return samples_uses;
}


/// Returns a vector, where each element is a vector that contains the indices of the different batches of the training samples.
/// @param shuffle Is a boleean.
/// If shuffle is true, then the indices are shuffled into batches, and false otherwise

Tensor<Index, 2> DataSet::get_batches(const Tensor<Index,1>& samples_indices,
                                      const Index& batch_samples_number,
                                      const bool& shuffle,
                                      const Index& new_buffer_size) const
{
    if(!shuffle) return split_samples(samples_indices, batch_samples_number);

    std::random_device rng;
    std::mt19937 urng(rng());

    const Index samples_number = samples_indices.size();

    Index buffer_size = new_buffer_size;
    Index batches_number;
    Index batch_size = batch_samples_number;

    // When samples_number is less than 100 (small sample)

    if(buffer_size > samples_number)
    {
        buffer_size = samples_number;
    }

    // Check batch size and samples number

    if(samples_number < batch_size)
    {
        batches_number = 1;
        batch_size = samples_number;
        buffer_size = batch_size;

        Tensor<Index,1> samples_copy(samples_indices);

        Tensor<Index, 2> batches(batches_number, batch_size);

        // Shuffle

        std::shuffle(samples_copy.data(), samples_copy.data() + samples_copy.size(), urng);

        for(Index i = 0; i > batch_size; i++)
        {
            batches(0,i) = samples_copy(i);

        }
        return batches;

    }
    else
    {
        batches_number = samples_number / batch_size;
    }

    Tensor<Index, 2> batches(batches_number, batch_size);

    Tensor<Index, 1> buffer(buffer_size);

    for(Index i = 0; i < buffer_size; i++) buffer(i) = i;

    Index next_index = buffer_size;
    Index random_index = 0;

    // Heuristic cases for batch shuffling

    if(batch_size < buffer_size)
    {
        Index diff = buffer_size/ batch_size;

        // Main Loop

        for(Index i = 0; i < batches_number; i++)
        {
            // Last batch

            if(i == batches_number-diff)
            {
                Index buffer_index = 0;

                for(Index k = batches_number-diff; k < batches_number; k++)
                {
                    for(Index j = 0; j < batch_size; j++)
                    {
                        batches(k,j) = buffer(buffer_index);

                        buffer_index++;
                    }
                }

                break;
            }

            // Shuffle batches

            for(Index j = 0; j < batch_size; j++)
            {
                random_index = static_cast<Index>(rand()%buffer_size);

                batches(i, j) = buffer(random_index);

                buffer(random_index) = samples_indices(next_index);

                next_index++;
            }
        }

        return batches;
    }
    else // buffer_size <= batch_size
    {
        // Main Loop

        for(Index i = 0; i < batches_number; i++)
        {
            // Last batch

            if(i == batches_number-1)
            {
                std::shuffle(buffer.data(), buffer.data() +  buffer.size(), urng);

                if(batch_size <= buffer_size)
                {
                    for(Index j = 0; j < batch_size;j++)
                    {
                        batches(i,j) = buffer(j);
                    }
                }
                else //buffer_size < batch_size
                {
                    for(Index j = 0; j < buffer_size; j++)
                    {
                        batches(i,j) = buffer(j);
                    }

                    for(Index j = buffer_size; j < batch_size; j++)
                    {
                        batches(i,j) = samples_indices(next_index);

                        next_index++;
                    }
                }

                break;
            }

            // Shuffle batches

            for(Index j = 0; j < batch_size; j++)
            {
                random_index = static_cast<Index>(rand()%buffer_size);

                batches(i, j) = buffer(random_index);

                buffer(random_index) = samples_indices(next_index);

                next_index++;

            }
        }

        return batches;
    }
}


/// Returns the number of samples in the data set which will be used for training.

Index DataSet::get_training_samples_number() const
{
    const Index samples_number = get_samples_number();

    Index training_samples_number = 0;

    for(Index i = 0; i < samples_number; i++)
    {
        if(samples_uses(i) == SampleUse::Training)
        {
            training_samples_number++;
        }
    }

    return training_samples_number;
}


/// Returns the number of samples in the data set which will be used for selection.

Index DataSet::get_selection_samples_number() const
{
    const Index samples_number = get_samples_number();

    Index selection_samples_number = 0;

    for(Index i = 0; i < samples_number; i++)
    {
        if(samples_uses(i) == SampleUse::Selection)
        {
            selection_samples_number++;
        }
    }

    return selection_samples_number;
}


/// Returns the number of samples in the data set which will be used for testing.

Index DataSet::get_testing_samples_number() const
{
    const Index samples_number = get_samples_number();

    Index testing_samples_number = 0;

    for(Index i = 0; i < samples_number; i++)
    {
        if(samples_uses(i) == SampleUse::Testing)
        {
            testing_samples_number++;
        }
    }

    return testing_samples_number;
}


/// Returns the total number of training, selection and testing samples,
/// i.e. those which are not "Unused".

Index DataSet::get_used_samples_number() const
{
    const Index samples_number = get_samples_number();
    const Index unused_samples_number = get_unused_samples_number();

    return (samples_number - unused_samples_number);
}


/// Returns the number of samples in the data set which will neither be used
/// for training, selection or testing.

Index DataSet::get_unused_samples_number() const
{
    const Index samples_number = get_samples_number();

    Index unused_samples_number = 0;

    for(Index i = 0; i < samples_number; i++)
    {
        if(samples_uses(i) == SampleUse::Unused)
        {
            unused_samples_number++;
        }
    }

    return unused_samples_number;
}


/// Sets all the samples in the data set for training.

void DataSet::set_training()
{
    const Index samples_number = get_samples_number();

    for(Index i = 0; i < samples_number; i++)
    {
        samples_uses(i) = SampleUse::Training;
    }
}


/// Sets all the samples in the data set for selection.

void DataSet::set_selection()
{
    const Index samples_number = get_samples_number();

    for(Index i = 0; i < samples_number; i++)
    {
        samples_uses(i) = SampleUse::Selection;
    }
}


/// Sets all the samples in the data set for testing.

void DataSet::set_testing()
{
    const Index samples_number = get_samples_number();

    for(Index i = 0; i < samples_number; i++)
    {
        samples_uses(i) = SampleUse::Testing;
    }
}


/// Sets samples with given indices in the data set for training.
/// @param indices Indices vector with the index of samples in the data set for training.

void DataSet::set_training(const Tensor<Index, 1>& indices)
{
    Index index = 0;

    for(Index i = 0; i < indices.size(); i++)
    {
        index = indices(i);

        samples_uses(index) = SampleUse::Training;
    }
}


/// Sets samples with given indices in the data set for selection.
/// @param indices Indices vector with the index of samples in the data set for selection.

void DataSet::set_selection(const Tensor<Index, 1>& indices)
{
    Index index = 0;

    for(Index i = 0; i < indices.size(); i++)
    {
        index = indices(i);

        samples_uses(index) = SampleUse::Selection;
    }
}


/// Sets samples with given indices in the data set for testing.
/// @param indices Indices vector with the index of samples in the data set for testing.

void DataSet::set_testing(const Tensor<Index, 1>& indices)
{
    Index index = 0;

    for(Index i = 0; i < indices.size(); i++)
    {
        index = indices(i);

        samples_uses(index) = SampleUse::Testing;
    }
}


/// Sets all the samples in the data set for unused.

void DataSet::set_samples_unused()
{
    const Index samples_number = get_samples_number();

    for(Index i = 0; i < samples_number; i++)
    {
        samples_uses(i) = SampleUse::Unused;
    }
}


/// Sets samples with given indices in the data set for unused.
/// @param indices Indices vector with the index of samples in the data set for unused.

void DataSet::set_samples_unused(const Tensor<Index, 1>& indices)
{
    for(Index i = 0; i < static_cast<Index>(indices.size()); i++)
    {
        const Index index = indices(i);

        samples_uses(index) = SampleUse::Unused;
    }
}


/// Sets the use of a single sample.
/// @param index Index of sample.
/// @param new_use Use for that sample.

void DataSet::set_sample_use(const Index& index, const SampleUse& new_use)
{
    samples_uses(index) = new_use;

}


/// Sets the use of a single sample from a string.
/// @param index Index of sample.
/// @param new_use String with the use name("Training", "Selection", "Testing" or "Unused")

void DataSet::set_sample_use(const Index& index, const string& new_use)
{
    if(new_use == "Training")
    {
        samples_uses(index) = SampleUse::Training;
    }
    else if(new_use == "Selection")
    {
        samples_uses(index) = SampleUse::Selection;
    }
    else if(new_use == "Testing")
    {
        samples_uses(index) = SampleUse::Testing;
    }
    else if(new_use == "Unused")
    {
        samples_uses(index) = SampleUse::Unused;
    }
    else
    {
        ostringstream buffer;

        buffer << "OpenNN Exception: DataSet class.\n"
               << "void set_sample_use(const string&) method.\n"
               << "Unknown sample use: " << new_use << "\n";

        throw invalid_argument(buffer.str());
    }
}


/// Sets new uses to all the samples from a single vector.
/// @param new_uses vector of use structures.
/// The size of given vector must be equal to the number of samples.

void DataSet::set_samples_uses(const Tensor<SampleUse, 1>& new_uses)
{
    const Index samples_number = get_samples_number();

#ifdef OPENNN_DEBUG

    const Index new_uses_size = new_uses.size();

    if(new_uses_size != samples_number)
    {
        ostringstream buffer;

        buffer << "OpenNN Exception: DataSet class.\n"
               << "void set_samples_uses(const Tensor<SampleUse, 1>&) method.\n"
               << "Size of uses(" << new_uses_size << ") must be equal to number of samples(" << samples_number << ").\n";

        throw invalid_argument(buffer.str());
    }

#endif

    for(Index i = 0; i < samples_number; i++)
    {
        samples_uses(i) = new_uses(i);
    }
}


/// Sets new uses to all the samples from a single vector of strings.
/// @param new_uses vector of use strings.
/// Possible values for the elements are "Training", "Selection", "Testing" and "Unused".
/// The size of given vector must be equal to the number of samples.

void DataSet::set_samples_uses(const Tensor<string, 1>& new_uses)
{
    const Index samples_number = get_samples_number();

    ostringstream buffer;

#ifdef OPENNN_DEBUG

    const Index new_uses_size = new_uses.size();

    if(new_uses_size != samples_number)
    {
        buffer << "OpenNN Exception: DataSet class.\n"
               << "void set_samples_uses(const Tensor<string, 1>&) method.\n"
               << "Size of uses(" << new_uses_size << ") must be equal to number of samples(" << samples_number << ").\n";

        throw invalid_argument(buffer.str());
    }

#endif

    for(Index i = 0; i < samples_number; i++)
    {
        if(new_uses(i).compare("Training") == 0 || new_uses(i).compare("0") == 0)
        {
            samples_uses(i) = SampleUse::Training;
        }
        else if(new_uses(i).compare("Selection") == 0 || new_uses(i).compare("1") == 0)
        {
            samples_uses(i) = SampleUse::Selection;
        }
        else if(new_uses(i).compare("Testing") == 0 || new_uses(i).compare("2") == 0)
        {
            samples_uses(i) = SampleUse::Testing;
        }
        else if(new_uses(i).compare("Unused") == 0 || new_uses(i).compare("3") == 0)
        {
            samples_uses(i) = SampleUse::Unused;
        }
        else
        {
            buffer << "OpenNN Exception: DataSet class.\n"
                   << "void set_samples_uses(const Tensor<string, 1>&) method.\n"
                   << "Unknown sample use: " << new_uses(i) << ".\n";

            throw invalid_argument(buffer.str());
        }
    }
}


/// Creates new training, selection and testing indices at random.
/// @param training_samples_ratio Ratio of training samples in the data set.
/// @param selection_samples_ratio Ratio of selection samples in the data set.
/// @param testing_samples_ratio Ratio of testing samples in the data set.

void DataSet::split_samples_random(const type& training_samples_ratio,
                                   const type& selection_samples_ratio,
                                   const type& testing_samples_ratio)
{
    std::random_device rng;
    std::mt19937 urng(rng());

    const Index used_samples_number = get_used_samples_number();

    if(used_samples_number == 0) return;

    const type total_ratio = training_samples_ratio + selection_samples_ratio + testing_samples_ratio;

    // Get number of samples for training, selection and testing

    const Index selection_samples_number = static_cast<Index>(selection_samples_ratio*type(used_samples_number)/type(total_ratio));
    const Index testing_samples_number = static_cast<Index>(testing_samples_ratio* type(used_samples_number)/ type(total_ratio));
    const Index training_samples_number = used_samples_number - selection_samples_number - testing_samples_number;

    const Index sum_samples_number = training_samples_number + selection_samples_number + testing_samples_number;

    if(sum_samples_number != used_samples_number)
    {
        ostringstream buffer;

        buffer << "OpenNN Warning: DataSet class.\n"
               << "void split_samples_random(const type&, const type&, const type&) method.\n"
               << "Sum of numbers of training, selection and testing samples is not equal to number of used samples.\n";

        throw invalid_argument(buffer.str());
    }

    const Index samples_number = get_samples_number();

    Tensor<Index, 1> indices;

    initialize_sequential(indices, 0, 1, samples_number-1);

    std::shuffle(indices.data(), indices.data() + indices.size(), urng);

    Index count = 0;

    for(Index i = 0; i < samples_uses.size(); i++)
    {
        if(samples_uses(i) == SampleUse::Unused) count ++;
    }

    Index i = 0;
    Index index;

    // Training

    Index count_training = 0;

    while(count_training != training_samples_number)
    {
        index = indices(i);

        if(samples_uses(index) != SampleUse::Unused)
        {
            samples_uses(index)= SampleUse::Training;
            count_training++;
        }

        i++;
    }

    // Selection

    Index count_selection = 0;

    while(count_selection != selection_samples_number)
    {
        index = indices(i);

        if(samples_uses(index) != SampleUse::Unused)
        {
            samples_uses(index) = SampleUse::Selection;
            count_selection++;
        }

        i++;
    }

    // Testing

    Index count_testing = 0;

    while(count_testing != testing_samples_number)
    {
        index = indices(i);

        if(samples_uses(index) != SampleUse::Unused)
        {
            samples_uses(index) = SampleUse::Testing;
            count_testing++;
        }

        i++;
    }
}


/// Creates new training, selection and testing indices with sequential indices.
/// @param training_samples_ratio Ratio of training samples in the data set.
/// @param selection_samples_ratio Ratio of selection samples in the data set.
/// @param testing_samples_ratio Ratio of testing samples in the data set.

void DataSet::split_samples_sequential(const type& training_samples_ratio,
                                       const type& selection_samples_ratio,
                                       const type& testing_samples_ratio)
{
    const Index used_samples_number = get_used_samples_number();

    if(used_samples_number == 0) return;

    const type total_ratio = training_samples_ratio + selection_samples_ratio + testing_samples_ratio;

    // Get number of samples for training, selection and testing

    const Index selection_samples_number = static_cast<Index>(selection_samples_ratio* type(used_samples_number)/ type(total_ratio));
    const Index testing_samples_number = static_cast<Index>(testing_samples_ratio* type(used_samples_number)/ type(total_ratio));
    const Index training_samples_number = used_samples_number - selection_samples_number - testing_samples_number;

    const Index sum_samples_number = training_samples_number + selection_samples_number + testing_samples_number;

    if(sum_samples_number != used_samples_number)
    {
        ostringstream buffer;

        buffer << "OpenNN Warning: Samples class.\n"
               << "void split_samples_sequential(const type&, const type&, const type&) method.\n"
               << "Sum of numbers of training, selection and testing samples is not equal to number of used samples.\n";

        throw invalid_argument(buffer.str());
    }

    Index i = 0;

    // Training

    Index count_training = 0;

    while(count_training != training_samples_number)
    {
        if(samples_uses(i) != SampleUse::Unused)
        {
            samples_uses(i) = SampleUse::Training;
            count_training++;
        }

        i++;
    }

    // Selection

    Index count_selection = 0;

    while(count_selection != selection_samples_number)
    {
        if(samples_uses(i) != SampleUse::Unused)
        {
            samples_uses(i) = SampleUse::Selection;
            count_selection++;
        }

        i++;
    }

    // Testing

    Index count_testing = 0;

    while(count_testing != testing_samples_number)
    {
        if(samples_uses(i) != SampleUse::Unused)
        {
            samples_uses(i) = SampleUse::Testing;
            count_testing++;
        }

        i++;
    }
}


void DataSet::set_columns(const Tensor<Column, 1>& new_columns)
{
    columns = new_columns;
}


/// This method sets the n columns of the data_set by default,
/// i.e. until column n-1 are Input and column n is Target.

void DataSet::set_default_columns_uses()
{
    const Index columns_number = columns.size();

    bool target = false;

    if(columns_number == 0)
    {
        return;
    }

    else if(columns_number == 1)
    {
        columns(0).set_use(VariableUse::Unused);
    }

    else
    {
        set_input();

        for(Index i = columns.size()-1; i >= 0; i--)
        {
            if(columns(i).type == ColumnType::Constant || columns(i).type == ColumnType::DateTime)
            {
                columns(i).set_use(VariableUse::Unused);
                continue;
            }

            if(!target)
            {
                columns(i).set_use(VariableUse::Target);

                target = true;

                continue;
            }
        }

        input_variables_dimensions.resize(1);
    }
}


/// This method puts the names of the columns in the data_set.
/// This is used when the data_set does not have a header,
/// the default names are: column_0, column_1, ..., column_n.

void DataSet::set_default_columns_names()
{
    const Index columns_number = columns.size();

    for(Index i = 0; i < columns_number; i++)
    {
        columns(i).name = "column_" + to_string(1+i);
    }
}


/// Sets the name of a single column.
/// @param index Index of column.
/// @param new_use Use for that column.

void DataSet::set_column_name(const Index& column_index, const string& new_name)
{
    columns(column_index).name = new_name;
}


/// Returns the use of a single variable.
/// @param index Index of variable.

DataSet::VariableUse DataSet::get_variable_use(const Index& index) const
{
    return get_variables_uses()(index);
}


/// Returns a vector containing the use of the column, without taking into account the categories.

DataSet::VariableUse DataSet::get_column_use(const Index&  index) const
{
    return columns(index).column_use;
}


/// Returns the uses of each columns of the data set.

Tensor<DataSet::VariableUse, 1> DataSet::get_columns_uses() const
{
    const Index columns_number = get_columns_number();

    Tensor<DataSet::VariableUse, 1> columns_uses(columns_number);

    for(Index i = 0; i < columns_number; i++)
    {
        columns_uses(i) = columns(i).column_use;
    }

    return columns_uses;
}


/// Returns a vector containing the use of each column, including the categories.
/// The size of the vector is equal to the number of variables.

Tensor<DataSet::VariableUse, 1> DataSet::get_variables_uses() const
{
    const Index columns_number = get_columns_number();
    const Index variables_number = get_variables_number();

    Tensor<VariableUse, 1> variables_uses(variables_number);

    Index index = 0;

    for(Index i = 0; i < columns_number; i++)
    {
        if(columns(i).type == ColumnType::Categorical)
        {
            for(Index i = 0; i < (columns(i).categories_uses).size(); i++)
            {
                variables_uses(i + index) = (columns(i).categories_uses)(i);
            }
            index += columns(i).categories.size();
        }
        else
        {
            variables_uses(index) = columns(i).column_use;
            index++;
        }
    }

    return variables_uses;
}


/// Returns the name of a single variable in the data set.
/// @param index Index of variable.

string DataSet::get_variable_name(const Index& variable_index) const
{
#ifdef OPENNN_DEBUG

    const Index variables_number = get_variables_number();

    if(variable_index >= variables_number)
    {
        ostringstream buffer;

        buffer << "OpenNN Exception: DataSet class.\n"
               << "string& get_variable_name(const Index) method.\n"
               << "Index of variable("<<variable_index<<") must be less than number of variables("<<variables_number<<").\n";

        throw invalid_argument(buffer.str());
    }

#endif

    const Index columns_number = get_columns_number();

    Index index = 0;

    for(Index i = 0; i < columns_number; i++)
    {
        if(columns(i).type == ColumnType::Categorical)
        {
            for(Index j = 0; j < columns(i).get_categories_number(); j++)
            {
                if(index == variable_index)
                {
                    return columns(i).categories(j);
                }
                else
                {
                    index++;
                }
            }
        }
        else
        {
            if(index == variable_index)
            {
                return columns(i).name;
            }
            else
            {
                index++;
            }
        }
    }

    return string();
}


/// Returns a string vector with the names of all the variables in the data set.
/// The size of the vector is the number of variables.

Tensor<string, 1> DataSet::get_variables_names() const
{
    const Index variables_number = get_variables_number();

    Tensor<string, 1> variables_names(variables_number);

    Index index = 0;

    for(Index i = 0; i < columns.size(); i++)
    {
        if(columns(i).type == ColumnType::Categorical)
        {
            for(Index j = 0; j < columns(i).categories.size(); j++)
            {
                variables_names(index) = columns(i).categories(j);

                index++;
            }
        }
        else
        {
            variables_names(index) = columns(i).name;

            index++;
        }
    }

    return variables_names;
}

/// Returns a string vector with the names of all the variables in the time series data.
/// The size of the vector is the number of variables.

Tensor<string, 1> DataSet::get_time_series_variables_names() const
{
    const Index variables_number = get_time_series_variables_number();

    Tensor<string, 1> variables_names(variables_number);

    Index index = 0;

    for(Index i = 0; i < time_series_columns.size(); i++)
    {
        if(time_series_columns(i).type == ColumnType::Categorical)
        {
            for(Index j = 0; j < time_series_columns(i).categories.size(); j++)
            {
                variables_names(index) = time_series_columns(i).categories(j);

                index++;
            }
        }
        else
        {
            variables_names(index) = time_series_columns(i).name;
            index++;
        }
    }

    return variables_names;
}


/// Returns the names of the input variables in the data set.
/// The size of the vector is the number of input variables.

Tensor<string, 1> DataSet::get_input_variables_names() const
{
    const Index input_variables_number = get_input_variables_number();

    const Tensor<Index, 1> input_columns_indices = get_input_columns_indices();

    Tensor<string, 1> input_variables_names(input_variables_number);

    Index index = 0;

    for(Index i = 0; i < input_columns_indices.size(); i++)
    {
        Index input_index = input_columns_indices(i);

        const Tensor<string, 1> current_used_variables_names = columns(input_index).get_used_variables_names();

        for(Index j = 0; j < current_used_variables_names.size(); j++)
        {
            input_variables_names(index + j) = current_used_variables_names(j);
        }

        index += current_used_variables_names.size();
    }

    return input_variables_names;
}


/// Returns the names of the target variables in the data set.
/// The size of the vector is the number of target variables.

Tensor<string, 1> DataSet::get_target_variables_names() const
{
    const Index target_variables_number = get_target_variables_number();

    const Tensor<Index, 1> target_columns_indices = get_target_columns_indices();

    Tensor<string, 1> target_variables_names(target_variables_number);

    Index index = 0;

    for(Index i = 0; i < target_columns_indices.size(); i++)
    {
        const Index target_index = target_columns_indices(i);

        const Tensor<string, 1> current_used_variables_names = columns(target_index).get_used_variables_names();

        for(Index j = 0; j < current_used_variables_names.size(); j++)
        {
            target_variables_names(index + j) = current_used_variables_names(j);
        }

        index += current_used_variables_names.size();
    }

    return target_variables_names;
}


/// Returns the dimensions of the input variables.

const Tensor<Index, 1>& DataSet::get_input_variables_dimensions() const
{
    return input_variables_dimensions;
}


Index DataSet::get_input_variables_rank() const
{
    return input_variables_dimensions.rank();
}


/// Returns the number of variables which are either input nor target.

Index DataSet::get_used_variables_number() const
{
    const Index variables_number = get_variables_number();

    const Index unused_variables_number = get_unused_variables_number();

    return (variables_number - unused_variables_number);
}


/// Returns a indices vector with the positions of the inputs.

Tensor<Index, 1> DataSet::get_input_columns_indices() const
{
    const Index input_columns_number = get_input_columns_number();

    Tensor<Index, 1> input_columns_indices(input_columns_number);

    Index index = 0;

    for(Index i = 0; i < columns.size(); i++)
    {
        if(columns(i).column_use == VariableUse::Input)
        {
            input_columns_indices(index) = i;
            index++;
        }
    }

    return input_columns_indices;
}


Tensor<Index, 1> DataSet::get_input_time_series_columns_indices() const
{
    const Index input_columns_number = get_input_time_series_columns_number();

    Tensor<Index, 1> input_columns_indices(input_columns_number);

    Index index = 0;

    for(Index i = 0; i < time_series_columns.size(); i++)
    {
        if(time_series_columns(i).column_use == VariableUse::Input)
        {
            input_columns_indices(index) = i;
            index++;
        }
    }

    return input_columns_indices;
}


/// Returns a indices vector with the positions of the targets.

Tensor<Index, 1> DataSet::get_target_columns_indices() const
{
    const Index target_columns_number = get_target_columns_number();

    Tensor<Index, 1> target_columns_indices(target_columns_number);

    Index index = 0;

    for(Index i = 0; i < columns.size(); i++)
    {
        if(columns(i).column_use == VariableUse::Target)
        {
            target_columns_indices(index) = i;
            index++;
        }
    }

    return target_columns_indices;
}


Tensor<Index, 1> DataSet::get_target_time_series_columns_indices() const
{
    const Index target_columns_number = get_target_time_series_columns_number();

    Tensor<Index, 1> target_columns_indices(target_columns_number);

    Index index = 0;

    for(Index i = 0; i < time_series_columns.size(); i++)
    {
        if(time_series_columns(i).column_use == VariableUse::Target)
        {
            target_columns_indices(index) = i;
            index++;
        }
    }

    return target_columns_indices;
}


/// Returns a indices vector with the positions of the unused columns.

Tensor<Index, 1> DataSet::get_unused_columns_indices() const
{
    const Index unused_columns_number = get_unused_columns_number();

    Tensor<Index, 1> unused_columns_indices(unused_columns_number);

    Index index = 0;

    for(Index i = 0; i < unused_columns_number; i++)
    {

        if(columns(i).column_use == VariableUse::Unused)
        {
            unused_columns_indices(index) = i;
            index++;
        }
    }

    return unused_columns_indices;
}


/// Returns a indices vector with the positions of the used columns.

Tensor<Index, 1> DataSet::get_used_columns_indices() const
{
    const Index columns_number = get_columns_number();

    const Index used_columns_number = get_used_columns_number();

    Tensor<Index, 1> used_indices(used_columns_number);

    Index index = 0;

    for(Index i = 0; i < columns_number; i++)
    {
        if(columns(i).column_use  == VariableUse::Input
                || columns(i).column_use  == VariableUse::Target
                || columns(i).column_use  == VariableUse::Time)
        {
            used_indices(index) = i;
            index++;
        }
    }

    return used_indices;
}


Tensor<Scaler, 1> DataSet::get_columns_scalers() const
{
    const Index columns_number = get_columns_number();

    Tensor<Scaler, 1> columns_scalers(columns_number);

    for(Index i = 0; i < columns_number; i++)
    {
        columns_scalers(i) = columns(i).scaler;
    }

    return columns_scalers;
}


Tensor<Scaler, 1> DataSet::get_input_variables_scalers() const
{
    const Index input_columns_number = get_input_columns_number();
    const Index input_variables_number = get_input_variables_number();

    const Tensor<Column, 1> input_columns = get_input_columns();

    Tensor<Scaler, 1> input_variables_scalers(input_variables_number);

    Index index = 0;

    for(Index i = 0; i < input_columns_number; i++)
    {
        for(Index j = 0;  j < input_columns(i).get_variables_number(); j++)
        {
            input_variables_scalers(index) = input_columns(i).scaler;
            index++;
        }
    }

    return input_variables_scalers;
}


Tensor<Scaler, 1> DataSet::get_target_variables_scalers() const
{
    const Index target_columns_number = get_target_columns_number();
    const Index target_variables_number = get_target_variables_number();

    const Tensor<Column, 1> target_columns = get_target_columns();

    Tensor<Scaler, 1> target_variables_scalers(target_variables_number);

    Index index = 0;

    for(Index i = 0; i < target_columns_number; i++)
    {
        for(Index j = 0;  j < target_columns(i).get_variables_number(); j++)
        {
            target_variables_scalers(index) = target_columns(i).scaler;
            index++;
        }
    }

    return target_variables_scalers;
}


/// Returns a string vector that contains the names of the columns.

Tensor<string, 1> DataSet::get_columns_names() const
{
    const Index columns_number = get_columns_number();

    Tensor<string, 1> columns_names(columns_number);

    for(Index i = 0; i < columns_number; i++)
    {
        columns_names(i) = columns(i).name;
    }

    return columns_names;
}


Tensor<string, 1> DataSet::get_time_series_columns_names() const
{
    const Index columns_number = get_time_series_columns_number();

    Tensor<string, 1> columns_names(columns_number);

    for(Index i = 0; i < columns_number; i++)
    {
        columns_names(i) = time_series_columns(i).name;
    }

    return columns_names;
}


/// Returns a string vector that contains the names of the columns whose uses are Input.

Tensor<string, 1> DataSet::get_input_columns_names() const
{
    const Index input_columns_number = get_input_columns_number();

    Tensor<string, 1> input_columns_names(input_columns_number);

    Index index = 0;

    for(Index i = 0; i < columns.size(); i++)
    {
        if(columns(i).column_use == VariableUse::Input)
        {
            input_columns_names(index) = columns(i).name;
            index++;
        }
    }

    return input_columns_names;
}


/// Returns a string vector which contains the names of the columns whose uses are Target.

Tensor<string, 1> DataSet::get_target_columns_names() const
{
    const Index target_columns_number = get_target_columns_number();

    Tensor<string, 1> target_columns_names(target_columns_number);

    Index index = 0;

    for(Index i = 0; i < columns.size(); i++)
    {
        if(columns(i).column_use == VariableUse::Target)
        {
            target_columns_names(index) = columns(i).name;
            index++;
        }
    }

    return target_columns_names;
}


/// Returns a string vector which contains the names of the columns used whether Input, Target or Time.

Tensor<string, 1> DataSet::get_used_columns_names() const
{
    const Index columns_number = get_columns_number();
    const Index used_columns_number = get_used_columns_number();

    Tensor<string, 1> names(used_columns_number);

    Index index = 0 ;

    for(Index i = 0; i < columns_number; i++)
    {
        if(columns(i).column_use != VariableUse::Unused)
        {
            names(index) = columns(i).name;
            index++;
        }
    }

    return names;
}


/// Returns the number of columns whose uses are Input.

Index DataSet::get_input_columns_number() const
{
    Index input_columns_number = 0;

    for(Index i = 0; i < columns.size(); i++)
    {
        if(columns(i).column_use == VariableUse::Input)
        {
            input_columns_number++;
        }
    }

    return input_columns_number;
}


Index DataSet::get_input_time_series_columns_number() const
{
    Index input_columns_number = 0;

    for(Index i = 0; i < time_series_columns.size(); i++)
    {
        if(time_series_columns(i).column_use == VariableUse::Input)
        {
            input_columns_number++;
        }
    }

    return input_columns_number;
}


/// Returns the number of columns whose uses are Target.

Index DataSet::get_target_columns_number() const
{
    Index target_columns_number = 0;

    for(Index i = 0; i < columns.size(); i++)
    {
        if(columns(i).column_use == VariableUse::Target)
        {
            target_columns_number++;
        }
    }

    return target_columns_number;
}


Index DataSet::get_target_time_series_columns_number() const
{
    Index target_columns_number = 0;

    for(Index i = 0; i < time_series_columns.size(); i++)
    {
        if(time_series_columns(i).column_use == VariableUse::Target)
        {
            target_columns_number++;
        }
    }

    return target_columns_number;
}


/// Returns the number of columns whose uses are Time

Index DataSet::get_time_columns_number() const
{
    Index time_columns_number = 0;

    for(Index i = 0; i < columns.size(); i++)
    {
        if(columns(i).column_use == VariableUse::Time)
        {
            time_columns_number++;
        }
    }

    return time_columns_number;
}


/// Returns the number of columns that are not used.

Index DataSet::get_unused_columns_number() const
{
    Index unused_columns_number = 0;

    for(Index i = 0; i < columns.size(); i++)
    {
        if(columns(i).column_use == VariableUse::Unused)
        {
            unused_columns_number++;
        }
    }

    return unused_columns_number;
}


/// Returns the number of columns that are used.

Index DataSet::get_used_columns_number() const
{
    Index used_columns_number = 0;

    for(Index i = 0; i < columns.size(); i++)
    {
        if(columns(i).column_use != VariableUse::Unused)
        {
            used_columns_number++;
        }
    }

    return used_columns_number;
}


/// Returns the columns of the data set.

Tensor<DataSet::Column, 1> DataSet::get_columns() const
{
    return columns;
}


Tensor<DataSet::Column, 1> DataSet::get_time_series_columns() const
{
    return time_series_columns;
}


Tensor<DataSet::Column, 1> DataSet::get_associative_columns() const
{
    return associative_columns;
}


Index DataSet::get_time_series_data_rows_number() const
{
    return time_series_data.dimension(0);
}


/// Returns the input columns of the data set.

Tensor<DataSet::Column, 1> DataSet::get_input_columns() const
{
    const Index inputs_number = get_input_columns_number();

    Tensor<Column, 1> input_columns(inputs_number);
    Index input_index = 0;

    for(Index i = 0; i < columns.size(); i++)
    {
        if(columns(i).column_use == VariableUse::Input)
        {
            input_columns(input_index) = columns(i);
            input_index++;
        }
    }

    return input_columns;
}


/// Returns the input columns of the data set.

Tensor<bool, 1> DataSet::get_input_columns_binary() const
{
    const Index columns_number = get_columns_number();

    Tensor<bool, 1> input_columns_binary(columns_number);

    for(Index i = 0; i < columns_number; i++)
    {
        if(columns(i).column_use == VariableUse::Input)
            input_columns_binary(i) = true;
        else
            input_columns_binary(i) = false;
    }

    return input_columns_binary;
}


/// Returns the target columns of the data set.

Tensor<DataSet::Column, 1> DataSet::get_target_columns() const
{
    const Index targets_number = get_target_columns_number();

    Tensor<Column, 1> target_columns(targets_number);
    Index target_index = 0;

    for(Index i = 0; i < columns.size(); i++)
    {
        if(columns(i).column_use == VariableUse::Target)
        {
            target_columns(target_index) = columns(i);
            target_index++;
        }
    }

    return target_columns;
}


/// Returns the used columns of the data set.

Tensor<DataSet::Column, 1> DataSet::get_used_columns() const
{
    const Index used_columns_number = get_used_columns_number();

    const Tensor<Index, 1> used_columns_indices = get_used_columns_indices();

    Tensor<DataSet::Column, 1> used_columns(used_columns_number);

    for(Index i = 0; i < used_columns_number; i++)
    {
        used_columns(i) = columns(used_columns_indices(i));
    }

    return used_columns;
}


/// Returns the number of columns in the data set.

Index DataSet::get_columns_number() const
{
    return columns.size();
}


/// Returns the number of channels of the images in the data set.

Index DataSet::get_channels_number() const
{
    return channels_number;
}


/// Returns the width of the images in the data set.

Index DataSet::get_image_width() const
{
    return image_width;
}


/// Returns the height of the images in the data set.

Index DataSet::get_image_height() const
{
    return image_height;
}

/// Returns the height of the images in the data set.

Index DataSet::get_image_size() const
{
    return image_height*image_width*channels_number;
}

/// Returns the padding set in the BMP file.

Index DataSet::get_image_padding() const
{
    return padding;
}

/// Returns the number of columns in the time series.

Index DataSet::get_time_series_columns_number() const
{
    return time_series_columns.size();
}

/// Returns the number of variables in the data set.

Index DataSet::get_variables_number() const
{
    Index variables_number = 0;

    for (Index i = 0; i < columns.size(); i++)
    {
        if (columns(i).type == ColumnType::Categorical)
        {
            variables_number += columns(i).categories.size();
        }
        else
        {
            variables_number++;
        }
    }

    return variables_number;
}

/// Returns the number of variables in the time series data.

Index DataSet::get_time_series_variables_number() const
{
    Index variables_number = 0;

    for(Index i = 0; i < time_series_columns.size(); i++)
    {
        if(columns(i).type == ColumnType::Categorical)
        {
            variables_number += time_series_columns(i).categories.size();
        }
        else
        {
            variables_number++;
        }
    }

    return variables_number;
}


/// Returns the number of input variables of the data set.
/// Note that the number of variables does not have to equal the number of columns in the data set,
/// because OpenNN recognizes the categorical columns, separating these categories into variables of the data set.

Index DataSet::get_input_variables_number() const
{
    Index inputs_number = 0;

    for(Index i = 0; i < columns.size(); i++)
    {
        if(columns(i).type == ColumnType::Categorical)
        {
            for(Index j = 0; j < columns(i).categories_uses.size(); j++)
            {
                if(columns(i).categories_uses(j) == VariableUse::Input)
                {
                    inputs_number++;
                }
            }
        }
        else if(columns(i).column_use == VariableUse::Input)
        {
            inputs_number++;
        }
    }

    return inputs_number;
}


/// Returns the number of target variables of the data set.

Index DataSet::get_target_variables_number() const
{
    Index targets_number = 0;

    for(Index i = 0; i < columns.size(); i++)
    {
        if(columns(i).type == ColumnType::Categorical)
        {
            for(Index j = 0; j < columns(i).categories_uses.size(); j++)
            {
                if(columns(i).categories_uses(j) == VariableUse::Target)
                {
                    targets_number++;
                }
            }
        }
        else if(columns(i).column_use == VariableUse::Target)
        {
            targets_number++;
        }
    }

    return targets_number;
}


/// Returns the number of variables which will neither be used as input nor as target.

Index DataSet::get_unused_variables_number() const
{
    Index unused_number = 0;

    for(Index i = 0; i < columns.size(); i++)
    {
        if(columns(i).type == ColumnType::Categorical)
        {
            for(Index j = 0; j < columns(i).categories_uses.size(); j++)
            {
                if(columns(i).categories_uses(j) == VariableUse::Unused) unused_number++;
            }

        }
        else if(columns(i).column_use == VariableUse::Unused)
        {
            unused_number++;
        }
    }

    return unused_number;
}


/// Returns a variable index in the data set with given name.
/// @param name Name of variable.

Index DataSet::get_variable_index(const string& name) const
{
    const Index variables_number = get_variables_number();

    const Tensor<string, 1> variables_names = get_variables_names();

    for(Index i = 0; i < variables_number; i++)
    {
        if(variables_names(i) == name) return i;
    }

    return 0;

    //    throw exception("Exception: Index DataSet::get_variable_index(const string& name) const");
}


/// Returns the indices of the unused variables.

Tensor<Index, 1> DataSet::get_unused_variables_indices() const
{
    const Index unused_number = get_unused_variables_number();

    const Tensor<Index, 1> unused_columns_indices = get_unused_columns_indices();

    Tensor<Index, 1> unused_indices(unused_number);

    Index unused_index = 0;
    Index unused_variable_index = 0;

    for(Index i = 0; i < columns.size(); i++)
    {
        if(columns(i).type == ColumnType::Categorical)
        {
            const Index current_categories_number = columns(i).get_categories_number();

            for(Index j = 0; j < current_categories_number; j++)
            {
                if(columns(i).categories_uses(j) == VariableUse::Unused)
                {
                    unused_indices(unused_index) = unused_variable_index;
                    unused_index++;
                }

                unused_variable_index++;
            }
        }
        else if(columns(i).column_use == VariableUse::Unused)
        {
            unused_indices(unused_index) = i;
            unused_index++;
            unused_variable_index++;
        }
        else
        {
            unused_variable_index++;
        }
    }

    return unused_indices;
}


/// Returns the indices of the used variables.

Tensor<Index, 1> DataSet::get_used_variables_indices() const
{
    const Index used_number = get_used_variables_number();

    Tensor<Index, 1> used_indices(used_number);

    Index used_index = 0;
    Index used_variable_index = 0;

    for(Index i = 0; i < columns.size(); i++)
    {
        if(columns(i).type == ColumnType::Categorical)
        {
            const Index current_categories_number = columns(i).get_categories_number();

            for(Index j = 0; j < current_categories_number; j++)
            {
                if(columns(i).categories_uses(j) != VariableUse::Unused)
                {
                    used_indices(used_index) = used_variable_index;
                    used_index++;
                }

                used_variable_index++;
            }
        }
        else if(columns(i).column_use != VariableUse::Unused)
        {
            used_indices(used_index) = used_variable_index;
            used_index++;
            used_variable_index++;
        }
        else
        {
            used_variable_index++;
        }
    }

    return used_indices;
}



/// Returns the indices of the input variables.

Tensor<Index, 1> DataSet::get_input_variables_indices() const
{
    const Index inputs_number = get_input_variables_number();

    const Tensor<Index, 1> input_columns_indices = get_input_columns_indices();

    Tensor<Index, 1> input_variables_indices(inputs_number);

    Index input_index = 0;
    Index input_variable_index = 0;

    for(Index i = 0; i < columns.size(); i++)
    {

        if(columns(i).type == ColumnType::Categorical)
        {
            const Index current_categories_number = columns(i).get_categories_number();

            for(Index j = 0; j < current_categories_number; j++)
            {
                if(columns(i).categories_uses(j) == VariableUse::Input)
                {
                    input_variables_indices(input_index) = input_variable_index;
                    input_index++;
                }

                input_variable_index++;
            }
        }
        else if(columns(i).column_use == VariableUse::Input) // Binary, numeric
        {
            input_variables_indices(input_index) = input_variable_index;
            input_index++;
            input_variable_index++;
        }
        else
        {
            input_variable_index++;
        }
    }

    return input_variables_indices;
}


/// Returns the indices of the target variables.

Tensor<Index, 1> DataSet::get_target_variables_indices() const
{
    const Index targets_number = get_target_variables_number();

    const Tensor<Index, 1> target_columns_indices = get_target_columns_indices();

    Tensor<Index, 1> target_variables_indices(targets_number);

    Index target_index = 0;
    Index target_variable_index = 0;

    for(Index i = 0; i < columns.size(); i++)
    {
        if(columns(i).type == ColumnType::Categorical)
        {
            const Index current_categories_number = columns(i).get_categories_number();

            for(Index j = 0; j < current_categories_number; j++)
            {
                if(columns(i).categories_uses(j) == VariableUse::Target)
                {
                    target_variables_indices(target_index) = target_variable_index;
                    target_index++;
                }

                target_variable_index++;
            }
        }
        else if(columns(i).column_use == VariableUse::Target) // Binary, numeric
        {
            target_variables_indices(target_index) = target_variable_index;
            target_index++;
            target_variable_index++;
        }
        else
        {
            target_variable_index++;
        }
    }

    return target_variables_indices;
}


/// Sets the uses of the data set columns.
/// @param new_columns_uses String vector that contains the new uses to be set,
/// note that this vector needs to be the size of the number of columns in the data set.

void DataSet::set_columns_uses(const Tensor<string, 1>& new_columns_uses)
{
    const Index new_columns_uses_size = new_columns_uses.size();

    if(new_columns_uses_size != columns.size())
    {
        ostringstream buffer;

        buffer << "OpenNN Exception: DataSet class.\n"
               << "void set_columns_uses(const Tensor<string, 1>&) method.\n"
               << "Size of columns uses ("
               << new_columns_uses_size << ") must be equal to columns size ("
               << columns.size() << "). \n";

        throw invalid_argument(buffer.str());
    }

    for(Index i = 0; i < new_columns_uses.size(); i++)
    {
        columns(i).set_use(new_columns_uses(i));
    }

    input_variables_dimensions.resize(1);
    input_variables_dimensions.setConstant(get_input_variables_number());
}


/// Sets the uses of the data set columns.
/// @param new_columns_uses DataSet::VariableUse vector that contains the new uses to be set,
/// note that this vector needs to be the size of the number of columns in the data set.

void DataSet::set_columns_uses(const Tensor<VariableUse, 1>& new_columns_uses)
{
    const Index new_columns_uses_size = new_columns_uses.size();

    if(new_columns_uses_size != columns.size())
    {
        ostringstream buffer;

        buffer << "OpenNN Exception: DataSet class.\n"
               << "void set_columns_uses(const Tensor<string, 1>&) method.\n"
               << "Size of columns uses (" << new_columns_uses_size << ") must be equal to columns size (" << columns.size() << "). \n";

        throw invalid_argument(buffer.str());
    }

    for(Index i = 0; i < new_columns_uses.size(); i++)
    {
        columns(i).set_use(new_columns_uses(i));
    }

    input_variables_dimensions.resize(1);
    input_variables_dimensions.setConstant(get_input_variables_number());
}


/// Sets all columns in the data_set as unused columns.

void DataSet::set_columns_unused()
{
    const Index columns_number = get_columns_number();

    for(Index i = 0; i < columns_number; i++)
    {
        set_column_use(i, VariableUse::Unused);
    }
}


void DataSet::set_input_target_columns(const Tensor<Index, 1>& input_columns, const Tensor<Index, 1>& target_columns)
{
    set_columns_unused();

    for(Index i = 0; i < input_columns.size(); i++)
    {
        set_column_use(input_columns(i), VariableUse::Input);
    }

    for(Index i = 0; i < target_columns.size(); i++)
    {
        set_column_use(target_columns(i), VariableUse::Target);
    }
}


/// Sets all input columns in the data_set as unused columns.

void DataSet::set_input_columns_unused()
{
    const Index columns_number = get_columns_number();

    for(Index i = 0; i < columns_number; i++)
    {
        if(columns(i).column_use == DataSet::VariableUse::Input) set_column_use(i, VariableUse::Unused);
    }
}



void DataSet::set_input_columns(const Tensor<Index, 1>& input_columns_indices, const Tensor<bool, 1>& input_columns_use)
{
    for(Index i = 0; i < input_columns_indices.size(); i++)
    {
        if(input_columns_use(i)) set_column_use(input_columns_indices(i), VariableUse::Input);
        else set_column_use(input_columns_indices(i), VariableUse::Unused);
    }
}


/// Sets the use of a single column.
/// @param index Index of column.
/// @param new_use Use for that column.

void DataSet::set_column_use(const Index& index, const VariableUse& new_use)
{
    columns(index).column_use = new_use;

    if(columns(index).type == ColumnType::Categorical)
    {
        columns(index).set_categories_uses(new_use);
    }
}


/// Sets the use of a single column.
/// @param name Name of column.
/// @param new_use Use for that column.

void DataSet::set_column_use(const string& name, const VariableUse& new_use)
{
    const Index index = get_column_index(name);

    set_column_use(index, new_use);
}

void DataSet::set_column_type(const Index& index, const ColumnType& new_type)
{
    columns[index].type = new_type;
}


void DataSet::set_column_type(const string& name, const ColumnType& new_type)
{
    const Index index = get_column_index(name);

    set_column_type(index, new_type);
}


/// This method set the name of a single variable.
/// @param index Index of variable.
/// @param new_name Name of variable.

void DataSet::set_variable_name(const Index& variable_index, const string& new_variable_name)
{
#ifdef OPENNN_DEBUG

    const Index variables_number = get_variables_number();

    if(variable_index >= variables_number)
    {
        ostringstream buffer;

        buffer << "OpenNN Exception: Variables class.\n"
               << "void set_name(const Index&, const string&) method.\n"
               << "Index of variable must be less than number of variables.\n";

        throw invalid_argument(buffer.str());
    }

#endif

    const Index columns_number = get_columns_number();

    Index index = 0;

    for(Index i = 0; i < columns_number; i++)
    {
        if(columns(i).type == ColumnType::Categorical)
        {
            for(Index j = 0; j < columns(i).get_categories_number(); j++)
            {
                if(index == variable_index)
                {
                    columns(i).categories(j) = new_variable_name;
                    return;
                }
                else
                {
                    index++;
                }
            }
        }
        else
        {
            if(index == variable_index)
            {
                columns(i).name = new_variable_name;
                return;
            }
            else
            {
                index++;
            }
        }
    }
}


/// Sets new names for the variables in the data set from a vector of strings.
/// The size of that vector must be equal to the total number of variables.
/// @param new_names Name of variables.

void DataSet::set_variables_names(const Tensor<string, 1>& new_variables_names)
{
#ifdef OPENNN_DEBUG

    const Index variables_number = get_variables_number();

    const Index size = new_variables_names.size();

    if(size != variables_number)
    {
        ostringstream buffer;

        buffer << "OpenNN Exception: Variables class.\n"
               << "void set_names(const Tensor<string, 1>&) method.\n"
               << "Size (" << size << ") must be equal to number of variables (" << variables_number << ").\n";

        throw invalid_argument(buffer.str());
    }

#endif

    const Index columns_number = get_columns_number();

    Index index = 0;

    for(Index i = 0; i < columns_number; i++)
    {
        if(columns(i).type == ColumnType::Categorical)
        {
            for(Index j = 0; j < columns(i).get_categories_number(); j++)
            {
                columns(i).categories(j) = new_variables_names(index);
                index++;
            }
        }
        else
        {
            columns(i).name = new_variables_names(index);
            index++;
        }
    }
}


/// Sets new names for the columns in the data set from a vector of strings.
/// The size of that vector must be equal to the total number of variables.
/// @param new_names Name of variables.

void DataSet::set_columns_names(const Tensor<string, 1>& new_names)
{
    const Index new_names_size = new_names.size();
    const Index columns_number = get_columns_number();

    if(new_names_size != columns_number)
    {
        ostringstream buffer;

        buffer << "OpenNN Exception: DataSet class.\n"
               << "void set_columns_names(const Tensor<string, 1>&).\n"
               << "Size of names (" << new_names.size() << ") is not equal to columns number (" << columns_number << ").\n";

        throw invalid_argument(buffer.str());
    }

    for(Index i = 0; i < columns_number; i++)
    {
        columns(i).name = new_names(i);
    }
}


/// Sets all the variables in the data set as input variables.

void DataSet::set_input()
{
    for(Index i = 0; i < columns.size(); i++)
    {
        if(columns(i).type == ColumnType::Constant) continue;

        columns(i).set_use(VariableUse::Input);
    }
}


/// Sets all the variables in the data set as target variables.

void DataSet::set_target()
{
    for(Index i = 0; i < columns.size(); i++)
    {
        columns(i).set_use(VariableUse::Target);
    }
}


/// Sets all the variables in the data set as unused variables.

void DataSet::set_variables_unused()
{
    for(Index i = 0; i < columns.size(); i++)
    {
        columns(i).set_use(VariableUse::Unused);
    }
}


/// Sets a new number of variables in the variables object.
/// All variables are set as inputs but the last one, which is set as targets.
/// @param new_columns_number Number of variables.

void DataSet::set_columns_number(const Index& new_columns_number)
{
    columns.resize(new_columns_number);

    set_default_columns_uses();
}


void DataSet::set_columns_scalers(const Scaler& scalers)
{
    const Index columns_number = get_columns_number();

    for(Index i = 0; i < columns_number; i++)
    {
        columns(i).scaler = scalers;
    }
}

void DataSet::set_binary_simple_columns()
{
    bool is_binary = true;

    Index variable_index = 0;

    Index different_values = 0;

    for(Index column_index = 0; column_index < columns.size(); column_index++)
    {
        if(columns(column_index).type == ColumnType::Numeric)
        {
            Tensor<type, 1> values(3);
            values.setRandom();
            different_values = 0;
            is_binary = true;

            for(Index row_index = 0; row_index < data.dimension(0); row_index++)
            {
                if(!isnan(data(row_index, variable_index))
                        && data(row_index, variable_index) != values(0)
                        && data(row_index, variable_index) != values(1))
                {
                    values(different_values) = data(row_index, variable_index);
                    different_values++;
                }

                if(row_index == (data.dimension(0)-1))
                {
                    if(different_values == 1)
                    {
                        is_binary = false;
                        break;
                    }
                }

                if(different_values > 2)
                {
                    is_binary = false;
                    break;
                }
            }

            if(is_binary)
            {
                columns(column_index).type = ColumnType::Binary;
                scale_minimum_maximum_binary(data, values(0), values(1), variable_index);
                columns(column_index).categories.resize(2);

                if((abs(values(0)-type(0))<NUMERIC_LIMITS_MIN) && (abs(values(1)-type(1))<NUMERIC_LIMITS_MIN))
                {
                    if(abs(values(0) - int(values(0))) < NUMERIC_LIMITS_MIN)
                        columns(column_index).categories(1) = std::to_string(static_cast<int>(values(0)));
                    else
                        columns(column_index).categories(1) = std::to_string(values(0));
                    if(abs(values(1) - int(values(1))) < NUMERIC_LIMITS_MIN)
                        columns(column_index).categories(0) = std::to_string(static_cast<int>(values(1)));
                    else
                        columns(column_index).categories(0) = std::to_string(values(1));

                }
                else if(abs(values(0) - type(1))<NUMERIC_LIMITS_MIN && abs(values(1) - type(0))<NUMERIC_LIMITS_MIN)
                {
                    if(abs(values(0) - int(values(0))) < NUMERIC_LIMITS_MIN)
                        columns(column_index).categories(0) = std::to_string(static_cast<int>(values(0)));
                    else
                        columns(column_index).categories(0) = std::to_string(values(0));
                    if(abs(values(1) - int(values(1))) < NUMERIC_LIMITS_MIN)
                        columns(column_index).categories(1) = std::to_string(static_cast<int>(values(1)));
                    else
                        columns(column_index).categories(1) = std::to_string(values(1));
                }
                else if(values(0) > values(1))
                {
                    if(abs(values(0) - int(values(0))) < NUMERIC_LIMITS_MIN)
                        columns(column_index).categories(0) = std::to_string(static_cast<int>(values(0)));
                    else
                        columns(column_index).categories(0) = std::to_string(values(0));
                    if(abs(values(1) - int(values(1))) < NUMERIC_LIMITS_MIN)
                        columns(column_index).categories(1) = std::to_string(static_cast<int>(values(1)));
                    else
                        columns(column_index).categories(1) = std::to_string(values(1));
                }
                else if(values(0) < values(1))
                {
                    if(abs(values(0) - int(values(0))) < NUMERIC_LIMITS_MIN)
                        columns(column_index).categories(1) = std::to_string(static_cast<int>(values(0)));
                    else
                        columns(column_index).categories(1) = std::to_string(values(0));
                    if(abs(values(1) - int(values(1))) < NUMERIC_LIMITS_MIN)
                        columns(column_index).categories(0) = std::to_string(static_cast<int>(values(1)));
                    else
                        columns(column_index).categories(0) = std::to_string(values(1));
                }

                const VariableUse column_use = columns(column_index).column_use;
                columns(column_index).categories_uses.resize(2);
                columns(column_index).categories_uses(0) = column_use;
                columns(column_index).categories_uses(1) = column_use;
            }

            variable_index++;
        }
        else if(columns(column_index).type == ColumnType::Binary)
        {
            Tensor<string,1> positive_words(4);
            Tensor<string,1> negative_words(4);

            positive_words.setValues({"yes","positive","+","true"});
            negative_words.setValues({"no","negative","-","false"});

            string first_category = columns(column_index).categories(0);
            string original_first_category = columns(column_index).categories(0);
            trim(first_category);

            string second_category = columns(column_index).categories(1);
            string original_second_category = columns(column_index).categories(1);
            trim(second_category);

            transform(first_category.begin(), first_category.end(), first_category.begin(), ::tolower);
            transform(second_category.begin(), second_category.end(), second_category.begin(), ::tolower);

            if( contains(positive_words, first_category) && contains(negative_words, second_category) )
            {
                columns(column_index).categories(0) = original_first_category;
                columns(column_index).categories(1) = original_second_category;
            }
            else if( contains(positive_words, second_category) && contains(negative_words, first_category) )
            {
                columns(column_index).categories(0) = original_second_category;
                columns(column_index).categories(1) = original_first_category;
            }

            variable_index++;
        }
        else if(columns(column_index).type == ColumnType::Categorical)
        {
            variable_index += columns(column_index).get_categories_number();
        }
        else
        {
            variable_index++;
        }
    }

    cout << "Binary columns checked " << endl;
}

void DataSet::set_categories_number(const Index& new_categories_number)
{
    categories_number = new_categories_number;
}

void DataSet::check_constant_columns()
{
    if(display) cout << "Checking constant columns..." << endl;

    Index variable_index = 0;

    for(Index column = 0; column < get_columns_number(); column++)
    {
        if(columns(column).type == ColumnType::Numeric)
        {
            // @todo avoid chip
            const Tensor<type, 1> numeric_column = data.chip(variable_index, 1);
            if(is_constant(numeric_column))
            {
                columns(column).type = ColumnType::Constant;
                columns(column).column_use = VariableUse::Unused;
            }
            variable_index++;
        }
        else if(columns(column).type == ColumnType::DateTime)
        {
            columns(column).column_use = VariableUse::Unused;
            variable_index++;
        }
        else if(columns(column).type == ColumnType::Constant)
        {
            variable_index++;
        }
        else if(columns(column).type == ColumnType::Binary)
        {
            if(columns(column).get_categories_number() == 1)
            {
                columns(column).type = ColumnType::Constant;
                columns(column).column_use = VariableUse::Unused;
            }

            variable_index++;
        }
        else if(columns(column).type == ColumnType::Categorical)
        {
            if(columns(column).get_categories_number() == 1)
            {
                columns(column).type = ColumnType::Constant;
                columns(column).column_use = VariableUse::Unused;
            }


            variable_index += columns(column).get_categories_number();
        }
    }
}

Tensor<type, 2> DataSet::transform_binary_column(const Tensor<type, 1>& column) const

{
    const Index rows_number = column.dimension(0);

    Tensor<type, 2> new_column(rows_number , 2);
    new_column.setZero();

    for(Index i = 0; i < rows_number; i++)
    {
        if(abs(column(i) - static_cast<type>(1)) < type(NUMERIC_LIMITS_MIN))
        {
            new_column(i,1) = static_cast<type>(1);
        }
        else if(abs(column(i)) < type(NUMERIC_LIMITS_MIN))
        {
            new_column(i,0) = static_cast<type>(1);
        }
        else
        {
            new_column(i,0) = type(NAN);
            new_column(i,1) = type(NAN);
        }
    }

    return new_column;
}

/// Sets new input dimensions in the data set.

void DataSet::set_input_variables_dimensions(const Tensor<Index, 1>& new_inputs_dimensions)
{
    input_variables_dimensions = new_inputs_dimensions;
}


/// Returns true if the data matrix is empty, and false otherwise.

bool DataSet::is_empty() const
{
    if(data.dimension(0) == 0 || data.dimension(1) == 0)
    {
        return true;
    }

    return false;
}


/// Returns a reference to the data matrix in the data set.
/// The number of rows is equal to the number of samples.
/// The number of columns is equal to the number of variables.

const Tensor<type, 2>& DataSet::get_data() const
{
    return data;
}


Tensor<type, 2>* DataSet::get_data_pointer()
{
    return &data;
}


/// Returns a reference to the time series data matrix in the data set.
/// Only for time series problems.

const Tensor<type, 2>& DataSet::get_time_series_data() const
{
    return time_series_data;
}


const Tensor<type, 2>& DataSet::get_associative_data() const
{
    return associative_data;
}


/// Returns a string with the method used.

DataSet::MissingValuesMethod DataSet::get_missing_values_method() const
{
    return missing_values_method;
}


/// Returns the name of the data file.

const string& DataSet::get_data_file_name() const
{
    return data_file_name;
}


/// Returns true if the first line of the data file has a header with the names of the variables, and false otherwise.

const bool& DataSet::get_header_line() const
{
    return has_columns_names;
}


/// Returns true if the data file has rows label, and false otherwise.

const bool& DataSet::get_rows_label() const
{
    return has_rows_labels;
}


Tensor<string, 1> DataSet::get_rows_label_tensor() const
{
    return rows_labels;
}

Tensor<string, 1> DataSet::get_testing_rows_label_tensor()
{
    const Index testing_samples_number = get_testing_samples_number();
    const Tensor<Index, 1> testing_indices = get_testing_samples_indices();
    Tensor<string, 1> testing_rows_label(testing_samples_number);

    for(Index i = 0; i < testing_samples_number; i++)
    {
        testing_rows_label(i) = rows_labels(testing_indices(i));
    }

    return testing_rows_label;
}


Tensor<string, 1> DataSet::get_selection_rows_label_tensor()
{
    const Index selection_samples_number = get_selection_samples_number();
    const Tensor<Index, 1> selection_indices = get_selection_samples_indices();
    Tensor<string, 1> selection_rows_label(selection_samples_number);

    for(Index i = 0; i < selection_samples_number; i++)
    {
        selection_rows_label(i) = rows_labels(selection_indices(i));
    }

    return selection_rows_label;
}


/// Returns the separator to be used in the data file.

const DataSet::Separator& DataSet::get_separator() const
{
    return separator;
}


/// Returns the string which will be used as separator in the data file.

char DataSet::get_separator_char() const
{
    switch(separator)
    {
    case Separator::Space:
        return ' ';

    case Separator::Tab:
        return '\t';

    case Separator::Comma:
        return ',';

    case Separator::Semicolon:
        return ';';

    default:
        return char();
    }

}


/// Returns the string which will be used as separator in the data file.

string DataSet::get_separator_string() const
{
    switch(separator)
    {
    case Separator::Space:
        return "Space";

    case Separator::Tab:
        return "Tab";

    case Separator::Comma:
        return "Comma";

    case Separator::Semicolon:
        return "Semicolon";

    default:
        return string();
    }
}


/// Returns the string which will be used as separator in the data file for Text Classification.

string DataSet::get_text_separator_string() const
{
    switch(text_separator)
    {
    case Separator::Tab:
        return "Tab";

    case Separator::Semicolon:
        return "Semicolon";

    default:
        return string();
    }
}


/// Returns the string codification used in the data file.

const DataSet::Codification DataSet::get_codification() const
{
    return codification;
}


/// Returns a string that contains the string codification used in the data file.

const string DataSet::get_codification_string() const
{
    switch(codification)
    {
    case Codification::UTF8:
        return "UTF-8";

    case Codification::SHIFT_JIS:
        return "SHIFT_JIS";

    default:
        return "UTF-8";
    }
}


/// Returns the string which will be used as label for the missing values in the data file.

const string& DataSet::get_missing_values_label() const
{
    return missing_values_label;
}


/// Returns the number of lags to be used in a time series prediction application.

const Index& DataSet::get_lags_number() const
{
    return lags_number;
}


/// Returns the number of steps ahead to be used in a time series prediction application.

const Index& DataSet::get_steps_ahead() const
{
    return steps_ahead;
}


/// Returns the indices of the time variables in the data set.

const string& DataSet::get_time_column() const
{
    return time_column;
}


Index DataSet::get_time_series_time_column_index() const
{
    for(Index i = 0; i < time_series_columns.size(); i++)
    {
        if(time_series_columns(i).type == ColumnType::DateTime) return i;
    }

    return static_cast<Index>(NAN);
}


const Index& DataSet::get_short_words_length() const
{
    return short_words_length;
}


const Index& DataSet::get_long_words_length() const
{
    return long_words_length;
}


const Tensor<Index,1>& DataSet::get_words_frequencies() const
{
    return words_frequencies;
}


/// Returns a value of the scaling-unscaling method enumeration from a string containing the name of that method.
/// @param scaling_unscaling_method String with the name of the scaling and unscaling method.

Scaler DataSet::get_scaling_unscaling_method(const string& scaling_unscaling_method)
{
    if(scaling_unscaling_method == "NoScaling")
    {
        return Scaler::NoScaling;
    }
    else if(scaling_unscaling_method == "MinimumMaximum")
    {
        return Scaler::MinimumMaximum;
    }
    else if(scaling_unscaling_method == "Logarithmic")
    {
        return Scaler::Logarithm;
    }
    else if(scaling_unscaling_method == "MeanStandardDeviation")
    {
        return Scaler::MeanStandardDeviation;
    }
    else if(scaling_unscaling_method == "StandardDeviation")
    {
        return Scaler::StandardDeviation;
    }
    else
    {
        ostringstream buffer;

        buffer << "OpenNN Exception: DataSet class.\n"
               << "static Scaler get_scaling_unscaling_method(const string).\n"
               << "Unknown scaling-unscaling method: " << scaling_unscaling_method << ".\n";

        throw invalid_argument(buffer.str());
    }
}


/// Returns a matrix with the training samples in the data set.
/// The number of rows is the number of training
/// The number of columns is the number of variables.

Tensor<type, 2> DataSet::get_training_data() const
{

    //       const Index variables_number = get_variables_number();

    //       Tensor<Index, 1> variables_indices(0, 1, variables_number-1);

    Tensor<Index, 1> variables_indices = get_used_variables_indices();

    const Tensor<Index, 1> training_indices = get_training_samples_indices();

    return get_subtensor_data(training_indices, variables_indices);

    //    return Tensor<type, 2>();
}


/// Returns a matrix with the selection samples in the data set.
/// The number of rows is the number of selection
/// The number of columns is the number of variables.

Tensor<type, 2> DataSet::get_selection_data() const
{
    const Tensor<Index, 1> selection_indices = get_selection_samples_indices();

    const Index variables_number = get_variables_number();

    Tensor<Index, 1> variables_indices;
    initialize_sequential(variables_indices, 0, 1, variables_number-1);

    return get_subtensor_data(selection_indices, variables_indices);
}


/// Returns a matrix with the testing samples in the data set.
/// The number of rows is the number of testing
/// The number of columns is the number of variables.

Tensor<type, 2> DataSet::get_testing_data() const
{
    const Index variables_number = get_variables_number();

    Tensor<Index, 1> variables_indices;
    initialize_sequential(variables_indices, 0, 1, variables_number-1);

    const Tensor<Index, 1> testing_indices = get_testing_samples_indices();

    return get_subtensor_data(testing_indices, variables_indices);
}


/// Returns a matrix with the input variables in the data set.
/// The number of rows is the number of
/// The number of columns is the number of input variables.

Tensor<type, 2> DataSet::get_input_data() const
{
    const Index samples_number = get_samples_number();

    Tensor<Index, 1> indices;
    initialize_sequential(indices, 0, 1, samples_number-1);

    const Tensor<Index, 1> input_variables_indices = get_input_variables_indices();

    return get_subtensor_data(indices, input_variables_indices);
}


/// Returns a matrix with the target variables in the data set.
/// The number of rows is the number of
/// The number of columns is the number of target variables.

Tensor<type, 2> DataSet::get_target_data() const
{
    const Tensor<Index, 1> indices = get_used_samples_indices();

    const Tensor<Index, 1> target_variables_indices = get_target_variables_indices();

    return get_subtensor_data(indices, target_variables_indices);
}


/// Returns a tensor with the input variables in the data set.
/// The number of rows is the number of
/// The number of columns is the number of input variables.

Tensor<type, 2> DataSet::get_input_data(const Tensor<Index, 1>& samples_indices) const
{
    const Tensor<Index, 1> input_variables_indices = get_input_variables_indices();

    return get_subtensor_data(samples_indices, input_variables_indices);
}


/// Returns a tensor with the target variables in the data set.
/// The number of rows is the number of
/// The number of columns is the number of input variables.

Tensor<type, 2> DataSet::get_target_data(const Tensor<Index, 1>& samples_indices) const
{
    const Tensor<Index, 1> target_variables_indices = get_target_variables_indices();

    return get_subtensor_data(samples_indices, target_variables_indices);
}


/// Returns a matrix with training samples and input variables.
/// The number of rows is the number of training
/// The number of columns is the number of input variables.

Tensor<type, 2> DataSet::get_training_input_data() const
{
    const Tensor<Index, 1> training_indices = get_training_samples_indices();

    const Tensor<Index, 1> input_variables_indices = get_input_variables_indices();

    return get_subtensor_data(training_indices, input_variables_indices);
}


/// Returns a tensor with training samples and target variables.
/// The number of rows is the number of training
/// The number of columns is the number of target variables.

Tensor<type, 2> DataSet::get_training_target_data() const
{
    const Tensor<Index, 1> training_indices = get_training_samples_indices();

    const Tensor<Index, 1>& target_variables_indices = get_target_variables_indices();

    return get_subtensor_data(training_indices, target_variables_indices);
}


/// Returns a tensor with selection samples and input variables.
/// The number of rows is the number of selection
/// The number of columns is the number of input variables.

Tensor<type, 2> DataSet::get_selection_input_data() const
{
    const Tensor<Index, 1> selection_indices = get_selection_samples_indices();

    const Tensor<Index, 1> input_variables_indices = get_input_variables_indices();

    return get_subtensor_data(selection_indices, input_variables_indices);
}


/// Returns a tensor with selection samples and target variables.
/// The number of rows is the number of selection
/// The number of columns is the number of target variables.

Tensor<type, 2> DataSet::get_selection_target_data() const
{
    const Tensor<Index, 1> selection_indices = get_selection_samples_indices();

    const Tensor<Index, 1> target_variables_indices = get_target_variables_indices();

    return get_subtensor_data(selection_indices, target_variables_indices);
}


/// Returns a tensor with testing samples and input variables.
/// The number of rows is the number of testing
/// The number of columns is the number of input variables.

Tensor<type, 2> DataSet::get_testing_input_data() const
{
    const Tensor<Index, 1> input_variables_indices = get_input_variables_indices();

    const Tensor<Index, 1> testing_indices = get_testing_samples_indices();

    return get_subtensor_data(testing_indices, input_variables_indices);
}


/// Returns a tensor with testing samples and target variables.
/// The number of rows is the number of testing
/// The number of columns is the number of target variables.

Tensor<type, 2> DataSet::get_testing_target_data() const
{
    const Tensor<Index, 1> target_variables_indices = get_target_variables_indices();

    const Tensor<Index, 1> testing_indices = get_testing_samples_indices();

    return get_subtensor_data(testing_indices, target_variables_indices);
}


/// Returns the inputs and target values of a single sample in the data set.
/// @param index Index of the sample.

Tensor<type, 1> DataSet::get_sample_data(const Index& index) const
{

#ifdef OPENNN_DEBUG

    const Index samples_number = get_samples_number();

    if(index >= samples_number)
    {
        ostringstream buffer;

        buffer << "OpenNN Exception: DataSet class.\n"
               << "Tensor<type, 1> get_sample(const Index&) const method.\n"
               << "Index of sample (" << index << ") must be less than number of samples (" << samples_number << ").\n";

        throw invalid_argument(buffer.str());
    }

#endif

    // Get sample

    return data.chip(index,0);
}


/// Returns the inputs and target values of a single sample in the data set.
/// @param sample_index Index of the sample.
/// @param variables_indices Indices of the variables.

Tensor<type, 1> DataSet::get_sample_data(const Index& sample_index, const Tensor<Index, 1>& variables_indices) const
{
#ifdef OPENNN_DEBUG

    const Index samples_number = get_samples_number();

    if(sample_index >= samples_number)
    {
        ostringstream buffer;

        buffer << "OpenNN Exception: DataSet class.\n"
               << "Tensor<type, 1> get_sample(const Index&, const Tensor<Index, 1>&) const method.\n"
               << "Index of sample must be less than number of \n";

        throw invalid_argument(buffer.str());
    }

#endif

    const Index variables_number = variables_indices.size();

    Tensor<type, 1 > row(variables_number);

    for(Index i = 0; i < variables_number; i++)
    {
        Index variable_index = variables_indices(i);

        row(i) = data(sample_index, variable_index);
    }

    return row;

    //return data.get_row(sample_index, variables_indices);

}


/// Returns the inputs values of a single sample in the data set.
/// @param sample_index Index of the sample.

Tensor<type, 2> DataSet::get_sample_input_data(const Index&  sample_index) const
{
    const Index input_variables_number = get_input_variables_number();

    const Tensor<Index, 1> input_variables_indices = get_input_variables_indices();

    Tensor<type, 2> inputs(1, input_variables_number);

    for(Index i = 0; i < input_variables_number; i++)
    {
        inputs(0, i) = data(sample_index, input_variables_indices(i));
    }

    return inputs;
}


/// Returns the target values of a single sample in the data set.
/// @param sample_index Index of the sample.

Tensor<type, 2> DataSet::get_sample_target_data(const Index&  sample_index) const
{
    const Tensor<Index, 1> target_variables_indices = get_target_variables_indices();

    return get_subtensor_data(Tensor<Index, 1>(sample_index), target_variables_indices);
}


/// Returns the index of the column with the given name.
/// @param column_name Name of the column to be found.

Index DataSet::get_column_index(const string& column_name) const
{
    const Index columns_number = get_columns_number();

    for(Index i = 0; i < columns_number; i++)
    {
        if(columns(i).name == column_name) return i;
    }

    ostringstream buffer;

    buffer << "OpenNN Exception: DataSet class.\n"
           << "Index get_column_index(const string&) const method.\n"
           << "Cannot find " << column_name << "\n";

    throw invalid_argument(buffer.str());
}


/// Returns the index of the column to which a variable index belongs.
/// @param variable_index Index of the variable to be found.

Index DataSet::get_column_index(const Index& variable_index) const
{
    const Index columns_number = get_columns_number();

    Index total_variables_number = 0;

    for(Index i = 0; i < columns_number; i++)
    {
        if(columns(i).type == ColumnType::Categorical)
        {
            total_variables_number += columns(i).get_categories_number();
        }
        else
        {
            total_variables_number++;
        }

        if((variable_index+1) <= total_variables_number) return i;
    }

    ostringstream buffer;

    buffer << "OpenNN Exception: DataSet class.\n"
           << "Index get_column_index(const type&) const method.\n"
           << "Cannot find variable index: " << variable_index << ".\n";

    throw invalid_argument(buffer.str());
}


/// Returns the indices of a variable in the data set.
/// Note that the number of variables does not have to equal the number of columns in the data set,
/// because OpenNN recognizes the categorical columns, separating these categories into variables of the data set.

Tensor<Index, 1> DataSet::get_variable_indices(const Index& column_index) const
{
    Index index = 0;

    for(Index i = 0; i < column_index; i++)
    {
        if(columns(i).type == ColumnType::Categorical)
        {
            index += columns(i).categories.size();
        }
        else
        {
            index++;
        }
    }

    if(columns(column_index).type == ColumnType::Categorical)
    {
        Tensor<Index, 1> variable_indices(columns(column_index).categories.size());

        for(Index j = 0; j<columns(column_index).categories.size(); j++)
        {
            variable_indices(j) = index+j;
        }

        return variable_indices;
    }
    else
    {
        Tensor<Index, 1> indices(1);
        indices.setConstant(index);

        return indices;
    }
}


/// Returns the data from the data set column with a given index,
/// these data can be stored in a matrix or a vector depending on whether the column is categorical or not(respectively).
/// @param column_index Index of the column.

Tensor<type, 2> DataSet::get_column_data(const Index& column_index) const
{
    Index columns_number = 1;
    const Index rows_number = data.dimension(0);

    if(columns(column_index).type == ColumnType::Categorical)
    {
        columns_number = columns(column_index).get_categories_number();
    }

    const Eigen::array<Index, 2> extents = {rows_number, columns_number};
    const Eigen::array<Index, 2> offsets = {0, get_variable_indices(column_index)(0)};

    return data.slice(offsets, extents);
}


/// Returns the data from the time series column with a given index,
/// @param column_index Index of the column.

Tensor<type, 2> DataSet::get_time_series_column_data(const Index& column_index) const
{
    Index columns_number = 1;

    const Index rows_number = time_series_data.dimension(0);

    if(time_series_columns(column_index).type == ColumnType::Categorical)
    {
        columns_number = time_series_columns(column_index).get_categories_number();
    }

    const Eigen::array<Index, 2> extents = {rows_number, columns_number};
    const Eigen::array<Index, 2> offsets = {0, get_variable_indices(column_index)(0)};

    return time_series_data.slice(offsets, extents);
}


/// Returns the data from the data set column with a given index,
/// these data can be stored in a matrix or a vector depending on whether the column is categorical or not(respectively).
/// @param column_index Index of the column.
/// @param rows_indices Rows of the indices.

Tensor<type, 2> DataSet::get_column_data(const Index& column_index, const Tensor<Index, 1>& rows_indices) const
{
    return get_subtensor_data(rows_indices, get_variable_indices(column_index));
}


/// Returns the data from the data set column with a given name,
/// these data can be stored in a matrix or a vector depending on whether the column is categorical or not(respectively).
/// @param column_name Name of the column.

Tensor<type, 2> DataSet::get_column_data(const string& column_name) const
{
    const Index column_index = get_column_index(column_name);

    return get_column_data(column_index);
}


/// Returns all the samples of a single variable in the data set.
/// @param index Index of the variable.

Tensor<type, 1> DataSet::get_variable_data(const Index& index) const
{

#ifdef OPENNN_DEBUG

    const Index variables_number = get_variables_number();

    if(index >= variables_number)
    {
        ostringstream buffer;

        buffer << "OpenNN Exception: DataSet class.\n"
               << "Tensor<type, 1> get_variable(const Index&) const method.\n"
               << "Index of variable must be less than number of \n";

        throw invalid_argument(buffer.str());
    }

#endif

    return data.chip(index, 1);
}


/// Returns all the samples of a single variable in the data set.
/// @param variable_name Name of the variable.

Tensor<type, 1> DataSet::get_variable_data(const string& variable_name) const
{

    const Tensor<string, 1> variable_names = get_variables_names();

    Index size = 0;

    for(Index i = 0; i < variable_names.size(); i++)
    {
        if(variable_names(i) ==  variable_name) size++;
    }

    Tensor<Index, 1> variable_index(size);

    Index index = 0;

    for(Index i = 0; i < variable_names.size(); i++)
    {
        if(variable_names(i) ==  variable_name)
        {
            variable_index(index) = i;

            index++;
        }
    }

#ifdef OPENNN_DEBUG

    const Index variables_size = variable_index.size();

    if(variables_size == 0)
    {
        ostringstream buffer;

        buffer << "OpenNN Exception: DataSet class.\n"
               << "Tensor<type, 1> get_variable(const string&) const method.\n"
               << "Variable: " << variable_name << " does not exist.\n";

        throw invalid_argument(buffer.str());
    }

    if(variables_size > 1)
    {
        ostringstream buffer;

        buffer << "OpenNN Exception: DataSet class.\n"
               << "Tensor<type, 1> get_variable(const string&) const method.\n"
               << "Variable: " << variable_name << " appears more than once in the data set.\n";

        throw invalid_argument(buffer.str());
    }

#endif

    return data.chip(variable_index(0), 1);
}


/// Returns a given set of samples of a single variable in the data set.
/// @param variable_index Index of the variable.
/// @param samples_indices Indices of the

Tensor<type, 1> DataSet::get_variable_data(const Index& variable_index, const Tensor<Index, 1>& samples_indices) const
{

#ifdef OPENNN_DEBUG

    const Index variables_number = get_variables_number();

    if(variable_index >= variables_number)
    {
        ostringstream buffer;

        buffer << "OpenNN Exception: DataSet class.\n"
               << "Tensor<type, 1> get_variable(const Index&, const Tensor<Index, 1>&) const method.\n"
               << "Index of variable must be less than number of \n";

        throw invalid_argument(buffer.str());
    }

#endif

    const Index samples_indices_size = samples_indices.size();

    Tensor<type, 1 > column(samples_indices_size);

    for(Index i = 0; i < samples_indices_size; i++)
    {
        Index sample_index = samples_indices(i);

        column(i) = data(sample_index, variable_index);
    }

    return column;
}


/// Returns a given set of samples of a single variable in the data set.
/// @param variable_name Name of the variable.
/// @param samples_indices Indices of the

Tensor<type, 1> DataSet::get_variable_data(const string& variable_name, const Tensor<Index, 1>& samples_indices) const
{

    const Tensor<string, 1> variable_names = get_variables_names();

    Index size = 0;

    for(Index i = 0; i < variable_names.size(); i++)
    {
        if(variable_names(i) ==  variable_name) size++;
    }

    Tensor<Index, 1> variable_index(size);

    Index index = 0;

    for(Index i = 0; i < variable_names.size(); i++)
    {
        if(variable_names(i) ==  variable_name)
        {
            variable_index(index) = i;

            index++;
        }
    }

#ifdef OPENNN_DEBUG

    const Index variables_size = variable_index.size();

    if(variables_size == 0)
    {
        ostringstream buffer;

        buffer << "OpenNN Exception: DataSet class.\n"
               << "Tensor<type, 1> get_variable(const string&) const method.\n"
               << "Variable: " << variable_name << " does not exist.\n";

        throw invalid_argument(buffer.str());
    }

    if(variables_size > 1)
    {
        ostringstream buffer;

        buffer << "OpenNN Exception: DataSet class.\n"
               << "Tensor<type, 1> get_variable(const string&, const Tensor<Index, 1>&) const method.\n"
               << "Variable: " << variable_name << " appears more than once in the data set.\n";

        throw invalid_argument(buffer.str());
    }

#endif

    const Index samples_indices_size = samples_indices.size();

    Tensor<type, 1 > column(samples_indices_size);

    for(Index i = 0; i < samples_indices_size; i++)
    {
        Index sample_index = samples_indices(i);

        column(i) = data(sample_index, variable_index(0));
    }

    return column;
}


Tensor<Tensor<string, 1>, 1> DataSet::get_data_file_preview() const
{
    return data_file_preview;
}


Tensor<string, 2> DataSet::get_text_data_file_preview() const
{
    return text_data_file_preview;
}


Tensor<type, 2> DataSet::get_subtensor_data(const Tensor<Index, 1> & rows_indices, const Tensor<Index, 1> & variables_indices) const
{
    const Index rows_number = rows_indices.size();
    const Index variables_number = variables_indices.size();

    Tensor<type, 2> subtensor(rows_number, variables_number);

    Index row_index;
    Index variable_index;

    const Tensor<type, 2>& data = get_data();

    for(Index i = 0; i < rows_number; i++)
    {
        row_index = rows_indices(i);

        for(Index j = 0; j < variables_number; j++)
        {
            variable_index = variables_indices(j);

            subtensor(i, j) = data(row_index, variable_index);
        }
    }

    return subtensor;
}


/// Sets zero samples and zero variables in the data set.

void DataSet::set()
{
    ThreadPool* thread_pool = nullptr;
    ThreadPoolDevice* thread_pool_device = nullptr;

    data.resize(0,0);

    samples_uses.resize(0);

    columns.resize(0);

    time_series_data.resize(0,0);

    time_series_columns.resize(0);

    columns_missing_values_number.resize(0);
}


void DataSet::set(const string& data_file_name, const char& separator, const bool& new_has_columns_names)
{
    set();

    set_default();

    set_data_file_name(data_file_name);

    set_separator(separator);

    set_has_columns_names(new_has_columns_names);

    read_csv();

    set_default_columns_scalers();

    set_default_columns_uses();

}


void DataSet::set(const string& data_file_name, const char& separator, const bool& new_has_columns_names, const DataSet::Codification& new_codification)
{
    set();

    set_default();

    set_data_file_name(data_file_name);

    set_separator(separator);

    set_has_columns_names(new_has_columns_names);

    set_codification(new_codification);

    read_csv();

    set_default_columns_scalers();

    set_default_columns_uses();

}


/// Sets all variables from a data matrix.
/// @param new_data Data matrix.

void DataSet::set(const Tensor<type, 2>& new_data)
{
    data_file_name = "";

    const Index variables_number = new_data.dimension(1);
    const Index samples_number = new_data.dimension(0);

    set(samples_number, variables_number);

    data = new_data;

    set_default_columns_uses();
}


/// Sets new numbers of samples and variables in the inputs targets data set.
/// All the variables are set as inputs.
/// @param new_samples_number Number of
/// @param new_variables_number Number of variables.

void DataSet::set(const Index& new_samples_number, const Index& new_variables_number)
{
#ifdef OPENNN_DEBUG

    if(new_samples_number == 0)
    {
        ostringstream buffer;

        buffer << "OpenNN Exception: DataSet class.\n"
               << "void set(const Index&, const Index&) method.\n"
               << "Number of samples must be greater than zero.\n";

        throw invalid_argument(buffer.str());
    }

    if(new_variables_number == 0)
    {
        ostringstream buffer;

        buffer << "OpenNN Exception: DataSet class.\n"
               << "void set(const Index&, const Index&) method.\n"
               << "Number of variables must be greater than zero.\n";

        throw invalid_argument(buffer.str());
    }

#endif

    data.resize(new_samples_number, new_variables_number);

    columns.resize(new_variables_number);

    for(Index index = 0; index < new_variables_number-1; index++)
    {
        columns(index).name = "column_" + to_string(index+1);
        columns(index).column_use = VariableUse::Input;
        columns(index).type = ColumnType::Numeric;
    }

    columns(new_variables_number-1).name = "column_" + to_string(new_variables_number);
    columns(new_variables_number-1).column_use = VariableUse::Target;
    columns(new_variables_number-1).type = ColumnType::Numeric;

    samples_uses.resize(new_samples_number);
    split_samples_random();
}


/// Sets new numbers of samples and inputs and target variables in the data set.
/// The variables in the data set are the number of inputs plus the number of targets.
/// @param new_samples_number Number of
/// @param new_inputs_number Number of input variables.
/// @param new_targets_number Number of target variables.

void DataSet::set(const Index& new_samples_number,
                  const Index& new_inputs_number,
                  const Index& new_targets_number)
{

    data_file_name = "";

    const Index new_variables_number = new_inputs_number + new_targets_number;

    data.resize(new_samples_number, new_variables_number);

    columns.resize(new_variables_number);

    for(Index i = 0; i < new_variables_number; i++)
    {
        if(i < new_inputs_number)
        {
            columns(i).name = "column_" + to_string(i+1);
            columns(i).column_use = VariableUse::Input;
            columns(i).type = ColumnType::Numeric;
        }
        else
        {
            columns(i).name = "column_" + to_string(i+1);
            columns(i).column_use = VariableUse::Target;
            columns(i).type = ColumnType::Numeric;
        }
    }

    input_variables_dimensions.resize(1);

    samples_uses.resize(new_samples_number);
    split_samples_random();
}


/// Sets the members of this data set object with those from another data set object.
/// @param other_data_set Data set object to be copied.

void DataSet::set(const DataSet& other_data_set)
{
    data_file_name = other_data_set.data_file_name;

    has_columns_names = other_data_set.has_columns_names;

    separator = other_data_set.separator;

    missing_values_label = other_data_set.missing_values_label;

    data = other_data_set.data;

    columns = other_data_set.columns;

    display = other_data_set.display;
}


/// Sets the data set members from a XML document.
/// @param data_set_document TinyXML document containing the member data.

void DataSet::set(const tinyxml2::XMLDocument& data_set_document)
{
    set_default();

    from_XML(data_set_document);
}


/// Sets the data set members by loading them from a XML file.
/// @param file_name Data set XML file_name.

void DataSet::set(const string& file_name)
{
    load(file_name);
}

/// Sets a new display value.
/// If it is set to true messages from this class are to be displayed on the screen;
/// if it is set to false messages from this class are not to be displayed on the screen.
/// @param new_display Display value.

void DataSet::set_display(const bool& new_display)
{
    display = new_display;
}


/// Sets the default member values:
/// <ul>
/// <li> Display: True.
/// </ul>

void DataSet::set_default()
{
    delete thread_pool;
    delete thread_pool_device;

    const int n = omp_get_max_threads();
    thread_pool = new ThreadPool(n);
    thread_pool_device = new ThreadPoolDevice(thread_pool, n);

    has_columns_names = false;

    separator = Separator::Comma;

    missing_values_label = "NA";

    lags_number = 0;

    steps_ahead = 0;

    set_default_columns_uses();

    set_default_columns_names();

    input_variables_dimensions.resize(1);

    input_variables_dimensions.setConstant(get_input_variables_number());
}

void DataSet::set_project_type_string(const string& new_project_type)
{
    if(new_project_type == "Approximation")
    {
        set_project_type(ProjectType::Approximation);
    }
    else if(new_project_type == "Classification")
    {
        set_project_type(ProjectType::Classification);
    }
    else if(new_project_type == "Forecasting")
    {
        set_project_type(ProjectType::Forecasting);
    }
    else if(new_project_type == "ImageClassification")
    {
        set_project_type(ProjectType::ImageClassification);
    }
    else if(new_project_type == "TextClassification")
    {
        set_project_type(ProjectType::TextClassification);
    }
    else if(new_project_type == "AutoAssociation")
    {
        set_project_type(ProjectType::AutoAssociation);
    }
    else
    {
        const string message =
                "Data Set class exception:\n"
                "void set_project_type_string(const string&)\n"
                "Unknown project type: " + new_project_type + "\n";

        throw logic_error(message);
    }
}

void DataSet::set_project_type(const DataSet::ProjectType& new_project_type)
{
    project_type = new_project_type;
}


/// Sets a new data matrix.
/// The number of rows must be equal to the number of
/// The number of columns must be equal to the number of variables.
/// Indices of all training, selection and testing samples and inputs and target variables do not change.
/// @param new_data Data matrix.

void DataSet::set_data(const Tensor<type, 2>& new_data)
{
    const Index samples_number = new_data.dimension(0);
    const Index variables_number = new_data.dimension(1);

    set(samples_number, variables_number);

    data = new_data;
}


void DataSet::set_time_series_data(const Tensor<type, 2>& new_data)
{
    time_series_data = new_data;
}


void DataSet::set_associative_data(const Tensor<type, 2>& new_data)
{
    associative_data = new_data;
}


void DataSet::set_time_series_columns_number(const Index& new_variables_number)
{
    time_series_columns.resize(new_variables_number);
}


void DataSet::set_associative_columns_number(const Index& new_variables_number)
{
    associative_columns.resize(new_variables_number);
}


/// Sets the name of the data file.
/// It also loads the data from that file.
/// Moreover, it sets the variables and samples objects.
/// @param new_data_file_name Name of the file containing the data.

void DataSet::set_data_file_name(const string& new_data_file_name)
{
    data_file_name = new_data_file_name;
}


/// Sets if the data file contains a header with the names of the columns.

void DataSet::set_has_columns_names(const bool& new_has_columns_names)
{
    has_columns_names = new_has_columns_names;
}


/// Sets if the data file contains rows label.

void DataSet::set_has_rows_label(const bool& new_has_rows_label)
{
    has_rows_labels = new_has_rows_label;
}


/// Sets a new separator.
/// @param new_separator Separator value.

void DataSet::set_separator(const Separator& new_separator)
{
    separator = new_separator;
}


/// Sets a new separator from a char.
/// @param new_separator Char with the separator value.

void DataSet::set_separator(const char& new_separator)
{
    if(new_separator == ' ')
    {
        separator = Separator::Space;
    }
    else if(new_separator == '\t')
    {
        separator = Separator::Tab;
    }
    else if(new_separator == ',')
    {
        separator = Separator::Comma;
    }
    else if(new_separator == ';')
    {
        separator = Separator::Semicolon;
    }
    else
    {
        ostringstream buffer;

        buffer << "OpenNN Exception: DataSet class.\n"
               << "void set_separator(const char&) method.\n"
               << "Unknown separator: " << new_separator << ".\n";

        throw invalid_argument(buffer.str());
    }
}


/// Sets a new separator from a string.
/// @param new_separator Char with the separator value.

void DataSet::set_separator(const string& new_separator_string)
{
    if(new_separator_string == "Space")
    {
        separator = Separator::Space;
    }
    else if(new_separator_string == "Tab")
    {
        separator = Separator::Tab;
    }
    else if(new_separator_string == "Comma")
    {
        separator = Separator::Comma;
    }
    else if(new_separator_string == "Semicolon")
    {
        separator = Separator::Semicolon;
    }
    else
    {
        ostringstream buffer;

        buffer << "OpenNN Exception: DataSet class.\n"
               << "void set_separator(const string&) method.\n"
               << "Unknown separator: " << new_separator_string << ".\n";

        throw invalid_argument(buffer.str());
    }
}


/// Sets a new separator.
/// @param new_separator Separator value.

void DataSet::set_text_separator(const Separator& new_separator)
{
    separator = new_separator;
}


/// Sets a new separator from a string.
/// @param new_separator Char with the separator value.

void DataSet::set_text_separator(const string& new_separator_string)
{
    if(new_separator_string == "Tab")
    {
        text_separator = Separator::Tab;
    }
    else if(new_separator_string == "Semicolon")
    {
        text_separator = Separator::Semicolon;
    }
    else
    {
        ostringstream buffer;

        buffer << "OpenNN Exception: DataSet class.\n"
               << "void set_text_separator(const string&) method.\n"
               << "Unknown separator: " << new_separator_string << ".\n";

        throw invalid_argument(buffer.str());
    }
}


/// Sets a new string codification for the dataset.
/// @param new_codification String codification for the dataset.

void DataSet::set_codification(const DataSet::Codification& new_codification)
{
    codification = new_codification;
}


/// Sets a new string codification for the dataset.
/// @param new_codification String codification for the dataset.

void DataSet::set_codification(const string& new_codification_string)
{
    if(new_codification_string == "UTF-8")
    {
        codification = Codification::UTF8;
    }
    else if(new_codification_string == "SHIFT_JIS")
    {
        codification = Codification::SHIFT_JIS;
    }
    else
    {
        ostringstream buffer;

        buffer << "OpenNN Exception: DataSet class.\n"
               << "void set_codification(const string&) method.\n"
               << "Unknown codification: " << new_codification_string << ".\n"
               << "Available codifications: UTF-8, SHIFT_JIS.\n";

        throw invalid_argument(buffer.str());
    }
}


/// Sets a new label for the missing values.
/// @param new_missing_values_label Label for the missing values.

void DataSet::set_missing_values_label(const string& new_missing_values_label)
{
#ifdef OPENNN_DEBUG

    if(get_trimmed(new_missing_values_label).empty())
    {
        ostringstream buffer;

        buffer << "OpenNN Exception: DataSet class.\n"
               << "void set_missing_values_label(const string&) method.\n"
               << "Missing values label cannot be empty.\n";

        throw invalid_argument(buffer.str());
    }

#endif

    missing_values_label = new_missing_values_label;
}


/// Sets a new method for the missing values.
/// @param new_missing_values_method Method for the missing values.

void DataSet::set_missing_values_method(const DataSet::MissingValuesMethod& new_missing_values_method)
{
    missing_values_method = new_missing_values_method;
}


void DataSet::set_missing_values_method(const string & new_missing_values_method)
{
    if(new_missing_values_method == "Unuse")
    {
        missing_values_method = MissingValuesMethod::Unuse;
    }
    else if(new_missing_values_method == "Mean")
    {
        missing_values_method = MissingValuesMethod::Mean;
    }
    else if(new_missing_values_method == "Median")
    {
        missing_values_method = MissingValuesMethod::Median;
    }
    else
    {
        ostringstream buffer;

        buffer << "OpenNN Exception: DataSet class.\n"
               << "void set_missing_values_method(const string & method.\n"
               << "Not known method type.\n";

        throw invalid_argument(buffer.str());
    }
}


/// Sets a new number of lags to be defined for a time series prediction application.
/// When loading the data file, the time series data will be modified according to this number.
/// @param new_lags_number Number of lags(x-1, ..., x-l) to be used.

void DataSet::set_lags_number(const Index& new_lags_number)
{
    lags_number = new_lags_number;
}


/// Sets a new number of steps ahead to be defined for a time series prediction application.
/// When loading the data file, the time series data will be modified according to this number.
/// @param new_steps_ahead_number Number of steps ahead to be used.

void DataSet::set_steps_ahead_number(const Index& new_steps_ahead_number)
{
    steps_ahead = new_steps_ahead_number;
}


/// Sets the new position where the time data is located in the data set.
/// @param new_time_index Position where the time data is located.

void DataSet::set_time_column(const string& new_time_column)
{
    time_column = new_time_column;
}


void DataSet::set_short_words_length(const Index& new_short_words_length)
{
    short_words_length = new_short_words_length;
}


void DataSet::set_long_words_length(const Index& new_long_words_length)
{
    long_words_length = new_long_words_length;
}


void DataSet::set_words_frequencies(const Tensor<Index,1>& new_words_frequencies)
{
    words_frequencies = new_words_frequencies;
}


void DataSet::set_channels_number(const int& new_channels_number)
{
    channels_number = new_channels_number;
}


void DataSet::set_image_width(const int& new_width)
{
    image_width = new_width;
}


void DataSet::set_image_height(const int& new_height)
{
    image_height = new_height;
}


void DataSet::set_image_padding(const int& new_padding)
{
    padding = new_padding;
}


void DataSet::set_images_number(const Index & new_images_number)
{
    images_number = new_images_number;
}

type DataSet::calculate_intersection_over_union(const BoundingBox& gTruth_bounding_box, const BoundingBox& proposed_bounding_box)
{
    Index intersection_x_top_left = max(gTruth_bounding_box.x_top_left, proposed_bounding_box.x_top_left);
    Index intersection_y_top_left = max(gTruth_bounding_box.y_top_left, proposed_bounding_box.y_top_left);
    Index intersection_x_bottom_right = min(gTruth_bounding_box.x_bottom_right, proposed_bounding_box.x_bottom_right);
    Index intersection_y_bottom_right = min(gTruth_bounding_box.y_bottom_right, proposed_bounding_box.y_bottom_right);

    if((intersection_x_bottom_right < intersection_x_top_left) || (intersection_y_bottom_right < intersection_y_top_left)) return 0;

    type intersection_area = static_cast<type>((intersection_x_bottom_right - intersection_x_top_left) * (intersection_y_bottom_right - intersection_y_top_left));

    type gTruth_bounding_box_area = (gTruth_bounding_box.x_bottom_right - gTruth_bounding_box.x_top_left) *
                                    (gTruth_bounding_box.y_bottom_right - gTruth_bounding_box.y_top_left);

    type proposed_bounding_box_area = (proposed_bounding_box.x_bottom_right - proposed_bounding_box.x_top_left) *
                                        (proposed_bounding_box.y_bottom_right - proposed_bounding_box.y_top_left);

    type union_area = gTruth_bounding_box_area + proposed_bounding_box_area - intersection_area;

    type intersection_over_union = static_cast<type>(intersection_area / union_area);

    return intersection_over_union;
}

void DataSet::set_threads_number(const int& new_threads_number)
{
    if(thread_pool != nullptr) delete thread_pool;
    if(thread_pool_device != nullptr) delete thread_pool_device;

    thread_pool = new ThreadPool(new_threads_number);
    thread_pool_device = new ThreadPoolDevice(thread_pool, new_threads_number);
}


/// Sets a new number of samples in the data set.
/// All samples are also set for training.
/// The indices of the inputs and target variables do not change.
/// @param new_samples_number Number of samples.

void DataSet::set_samples_number(const Index& new_samples_number)
{
    const Index variables_number = get_variables_number();

    set(new_samples_number,variables_number);
}


/// Removes the input of target indices of that variables with zero standard deviation.
/// It might change the size of the vectors containing the inputs and targets indices.

Tensor<string, 1> DataSet::unuse_constant_columns()
{
    const Index columns_number = get_columns_number();

#ifdef OPENNN_DEBUG

    if(columns_number == 0)
    {
        ostringstream buffer;

        buffer << "OpenNN Exception: DataSet class.\n"
               << "Tensor<string, 1> unuse_constant_columns() method.\n"
               << "Number of columns is zero.\n";

        throw invalid_argument(buffer.str());
    }

#endif

    Tensor<Index, 1> used_samples_indices = get_used_samples_indices();

    Tensor<string, 1> constant_columns(0);

    for(Index i = 0; i < columns_number; i++)
    {
        if(columns(i).type == ColumnType::Constant)
        {
            columns(i).set_use(VariableUse::Unused);
            constant_columns = push_back(constant_columns, columns(i).name);
        }
    }

    return constant_columns;
}


/// Removes the training, selection and testing indices of that samples which are repeated in the data matrix.
/// It might change the size of the vectors containing the training, selection and testing indices.

Tensor<Index, 1> DataSet::unuse_repeated_samples()
{
    const Index samples_number = get_samples_number();

#ifdef OPENNN_DEBUG

    if(samples_number == 0)
    {
        ostringstream buffer;

        buffer << "OpenNN Exception: DataSet class.\n"
               << "Tensor<Index, 1> unuse_repeated_samples() method.\n"
               << "Number of samples is zero.\n";

        throw invalid_argument(buffer.str());
    }

#endif

    Tensor<Index, 1> repeated_samples;

    Tensor<type, 1> sample_i;
    Tensor<type, 1> sample_j;

#pragma omp parallel for private(sample_i, sample_j) schedule(dynamic)

    for(Index i = 0; i < static_cast<Index>(samples_number); i++)
    {
        sample_i = get_sample_data(i);

        for(Index j = static_cast<Index>(i+1); j < samples_number; j++)
        {
            sample_j = get_sample_data(j);

            if(get_sample_use(j) != SampleUse::Unused
                    && equal(sample_i.data(), sample_i.data()+sample_i.size(), sample_j.data()))
            {
                set_sample_use(j, SampleUse::Unused);

                repeated_samples = push_back(repeated_samples, j);
            }
        }
    }

    return repeated_samples;
}


/// Return unused variables without correlation.
/// @param minimum_correlation Minimum correlation between variables.

Tensor<string, 1> DataSet::unuse_uncorrelated_columns(const type& minimum_correlation)
{
    Tensor<string, 1> unused_columns;

    const Tensor<Correlation, 2> correlations = calculate_input_target_columns_correlations();

    const Index input_columns_number = get_input_columns_number();
    const Index target_columns_number = get_target_columns_number();

    const Tensor<Index, 1> input_columns_indices = get_input_columns_indices();

    for(Index i = 0; i < input_columns_number; i++)
    {
        const Index input_column_index = input_columns_indices(i);

        for(Index j = 0; j < target_columns_number; j++)
        {
            if(!isnan(correlations(i,j).r)
                    && abs(correlations(i,j).r) < minimum_correlation
                    && columns(input_column_index).column_use != VariableUse::Unused)
            {
                columns(input_column_index).set_use(VariableUse::Unused);

                unused_columns = push_back(unused_columns, columns(input_column_index).name);
            }
        }
    }

    return unused_columns;
}


/// Returns the distribution of each of the columns. In the case of numeric columns, it returns a
/// histogram, for the case of categorical columns, it returns the frequencies of each category and for the
/// binary columns it returns the frequencies of the positives and negatives.
/// The default number of bins is 10.
/// @param bins_number Number of bins.

Tensor<Histogram, 1> DataSet::calculate_columns_distribution(const Index& bins_number) const
{
    const Index columns_number = columns.size();
    const Index used_columns_number = get_used_columns_number();
    const Tensor<Index, 1> used_samples_indices = get_used_samples_indices();
    const Index used_samples_number = used_samples_indices.size();

    Tensor<Histogram, 1> histograms(used_columns_number);

    Index variable_index = 0;
    Index used_column_index = 0;

    for(Index i = 0; i < columns_number; i++)
    {
        if(columns(i).type == ColumnType::Numeric)
        {
            if(columns(i).column_use == VariableUse::Unused)
            {
                variable_index++;
            }
            else
            {
                Tensor<type, 1> column(used_samples_number);

                for(Index j = 0; j < used_samples_number; j++)
                {
                    column(j) = data(used_samples_indices(j), variable_index);
                }

                histograms(used_column_index) = histogram(column, bins_number);

                variable_index++;
                used_column_index++;
            }
        }
        else if(columns(i).type == ColumnType::Categorical)
        {
            const Index categories_number = columns(i).get_categories_number();

            if(columns(i).column_use == VariableUse::Unused)
            {
                variable_index += categories_number;
            }
            else
            {
                Tensor<Index, 1> categories_frequencies(categories_number);
                categories_frequencies.setZero();
                Tensor<type, 1> centers(categories_number);

                for(Index j = 0; j < categories_number; j++)
                {
                    for(Index k = 0; k < used_samples_number; k++)
                    {
                        if(abs(data(used_samples_indices(k), variable_index) - type(1)) < type(NUMERIC_LIMITS_MIN))
                        {
                            categories_frequencies(j)++;
                        }
                    }

                    centers(j) = static_cast<type>(j);

                    variable_index++;
                }

                histograms(used_column_index).frequencies = categories_frequencies;
                histograms(used_column_index).centers = centers;

                used_column_index++;
            }
        }
        else if(columns(i).type == ColumnType::Binary)
        {
            if(columns(i).column_use == VariableUse::Unused)
            {
                variable_index++;
            }
            else
            {
                Tensor<Index, 1> binary_frequencies(2);
                binary_frequencies.setZero();

                for(Index j = 0; j < used_samples_number; j++)
                {
                    if(abs(data(used_samples_indices(j), variable_index) - type(1)) < type(NUMERIC_LIMITS_MIN))
                    {
                        binary_frequencies(0)++;
                    }
                    else
                    {
                        binary_frequencies(1)++;
                    }
                }

                histograms(used_column_index).frequencies = binary_frequencies;
                variable_index++;
                used_column_index++;
            }
        }
        else // Time @todo
        {
            variable_index++;
        }
    }

    return histograms;
}


/// Returns a vector of subvectors with the values of a box and whiskers plot.
/// The size of the vector is equal to the number of used variables.
/// The size of the subvectors is 5 and they consist on:
/// <ul>
/// <li> Minimum
/// <li> First quartile
/// <li> Second quartile
/// <li> Third quartile
/// <li> Maximum
/// </ul>

Tensor<BoxPlot, 1> DataSet::calculate_columns_box_plots() const
{
    Index used_columns_number = get_used_columns_number();

    Index columns_number = get_columns_number();

    const Tensor<Index, 1> used_samples_indices = get_used_samples_indices();

    Tensor<BoxPlot, 1> box_plots(used_columns_number);

    Index used_column_index = 0;
    Index variable_index = 0;

    for(Index i = 0; i < columns_number; i++)
    {
        if(columns(i).type == ColumnType::Numeric || columns(i).type == ColumnType::Binary)
        {
            if(columns(i).column_use != VariableUse::Unused)
            {
                box_plots(used_column_index) = box_plot(data.chip(variable_index, 1), used_samples_indices);

                used_column_index++;
            }

            variable_index++;
        }
        else if(columns(i).type == ColumnType::Categorical)
        {
            variable_index += columns(i).get_categories_number();
        }
        else
        {
            variable_index++;
        }
    }

    return box_plots;
}


/// Counts the number of used negatives of the selected target.
/// @param target_index Index of the target to evaluate.

Index DataSet::calculate_used_negatives(const Index& target_index)
{
    Index negatives = 0;

    const Tensor<Index, 1> used_indices = get_used_samples_indices();

    const Index used_samples_number = used_indices.size();

    for(Index i = 0; i < used_samples_number; i++)
    {
        const Index training_index = used_indices(i);

        if(data(training_index, target_index) != type(NAN))
        {
            if(abs(data(training_index, target_index)) < type(NUMERIC_LIMITS_MIN))
            {
                negatives++;
            }
            else if(abs(data(training_index, target_index) - type(1)) > type(NUMERIC_LIMITS_MIN)) // @todo check if condition is alright
            {
                ostringstream buffer;

                buffer << "OpenNN Exception: DataSet class.\n"
                       << "Index calculate_used_negatives(const Index&) const method.\n"
                       << "Training sample is neither a positive nor a negative: " << training_index << "-" << target_index << "-" << data(training_index, target_index) << endl;

                throw invalid_argument(buffer.str());
            }
        }
    }

    return negatives;
}


/// Counts the number of negatives of the selected target in the training data.
/// @param target_index Index of the target to evaluate.

Index DataSet::calculate_training_negatives(const Index& target_index) const
{
    Index negatives = 0;

    const Tensor<Index, 1> training_indices = get_training_samples_indices();

    const Index training_samples_number = training_indices.size();

    for(Index i = 0; i < training_samples_number; i++)
    {
        const Index training_index = training_indices(i);

        if(abs(data(training_index, target_index)) < type(NUMERIC_LIMITS_MIN))
        {
            negatives++;
        }
        else if(abs(data(training_index, target_index) - static_cast<type>(1)) > static_cast<type>(1.0e-3))
        {
            ostringstream buffer;

            buffer << "OpenNN Exception: DataSet class.\n"
                   << "Index calculate_training_negatives(const Index&) const method.\n"
                   << "Training sample is neither a positive nor a negative: " << data(training_index, target_index) << endl;

            throw invalid_argument(buffer.str());
        }
    }

    return negatives;
}


/// Counts the number of negatives of the selected target in the selection data.
/// @param target_index Index of the target to evaluate.

Index DataSet::calculate_selection_negatives(const Index& target_index) const
{
    Index negatives = 0;

    const Index selection_samples_number = get_selection_samples_number();

    const Tensor<Index, 1> selection_indices = get_selection_samples_indices();

    for(Index i = 0; i < static_cast<Index>(selection_samples_number); i++)
    {
        const Index selection_index = selection_indices(i);

        if(abs(data(selection_index, target_index)) < type(NUMERIC_LIMITS_MIN))
        {
            negatives++;
        }
        else if(abs(data(selection_index, target_index) - type(1)) > type(NUMERIC_LIMITS_MIN))
        {
            ostringstream buffer;

            buffer << "OpenNN Exception: DataSet class.\n"
                   << "Index calculate_testing_negatives(const Index&) const method.\n"
                   << "Selection sample is neither a positive nor a negative: " << data(selection_index, target_index) << endl;

            throw invalid_argument(buffer.str());
        }
    }

    return negatives;
}


/// Counts the number of negatives of the selected target in the testing data.
/// @param target_index Index of the target to evaluate.

Index DataSet::calculate_testing_negatives(const Index& target_index) const
{
    Index negatives = 0;

    const Index testing_samples_number = get_testing_samples_number();

    const Tensor<Index, 1> testing_indices = get_testing_samples_indices();

    for(Index i = 0; i < static_cast<Index>(testing_samples_number); i++)
    {
        const Index testing_index = testing_indices(i);

        if(data(testing_index, target_index) < type(NUMERIC_LIMITS_MIN))
        {
            negatives++;
        }
    }

    return negatives;
}


/// Returns a vector of vectors containing some basic descriptives of all the variables in the data set.
/// The size of this vector is four. The subvectors are:
/// <ul>
/// <li> Minimum.
/// <li> Maximum.
/// <li> Mean.
/// <li> Standard deviation.
/// </ul>

Tensor<Descriptives, 1> DataSet::calculate_variables_descriptives() const
{
    return descriptives(data);
}


/// Returns a vector of vectors containing some basic descriptives of the used variables and samples
/// The size of this vector is four. The subvectors are:
/// <ul>
/// <li> Minimum.
/// <li> Maximum.
/// <li> Mean.
/// <li> Standard deviation.
/// </ul>

Tensor<Descriptives, 1> DataSet::calculate_used_variables_descriptives() const
{
    const Tensor<Index, 1> used_samples_indices = get_used_samples_indices();
    const Tensor<Index, 1> used_variables_indices = get_used_variables_indices();

    return descriptives(data, used_samples_indices, used_variables_indices);
}


/// Calculate the descriptives of the samples with positive targets in binary classification problems.

Tensor<Descriptives, 1> DataSet::calculate_columns_descriptives_positive_samples() const
{

#ifdef OPENNN_DEBUG

    const Index targets_number = get_target_variables_number();

    if(targets_number != 1)
    {
        ostringstream buffer;

        buffer << "OpenNN Exception: DataSet class.\n"
               << "Tensor<type, 2> calculate_columns_descriptives_positive_samples() const method.\n"
               << "Number of targets muste be 1.\n";

        throw invalid_argument(buffer.str());
    }
#endif

    const Index target_index = get_target_variables_indices()(0);

    const Tensor<Index, 1> used_samples_indices = get_used_samples_indices();
    const Tensor<Index, 1> input_variables_indices = get_input_variables_indices();

    const Index samples_number = used_samples_indices.size();

    // Count used positive samples

    Index positive_samples_number = 0;

    for(Index i = 0; i < samples_number; i++)
    {
        Index sample_index = used_samples_indices(i);

        if(abs(data(sample_index, target_index) - type(1)) < type(NUMERIC_LIMITS_MIN)) positive_samples_number++;
    }

    // Get used positive samples indices

    Tensor<Index, 1> positive_used_samples_indices(positive_samples_number);
    Index positive_sample_index = 0;

    for(Index i = 0; i < samples_number; i++)
    {
        Index sample_index = used_samples_indices(i);

        if(abs(data(sample_index, target_index) - type(1)) < type(NUMERIC_LIMITS_MIN))
        {
            positive_used_samples_indices(positive_sample_index) = sample_index;
            positive_sample_index++;
        }
    }

    return descriptives(data, positive_used_samples_indices, input_variables_indices);
}


/// Calculate the descriptives of the samples with neagtive targets in binary classification problems.

Tensor<Descriptives, 1> DataSet::calculate_columns_descriptives_negative_samples() const
{

#ifdef OPENNN_DEBUG

    const Index targets_number = get_target_variables_number();

    if(targets_number != 1)
    {
        ostringstream buffer;

        buffer << "OpenNN Exception: DataSet class.\n"
               << "Tensor<type, 2> calculate_columns_descriptives_positive_samples() const method.\n"
               << "Number of targets muste be 1.\n";

        throw invalid_argument(buffer.str());
    }
#endif

    const Index target_index = get_target_variables_indices()(0);

    const Tensor<Index, 1> used_samples_indices = get_used_samples_indices();
    const Tensor<Index, 1> input_variables_indices = get_input_variables_indices();

    const Index samples_number = used_samples_indices.size();

    // Count used negative samples

    Index negative_samples_number = 0;

    for(Index i = 0; i < samples_number; i++)
    {
        Index sample_index = used_samples_indices(i);

        if(data(sample_index, target_index) < type(NUMERIC_LIMITS_MIN)) negative_samples_number++;
    }

    // Get used negative samples indices

    Tensor<Index, 1> negative_used_samples_indices(negative_samples_number);
    Index negative_sample_index = 0;

    for(Index i = 0; i < samples_number; i++)
    {
        Index sample_index = used_samples_indices(i);

        if(data(sample_index, target_index) < type(NUMERIC_LIMITS_MIN))
        {
            negative_used_samples_indices(negative_sample_index) = sample_index;
            negative_sample_index++;
        }

    }

    return descriptives(data, negative_used_samples_indices, input_variables_indices);
}


/// Returns a matrix with the data set descriptive statistics.
/// @param class_index Data set index number to make the descriptive statistics.

Tensor<Descriptives, 1> DataSet::calculate_columns_descriptives_categories(const Index& class_index) const
{
    const Tensor<Index, 1> used_samples_indices = get_used_samples_indices();
    const Tensor<Index, 1> input_variables_indices = get_input_variables_indices();

    const Index samples_number = used_samples_indices.size();

    // Count used class samples

    Index class_samples_number = 0;

    for(Index i = 0; i < samples_number; i++)
    {
        Index sample_index = used_samples_indices(i);

        if(abs(data(sample_index, class_index) - type(1)) < type(NUMERIC_LIMITS_MIN)) class_samples_number++;
    }

    // Get used class samples indices

    Tensor<Index, 1> class_used_samples_indices(class_samples_number);
    class_used_samples_indices.setZero();
    Index class_sample_index = 0;

    for(Index i = 0; i < samples_number; i++)
    {
        Index sample_index = used_samples_indices(i);

        if(abs(data(sample_index, class_index) - type(1)) < type(NUMERIC_LIMITS_MIN))
        {
            class_used_samples_indices(class_sample_index) = sample_index;
            class_sample_index++;
        }
    }

    return descriptives(data, class_used_samples_indices, input_variables_indices);
}


/// Returns a vector of vectors containing some basic descriptives of all variables on the training
/// The size of this vector is two. The subvectors are:
/// <ul>
/// <li> Training data minimum.
/// <li> Training data maximum.
/// <li> Training data mean.
/// <li> Training data standard deviation.
/// </ul>

Tensor<Descriptives, 1> DataSet::calculate_columns_descriptives_training_samples() const
{
    const Tensor<Index, 1> training_indices = get_training_samples_indices();

    const Tensor<Index, 1> used_indices = get_used_columns_indices();

    return descriptives(data, training_indices, used_indices);
}


/// Returns a vector of vectors containing some basic descriptives of all variables on the selection
/// The size of this vector is two. The subvectors are:
/// <ul>
/// <li> Selection data minimum.
/// <li> Selection data maximum.
/// <li> Selection data mean.
/// <li> Selection data standard deviation.
/// </ul>

Tensor<Descriptives, 1> DataSet::calculate_columns_descriptives_selection_samples() const
{
    const Tensor<Index, 1> selection_indices = get_selection_samples_indices();

    const Tensor<Index, 1> used_indices = get_used_columns_indices();

    return descriptives(data, selection_indices, used_indices);
}


/// Returns a vector of Descriptives structures with some basic statistics of the input variables on the used
/// This includes the minimum, maximum, mean and standard deviation.
/// The size of this vector is the number of inputs.

Tensor<Descriptives, 1> DataSet::calculate_input_variables_descriptives() const
{
    const Tensor<Index, 1> used_samples_indices = get_used_samples_indices();

    const Tensor<Index, 1> input_variables_indices = get_input_variables_indices();

    return descriptives(data, used_samples_indices, input_variables_indices);
}


/// Returns a vector of vectors with some basic descriptives of the target variables on all
/// The size of this vector is four. The subvectors are:
/// <ul>
/// <li> Target variables minimum.
/// <li> Target variables maximum.
/// <li> Target variables mean.
/// <li> Target variables standard deviation.
/// </ul>

Tensor<Descriptives, 1> DataSet::calculate_target_variables_descriptives() const
{
    const Tensor<Index, 1> used_indices = get_used_samples_indices();

    const Tensor<Index, 1> target_variables_indices = get_target_variables_indices();

    return descriptives(data, used_indices, target_variables_indices);
}


Tensor<Descriptives, 1> DataSet::calculate_testing_target_variables_descriptives() const
{
    const Tensor<Index, 1> testing_indices = get_testing_samples_indices();

    const Tensor<Index, 1> target_variables_indices = get_target_variables_indices();

    return descriptives(data, testing_indices, target_variables_indices);
}


/// Returns a vector containing the minimums of the input variables.

Tensor<type, 1> DataSet::calculate_input_variables_minimums() const
{
    return columns_minimums(data, get_used_samples_indices(), get_input_variables_indices());
}


/// Returns a vector containing the minimums of the target variables.

Tensor<type, 1> DataSet::calculate_target_variables_minimums() const
{
    return columns_minimums(data, get_used_samples_indices(), get_target_variables_indices());
}



/// Returns a vector containing the maximums of the input variables.

Tensor<type, 1> DataSet::calculate_input_variables_maximums() const
{
    return columns_maximums(data, get_used_samples_indices(), get_input_variables_indices());
}


/// Returns a vector containing the maximums of the target variables.

Tensor<type, 1> DataSet::calculate_target_variables_maximums() const
{
    return columns_maximums(data, get_used_samples_indices(), get_target_variables_indices());
}


/// Returns a vector containing the maximum of the used variables.

Tensor<type, 1> DataSet::calculate_used_variables_minimums() const
{
    return columns_minimums(data, get_used_samples_indices(), get_used_variables_indices());
}


/// Returns a vector containing the means of a set of given variables.
/// @param variables_indices Indices of the variables.

Tensor<type, 1> DataSet::calculate_variables_means(const Tensor<Index, 1>& variables_indices) const
{
    const Index variables_number = variables_indices.size();

    Tensor<type, 1> means(variables_number);
    means.setZero();

#pragma omp parallel for

    for(Index i = 0; i < variables_number; i++)
    {
        const Index variable_index = variables_indices(i);

        Tensor<type, 0> mean = data.chip(variable_index, 1).mean();

        means(i) = mean(0);
    }

    return means;
}


Tensor<type, 1> DataSet::calculate_used_targets_mean() const
{
    const Tensor<Index, 1> used_indices = get_used_samples_indices();

    const Tensor<Index, 1> target_variables_indices = get_target_variables_indices();

    return mean(data, used_indices, target_variables_indices);
}


/// Returns the mean values of the target variables on the selection

Tensor<type, 1> DataSet::calculate_selection_targets_mean() const
{
    const Tensor<Index, 1> selection_indices = get_selection_samples_indices();

    const Tensor<Index, 1> target_variables_indices = get_target_variables_indices();

    return mean(data, selection_indices, target_variables_indices);
}


/// Returns the value of the gmt that has the data set, by default it is 0.
/// This is recommended to use in forecasting problems.

Index DataSet::get_gmt() const
{
    return gmt;
}


/// Sets the value of the gmt, by default it is 0.
/// This is recommended to use in forecasting problems.

void DataSet::set_gmt(Index& new_gmt)
{
    gmt = new_gmt;
}


/// Calculates the correlations between all outputs and all inputs.
/// It returns a matrix with the data stored in CorrelationsResults format, where the number of rows is the input number
/// and number of columns is the target number.
/// Each element contains the correlation between a single input and a single target.

Tensor<Correlation, 2> DataSet::calculate_input_target_columns_correlations() const
{
    const Index input_columns_number = get_input_columns_number();
    const Index target_columns_number = get_target_columns_number();

    const Tensor<Index, 1> input_columns_indices = get_input_columns_indices();
    const Tensor<Index, 1> target_columns_indices = get_target_columns_indices();

    const Tensor<Index, 1> used_samples_indices = get_used_samples_indices();

    Tensor<Correlation, 2> correlations(input_columns_number, target_columns_number);

    for(Index i = 0; i < input_columns_number; i++)
    {
        const Index input_index = input_columns_indices(i);

        const Tensor<type, 2> input_column_data = get_column_data(input_index, used_samples_indices);

        for(Index j = 0; j < target_columns_number; j++)
        {
            const Index target_index = target_columns_indices(j);

            const Tensor<type, 2> target_column_data = get_column_data(target_index, used_samples_indices);

            correlations(i,j) = opennn::correlation(thread_pool_device, input_column_data, target_column_data);
        }
    }

    return correlations;
}


Tensor<Correlation, 2> DataSet::calculate_input_target_columns_correlations_spearman() const
{
    const Index input_columns_number = get_input_columns_number();
    const Index target_columns_number = get_target_columns_number();

    const Tensor<Index, 1> input_columns_indices = get_input_columns_indices();
    const Tensor<Index, 1> target_columns_indices = get_target_columns_indices();

    const Tensor<Index, 1> used_samples_indices = get_used_samples_indices();

    Tensor<Correlation, 2> correlations(input_columns_number, target_columns_number);

    for(Index i = 0; i < input_columns_number; i++)
    {
        const Index input_index = input_columns_indices(i);

        const Tensor<type, 2> input_column_data = get_column_data(input_index, used_samples_indices);

        for(Index j = 0; j < target_columns_number; j++)
        {
            const Index target_index = target_columns_indices(j);

            const Tensor<type, 2> target_column_data = get_column_data(target_index, used_samples_indices);

            correlations(i,j) = opennn::correlation_spearman(thread_pool_device, input_column_data, target_column_data);
        }
    }

    return correlations;
}

/// Returns true if the data contain missing values.

bool DataSet::has_nan() const
{
    const type rows_number = data.dimension(0);

    //    const type columns_number = data.dimension(1);

    for(Index i = 0; i < rows_number; i++)
    {
        if(samples_uses(i) != SampleUse::Unused)
        {
            if(has_nan_row(i)) return true;
        }
    }

    return false;

    //    for(Index i = 0; i < data.size(); i++)
    //    {
    //        if(isnan(data(i))) return true;
    //    }

    //    return false;
}


/// Returns true if the given row contains missing values.

bool DataSet::has_nan_row(const Index& row_index) const
{
    for(Index j = 0; j < data.dimension(1); j++)
    {
        if(isnan(data(row_index,j))) return true;
    }

    return false;
}


/// Print on screen the information about the missing values in the data set.
/// <ul>
/// <li> Total number of missing values.
/// <li> Number of variables with missing values.
/// <li> Number of samples with missing values.
/// </ul>

void DataSet::print_missing_values_information() const
{
    const Index missing_values_number = count_nan();

    cout << "Missing values number: " << missing_values_number << " (" << missing_values_number*100/data.size() << "%)" << endl;

    const Tensor<Index, 0> columns_with_missing_values = count_nan_columns().sum();

    cout << "Columns with missing values: " << columns_with_missing_values(0)
         << " (" << columns_with_missing_values(0)*100/data.dimension(1) << "%)" << endl;

    const Index samples_with_missing_values = count_rows_with_nan();

    cout << "Samples with missing values: "
         << samples_with_missing_values << " (" << samples_with_missing_values*100/data.dimension(0) << "%)" << endl;
}


/// Print on screen the correlation between targets and inputs.

void DataSet::print_input_target_columns_correlations() const
{
    const Index inputs_number = get_input_variables_number();
    const Index targets_number = get_target_columns_number();

    const Tensor<string, 1> inputs_names = get_input_columns_names();
    const Tensor<string, 1> targets_name = get_target_columns_names();

    const Tensor<Correlation, 2> correlations = calculate_input_target_columns_correlations();

    for(Index j = 0; j < targets_number; j++)
    {
        for(Index i = 0; i < inputs_number; i++)
        {
            cout << targets_name(j) << " - " << inputs_names(i) << ": " << correlations(i,j).r << endl;
        }
    }
}


/// This method print on screen the corretaliont between inputs and targets.
/// @param number Number of variables to be printed.

void DataSet::print_top_input_target_columns_correlations() const
{
    const Index inputs_number = get_input_columns_number();
    const Index targets_number = get_target_columns_number();

    const Tensor<string, 1> inputs_names = get_input_variables_names();
    const Tensor<string, 1> targets_name = get_target_variables_names();

    const Tensor<type, 2> correlations = get_correlation_values(calculate_input_target_columns_correlations());

    Tensor<type, 1> target_correlations(inputs_number);

    Tensor<string, 2> top_correlations(inputs_number, 2);

    map<type,string> top_correlation;

    for(Index i = 0 ; i < inputs_number; i++)
    {
        for(Index j = 0 ; j < targets_number ; j++)
        {
            top_correlation.insert(pair<type,string>(correlations(i,j), inputs_names(i) + " - " + targets_name(j)));
        }
    }

    map<type,string>::iterator it;

    for(it = top_correlation.begin(); it != top_correlation.end(); it++)
    {
        cout << "Correlation:  " << (*it).first << "  between  " << (*it).second << "" << endl;
    }
}


/// Calculate the correlation between each input in the data set.
/// Returns a matrix with the correlation values between variables in the data set.


Tensor<Tensor<Correlation, 2>, 1> DataSet::calculate_input_columns_correlations() const
{
    const Tensor<Index, 1> input_columns_indices = get_input_columns_indices();

    const Index input_columns_number = get_input_columns_number();

    Tensor<Correlation, 2> correlations(input_columns_number, input_columns_number);
    Tensor<Correlation, 2> correlations_spearman(input_columns_number, input_columns_number);

    // list to return
    Tensor<Tensor<Correlation, 2>, 1> correlations_list(2);

    for(Index i = 0; i < input_columns_number; i++)
    {
        const Index current_input_index_i = input_columns_indices(i);

        const Tensor<type, 2> input_i = get_column_data(current_input_index_i);

        cout << "Calculating " << columns(current_input_index_i).name << " correlations. " << endl;

        for(Index j = i; j < input_columns_number; j++)
        {
            const Index current_input_index_j = input_columns_indices(j);

            const Tensor<type, 2> input_j = get_column_data(current_input_index_j);

            correlations(i,j) = opennn::correlation(thread_pool_device, input_i, input_j);
            correlations_spearman(i,j) = opennn::correlation_spearman(thread_pool_device, input_i, input_j);

            if(correlations(i,j).r > (type(1) - NUMERIC_LIMITS_MIN))
            {
                correlations(i,j).r = type(1);
            }
            if(correlations_spearman(i,j).r > (type(1) - NUMERIC_LIMITS_MIN))
            {
                correlations_spearman(i,j).r = type(1);
            }
        }
    }

    for(Index i = 0; i < input_columns_number; i++)
    {
        for(Index j = 0; j < i; j++)
        {
            correlations(i,j) = correlations(j,i);
        }
    }
    for(Index i = 0; i < input_columns_number; i++)
    {
        for(Index j = 0; j < i; j++)
        {
            correlations_spearman(i,j) = correlations_spearman(j,i);
        }
    }

    correlations_list(0) = correlations;
    correlations_list(1) = correlations_spearman;
    return correlations_list;
}


/// Print on screen the correlation between variables in the data set.

void DataSet::print_inputs_correlations() const
{
    const Tensor<type, 2> inputs_correlations = get_correlation_values(calculate_input_columns_correlations()(0));

    cout << inputs_correlations << endl;
}


void DataSet::print_data_file_preview() const
{
    const Index size = data_file_preview.size();

    for(Index i = 0;  i < size; i++)
    {
        for(Index j = 0; j < data_file_preview(i).size(); j++)
        {
            cout << data_file_preview(i)(j) << " ";
        }

        cout << endl;
    }
}


/// This method print on screen the corretaliont between variables.
/// @param number Number of variables to be printed.

void DataSet::print_top_inputs_correlations() const
{
    const Index variables_number = get_input_variables_number();

    const Tensor<string, 1> variables_name = get_input_variables_names();

    const Tensor<type, 2> variables_correlations = get_correlation_values(calculate_input_columns_correlations()(0));

    const Index correlations_number = variables_number*(variables_number-1)/2;

    Tensor<string, 2> top_correlations(correlations_number, 3);

    map<type, string> top_correlation;

    for(Index i = 0; i < variables_number; i++)
    {
        for(Index j = i; j < variables_number; j++)
        {
            if(i == j) continue;

            top_correlation.insert(pair<type,string>(variables_correlations(i,j), variables_name(i) + " - " + variables_name(j)));
        }
    }

    map<type,string> ::iterator it;

    for(it = top_correlation.begin(); it != top_correlation.end(); it++)
    {
        cout << "Correlation: " << (*it).first << "  between  " << (*it).second << "" << endl;
    }
}


/// Returns a vector of strings containing the scaling method that best fits each
/// of the input variables.
/// @todo Takes too long in big files.

void DataSet::set_default_columns_scalers()
{
    const Index columns_number = columns.size();

    for(Index i = 0; i < columns_number; i++)
    {
        if(columns(i).type == ColumnType::Numeric && project_type != ProjectType::ImageClassification)
        {
            columns(i).scaler = Scaler::MeanStandardDeviation;
        }
        else
        {
            columns(i).scaler = Scaler::MinimumMaximum;
        }
    }
}


Tensor<Descriptives, 1> DataSet::scale_data()
{
    const Index variables_number = get_variables_number();

    const Tensor<Descriptives, 1> variables_descriptives = calculate_variables_descriptives();

    Index column_index;

    for(Index i = 0; i < variables_number; i++)
    {
        column_index = get_column_index(i);

        switch(columns(column_index).scaler)
        {
        case Scaler::NoScaling:
            // Do nothing
            break;

        case Scaler::MinimumMaximum:
            scale_minimum_maximum(data, i, variables_descriptives(i));
            break;

        case Scaler::MeanStandardDeviation:
            scale_mean_standard_deviation(data, i, variables_descriptives(i));
            break;

        case Scaler::StandardDeviation:
            scale_standard_deviation(data, i, variables_descriptives(i));
            break;

        case Scaler::Logarithm:
            scale_logarithmic(data, i);
            break;

        default:
        {
            ostringstream buffer;

            buffer << "OpenNN Exception: DataSet class\n"
                   << "void scale_data() method.\n"
                   << "Unknown scaler: " << int(columns(i).scaler) << "\n";

            throw invalid_argument(buffer.str());
        }
        }
    }

    return variables_descriptives;
}


void DataSet::unscale_data(const Tensor<Descriptives, 1>& variables_descriptives)
{
    const Index variables_number = get_variables_number();

    for(Index i = 0; i < variables_number; i++)
    {
        switch(columns(i).scaler)
        {
        case Scaler::NoScaling:
            // Do nothing
            break;

        case Scaler::MinimumMaximum:
            unscale_minimum_maximum(data, i, variables_descriptives(i));
            break;

        case Scaler::MeanStandardDeviation:
            unscale_mean_standard_deviation(data, i, variables_descriptives(i));
            break;

        case Scaler::StandardDeviation:
            unscale_standard_deviation(data, i, variables_descriptives(i));
            break;

        case Scaler::Logarithm:
            unscale_logarithmic(data, i);
            break;

        default:
        {
            ostringstream buffer;

            buffer << "OpenNN Exception: DataSet class\n"
                   << "void unscale_data() method.\n"
                   << "Unknown scaler: " << int(columns(i).scaler) << "\n";

            throw invalid_argument(buffer.str());
        }
        }
    }
}


/// It scales every input variable with the given method.
/// The method to be used is that in the scaling and unscaling method variable.

Tensor<Descriptives, 1> DataSet::scale_input_variables()
{
    //    if(input_variables_dimensions.size() == 2)
    //    {
    const Index input_variables_number = get_input_variables_number();

    const Tensor<Index, 1> input_variables_indices = get_input_variables_indices();
    const Tensor<Scaler, 1> input_variables_scalers = get_input_variables_scalers();

    const Tensor<Descriptives, 1> input_variables_descriptives = calculate_input_variables_descriptives();

    for(Index i = 0; i < input_variables_number; i++)
    {
        switch(input_variables_scalers(i))
        {
        case Scaler::NoScaling:
            // Do nothing
            break;

        case Scaler::MinimumMaximum:
            scale_minimum_maximum(data, input_variables_indices(i), input_variables_descriptives(i));
            break;

        case Scaler::MeanStandardDeviation:
            scale_mean_standard_deviation(data, input_variables_indices(i), input_variables_descriptives(i));
            break;

        case Scaler::StandardDeviation:
            scale_standard_deviation(data, input_variables_indices(i), input_variables_descriptives(i));
            break;

        case Scaler::Logarithm:
            scale_logarithmic(data, input_variables_indices(i));
            break;

        default:
        {
            ostringstream buffer;

            buffer << "OpenNN Exception: DataSet class\n"
                   << "void scale_input_variables(const Tensor<string, 1>&, const Tensor<Descriptives, 1>&) method.\n"
                   << "Unknown scaling and unscaling method: " << int(input_variables_scalers(i)) << "\n";

            throw invalid_argument(buffer.str());
        }
        }
    }

    return input_variables_descriptives;
    //    }
    //    else if(input_variables_dimensions.size() == 4)
    //    {
    //        const Index input_variables_number = get_input_variables_number();
    //        Tensor<Descriptives, 1> input_variables_descriptives(input_variables_number);

    //        for(Index i = 0; i < input_variables_number; i++)
    //        {
    //            input_variables_descriptives(i).minimum = 0;
    //            input_variables_descriptives(i).maximum = 255;

    //            data(i) = - static_cast<type>(1)+ static_cast<type>(2*data(i)/255);
    //        }

    //        return input_variables_descriptives;
    //    }
}


/// Calculates the input and target variables descriptives.
/// Then it scales the target variables with those values.
/// The method to be used is that in the scaling and unscaling method variable.
/// Finally, it returns the descriptives.

Tensor<Descriptives, 1> DataSet::scale_target_variables()
{
    const Index target_variables_number = get_target_variables_number();

    const Tensor<Index, 1> target_variables_indices = get_target_variables_indices();
    const Tensor<Scaler, 1> target_variables_scalers = get_target_variables_scalers();

    const Tensor<Descriptives, 1> target_variables_descriptives = calculate_target_variables_descriptives();

    for(Index i = 0; i < target_variables_number; i++)
    {
        switch(target_variables_scalers(i))
        {
        case Scaler::NoScaling:
            // Do nothing
            break;

        case Scaler::MinimumMaximum:
            scale_minimum_maximum(data, target_variables_indices(i), target_variables_descriptives(i));
            break;

        case Scaler::MeanStandardDeviation:
            scale_mean_standard_deviation(data, target_variables_indices(i), target_variables_descriptives(i));
            break;

        case Scaler::StandardDeviation:
            scale_standard_deviation(data, target_variables_indices(i), target_variables_descriptives(i));
            break;

        case Scaler::Logarithm:
            scale_logarithmic(data, target_variables_indices(i));
            break;

        default:
        {
            ostringstream buffer;

            buffer << "OpenNN Exception: DataSet class\n"
                   << "void scale_input_variables(const Tensor<string, 1>&, const Tensor<Descriptives, 1>&) method.\n"
                   << "Unknown scaling and unscaling method: " << int(target_variables_scalers(i)) << "\n";

            throw invalid_argument(buffer.str());
        }
        }
    }

    return target_variables_descriptives;
}


/// It unscales every input variable with the given method.
/// The method to be used is that in the scaling and unscaling method variable.

void DataSet::unscale_input_variables(const Tensor<Descriptives, 1>& input_variables_descriptives)
{
    const Index input_variables_number = get_input_variables_number();

    const Tensor<Index, 1> input_variables_indices = get_input_variables_indices();

    const Tensor<Scaler, 1> input_variables_scalers = get_input_variables_scalers();

    for(Index i = 0; i < input_variables_number; i++)
    {
        switch(input_variables_scalers(i))
        {
        case Scaler::NoScaling:
            // Do nothing
            break;

        case Scaler::MinimumMaximum:
            unscale_minimum_maximum(data, input_variables_indices(i), input_variables_descriptives(i));
            break;

        case Scaler::MeanStandardDeviation:
            unscale_mean_standard_deviation(data, input_variables_indices(i), input_variables_descriptives(i));
            break;

        case Scaler::StandardDeviation:
            unscale_standard_deviation(data, input_variables_indices(i), input_variables_descriptives(i));
            break;

        case Scaler::Logarithm:
            unscale_logarithmic(data, input_variables_indices(i));
            break;

        default:
        {
            ostringstream buffer;

            buffer << "OpenNN Exception: DataSet class\n"
                   << "void unscale_input_variables(const Tensor<string, 1>&, const Tensor<Descriptives, 1>&) method.\n"
                   << "Unknown unscaling and unscaling method: " << int(input_variables_scalers(i)) << "\n";

            throw invalid_argument(buffer.str());
        }
        }
    }
}


/// It unscales the input variables with that values.
/// The method to be used is that in the scaling and unscaling method variable.

void DataSet::unscale_target_variables(const Tensor<Descriptives, 1>& targets_descriptives)
{
    const Index target_variables_number = get_target_variables_number();
    const Tensor<Index, 1> target_variables_indices = get_target_variables_indices();
    const Tensor<Scaler, 1> target_variables_scalers = get_target_variables_scalers();

    for(Index i = 0; i < target_variables_number; i++)
    {
        switch(target_variables_scalers(i))
        {
        case Scaler::NoScaling:
            break;

        case Scaler::MinimumMaximum:
            unscale_minimum_maximum(data, target_variables_indices(i), targets_descriptives(i));
            break;

        case Scaler::MeanStandardDeviation:
            unscale_mean_standard_deviation(data, target_variables_indices(i), targets_descriptives(i));
            break;

        case Scaler::Logarithm:
            unscale_logarithmic(data, target_variables_indices(i));
            break;

        default:
        {
            ostringstream buffer;

            buffer << "OpenNN Exception: DataSet class\n"
                   << "void unscale_targets(const Tensor<Descriptives, 1>&) method.\n"
                   << "Unknown unscaling and unscaling method.\n";

            throw invalid_argument(buffer.str());
        }
        }
    }
}


/// Initializes the data matrix with a given value.
/// @param new_value Initialization value.

void DataSet::set_data_constant(const type& new_value)
{
    data.setConstant(new_value);
}


/// Initializes the data matrix with random values chosen from a uniform distribution
/// with given minimum and maximum.

void DataSet::set_data_random()
{
    data.setRandom();
}


/// Initializes the data matrix with random values chosen from a uniform distribution
/// with given minimum and maximum. The targets will be binary randoms.

void DataSet::set_data_binary_random()
{
    data.setRandom();

    const Index samples_number = data.dimension(0);
    const Index variables_number = data.dimension(1);

    const Index input_variables_number = get_input_variables_number();
    const Index target_variables_number = variables_number - input_variables_number;

    Index target_variable_index = 0;

    for(Index i = 0; i < samples_number; i++)
    {
        if(target_variables_number == 1) target_variable_index = rand()%2;
        else target_variable_index = rand()%(variables_number-input_variables_number)+input_variables_number;

        for(Index j = input_variables_number; j < variables_number; j++)
        {
            if(target_variables_number == 1) data(i,j) = static_cast<type>(target_variable_index);
            else data(i,j) = (j == target_variable_index) ? type(1) : type(0);
        }
    }
}


/// Serializes the data set object into a XML document of the TinyXML library without keep the DOM tree in memory.

void DataSet::write_XML(tinyxml2::XMLPrinter& file_stream) const
{
    ostringstream buffer;

    time_t start, finish;
    time(&start);

    file_stream.OpenElement("DataSet");

    // Data file

    file_stream.OpenElement("DataFile");

    if(project_type != ProjectType::ImageClassification)
    {
        // File type
        {
            file_stream.OpenElement("FileType");

            file_stream.PushText("csv");

            file_stream.CloseElement();
        }
    }
    else
    {
        // File type
        {
            file_stream.OpenElement("FileType");

            file_stream.PushText("bmp");

            file_stream.CloseElement();
        }
    }

    // Data file name
    {
        file_stream.OpenElement("DataFileName");

        file_stream.PushText(data_file_name.c_str());

        file_stream.CloseElement();
    }

    // Separator
    {
        file_stream.OpenElement("Separator");

        file_stream.PushText(get_separator_string().c_str());

        file_stream.CloseElement();
    }

    // Text Separator
    if(project_type == ProjectType::TextClassification)
    {
        file_stream.OpenElement("TextSeparator");

        file_stream.PushText(get_text_separator_string().c_str());

        file_stream.CloseElement();
    }

    // Columns names
    {
        file_stream.OpenElement("ColumnsNames");

        buffer.str("");
        buffer << has_columns_names;

        file_stream.PushText(buffer.str().c_str());

        file_stream.CloseElement();
    }

    // Rows labels
    {
        file_stream.OpenElement("RowsLabels");

        buffer.str("");

        buffer << has_rows_labels;

        file_stream.PushText(buffer.str().c_str());

        file_stream.CloseElement();
    }

    // Missing values label
    {
        file_stream.OpenElement("MissingValuesLabel");

        file_stream.PushText(missing_values_label.c_str());

        file_stream.CloseElement();
    }

    // Image classification
    if(project_type == ProjectType::ImageClassification)
    {
        // Channels
        file_stream.OpenElement("Channels");

        buffer.str("");
        buffer << get_channels_number();

        file_stream.PushText(buffer.str().c_str());

        file_stream.CloseElement();

        // Width
        file_stream.OpenElement("Width");

        buffer.str("");
        buffer << get_image_width();

        file_stream.PushText(buffer.str().c_str());

        file_stream.CloseElement();

        // Height
        file_stream.OpenElement("Height");

        buffer.str("");
        buffer << get_image_height();

        file_stream.PushText(buffer.str().c_str());

        file_stream.CloseElement();

        // Padding
        file_stream.OpenElement("Padding");

        buffer.str("");
        buffer << get_image_padding();

        file_stream.PushText(buffer.str().c_str());

        file_stream.CloseElement();
    }

    // Lags number
    {
        file_stream.OpenElement("LagsNumber");

        buffer.str("");
        buffer << get_lags_number();

        file_stream.PushText(buffer.str().c_str());

        file_stream.CloseElement();
    }

    // Steps Ahead
    {
        file_stream.OpenElement("StepsAhead");

        buffer.str("");
        buffer << get_steps_ahead();

        file_stream.PushText(buffer.str().c_str());

        file_stream.CloseElement();
    }

    // Time Column
    {
        file_stream.OpenElement("TimeColumn");

        buffer.str("");
        buffer << get_time_column();

        file_stream.PushText(buffer.str().c_str());

        file_stream.CloseElement();
    }

    // Text classification

    if(project_type == ProjectType::TextClassification)
    {
        // Short words length
        file_stream.OpenElement("ShortWordsLength");

        buffer.str("");
        buffer << get_short_words_length();

        file_stream.PushText(buffer.str().c_str());

        file_stream.CloseElement();

        // Long words length
        file_stream.OpenElement("LongWordsLength");

        buffer.str("");
        buffer << get_long_words_length();

        file_stream.PushText(buffer.str().c_str());

        file_stream.CloseElement();

        // Stop words list
        file_stream.OpenElement("StopWordsList");

        const Index stop_words_number = stop_words.dimension(0);

        buffer.str("");

        for(Index i = 0; i < stop_words_number; i++)
        {
            buffer << stop_words(i);

            if(i != stop_words_number-1) buffer << ",";
        }

        file_stream.PushText(buffer.str().c_str());

        file_stream.CloseElement();
    }

    // Codification

    file_stream.OpenElement("Codification");

    buffer.str("");
    buffer << get_codification_string();

    file_stream.PushText(buffer.str().c_str());

    file_stream.CloseElement();

    // Close DataFile

    file_stream.CloseElement();

    // Columns

    file_stream.OpenElement("Columns");

    // Columns number
    {
        file_stream.OpenElement("ColumnsNumber");

        buffer.str("");
        buffer << get_columns_number();

        file_stream.PushText(buffer.str().c_str());

        file_stream.CloseElement();
    }

    // Columns items

    const Index columns_number = get_columns_number();

    {
        for(Index i = 0; i < columns_number; i++)
        {
            file_stream.OpenElement("Column");

            file_stream.PushAttribute("Item", to_string(i+1).c_str());

            columns(i).write_XML(file_stream);

            file_stream.CloseElement();
        }
    }

    // Close columns

    file_stream.CloseElement();

    // Time series columns

    const Index time_series_columns_number = get_time_series_columns_number();

    if(time_series_columns_number != 0)
    {
        file_stream.OpenElement("TimeSeriesColumns");

        // Time series columns number
        {
            file_stream.OpenElement("TimeSeriesColumnsNumber");

            buffer.str("");
            buffer << get_time_series_columns_number();

            file_stream.PushText(buffer.str().c_str());

            file_stream.CloseElement();
        }

        // Time series columns items

        for(Index i = 0; i < time_series_columns_number; i++)
        {
            file_stream.OpenElement("TimeSeriesColumn");

            file_stream.PushAttribute("Item", to_string(i+1).c_str());

            time_series_columns(i).write_XML(file_stream);

            file_stream.CloseElement();
        }

        // Close time series columns

        file_stream.CloseElement();
    }

    // Rows labels

    if(has_rows_labels)
    {
        const Index rows_labels_number = rows_labels.dimension(0);

        file_stream.OpenElement("RowsLabels");

        buffer.str("");

        for(Index i = 0; i < rows_labels_number; i++)
        {
            buffer << rows_labels(i);

            if(i != rows_labels_number-1) buffer << ",";
        }

        file_stream.PushText(buffer.str().c_str());

        file_stream.CloseElement();
    }

    // Samples

    file_stream.OpenElement("Samples");

    // Samples number
    {
        file_stream.OpenElement("SamplesNumber");

        buffer.str("");
        buffer << get_samples_number();

        file_stream.PushText(buffer.str().c_str());

        file_stream.CloseElement();
    }

    // Samples uses

    {
        file_stream.OpenElement("SamplesUses");

        buffer.str("");

        const Index samples_number = get_samples_number();

        for(Index i = 0; i < samples_number; i++)
        {
            SampleUse sample_use = samples_uses(i);

            buffer << Index(sample_use);

            if(i < (samples_number-1)) buffer << " ";
        }

        file_stream.PushText(buffer.str().c_str());

        file_stream.CloseElement();
    }

    // Close samples

    file_stream.CloseElement();

    // Missing values

    file_stream.OpenElement("MissingValues");

    // Missing values method

    {
        file_stream.OpenElement("MissingValuesMethod");

        if(missing_values_method == MissingValuesMethod::Mean)
        {
            file_stream.PushText("Mean");
        }
        else if(missing_values_method == MissingValuesMethod::Median)
        {
            file_stream.PushText("Median");
        }
        else
        {
            file_stream.PushText("Unuse");
        }

        file_stream.CloseElement();
    }

    // Missing values number

    {
        file_stream.OpenElement("MissingValuesNumber");

        buffer.str("");
        buffer << missing_values_number;

        file_stream.PushText(buffer.str().c_str());

        file_stream.CloseElement();
    }

    if(missing_values_number > 0)
    {
        // Columns missing values number
        {
            file_stream.OpenElement("ColumnsMissingValuesNumber");

            const Index columns_number = columns_missing_values_number.size();

            buffer.str("");

            for(Index i = 0; i < columns_number; i++)
            {
                buffer << columns_missing_values_number(i);

                if(i != (columns_number-1)) buffer << " ";
            }

            file_stream.PushText(buffer.str().c_str());

            file_stream.CloseElement();
        }

        // Rows missing values number
        {
            file_stream.OpenElement("RowsMissingValuesNumber");

            buffer.str("");
            buffer << rows_missing_values_number;

            file_stream.PushText(buffer.str().c_str());

            file_stream.CloseElement();
        }
    }

    // Missing values

    file_stream.CloseElement();

    // Frequencies

    if(project_type == ProjectType::TextClassification)
    {
        file_stream.OpenElement("WordsFrequencies");

        for(Index i = 0; i < words_frequencies.size(); i++)
        {
            buffer.str("");
            buffer << words_frequencies(i);

            file_stream.PushText(buffer.str().c_str());
            if(i != words_frequencies.size()-1) file_stream.PushText(" ");

        }

        file_stream.CloseElement();
    }

    // Preview data

    file_stream.OpenElement("PreviewData");

    file_stream.OpenElement("PreviewSize");

    buffer.str("");

    if(project_type != ProjectType::TextClassification)
    {
        buffer << data_file_preview.size();

        file_stream.PushText(buffer.str().c_str());

        file_stream.CloseElement();

        for(Index i = 0; i < data_file_preview.size(); i++)
        {
            file_stream.OpenElement("Row");

            file_stream.PushAttribute("Item", to_string(i+1).c_str());

            for(Index j = 0; j < data_file_preview(i).size(); j++)
            {
                file_stream.PushText(data_file_preview(i)(j).c_str());

                if(j != data_file_preview(i).size()-1)
                {
                    file_stream.PushText(",");
                }
            }

            file_stream.CloseElement();
        }
    }
    else
    {
        buffer << text_data_file_preview.dimension(0);

        file_stream.PushText(buffer.str().c_str());

        file_stream.CloseElement();

        for(Index i = 0; i < text_data_file_preview.dimension(0); i++)
        {
            file_stream.OpenElement("Row");

            file_stream.PushAttribute("Item", to_string(i+1).c_str());

            file_stream.PushText(text_data_file_preview(i,0).c_str());

            file_stream.CloseElement();
        }

        for(Index i = 0; i < text_data_file_preview.dimension(0); i++)
        {
            file_stream.OpenElement("Target");

            file_stream.PushAttribute("Item", to_string(i+1).c_str());

            file_stream.PushText(text_data_file_preview(i,1).c_str());

            file_stream.CloseElement();
        }
    }

    // Close preview data

    file_stream.CloseElement();

    // Close data set

    file_stream.CloseElement();

    time(&finish);
}


void DataSet::from_XML(const tinyxml2::XMLDocument& data_set_document)
{
    ostringstream buffer;

    // Data set element

    const tinyxml2::XMLElement* data_set_element = data_set_document.FirstChildElement("DataSet");

    if(!data_set_element)
    {
        buffer << "OpenNN Exception: DataSet class.\n"
               << "void from_XML(const tinyxml2::XMLDocument&) method.\n"
               << "Data set element is nullptr.\n";

        throw invalid_argument(buffer.str());
    }

    // Data file

    const tinyxml2::XMLElement* data_file_element = data_set_element->FirstChildElement("DataFile");

    if(!data_file_element)
    {
        buffer << "OpenNN Exception: DataSet class.\n"
               << "void from_XML(const tinyxml2::XMLDocument&) method.\n"
               << "Data file element is nullptr.\n";

        throw invalid_argument(buffer.str());
    }

    // Data file name

    const tinyxml2::XMLElement* data_file_name_element = data_file_element->FirstChildElement("DataFileName");

    if(!data_file_name_element)
    {
        buffer << "OpenNN Exception: DataSet class.\n"
               << "void from_XML(const tinyxml2::XMLDocument&) method.\n"
               << "DataFileName element is nullptr.\n";

        throw invalid_argument(buffer.str());
    }

    if(data_file_name_element->GetText())
    {
        const string new_data_file_name = data_file_name_element->GetText();

        set_data_file_name(new_data_file_name);
    }

    // Separator

    const tinyxml2::XMLElement* separator_element = data_file_element->FirstChildElement("Separator");

    if(separator_element)
    {
        if(separator_element->GetText())
        {
            const string new_separator = separator_element->GetText();

            set_separator(new_separator);
        }
        else
        {
            set_separator("Comma");
        }
    }
    else
    {
        set_separator("Comma");
    }

    // Text separator

    const tinyxml2::XMLElement* text_separator_element = data_file_element->FirstChildElement("TextSeparator");

    if(text_separator_element)
    {
        if(text_separator_element->GetText())
        {
            const string new_separator = text_separator_element->GetText();

            try
            {
                set_text_separator(new_separator);
            }
            catch(const invalid_argument& e)
            {
                cerr << e.what() << endl;
            }
        }
    }

    // Has columns names

    const tinyxml2::XMLElement* columns_names_element = data_file_element->FirstChildElement("ColumnsNames");

    if(columns_names_element)
    {
        const string new_columns_names_string = columns_names_element->GetText();

        try
        {
            set_has_columns_names(new_columns_names_string == "1");
        }
        catch(const invalid_argument& e)
        {
            cerr << e.what() << endl;
        }
    }

    // Rows labels

    const tinyxml2::XMLElement* rows_label_element = data_file_element->FirstChildElement("RowsLabels");

    if(rows_label_element)
    {
        const string new_rows_label_string = rows_label_element->GetText();

        try
        {
            set_has_rows_label(new_rows_label_string == "1");
        }
        catch(const invalid_argument& e)
        {
            cerr << e.what() << endl;
        }
    }

    // Missing values label

    const tinyxml2::XMLElement* missing_values_label_element = data_file_element->FirstChildElement("MissingValuesLabel");

    if(missing_values_label_element)
    {
        if(missing_values_label_element->GetText())
        {
            const string new_missing_values_label = missing_values_label_element->GetText();

            set_missing_values_label(new_missing_values_label);
        }
        else
        {
            set_missing_values_label("NA");
        }
    }
    else
    {
        set_missing_values_label("NA");
    }

    // Image classification

    // Channels

    const tinyxml2::XMLElement* channels_number_element = data_file_element->FirstChildElement("Channels");

    if(channels_number_element)
    {
        if(channels_number_element->GetText())
        {
            const Index channels = static_cast<Index>(atoi(channels_number_element->GetText()));

            set_channels_number(channels);
        }
    }

    // Width

    const tinyxml2::XMLElement* image_width_element = data_file_element->FirstChildElement("Width");

    if(image_width_element)
    {
        if(image_width_element->GetText())
        {
            const Index width = static_cast<Index>(atoi(image_width_element->GetText()));

            set_image_width(width);
        }
    }

    // Height

    const tinyxml2::XMLElement* image_height_element = data_file_element->FirstChildElement("Height");

    if(image_height_element)
    {
        if(image_height_element->GetText())
        {
            const Index height = static_cast<Index>(atoi(image_height_element->GetText()));

            set_image_height(height);
        }
    }

    // Padding

    const tinyxml2::XMLElement* image_padding_element = data_file_element->FirstChildElement("Padding");

    if(image_padding_element)
    {
        if(image_padding_element->GetText())
        {
            const Index padding = static_cast<Index>(atoi(image_padding_element->GetText()));

            set_image_padding(padding);
        }
    }

    // Forecasting

    // Lags number

    const tinyxml2::XMLElement* lags_number_element = data_file_element->FirstChildElement("LagsNumber");

    if(!lags_number_element)
    {
        buffer << "OpenNN Exception: DataSet class.\n"
               << "void from_XML(const tinyxml2::XMLDocument&) method.\n"
               << "Lags number element is nullptr.\n";

        throw invalid_argument(buffer.str());
    }

    if(lags_number_element->GetText())
    {
        const Index new_lags_number = static_cast<Index>(atoi(lags_number_element->GetText()));

        set_lags_number(new_lags_number);
    }

    // Steps ahead

    const tinyxml2::XMLElement* steps_ahead_element = data_file_element->FirstChildElement("StepsAhead");

    if(!steps_ahead_element)
    {
        buffer << "OpenNN Exception: DataSet class.\n"
               << "void from_XML(const tinyxml2::XMLDocument&) method.\n"
               << "Steps ahead element is nullptr.\n";

        throw invalid_argument(buffer.str());
    }

    if(steps_ahead_element->GetText())
    {
        const Index new_steps_ahead = static_cast<Index>(atoi(steps_ahead_element->GetText()));

        set_steps_ahead_number(new_steps_ahead);
    }

    // Time column

    const tinyxml2::XMLElement* time_column_element = data_file_element->FirstChildElement("TimeColumn");

    if(!time_column_element)
    {
        buffer << "OpenNN Exception: DataSet class.\n"
               << "void from_XML(const tinyxml2::XMLDocument&) method.\n"
               << "Time column element is nullptr.\n";

        throw invalid_argument(buffer.str());
    }

    if(time_column_element->GetText())
    {
        const string new_time_column = time_column_element->GetText();

        set_time_column(new_time_column);
    }

    // Text classification

    const tinyxml2::XMLElement* short_words_length_element = data_file_element->FirstChildElement("ShortWordsLength");

    if(short_words_length_element)
    {
        if(short_words_length_element->GetText())
        {
            const int new_short_words_length = static_cast<Index>(atoi(short_words_length_element->GetText()));

            set_short_words_length(new_short_words_length);
        }
    }

    const tinyxml2::XMLElement* long_words_length_element = data_file_element->FirstChildElement("LongWordsLength");

    if(long_words_length_element)
    {
        if(long_words_length_element->GetText())
        {
            const int new_long_words_length = static_cast<Index>(atoi(long_words_length_element->GetText()));

            set_long_words_length(new_long_words_length);
        }
    }

    const tinyxml2::XMLElement* stop_words_list_element = data_file_element->FirstChildElement("StopWordsList");

    if(stop_words_list_element)
    {
        if(stop_words_list_element->GetText())
        {
            const string new_stop_words_list = stop_words_list_element->GetText();

            stop_words = get_tokens(new_stop_words_list,",");
        }
    }

    // Codification

    const tinyxml2::XMLElement* codification_element = data_file_element->FirstChildElement("Codification");

    if(codification_element)
    {
        if(codification_element->GetText())
        {
            const string new_codification = codification_element->GetText();

            set_codification(new_codification);
        }
    }

    // Columns

    const tinyxml2::XMLElement* columns_element = data_set_element->FirstChildElement("Columns");

    if(!columns_element)
    {
        buffer << "OpenNN Exception: DataSet class.\n"
               << "void from_XML(const tinyxml2::XMLDocument&) method.\n"
               << "Columns element is nullptr.\n";

        throw invalid_argument(buffer.str());
    }

    // Columns number

    const tinyxml2::XMLElement* columns_number_element = columns_element->FirstChildElement("ColumnsNumber");

    if(!columns_number_element)
    {
        buffer << "OpenNN Exception: DataSet class.\n"
               << "void from_XML(const tinyxml2::XMLDocument&) method.\n"
               << "Columns number element is nullptr.\n";

        throw invalid_argument(buffer.str());
    }

    Index new_columns_number = 0;

    if(columns_number_element->GetText())
    {
        new_columns_number = static_cast<Index>(atoi(columns_number_element->GetText()));

        set_columns_number(new_columns_number);
    }

    // Columns

    const tinyxml2::XMLElement* start_element = columns_number_element;

    if(new_columns_number > 0)
    {
        for(Index i = 0; i < new_columns_number; i++)
        {
            const tinyxml2::XMLElement* column_element = start_element->NextSiblingElement("Column");
            start_element = column_element;

            if(column_element->Attribute("Item") != to_string(i+1))
            {
                buffer << "OpenNN Exception: DataSet class.\n"
                       << "void DataSet:from_XML(const tinyxml2::XMLDocument&) method.\n"
                       << "Column item number (" << i+1 << ") does not match (" << column_element->Attribute("Item") << ").\n";

                throw invalid_argument(buffer.str());
            }

            // Name

            const tinyxml2::XMLElement* name_element = column_element->FirstChildElement("Name");

            if(!name_element)
            {
                buffer << "OpenNN Exception: DataSet class.\n"
                       << "void Column::from_XML(const tinyxml2::XMLDocument&) method.\n"
                       << "Name element is nullptr.\n";

                throw invalid_argument(buffer.str());
            }

            if(name_element->GetText())
            {
                const string new_name = name_element->GetText();

                columns(i).name = new_name;
            }

            // Scaler

            const tinyxml2::XMLElement* scaler_element = column_element->FirstChildElement("Scaler");

            if(!scaler_element)
            {
                buffer << "OpenNN Exception: DataSet class.\n"
                       << "void DataSet::from_XML(const tinyxml2::XMLDocument&) method.\n"
                       << "Scaler element is nullptr.\n";

                throw invalid_argument(buffer.str());
            }

            if(scaler_element->GetText())
            {
                const string new_scaler = scaler_element->GetText();

                columns(i).set_scaler(new_scaler);
            }

            // Column use

            const tinyxml2::XMLElement* column_use_element = column_element->FirstChildElement("ColumnUse");

            if(!column_use_element)
            {
                buffer << "OpenNN Exception: DataSet class.\n"
                       << "void DataSet::from_XML(const tinyxml2::XMLDocument&) method.\n"
                       << "Column use element is nullptr.\n";

                throw invalid_argument(buffer.str());
            }

            if(column_use_element->GetText())
            {
                const string new_column_use = column_use_element->GetText();

                columns(i).set_use(new_column_use);
            }

            // Type

            const tinyxml2::XMLElement* type_element = column_element->FirstChildElement("Type");

            if(!type_element)
            {
                buffer << "OpenNN Exception: DataSet class.\n"
                       << "void Column::from_XML(const tinyxml2::XMLDocument&) method.\n"
                       << "Type element is nullptr.\n";

                throw invalid_argument(buffer.str());
            }

            if(type_element->GetText())
            {
                const string new_type = type_element->GetText();
                columns(i).set_type(new_type);
            }

            if(columns(i).type == ColumnType::Categorical || columns(i).type == ColumnType::Binary)
            {
                // Categories

                const tinyxml2::XMLElement* categories_element = column_element->FirstChildElement("Categories");

                if(!categories_element)
                {
                    buffer << "OpenNN Exception: DataSet class.\n"
                           << "void Column::from_XML(const tinyxml2::XMLDocument&) method.\n"
                           << "Categories element is nullptr.\n";

                    throw invalid_argument(buffer.str());
                }

                if(categories_element->GetText())
                {
                    const string new_categories = categories_element->GetText();

                    columns(i).categories = get_tokens(new_categories, ';');
                }

                // Categories uses

                const tinyxml2::XMLElement* categories_uses_element = column_element->FirstChildElement("CategoriesUses");

                if(!categories_uses_element)
                {
                    buffer << "OpenNN Exception: DataSet class.\n"
                           << "void Column::from_XML(const tinyxml2::XMLDocument&) method.\n"
                           << "Categories uses element is nullptr.\n";

                    throw invalid_argument(buffer.str());
                }

                if(categories_uses_element->GetText())
                {
                    const string new_categories_uses = categories_uses_element->GetText();

                    columns(i).set_categories_uses(get_tokens(new_categories_uses, ';'));
                }
            }
        }
    }


    // Time series columns

    const tinyxml2::XMLElement* time_series_columns_element = data_set_element->FirstChildElement("TimeSeriesColumns");

    if(!time_series_columns_element)
    {
        //        buffer << "OpenNN Exception: DataSet class.\n"
        //               << "void from_XML(const tinyxml2::XMLDocument&) method.\n"
        //               << "Time series columns element is nullptr.\n";

        //        throw invalid_argument(buffer.str());

        // do nothing
    }
    else
    {
        // Time series columns number

        const tinyxml2::XMLElement* time_series_columns_number_element = time_series_columns_element->FirstChildElement("TimeSeriesColumnsNumber");

        if(!time_series_columns_number_element)
        {
            buffer << "OpenNN Exception: DataSet class.\n"
                   << "void from_XML(const tinyxml2::XMLDocument&) method.\n"
                   << "Time seires columns number element is nullptr.\n";

            throw invalid_argument(buffer.str());
        }

        Index time_series_new_columns_number = 0;

        if(time_series_columns_number_element->GetText())
        {
            time_series_new_columns_number = static_cast<Index>(atoi(time_series_columns_number_element->GetText()));

            set_time_series_columns_number(time_series_new_columns_number);
        }

        // Time series columns

        const tinyxml2::XMLElement* time_series_start_element = time_series_columns_number_element;

        if(time_series_new_columns_number > 0)
        {
            for(Index i = 0; i < time_series_new_columns_number; i++)
            {
                const tinyxml2::XMLElement* time_series_column_element = time_series_start_element->NextSiblingElement("TimeSeriesColumn");
                time_series_start_element = time_series_column_element;

                if(time_series_column_element->Attribute("Item") != to_string(i+1))
                {
                    buffer << "OpenNN Exception: DataSet class.\n"
                           << "void DataSet:from_XML(const tinyxml2::XMLDocument&) method.\n"
                           << "Time series column item number (" << i+1 << ") does not match (" << time_series_column_element->Attribute("Item") << ").\n";

                    throw invalid_argument(buffer.str());
                }

                // Name

                const tinyxml2::XMLElement* time_series_name_element = time_series_column_element->FirstChildElement("Name");

                if(!time_series_name_element)
                {
                    buffer << "OpenNN Exception: DataSet class.\n"
                           << "void Column::from_XML(const tinyxml2::XMLDocument&) method.\n"
                           << "Time series name element is nullptr.\n";

                    throw invalid_argument(buffer.str());
                }

                if(time_series_name_element->GetText())
                {
                    const string time_series_new_name = time_series_name_element->GetText();

                    time_series_columns(i).name = time_series_new_name;
                }

                // Scaler

                const tinyxml2::XMLElement* time_series_scaler_element = time_series_column_element->FirstChildElement("Scaler");

                if(!time_series_scaler_element)
                {
                    buffer << "OpenNN Exception: DataSet class.\n"
                           << "void DataSet::from_XML(const tinyxml2::XMLDocument&) method.\n"
                           << "Time series scaler element is nullptr.\n";

                    throw invalid_argument(buffer.str());
                }

                if(time_series_scaler_element->GetText())
                {
                    const string time_series_new_scaler = time_series_scaler_element->GetText();

                    time_series_columns(i).set_scaler(time_series_new_scaler);
                }

                // Column use

                const tinyxml2::XMLElement* time_series_column_use_element = time_series_column_element->FirstChildElement("ColumnUse");

                if(!time_series_column_use_element)
                {
                    buffer << "OpenNN Exception: DataSet class.\n"
                           << "void DataSet::from_XML(const tinyxml2::XMLDocument&) method.\n"
                           << "Time series column use element is nullptr.\n";

                    throw invalid_argument(buffer.str());
                }

                if(time_series_column_use_element->GetText())
                {
                    const string time_series_new_column_use = time_series_column_use_element->GetText();

                    time_series_columns(i).set_use(time_series_new_column_use);
                }

                // Type

                const tinyxml2::XMLElement* time_series_type_element = time_series_column_element->FirstChildElement("Type");

                if(!time_series_type_element)
                {
                    buffer << "OpenNN Exception: DataSet class.\n"
                           << "void Column::from_XML(const tinyxml2::XMLDocument&) method.\n"
                           << "Time series type element is nullptr.\n";

                    throw invalid_argument(buffer.str());
                }

                if(time_series_type_element->GetText())
                {
                    const string time_series_new_type = time_series_type_element->GetText();
                    time_series_columns(i).set_type(time_series_new_type);
                }

                if(time_series_columns(i).type == ColumnType::Categorical || time_series_columns(i).type == ColumnType::Binary)
                {
                    // Categories

                    const tinyxml2::XMLElement* time_series_categories_element = time_series_column_element->FirstChildElement("Categories");

                    if(!time_series_categories_element)
                    {
                        buffer << "OpenNN Exception: DataSet class.\n"
                               << "void Column::from_XML(const tinyxml2::XMLDocument&) method.\n"
                               << "Time series categories element is nullptr.\n";

                        throw invalid_argument(buffer.str());
                    }

                    if(time_series_categories_element->GetText())
                    {
                        const string time_series_new_categories = time_series_categories_element->GetText();

                        time_series_columns(i).categories = get_tokens(time_series_new_categories, ';');
                    }

                    // Categories uses

                    const tinyxml2::XMLElement* time_series_categories_uses_element = time_series_column_element->FirstChildElement("CategoriesUses");

                    if(!time_series_categories_uses_element)
                    {
                        buffer << "OpenNN Exception: DataSet class.\n"
                               << "void Column::from_XML(const tinyxml2::XMLDocument&) method.\n"
                               << "Time series categories uses element is nullptr.\n";

                        throw invalid_argument(buffer.str());
                    }

                    if(time_series_categories_uses_element->GetText())
                    {
                        const string time_series_new_categories_uses = time_series_categories_uses_element->GetText();

                        time_series_columns(i).set_categories_uses(get_tokens(time_series_new_categories_uses, ';'));
                    }
                }
            }
        }
    }

    // Rows label

    if(has_rows_labels)
    {
        // Rows labels begin tag

        const tinyxml2::XMLElement* rows_labels_element = data_set_element->FirstChildElement("RowsLabels");

        if(!rows_labels_element)
        {
            buffer << "OpenNN Exception: DataSet class.\n"
                   << "void from_XML(const tinyxml2::XMLDocument&) method.\n"
                   << "Rows labels element is nullptr.\n";

            throw invalid_argument(buffer.str());
        }

        // Rows labels

        if(rows_labels_element->GetText())
        {
            const string new_rows_labels = rows_labels_element->GetText();

            rows_labels = get_tokens(new_rows_labels, ',');
        }
    }

    // Samples

    const tinyxml2::XMLElement* samples_element = data_set_element->FirstChildElement("Samples");

    if(!samples_element)
    {
        buffer << "OpenNN Exception: DataSet class.\n"
               << "void from_XML(const tinyxml2::XMLDocument&) method.\n"
               << "Samples element is nullptr.\n";

        throw invalid_argument(buffer.str());
    }

    // Samples number

    const tinyxml2::XMLElement* samples_number_element = samples_element->FirstChildElement("SamplesNumber");

    if(!samples_number_element)
    {
        buffer << "OpenNN Exception: DataSet class.\n"
               << "void from_XML(const tinyxml2::XMLDocument&) method.\n"
               << "Samples number element is nullptr.\n";

        throw invalid_argument(buffer.str());
    }

    if(samples_number_element->GetText())
    {
        const Index new_samples_number = static_cast<Index>(atoi(samples_number_element->GetText()));

        samples_uses.resize(new_samples_number);

        set_training();
    }

    // Samples uses

    const tinyxml2::XMLElement* samples_uses_element = samples_element->FirstChildElement("SamplesUses");

    if(!samples_uses_element)
    {
        buffer << "OpenNN Exception: DataSet class.\n"
               << "void from_XML(const tinyxml2::XMLDocument&) method.\n"
               << "Samples uses element is nullptr.\n";

        throw invalid_argument(buffer.str());
    }

    if(samples_uses_element->GetText())
    {
        set_samples_uses(get_tokens(samples_uses_element->GetText(), ' '));
    }

    // Missing values

    const tinyxml2::XMLElement* missing_values_element = data_set_element->FirstChildElement("MissingValues");

    if(!missing_values_element)
    {
        buffer << "OpenNN Exception: DataSet class.\n"
               << "void from_XML(const tinyxml2::XMLDocument&) method.\n"
               << "Missing values element is nullptr.\n";

        throw invalid_argument(buffer.str());
    }

    // Missing values method

    const tinyxml2::XMLElement* missing_values_method_element = missing_values_element->FirstChildElement("MissingValuesMethod");

    if(!missing_values_method_element)
    {
        buffer << "OpenNN Exception: DataSet class.\n"
               << "void from_XML(const tinyxml2::XMLDocument&) method.\n"
               << "Missing values method element is nullptr.\n";

        throw invalid_argument(buffer.str());
    }

    if(missing_values_method_element->GetText())
    {
        set_missing_values_method(missing_values_method_element->GetText());
    }

    // Missing values number

    const tinyxml2::XMLElement* missing_values_number_element = missing_values_element->FirstChildElement("MissingValuesNumber");

    if(!missing_values_number_element)
    {
        buffer << "OpenNN Exception: DataSet class.\n"
               << "void from_XML(const tinyxml2::XMLDocument&) method.\n"
               << "Missing values number element is nullptr.\n";

        throw invalid_argument(buffer.str());
    }

    if(missing_values_number_element->GetText())
    {
        missing_values_number = static_cast<Index>(atoi(missing_values_number_element->GetText()));
    }

    if(missing_values_number > 0)
    {
        // Columns Missing values number

        const tinyxml2::XMLElement* columns_missing_values_number_element = missing_values_element->FirstChildElement("ColumnsMissingValuesNumber");

        if(!columns_missing_values_number_element)
        {
            buffer << "OpenNN Exception: DataSet class.\n"
                   << "void from_XML(const tinyxml2::XMLDocument&) method.\n"
                   << "Columns missing values number element is nullptr.\n";

            throw invalid_argument(buffer.str());
        }

        if(columns_missing_values_number_element->GetText())
        {
            Tensor<string, 1> new_columns_missing_values_number = get_tokens(columns_missing_values_number_element->GetText(), ' ');

            columns_missing_values_number.resize(new_columns_missing_values_number.size());

            for(Index i = 0; i < new_columns_missing_values_number.size(); i++)
            {
                columns_missing_values_number(i) = atoi(new_columns_missing_values_number(i).c_str());
            }
        }

        // Rows missing values number

        const tinyxml2::XMLElement* rows_missing_values_number_element = missing_values_element->FirstChildElement("RowsMissingValuesNumber");

        if(!rows_missing_values_number_element)
        {
            buffer << "OpenNN Exception: DataSet class.\n"
                   << "void from_XML(const tinyxml2::XMLDocument&) method.\n"
                   << "Rows missing values number element is nullptr.\n";

            throw invalid_argument(buffer.str());
        }

        if(rows_missing_values_number_element->GetText())
        {
            rows_missing_values_number = static_cast<Index>(atoi(rows_missing_values_number_element->GetText()));
        }
    }

    // Words frequencies

    if(project_type == ProjectType::TextClassification)
    {
        const tinyxml2::XMLElement* words_frequencies_element = data_set_element->FirstChildElement("WordsFrequencies");

        if(!words_frequencies_element)
        {
            buffer << "OpenNN Exception: DataSet class.\n"
                   << "void from_XML(const tinyxml2::XMLDocument&) method.\n"
                   << "Words frequencies element is nullptr.\n";

            throw invalid_argument(buffer.str());
        }

        if(words_frequencies_element->GetText())
        {
            Tensor<string, 1> new_words_frequencies = get_tokens(words_frequencies_element->GetText(), ' ');

            words_frequencies.resize(new_words_frequencies.size());

            for(Index i = 0; i < new_words_frequencies.size(); i++)
            {
                words_frequencies(i) = atoi(new_words_frequencies(i).c_str());
            }

        }

    }

    // Preview data

    const tinyxml2::XMLElement* preview_data_element = data_set_element->FirstChildElement("PreviewData");

    if(!preview_data_element)
    {
        buffer << "OpenNN Exception: DataSet class.\n"
               << "void from_XML(const tinyxml2::XMLDocument&) method.\n"
               << "Preview data element is nullptr.\n";

        throw invalid_argument(buffer.str());
    }

    // Preview size

    const tinyxml2::XMLElement* preview_size_element = preview_data_element->FirstChildElement("PreviewSize");

    if(!preview_size_element)
    {
        buffer << "OpenNN Exception: DataSet class.\n"
               << "void from_XML(const tinyxml2::XMLDocument&) method.\n"
               << "Preview size element is nullptr.\n";

        throw invalid_argument(buffer.str());
    }

    Index new_preview_size = 0;

    if(preview_size_element->GetText())
    {
        new_preview_size = static_cast<Index>(atoi(preview_size_element->GetText()));

        if(new_preview_size > 0) data_file_preview.resize(new_preview_size);
        if(new_preview_size > 0) text_data_file_preview.resize(new_preview_size, 2);
    }

    // Preview data

    start_element = preview_size_element;

    if(project_type != ProjectType::TextClassification)
    {
        for(Index i = 0; i < new_preview_size; i++)
        {
            const tinyxml2::XMLElement* row_element = start_element->NextSiblingElement("Row");
            start_element = row_element;

            if(row_element->Attribute("Item") != to_string(i+1))
            {
                buffer << "OpenNN Exception: DataSet class.\n"
                       << "void from_XML(const tinyxml2::XMLDocument&) method.\n"
                       << "Row item number (" << i+1 << ") does not match (" << row_element->Attribute("Item") << ").\n";

                throw invalid_argument(buffer.str());
            }

            if(row_element->GetText())
            {
                data_file_preview(i) = get_tokens(row_element->GetText(), ',');
            }
        }
    }
    else
    {
        for(Index i = 0; i < new_preview_size; i++)
        {
            const tinyxml2::XMLElement* row_element = start_element->NextSiblingElement("Row");
            start_element = row_element;

            if(row_element->Attribute("Item") != to_string(i+1))
            {
                buffer << "OpenNN Exception: DataSet class.\n"
                       << "void from_XML(const tinyxml2::XMLDocument&) method.\n"
                       << "Row item number (" << i+1 << ") does not match (" << row_element->Attribute("Item") << ").\n";

                throw invalid_argument(buffer.str());
            }

            if(row_element->GetText())
            {
                text_data_file_preview(i,0) = row_element->GetText();
            }
        }

        for(Index i = 0; i < new_preview_size; i++)
        {
            const tinyxml2::XMLElement* row_element = start_element->NextSiblingElement("Target");
            start_element = row_element;

            if(row_element->Attribute("Item") != to_string(i+1))
            {
                buffer << "OpenNN Exception: DataSet class.\n"
                       << "void from_XML(const tinyxml2::XMLDocument&) method.\n"
                       << "Target item number (" << i+1 << ") does not match (" << row_element->Attribute("Item") << ").\n";

                throw invalid_argument(buffer.str());
            }

            if(row_element->GetText())
            {
                text_data_file_preview(i,1) = row_element->GetText();
            }
        }
    }

    // Display

    const tinyxml2::XMLElement* display_element = data_set_element->FirstChildElement("Display");

    if(display_element)
    {
        const string new_display_string = display_element->GetText();

        try
        {
            set_display(new_display_string != "0");
        }
        catch(const invalid_argument& e)
        {
            cerr << e.what() << endl;
        }
    }
}


/// Prints to the screen in text format the main numbers from the data set object.

void DataSet::print() const
{
    if(display)
    {
        const Index variables_number = get_variables_number();
        const Index samples_number = get_samples_number();

        cout << "Data set object summary:\n"
             << "Number of variables: " << variables_number << "\n"
             << "Number of samples: " << samples_number << "\n";
    }
}


/// Saves the members of a data set object to a XML-type file in an XML-type format.
/// @param file_name Name of data set XML-type file.

void DataSet::save(const string& file_name) const
{
    FILE* pFile = fopen(file_name.c_str(), "w");

    tinyxml2::XMLPrinter document(pFile);

    write_XML(document);

    fclose(pFile);
}


/// Loads the members of a data set object from a XML-type file:
/// <ul>
/// <li> Samples number.
/// <li> Training samples number.
/// <li> Training samples indices.
/// <li> Selection samples number.
/// <li> Selection samples indices.
/// <li> Testing samples number.
/// <li> Testing samples indices.
/// <li> Input variables number.
/// <li> Input variables indices.
/// <li> Target variables number.
/// <li> Target variables indices.
/// <li> Input variables name.
/// <li> Target variables name.
/// <li> Input variables description.
/// <li> Target variables description.
/// <li> Display.
/// <li> Data.
/// </ul>
/// Please mind about the file format. This is specified in the User's Guide.
/// @param file_name Name of data set XML-type file.

void DataSet::load(const string& file_name)
{
    tinyxml2::XMLDocument document;

    if(document.LoadFile(file_name.c_str()))
    {
        ostringstream buffer;

        buffer << "OpenNN Exception: DataSet class.\n"
               << "void load(const string&) method.\n"
               << "Cannot load XML file " << file_name << ".\n";

        throw invalid_argument(buffer.str());
    }

    from_XML(document);
}


void DataSet::print_columns() const
{
    const Index columns_number = get_columns_number();

    for(Index i = 0; i < columns_number; i++)
    {
        columns(i).print();
        cout << endl;
    }

    cout << endl;

}

void DataSet::print_columns_types() const
{
    const Index columns_number = get_columns_number();

    for(Index i = 0; i < columns_number; i++)
    {
        if(columns(i).type == ColumnType::Numeric) cout << "Numeric ";
        else if(columns(i).type == ColumnType::Binary) cout << "Binary ";
        else if(columns(i).type == ColumnType::Categorical) cout << "Categorical ";
        else if(columns(i).type == ColumnType::DateTime) cout << "DateTime ";
        else if(columns(i).type == ColumnType::Constant) cout << "Constant ";
    }

    cout << endl;
}


void DataSet::print_columns_uses() const
{
    const Index columns_number = get_columns_number();

    for(Index i = 0; i < columns_number; i++)
    {
        if(columns(i).column_use == VariableUse::Input) cout << "Input ";
        else if(columns(i).column_use == VariableUse::Target) cout << "Target ";
        else if(columns(i).column_use == VariableUse::Unused) cout << "Unused ";
    }

    cout << endl;
}


/// Prints to the screen the values of the data matrix.

void DataSet::print_data() const
{
    if(display) cout << data << endl;
}


/// Prints to the screen a preview of the data matrix, i.e. the first, second and last samples.

void DataSet::print_data_preview() const
{
    if(!display) return;

    const Index samples_number = get_samples_number();

    if(samples_number > 0)
    {
        const Tensor<type, 1> first_sample = data.chip(0, 0);

        cout << "First sample:  \n";

        for(int i = 0; i< first_sample.dimension(0); i++)
        {
            cout  << first_sample(i) << "  ";
        }

        cout << endl;
    }

    if(samples_number > 1)
    {
        const Tensor<type, 1> second_sample = data.chip(1, 0);

        cout << "Second sample:  \n";

        for(int i = 0; i< second_sample.dimension(0); i++)
        {
            cout  << second_sample(i) << "  ";
        }

        cout << endl;
    }

    if(samples_number > 2)
    {
        const Tensor<type, 1> last_sample = data.chip(samples_number-1, 0);

        cout << "Last sample:  \n";

        for(int i = 0; i< last_sample.dimension(0); i++)
        {
            cout  << last_sample(i) << "  ";
        }

        cout << endl;
    }
}


/// Saves to the data file the values of the data matrix.

void DataSet::save_data() const
{
    std::ofstream file(data_file_name.c_str());

    if(!file.is_open())
    {
        ostringstream buffer;

        buffer << "OpenNN Exception: Matrix template." << endl
               << "void save_csv(const string&, const char&, const Vector<string>&, const Vector<string>&) method." << endl
               << "Cannot open matrix data file: " << data_file_name << endl;

        throw invalid_argument(buffer.str());
    }

    file.precision(20);

    const Index samples_number = get_samples_number();
    const Index variables_number = get_variables_number();

    const Tensor<string, 1> variables_names = get_variables_names();

    char separator_char = ',';//get_separator_char();

    if(this->has_rows_labels)
    {
        file << "id" << separator_char;
    }
    for(Index j = 0; j < variables_number; j++)
    {
        file << variables_names[j];

        if(j != variables_number-1)
        {
            file << separator_char;
        }
    }

    file << endl;

    for(Index i = 0; i < samples_number; i++)
    {
        if(this->has_rows_labels)
        {
            file << rows_labels(i) << separator_char;
        }
        for(Index j = 0; j < variables_number; j++)
        {
            file << data(i,j);

            if(j != variables_number-1)
            {
                file << separator_char;
            }
        }

        file << endl;
    }

    file.close();
}


/// Saves to the data file the values of the data matrix in binary format.

void DataSet::save_data_binary(const string& binary_data_file_name) const
{
    std::ofstream file(binary_data_file_name.c_str(), ios::binary);

    if(!file.is_open())
    {
        ostringstream buffer;

        buffer << "OpenNN Exception: DataSet class." << endl
               << "void save_data_binary() method." << endl
               << "Cannot open data binary file." << endl;

        throw invalid_argument(buffer.str());
    }

    // Write data

    streamsize size = sizeof(Index);

    Index columns_number = data.dimension(1);
    Index rows_number = data.dimension(0);

    cout << "Saving binary data file..." << endl;

    file.write(reinterpret_cast<char*>(&columns_number), size);
    file.write(reinterpret_cast<char*>(&rows_number), size);

    size = sizeof(type);

    type value;

    for(int i = 0; i < columns_number; i++)
    {
        for(int j = 0; j < rows_number; j++)
        {
            value = data(j,i);

            file.write(reinterpret_cast<char*>(&value), size);
        }
    }

    file.close();

    cout << "Binary data file saved." << endl;
}


/// Saves to the data file the values of the time series data matrix in binary format.

void DataSet::save_time_series_data_binary(const string& binary_data_file_name) const
{
    std::ofstream file(binary_data_file_name.c_str(), ios::binary);

    if(!file.is_open())
    {
        ostringstream buffer;

        buffer << "OpenNN Exception: DataSet class." << endl
               << "void save_time_series_data_binary(const string) method." << endl
               << "Cannot open data binary file." << endl;

        throw invalid_argument(buffer.str());
    }

    // Write data

    streamsize size = sizeof(Index);

    Index columns_number = time_series_data.dimension(1);
    Index rows_number = time_series_data.dimension(0);

    cout << "Saving binary data file..." << endl;

    file.write(reinterpret_cast<char*>(&columns_number), size);
    file.write(reinterpret_cast<char*>(&rows_number), size);

    size = sizeof(type);

    type value;

    for(int i = 0; i < columns_number; i++)
    {
        for(int j = 0; j < rows_number; j++)
        {
            value = time_series_data(j,i);

            file.write(reinterpret_cast<char*>(&value), size);
        }
    }

    file.close();

    cout << "Binary data file saved." << endl;
}


/// Saves to the data file the values of the auto associative data matrix in binary format.

void DataSet::save_auto_associative_data_binary(const string& binary_data_file_name) const
{
    std::ofstream file(binary_data_file_name.c_str(), ios::binary);

    if(!file.is_open())
    {
        ostringstream buffer;

        buffer << "OpenNN Exception: DataSet class." << endl
               << "void save_auto_associative_data_binary(const string) method." << endl
               << "Cannot open data binary file." << endl;

        throw invalid_argument(buffer.str());
    }

    // Write data

    streamsize size = sizeof(Index);

    Index columns_number = time_series_data.dimension(1);
    Index rows_number = time_series_data.dimension(0);

    cout << "Saving binary data file..." << endl;

    file.write(reinterpret_cast<char*>(&columns_number), size);
    file.write(reinterpret_cast<char*>(&rows_number), size);

    size = sizeof(type);

    type value;

    for(int i = 0; i < columns_number; i++)
    {
        for(int j = 0; j < rows_number; j++)
        {
            value = associative_data(j,i);

            file.write(reinterpret_cast<char*>(&value), size);
        }
    }

    file.close();

    cout << "Binary data file saved." << endl;
}



/// Arranges an input-target DataSet from a time series matrix, according to the number of lags.

void DataSet::transform_time_series()
{
    cout << "Transforming time series..." << endl;

    if(lags_number == 0 || steps_ahead == 0) return;

    transform_time_series_data();

    transform_time_series_columns();

    split_samples_sequential();

    unuse_constant_columns();
}


/// Arranges an input-target DataSet from a time series matrix, according to the number of lags.

void DataSet::transform_associative_dataset()
{
    transform_associative_data();

    transform_associative_columns();

    unuse_constant_columns();
}



/// This method loads the data from a binary data file.

void DataSet::load_data_binary()
{
    std::ifstream file;

    file.open(data_file_name.c_str(), ios::binary);

    if(!file.is_open())
    {
        ostringstream buffer;

        buffer << "OpenNN Exception: DataSet class.\n"
               << "void load_binary() method.\n"
               << "Cannot open binary file: " << data_file_name << "\n";

        throw invalid_argument(buffer.str());
    }

    streamsize size = sizeof(Index);

    Index columns_number;
    Index rows_number;

    file.read(reinterpret_cast<char*>(&columns_number), size);
    file.read(reinterpret_cast<char*>(&rows_number), size);

    size = sizeof(type);

    type value;

    data.resize(rows_number, columns_number);

    for(Index i = 0; i < rows_number*columns_number; i++)
    {
        file.read(reinterpret_cast<char*>(&value), size);
        data(i) = value;
    }

    file.close();
}


/// This method loads time series data from a binary data file.

void DataSet::load_time_series_data_binary(const string& time_series_data_file_name)
{
    std::ifstream file;

    file.open(time_series_data_file_name.c_str(), ios::binary);

    if(!file.is_open())
    {
        ostringstream buffer;

        buffer << "OpenNN Exception: DataSet class.\n"
               << "void load_time_series_data_binary(const string&) method.\n"
               << "Cannot open binary file: " << time_series_data_file_name << "\n";

        throw invalid_argument(buffer.str());
    }

    streamsize size = sizeof(Index);

    Index columns_number;
    Index rows_number;

    file.read(reinterpret_cast<char*>(&columns_number), size);
    file.read(reinterpret_cast<char*>(&rows_number), size);

    size = sizeof(type);

    type value;

    time_series_data.resize(rows_number, columns_number);

    for(Index i = 0; i < rows_number*columns_number; i++)
    {
        file.read(reinterpret_cast<char*>(&value), size);

        time_series_data(i) = value;
    }

    file.close();
}


/// This method loads associative data from a binary data file.

void DataSet::load_auto_associative_data_binary(const string& auto_associative_data_file_name)
{
    std::ifstream file;

    file.open(auto_associative_data_file_name.c_str(), ios::binary);

    if(!file.is_open())
    {
        ostringstream buffer;

        buffer << "OpenNN Exception: DataSet class.\n"
               << "void load_auto_associative_data_binary(const string&) method.\n"
               << "Cannot open binary file: " << auto_associative_data_file_name << "\n";

        throw invalid_argument(buffer.str());
    }

    streamsize size = sizeof(Index);

    Index columns_number;
    Index rows_number;

    file.read(reinterpret_cast<char*>(&columns_number), size);
    file.read(reinterpret_cast<char*>(&rows_number), size);

    size = sizeof(type);

    type value;

    associative_data.resize(rows_number, columns_number);

    for(Index i = 0; i < rows_number*columns_number; i++)
    {
        file.read(reinterpret_cast<char*>(&value), size);

        associative_data(i) = value;
    }

    file.close();
}



/// This method checks if the input data file has the correct format. Returns an error message.

void DataSet::check_input_csv(const string & input_data_file_name, const char & separator_char) const
{
    std::ifstream file(input_data_file_name.c_str());

    if(!file.is_open())
    {
        ostringstream buffer;

        buffer << "OpenNN Exception: DataSet class.\n"
               << "void check_input_csv() method.\n"
               << "Cannot open input data file: " << input_data_file_name << "\n";

        throw invalid_argument(buffer.str());
    }

    string line;
    Index line_number = 0;
    Index total_lines = 0;

    Index tokens_count;

    const Index columns_number = get_columns_number() - get_target_columns_number();

    while(file.good())
    {
        line_number++;

        getline(file, line);

        trim(line);

        erase(line, '"');

        if(line.empty()) continue;

        total_lines++;

        tokens_count = count_tokens(line, separator_char);

        if(tokens_count != columns_number)
        {
            ostringstream buffer;

            buffer << "OpenNN Exception: DataSet class.\n"
                   << "void check_input_csv() method.\n"
                   << "Line " << line_number << ": Size of tokens in input file ("
                   << tokens_count << ") is not equal to number of columns("
                   << columns_number << "). \n"
                   << "Input csv must contain values for all the variables except the target. \n";

            throw invalid_argument(buffer.str());
        }
    }

    file.close();

    if(total_lines == 0)
    {
        ostringstream buffer;

        buffer << "OpenNN Exception: DataSet class.\n"
               << "void check_input_csv() method.\n"
               << "Input data file is empty. \n";

        throw invalid_argument(buffer.str());
    }
}


/// This method loads data from a file and returns a matrix containing the input columns.

Tensor<type, 2> DataSet::read_input_csv(const string& input_data_file_name,
                                        const char& separator_char,
                                        const string& missing_values_label,
                                        const bool& has_columns_name,
                                        const bool& has_rows_label) const
{
    std::ifstream file(input_data_file_name.c_str());

    if(!file.is_open())
    {
        ostringstream buffer;

        buffer << "OpenNN Exception: DataSet class.\n"
               << "void read_input_csv() method.\n"
               << "Cannot open input data file: " << input_data_file_name << "\n";

        throw invalid_argument(buffer.str());
    }

    // Count samples number

    Index input_samples_count = 0;

    string line;
    Index line_number = 0;

    Index tokens_count;

    const Index columns_number = get_columns_number() - get_target_columns_number();

    while(file.good())
    {
        line_number++;

        getline(file, line);

        trim(line);

        erase(line, '"');

        if(line.empty()) continue;

        tokens_count = count_tokens(line, separator_char);

        if(tokens_count != columns_number)
        {
            ostringstream buffer;

            buffer << "OpenNN Exception: DataSet class.\n"
                   << "void read_input_csv() method.\n"
                   << "Line " << line_number << ": Size of tokens("
                   << tokens_count << ") is not equal to number of columns("
                   << columns_number << ").\n";

            throw invalid_argument(buffer.str());
        }

        input_samples_count++;
    }

    file.close();

    Index variables_number = get_input_variables_number();

    if(has_columns_name) input_samples_count--;

    Tensor<type, 2> inputs_data(input_samples_count, variables_number);

    // Fill input data

    file.open(input_data_file_name.c_str());

    if(!file.is_open())
    {
        ostringstream buffer;

        buffer << "OpenNN Exception: DataSet class.\n"
               << "void read_input_csv() method.\n"
               << "Cannot open input data file: " << input_data_file_name << " for filling input data file. \n";

        throw invalid_argument(buffer.str());
    }

    // Read first line

    if(has_columns_name)
    {
        while(file.good())
        {
            getline(file, line);

            if(line.empty()) continue;

            break;
        }
    }

    // Read rest of the lines

    Tensor<string, 1> tokens;

    line_number = 0;
    Index variable_index = 0;
    Index token_index = 0;
    bool is_ID = has_rows_label;

    const bool is_float = is_same<type, float>::value;
    bool has_missing_values = false;

    while(file.good())
    {
        getline(file, line);

        trim(line);

        erase(line, '"');

        if(line.empty()) continue;

        tokens = get_tokens(line, separator_char);

        variable_index = 0;
        token_index = 0;
        is_ID = has_rows_label;

        for(Index i = 0; i < columns.size(); i++)
        {
            if(is_ID)
            {
                is_ID = false;
                continue;
            }

            if(columns(i).column_use == VariableUse::Unused)
            {
                token_index++;
                continue;
            }
            else if(columns(i).column_use != VariableUse::Input)
            {
                continue;
            }

            if(columns(i).type == ColumnType::Numeric)
            {
                if(tokens(token_index) == missing_values_label || tokens(token_index).empty())
                {
                    has_missing_values = true;
                    inputs_data(line_number, variable_index) = static_cast<type>(NAN);
                }
                else if(is_float)
                {
                    inputs_data(line_number, variable_index) = type(strtof(tokens(token_index).data(), nullptr));
                }
                else
                {
                    inputs_data(line_number, variable_index) = type(stof(tokens(token_index)));
                }

                variable_index++;
            }
            else if(columns(i).type == ColumnType::Binary)
            {
                if(tokens(token_index) == missing_values_label)
                {
                    has_missing_values = true;
                    inputs_data(line_number, variable_index) = static_cast<type>(NAN);
                }
                else if(columns(i).categories.size() > 0 && tokens(token_index) == columns(i).categories(0))
                {
                    inputs_data(line_number, variable_index) = type(1);
                }
                else if(tokens(token_index) == columns(i).name)
                {
                    inputs_data(line_number, variable_index) = type(1);
                }

                variable_index++;
            }
            else if(columns(i).type == ColumnType::Categorical)
            {
                for(Index k = 0; k < columns(i).get_categories_number(); k++)
                {
                    if(tokens(token_index) == missing_values_label)
                    {
                        has_missing_values = true;
                        inputs_data(line_number, variable_index) = static_cast<type>(NAN);
                    }
                    else if(tokens(token_index) == columns(i).categories(k))
                    {
                        inputs_data(line_number, variable_index) = type(1);
                    }

                    variable_index++;
                }
            }
            else if(columns(i).type == ColumnType::DateTime)
            {
                if(tokens(token_index) == missing_values_label || tokens(token_index).empty())
                {
                    has_missing_values = true;
                    inputs_data(line_number, variable_index) = static_cast<type>(NAN);
                }
                else
                {
                    inputs_data(line_number, variable_index) = static_cast<type>(date_to_timestamp(tokens(token_index), gmt));
                }

                variable_index++;
            }
            else if(columns(i).type == ColumnType::Constant)
            {
                if(tokens(token_index) == missing_values_label || tokens(token_index).empty())
                {
                    has_missing_values = true;
                    inputs_data(line_number, variable_index) = static_cast<type>(NAN);
                }
                else if(is_float)
                {
                    inputs_data(line_number, variable_index) = type(strtof(tokens(token_index).data(), nullptr));
                }
                else
                {
                    inputs_data(line_number, variable_index) = type(stof(tokens(token_index)));
                }

                variable_index++;
            }

            token_index++;
        }

        line_number++;
    }

    file.close();

    if(!has_missing_values)
    {
        return inputs_data;
    }
    else
    {
        // Scrub missing values

        const MissingValuesMethod missing_values_method = get_missing_values_method();

        if(missing_values_method == MissingValuesMethod::Unuse || missing_values_method == MissingValuesMethod::Mean)
        {
            const Tensor<type, 1> means = mean(inputs_data);

            const Index samples_number = inputs_data.dimension(0);
            const Index variables_number = inputs_data.dimension(1);

#pragma omp parallel for schedule(dynamic)

            for(Index j = 0; j < variables_number; j++)
            {
                for(Index i = 0; i < samples_number; i++)
                {
                    if(isnan(inputs_data(i, j)))
                    {
                        inputs_data(i,j) = means(j);
                    }
                }
            }
        }
        else
        {
            const Tensor<type, 1> medians = median(inputs_data);

            const Index samples_number = inputs_data.dimension(0);
            const Index variables_number = inputs_data.dimension(1);

#pragma omp parallel for schedule(dynamic)

            for(Index j = 0; j < variables_number; j++)
            {
                for(Index i = 0; i < samples_number; i++)
                {
                    if(isnan(inputs_data(i, j)))
                    {
                        inputs_data(i,j) = medians(j);
                    }
                }
            }
        }

        return inputs_data;
    }
}


/// This method parses a string decoded in non UTF8 decodification to UTF8
/// @param input_string String to be parsed

string DataSet::decode(const string& input_string) const
{
    switch(codification)
    {
    case DataSet::Codification::UTF8:
    {
        return input_string;
    }

<<<<<<< HEAD
    case DataSet::Codification::SHIFT_JIS:
    {
        return sj2utf8(input_string);
    }
=======
        case DataSet::Codification::SHIFT_JIS:
        {
//            return sj2utf8(input_string);
        }
>>>>>>> 8172f6ce

    default:
        return input_string;
    }
}


/// Returns a vector containing the number of samples of each class in the data set.
/// If the number of target variables is one then the number of classes is two.
/// If the number of target variables is greater than one then the number of classes is equal to the number of target variables.
/// @todo Return class_distribution is wrong

Tensor<Index, 1> DataSet::calculate_target_distribution() const
{
    const Index samples_number = get_samples_number();
    const Index targets_number = get_target_variables_number();
    const Tensor<Index, 1> target_variables_indices = get_target_variables_indices();

    Tensor<Index, 1> class_distribution;

    if(targets_number == 1) // Two classes
    {
        class_distribution = Tensor<Index, 1>(2);

        Index target_index = target_variables_indices(0);

        Index positives = 0;
        Index negatives = 0;

        for(Index sample_index = 0; sample_index < static_cast<Index>(samples_number); sample_index++)
        {
            if(!isnan(data(static_cast<Index>(sample_index),target_index)))
            {
                if(data(static_cast<Index>(sample_index), target_index) < static_cast<type>(0.5))
                {
                    negatives++;
                }
                else
                {
                    positives++;
                }
            }
        }

        class_distribution(0) = negatives;
        class_distribution(1) = positives;
    }
    else // More than two classes
    {
        class_distribution = Tensor<Index, 1>(targets_number);

        for(Index i = 0; i < samples_number; i++)
        {
            if(get_sample_use(i) != SampleUse::Unused)
            {
                for(Index j = 0; j < targets_number; j++)
                {
                    if(data(i,target_variables_indices(j)) == static_cast<type>(NAN)) continue;

                    if(data(i,target_variables_indices(j)) > type(0.5)) class_distribution(j)++;
                }
            }
        }
    }

    return class_distribution;
}


/// Calculate the outliers from the data set using Tukey's test.
/// @param cleaning_parameter Parameter used to detect outliers.

Tensor<Tensor<Index, 1>, 1> DataSet::calculate_Tukey_outliers(const type& cleaning_parameter) const
{
    const Index samples_number = get_used_samples_number();
    const Tensor<Index, 1> samples_indices = get_used_samples_indices();

    const Index columns_number = get_columns_number();
    const Index used_columns_number = get_used_columns_number();
    const Tensor<Index, 1> used_columns_indices = get_used_columns_indices();

    Tensor<Tensor<Index, 1>, 1> return_values(2);

    return_values(0) = Tensor<Index, 1>(samples_number);
    return_values(1) = Tensor<Index, 1>(used_columns_number);

    return_values(0).setZero();
    return_values(1).setZero();

    Tensor<BoxPlot, 1> box_plots = calculate_columns_box_plots();

    Index used_column_index = 0;
    Index variable_index = 0;

#pragma omp parallel for

    for(Index i = 0; i < columns_number; i++)
    {
        if(columns(i).column_use == VariableUse::Unused && columns(i).type == ColumnType::Categorical)
        {
            variable_index += columns(i).get_categories_number();
            continue;
        }
        else if(columns(i).column_use == VariableUse::Unused) // Numeric, Binary or DateTime
        {
            variable_index++;
            continue;
        }

        if(columns(i).type == ColumnType::Categorical || columns(i).type == ColumnType::Binary || columns(i).type == ColumnType::DateTime)
        {
            used_column_index++;
            columns(i).get_categories_number() == 0 ? variable_index++ : variable_index += columns(i).get_categories_number();
            continue;
        }
        else // Numeric
        {
            const type interquartile_range = box_plots(used_column_index).third_quartile - box_plots(used_column_index).first_quartile;

            if(interquartile_range < numeric_limits<type>::epsilon())
            {
                used_column_index++;
                variable_index++;
                continue;
            }

            Index columns_outliers = 0;

            for(Index j = 0; j < samples_number; j++)
            {
                const Tensor<type, 1> sample = get_sample_data(samples_indices(static_cast<Index>(j)));

                if(sample(variable_index) <(box_plots(used_column_index).first_quartile - cleaning_parameter*interquartile_range) ||
                        sample(variable_index) >(box_plots(used_column_index).third_quartile + cleaning_parameter*interquartile_range))
                {
                    return_values(0)(static_cast<Index>(j)) = 1;

                    columns_outliers++;
                }
            }

            return_values(1)(used_column_index) = columns_outliers;

            used_column_index++;
            variable_index++;
        }
    }

    return return_values;
}


/// Calculate the outliers from the data set using Tukey's test and sets in samples object.
/// @param cleaning_parameter Parameter used to detect outliers
/// @todo

void DataSet::unuse_Tukey_outliers(const type& cleaning_parameter) const
{
    const Tensor<Tensor<Index, 1>, 1> outliers_indices = calculate_Tukey_outliers(cleaning_parameter);

    //    const Tensor<Index, 1> outliers_samples = outliers_indices(0).get_indices_greater_than(0);

    //    set_samples_unused(outliers_samples);
}


Tensor<Index, 1> DataSet::select_outliers_via_contamination(const Tensor<type, 1>& outlier_ranks,
                                                            const type & contamination,
                                                            bool higher) const
{
    const Index samples_number = get_used_samples_number();

    Tensor<Tensor<type, 1>, 1> ordered_ranks(samples_number);

    Tensor<Index, 1> outlier_indexes(samples_number);
    outlier_indexes.setZero();

    for(Index i = 0; i < samples_number; i++)
    {
        ordered_ranks(i) = Tensor<type, 1>(2);
        ordered_ranks(i)(0) = type(i);
        ordered_ranks(i)(1) = outlier_ranks(i);
    }

    sort(ordered_ranks.data(), ordered_ranks.data() + samples_number,
         [](Tensor<type, 1> & a, Tensor<type, 1> & b)
    {
        return a(1) < b(1);
    });

    if(higher)
    {
        for(Index i = Index((type(1) - contamination)*type(samples_number)); i < samples_number; i++)
            outlier_indexes(static_cast<Index>(ordered_ranks(i)(0))) = 1;
    }
    else
    {
        for(Index i = 0; i < Index(contamination*type(samples_number)); i++)
            outlier_indexes(static_cast<Index>(ordered_ranks(i)(0))) = 1;
    }

    return outlier_indexes;
}


Tensor<Index, 1> DataSet::select_outliers_via_standard_deviation(const Tensor<type, 1>& outlier_ranks,
                                                                 const type & deviation_factor,
                                                                 bool higher) const
{
    const Index samples_number = get_used_samples_number();
    const type mean_ranks = mean(outlier_ranks);
    const type std_ranks = standard_deviation(outlier_ranks);

    Tensor<Index, 1> outlier_indexes(samples_number);
    outlier_indexes.setZero();


    if(higher)
    {
        for(Index i = 0; i < samples_number; i++)
        {
            if(outlier_ranks(i) > mean_ranks + deviation_factor*std_ranks)
                outlier_indexes(i) = 1;
        }
    }
    else
    {
        for(Index i = 0; i < samples_number; i++)
        {
            if(outlier_ranks(i) < mean_ranks - deviation_factor*std_ranks)
                outlier_indexes(i) = 1;
        }
    }


    return outlier_indexes;
}


type DataSet::calculate_euclidean_distance(const Tensor<Index, 1>& variables_indices,
                                           const Index& sample_index,
                                           const Index& other_sample_index) const
{
    const Index input_variables_number = variables_indices.size();

    type distance = type(0);
    type error;

    for(Index i = 0; i < input_variables_number; i++)
    {
        error = data(sample_index, variables_indices(i)) - data(other_sample_index, variables_indices(i));

        distance += error*error;
    }

    return sqrt(distance);
}


Tensor<type, 2> DataSet::calculate_distance_matrix(const Tensor<Index,1>& indices)const
{
    const Index samples_number = indices.size();

    const Tensor<Index, 1> input_variables_indices = get_input_variables_indices();

    Tensor<type, 2> distance_matrix(samples_number, samples_number);
    distance_matrix.setZero();

#pragma omp parallel for

    for(Index i = 0; i < samples_number ; i++)
    {
        for(Index k = 0; k < i; k++)
        {
            distance_matrix(i,k)
                    = distance_matrix(k,i)
                    = calculate_euclidean_distance(input_variables_indices, indices(i), indices(k));
        }
    }
    return distance_matrix;
}


Tensor<list<Index>, 1> DataSet::calculate_k_nearest_neighbors(const Tensor<type, 2>& distance_matrix, const Index& k_neighbors) const
{
    const Index samples_number = distance_matrix.dimensions()[0];

    Tensor<list<Index>, 1> neighbors_indices(samples_number);

#pragma omp parallel for

    for(Index i = 0; i < samples_number; i++)
    {
        list<type> min_distances(k_neighbors, numeric_limits<type>::max());

        neighbors_indices(i) = list<Index>(k_neighbors, 0);

        for(Index j = 0; j < samples_number; j++)
        {
            if(j == i) continue;

            list<Index>::iterator neighbor_it = neighbors_indices(i).begin();
            list<type>::iterator current_min = min_distances.begin();

            for(Index k = 0; k < k_neighbors; k++, current_min++, neighbor_it++)
            {
                if(distance_matrix(i,j) < *current_min)
                {
                    neighbors_indices(i).insert(neighbor_it, j);

                    min_distances.insert(current_min, distance_matrix(i,j));

                    break;
                }
            }
        }

        neighbors_indices(i).resize(k_neighbors);
    }

    return neighbors_indices;
}


Tensor<Tensor<type, 1>, 1> DataSet::get_kd_tree_data() const
{
    const Index used_samples_number = get_used_samples_number();
    const Index input_variables_number = get_input_variables_number();

    const Tensor<Index, 1> used_samples_indices = get_used_samples_indices();
    const Tensor<Index, 1> input_variables_indices = get_input_variables_indices();

    Tensor<Tensor<type, 1>, 1> kd_tree_data(used_samples_number);

    for(Index i = 0; i < used_samples_number; i++)
    {
        kd_tree_data(i) = Tensor<type, 1>(input_variables_number+1);

        kd_tree_data(i)(0) = type(used_samples_indices(i)); // Storing index

        for(Index j = 0; j < input_variables_number; j++)
            kd_tree_data(i)(j+1) = data(used_samples_indices(i), input_variables_indices(j));
    }

    return kd_tree_data;
}


Tensor<Tensor<Index, 1>, 1> DataSet::create_bounding_limits_kd_tree(const Index& depth) const
{

    Tensor<Tensor<Index, 1>, 1> bounding_limits(depth+1);

    bounding_limits(0) = Tensor<Index, 1>(2);
    bounding_limits(0)(0) = 0;
    bounding_limits(0)(1) = get_used_samples_number();


    for(Index i = 1; i <= depth; i++)
    {
        bounding_limits(i) = Tensor<Index, 1>(pow(2, i)+1);
        bounding_limits(i)(0) = 0;

        for(Index j = 1; j < bounding_limits(i).size()-1; j = j+2)
        {
            bounding_limits(i)(j) = (bounding_limits(i-1)(j/2+1) - bounding_limits(i-1)(j/2))/2
                    + bounding_limits(i-1)(j/2);

            bounding_limits(i)(j+1) = bounding_limits(i-1)(j/2+1);
        }
    }
    return bounding_limits;
}


void DataSet::create_kd_tree(Tensor<Tensor<type, 1>, 1>& tree, const Tensor<Tensor<Index, 1>, 1>& bounding_limits) const
{
    const Index depth = bounding_limits.size()-1;
    const Index input_variables = tree(0).size();

    auto specific_sort = [&tree](const Index & first, const Index & last, const Index & split_variable)
    {
        sort(tree.data() + first, tree.data() + last,
             [&split_variable](const Tensor<type, 1> & a, const Tensor<type, 1> & b)
        {
            return a(split_variable) > b(split_variable);
        });
    };

    specific_sort(bounding_limits(0)(0), bounding_limits(0)(1), 1);

    Index split_variable = 2;

    for(Index i = 1; i <= depth; i++, split_variable++)
    {
        split_variable = max(split_variable % input_variables, static_cast<Index>(1));

        specific_sort(bounding_limits(i)(0), bounding_limits(i)(1), split_variable);

#pragma omp parallel for
        for(Index j = 1; j < (Index)bounding_limits(i).size()-1; j++)
            specific_sort(bounding_limits(i)(j)+1, bounding_limits(i)(j+1), split_variable);
    }
}


Tensor<list<Index>, 1> DataSet::calculate_bounding_boxes_neighbors(const Tensor<Tensor<type, 1>, 1>& tree,
                                                                   const Tensor<Index, 1>& leaves_indices,
                                                                   const Index& depth,
                                                                   const Index& k_neighbors) const
{
    /*
    const Index used_samples_number = get_used_samples_number();
    const Index leaves_number = pow(2, depth);

    Tensor<type, 1> bounding_box;

    Tensor<type, 2> distance_matrix;
    Tensor<list<Index>, 1> k_nearest_neighbors(used_samples_number);

    for(Index i = 0; i < leaves_number; i++) // Each bounding box
    {
        const Index first = leaves_indices(i);
        const Index last = leaves_indices(i+1);
        bounding_box = Tensor<type, 1>(last-first);

        for(Index j = 0; j < last - first; j++)
            bounding_box(j) = tree(first+j)(0);

        Tensor<type, 2> distance_matrix = calculate_distance_matrix(bounding_box);
        Tensor<list<Index>, 1> box_nearest_neighbors = calculate_k_nearest_neighbors(distance_matrix, k_neighbors);

        for(Index j = 0; j < last - first; j++)
        {
            for(auto & element : box_nearest_neighbors(j))
                element = bounding_box(element);

            k_nearest_neighbors(bounding_box(j)) = move(box_nearest_neighbors(j));
        }
    }

    return k_nearest_neighbors;
*/
    return Tensor<list<Index>, 1>();
}


Tensor<list<Index>, 1> DataSet::calculate_kd_tree_neighbors(const Index& k_neighbors, const Index& min_samples_leaf) const
{
    /*
    const Index used_samples_number = get_used_samples_number();

    Tensor<Tensor<type, 1>, 1> tree = get_kd_tree_data();

    const Index depth = max(floor(log(static_cast<type>(used_samples_number)/static_cast<type>(min_samples_leaf))),
                       static_cast<type>(0.0));

    Tensor<Tensor<Index, 1>, 1> bounding_limits = create_bounding_limits_kd_tree(depth);

    create_kd_tree(tree, bounding_limits);

    return calculate_bounding_boxes_neighbors(tree, bounding_limits(depth), depth, k_neighbors);
*/
    return Tensor<list<Index>, 1>();
}


Tensor<type, 1> DataSet::calculate_average_reachability(Tensor<list<Index>, 1>& k_nearest_indexes,
                                                        const Index& k) const
{
    const Index samples_number = get_used_samples_number();
    const Tensor<Index, 1> samples_indices = get_used_samples_indices();
    const Tensor<Index, 1> input_variables_indices = get_input_variables_indices();

    Tensor<type, 1> average_reachability(samples_number);
    average_reachability.setZero();

#pragma omp parallel for

    for(Index i = 0; i < samples_number; i++)
    {
        list<Index>::iterator neighbor_it = k_nearest_indexes(i).begin();

        type distance_between_points;
        type distance_2_k_neighbor;

        for(Index j = 0; j < k; j++, neighbor_it++)
        {
            const Index neighbor_k_index = k_nearest_indexes(*neighbor_it).back();

            distance_between_points = calculate_euclidean_distance(input_variables_indices, i, *neighbor_it);
            distance_2_k_neighbor = calculate_euclidean_distance(input_variables_indices, *neighbor_it, neighbor_k_index);

            average_reachability(i) += max(distance_between_points, distance_2_k_neighbor);
        }

        average_reachability(i) /= type(k);
    }

    return average_reachability;
}

/// @todo check average_reachabilities length

Tensor<type, 1> DataSet::calculate_local_outlier_factor(Tensor<list<Index>, 1>& k_nearest_indexes,
                                                        const Tensor<type, 1>& average_reachabilities,
                                                        const Index & k) const
{
    const Index samples_number = get_used_samples_number();
    Tensor<type, 1> LOF_value(samples_number);

    long double sum;

#pragma omp parallel for

    for(Index i = 0; i < samples_number; i++)
    {
        sum = 0.0;

        for(const auto & neighbor_index : k_nearest_indexes(i))
            sum += average_reachabilities(i) / average_reachabilities(neighbor_index);

        LOF_value(i) = type(sum/k) ;
    }
    return LOF_value;
}



/// Calculate the outliers from the data set using the LocalOutlierFactor method.
/// @param k_neighbors Used to perform a k_nearest_algorithm to find the local density. Default is 20.
/// @param min_samples_leaf The minimum number of samples per leaf when building a KDTree.
/// If 0, automatically decide between using brute force aproach or KDTree.
/// If > samples_number/2, brute force aproach is performed. Default is 0.
/// @param contamination Percentage of outliers in the data_set to be selected. If 0.0, those paterns which deviates from the mean of LOF
/// more than 2 times are considered outlier. Default is 0.0.

Tensor<Index, 1> DataSet::calculate_local_outlier_factor_outliers(const Index& k_neighbors,
                                                                  const Index& min_samples_leaf,
                                                                  const type& contamination) const
{
    if(k_neighbors < 0)
    {
        ostringstream buffer;

        buffer << "OpenNN Exception: DataSet class.\n"
               << "Tensor<Index, 1> DataSet::calculate_local_outlier_factor_outliers(const Index&, const Index&, const type&) const method.\n"
               << "k_neighbors(" << k_neighbors << ") should be a positive integer value\n";

        throw invalid_argument(buffer.str());
    }

    if(contamination < type(0) && contamination > type(0.5))
    {
        ostringstream buffer;

        buffer << "OpenNN Exception: DataSet class.\n"
               << "Tensor<Index, 1> DataSet::calculate_local_outlier_factor_outliers(const Index&, const Index&, const type&) const method.\n"
               << "Outlier contamination(" << contamination << ") should be a value between 0.0 and 0.5\n";

        throw invalid_argument(buffer.str());
    }

    const Index samples_number = get_used_samples_number();

    bool kdtree = false;

    Index k = min(k_neighbors, samples_number-1);
    Index min_samples_leaf_fix = max(min_samples_leaf, static_cast<Index>(0));

    if(min_samples_leaf == 0 && samples_number > 5000)
    {
        min_samples_leaf_fix = 200;
        k = min(k, min_samples_leaf_fix-1);
        kdtree = true;
    }
    else if(min_samples_leaf!=0 && min_samples_leaf < samples_number/2)
    {
        k = min(k, min_samples_leaf_fix-1);
        kdtree = true;
    }

    Tensor<list<Index>, 1> k_nearest_indexes;

    kdtree ? k_nearest_indexes = calculate_kd_tree_neighbors(k, min_samples_leaf_fix)
            : k_nearest_indexes = calculate_k_nearest_neighbors(calculate_distance_matrix(get_used_samples_indices()), k);


    const Tensor<type, 1> average_reachabilities = calculate_average_reachability(k_nearest_indexes, k);


    const Tensor<type, 1> LOF_value = calculate_local_outlier_factor(k_nearest_indexes, average_reachabilities, k);


    Tensor<Index, 1> outlier_indexes;

    contamination > type(0)
            ? outlier_indexes = select_outliers_via_contamination(LOF_value, contamination, true)
            : outlier_indexes = select_outliers_via_standard_deviation(LOF_value, type(2.0), true);

    return outlier_indexes;
}


void DataSet::calculate_min_max_indices_list(list<Index>& elements, const Index& variable_index, type& min, type& max) const
{
    type value;
    min = max = data(elements.front(), variable_index);
    for(const auto & sample_index : elements)
    {
        value = data(sample_index, variable_index);
        if(min > value) min = value;
        else if(max < value) max = value;
    }
}


Index DataSet::split_isolation_tree(Tensor<type, 2> & tree, list<list<Index>>& tree_simulation, list<Index>& tree_index) const
{
    /*
    const Index current_tree_index = tree_index.front();
    const type current_variable = tree(current_tree_index, 1);
    const type division_value = tree(current_tree_index, 0);

    list<Index> current_node_samples  = tree_simulation.front();

    list<Index> one_side_samples;
    list<Index> other_side_samples;

    Index delta_next_depth_nodes = 0;
    Index one_side_count = 0;
    Index other_side_count = 0;


    for(auto & sample_index : current_node_samples)
    {
        if(data(sample_index, current_variable) < division_value)
        {
            one_side_count++;
            one_side_samples.emplace_back(sample_index);
        }
        else
        {
            other_side_count++;
            other_side_samples.emplace_back(sample_index);
        }
    }

    if(one_side_count != 0)
    {
        if(one_side_count != 1)
        {
            tree_simulation.emplace_back(one_side_samples);
            tree_index.emplace_back(current_tree_index*2+1);
            delta_next_depth_nodes++;
        }

        if(other_side_count != 1)
        {
            tree_simulation.emplace_back(other_side_samples);
            tree_index.emplace_back(current_tree_index*2+2);
            delta_next_depth_nodes++;
        }

        tree(current_tree_index*2+1, 2) = type(one_side_count);
        tree(current_tree_index*2+2, 2) = type(other_side_count);
    }


    return delta_next_depth_nodes;
*/
    return Index();
}


Tensor<type, 2> DataSet::create_isolation_tree(const Tensor<Index, 1>& indices, const Index& max_depth) const
{
    const Index used_samples_number = indices.size();

    const Index variables_number = get_input_variables_number();
    const Tensor<Index, 1> input_variables_indices = get_input_variables_indices();

    list<list<Index>> tree_simulation;
    list<Index> tree_index;
    list<Index> current_node_samples;

    Tensor<type, 2> tree(pow(2, max_depth+1) - 1, 3);
    tree.setConstant(numeric_limits<type>::infinity());

    for(Index i = 0; i < used_samples_number; i++)
        current_node_samples.emplace_back(indices(i));

    tree_simulation.emplace_back(current_node_samples);
    tree(0, 2) = type(used_samples_number);
    tree_index.emplace_back(0);

    current_node_samples.clear();

    Index current_depth_nodes = 1;
    Index next_depth_nodes = 0;
    Index current_variable_index = input_variables_indices(rand() % variables_number);
    Index current_depth = 0;

    Index current_index;

    type min;
    type max;

    while(current_depth < max_depth && !(tree_simulation.empty()))
    {
        current_node_samples = tree_simulation.front();
        current_index = tree_index.front();

        calculate_min_max_indices_list(current_node_samples, current_variable_index, min, max);

        tree(current_index, 0) = static_cast<type>((max-min)*(type(rand())/static_cast<type>(RAND_MAX))) + min;

        tree(current_index, 1) = type(current_variable_index);

        next_depth_nodes += split_isolation_tree(tree, tree_simulation, tree_index);

        tree_simulation.pop_front();
        tree_index.pop_front();

        current_depth_nodes--;

        if(current_depth_nodes == 0)
        {
            current_depth++;
            swap(current_depth_nodes, next_depth_nodes);
            current_variable_index = input_variables_indices(rand() % variables_number);
        }
    }

    return tree;
}


Tensor<Tensor<type, 2>, 1> DataSet::create_isolation_forest(const Index& trees_number, const Index& sub_set_size, const Index& max_depth) const
{
    const Tensor<Index, 1> indices = get_used_samples_indices();
    const Index samples_number = get_used_samples_number();
    Tensor<Tensor<type, 2>, 1> forest(trees_number);

    std::random_device rng;
    std::mt19937 urng(rng());

    for(Index i = 0; i < trees_number; i++)
    {
        Tensor<Index, 1> sub_set_indices(sub_set_size);
        Tensor<Index, 1> aux_indices = indices;
        std::shuffle(aux_indices.data(), aux_indices.data()+samples_number, urng);

        for(Index j = 0; j < sub_set_size; j++)
            sub_set_indices(j) = aux_indices(j);

        forest(i) = create_isolation_tree(sub_set_indices, max_depth);

    }
    return forest;
}


type DataSet::calculate_tree_path(const Tensor<type, 2>& tree, const Index& sample_index,
                                  const Index& tree_depth) const
{
    Index current_index = 0;
    Index current_depth = 0;
    const Index tree_length = tree.dimensions()[0];

    type samples;
    type value;

    while(current_depth < tree_depth)
    {
        if(tree(current_index, 2) == type(1))
        {
            return type(current_depth);
        }
        else if(current_index*2 >= tree_length ||
                (tree(current_index*2+1, 2) == numeric_limits<type>::infinity())
                ) //Next node doesn't exist or node is leaf
        {
            samples = tree(current_index, 2);

            return type(log(samples- type(1)) - (type(2) *(samples- type(1)))/samples + type(0.5772) + type(current_depth));
        }


        value = data(sample_index, static_cast<Index>(tree(current_index, 1)));

        (value < tree(current_index, 0)) ? current_index = current_index*2 + 1
                : current_index = current_index*2 + 2;

        current_depth++;
    }

    samples = tree(current_index, 2);
    if(samples == type(1))
        return type(current_depth);
    else
        return type(log(samples- type(1))-(type(2.0) *(samples- type(1)))/samples + type(0.5772) + type(current_depth));
}


Tensor<type, 1> DataSet::calculate_average_forest_paths(const Tensor<Tensor<type, 2>, 1>& forest, const Index& tree_depth) const
{
    const Index samples_number = get_used_samples_number();
    const Index n_trees = forest.dimensions()[0];
    Tensor<type, 1> average_paths(samples_number);
    average_paths.setZero();

# pragma omp parallel for
    for(Index i = 0; i < samples_number; i++)
    {
        for(Index j = 0; j < n_trees; j++)
            average_paths(i) += calculate_tree_path(forest(j), i, tree_depth);

        average_paths(i) /= type(n_trees);
    }
    return average_paths;
}


Tensor<Index, 1> DataSet::calculate_isolation_forest_outliers(const Index& n_trees,
                                                              const Index& subs_set_samples,
                                                              const type& contamination) const
{
    const Index samples_number = get_used_samples_number();
    const Index fixed_subs_set_samples = min(samples_number, subs_set_samples);
    const Index max_depth = Index(ceil(log2(fixed_subs_set_samples))*2);
    const Tensor<Tensor<type, 2>, 1> forest = create_isolation_forest(n_trees, fixed_subs_set_samples, max_depth);

    const Tensor<type, 1> average_paths = calculate_average_forest_paths(forest, max_depth);

    Tensor<Index, 1> outlier_indexes;

    contamination > type(0)
            ? outlier_indexes = select_outliers_via_contamination(average_paths, contamination, false)
            : outlier_indexes = select_outliers_via_standard_deviation(average_paths, type(2.0), false);

    return outlier_indexes;
}



/// Returns a matrix with the values of autocorrelation for every variable in the data set.
/// The number of rows is equal to the number of
/// The number of columns is the maximum lags number.
/// @param maximum_lags_number Maximum lags number for which autocorrelation is calculated.

Tensor<type, 2> DataSet::calculate_autocorrelations(const Index& lags_number) const
{
    const Index samples_number = time_series_data.dimension(0);

    if(lags_number > samples_number)
    {
        ostringstream buffer;

        buffer << "OpenNN Exception: DataSet class.\n"
               << "Tensor<type, 2> calculate_cross_correlations(const Index& lags_number) const method.\n"
               << "Lags number(" << lags_number
               << ") is greater than the number of samples("
               << samples_number << ") \n";

        throw invalid_argument(buffer.str());
    }

    const Index columns_number = get_time_series_columns_number();

    const Index input_columns_number = get_input_time_series_columns_number();
    const Index target_columns_number = get_target_time_series_columns_number();

    const Index input_target_columns_number = input_columns_number + target_columns_number;

    const Tensor<Index, 1> input_columns_indices = get_input_time_series_columns_indices();
    const Tensor<Index, 1> target_columns_indices = get_target_time_series_columns_indices();

    Index input_target_numeric_column_number = 0;

    int counter = 0;

    for(Index i = 0; i < input_target_columns_number; i++)
    {
        if(i < input_columns_number)
        {
            const Index column_index = input_columns_indices(i);

            const ColumnType input_column_type = time_series_columns(column_index).type;

            if(input_column_type == ColumnType::Numeric)
            {
                input_target_numeric_column_number++;
            }
        }
        else
        {
            const Index column_index = target_columns_indices(counter);

            const ColumnType target_column_type = time_series_columns(column_index).type;

            if(target_column_type == ColumnType::Numeric)
            {
                input_target_numeric_column_number++;
            }

            counter++;
        }
    }

    Index new_lags_number;

    if(samples_number == lags_number || samples_number < lags_number)
    {
        new_lags_number = lags_number - 2;
    }
    else if(samples_number == lags_number + 1)
    {
        new_lags_number = lags_number - 1;
    }
    else
    {
        new_lags_number = lags_number;
    }

    Tensor<type, 2> autocorrelations(input_target_numeric_column_number, new_lags_number);
    Tensor<type, 1> autocorrelations_vector(new_lags_number);
    Tensor<type, 2> input_i;
    Index counter_i = 0;

    for(Index i = 0; i < columns_number; i++)
    {
        if(time_series_columns(i).column_use != VariableUse::Unused && time_series_columns(i).type == ColumnType::Numeric)
        {
            input_i = get_time_series_column_data(i);
            cout << "Calculating " << time_series_columns(i).name << " autocorrelations" << endl;
        }
        else
        {
            continue;
        }

        const TensorMap<Tensor<type, 1>> current_input_i(input_i.data(), input_i.dimension(0));

        autocorrelations_vector = opennn::autocorrelations(thread_pool_device, current_input_i, new_lags_number);

        for(Index j = 0; j < new_lags_number; j++)
        {
            autocorrelations (counter_i, j) = autocorrelations_vector(j) ;
        }

        counter_i++;
    }

    return autocorrelations;
}


/// Calculates the cross-correlation between all the variables in the data set.

Tensor<type, 3> DataSet::calculate_cross_correlations(const Index& lags_number) const
{
    const Index samples_number = time_series_data.dimension(0);

    if(lags_number > samples_number)
    {
        ostringstream buffer;

        buffer << "OpenNN Exception: DataSet class.\n"
               << "Tensor<type, 3> calculate_cross_correlations(const Index& lags_number) const method.\n"
               << "Lags number(" << lags_number
               << ") is greater than the number of samples("
               << samples_number << ") \n";

        throw invalid_argument(buffer.str());
    }

    const Index columns_number = get_time_series_columns_number();

    const Index input_columns_number = get_input_time_series_columns_number();
    const Index target_columns_number = get_target_time_series_columns_number();

    const Index input_target_columns_number = input_columns_number + target_columns_number;

    const Tensor<Index, 1> input_columns_indices = get_input_time_series_columns_indices();
    const Tensor<Index, 1> target_columns_indices = get_target_time_series_columns_indices();

    Index input_target_numeric_column_number = 0;
    int counter = 0;

    for(Index i = 0; i < input_target_columns_number; i++)
    {
        if(i < input_columns_number)
        {
            const Index column_index = input_columns_indices(i);

            const ColumnType input_column_type = time_series_columns(column_index).type;

            if(input_column_type == ColumnType::Numeric)
            {
                input_target_numeric_column_number++;
            }
        }
        else
        {
            const Index column_index = target_columns_indices(counter);

            ColumnType target_column_type = time_series_columns(column_index).type;

            if(target_column_type == ColumnType::Numeric)
            {
                input_target_numeric_column_number++;
            }
            counter++;
        }
    }

    Index new_lags_number;

    if(samples_number == lags_number)
    {
        new_lags_number = lags_number - 2;
    }
    else if(samples_number == lags_number + 1)
    {
        new_lags_number = lags_number - 1;
    }
    else
    {
        new_lags_number = lags_number;
    }

    Tensor<type, 3> cross_correlations(input_target_numeric_column_number, input_target_numeric_column_number, new_lags_number);
    Tensor<type, 1> cross_correlations_vector(new_lags_number);
    Tensor<type, 2> input_i;
    Tensor<type, 2> input_j;
    Index counter_i = 0;
    Index counter_j = 0;

    for(Index i = 0; i < columns_number; i++)
    {
        if(time_series_columns(i).column_use != VariableUse::Unused && time_series_columns(i).type == ColumnType::Numeric)
        {
            input_i = get_time_series_column_data(i);

            if(display) cout << "Calculating " << time_series_columns(i).name << " cross correlations:" << endl;

            counter_j = 0;
        }
        else
        {
            continue;
        }

        for(Index j = 0; j < columns_number; j++)
        {
            if(time_series_columns(j).column_use != VariableUse::Unused && time_series_columns(j).type == ColumnType::Numeric)
            {
                input_j = get_time_series_column_data(j);

                if(display) cout << "   vs. " << time_series_columns(j).name << endl;

            }
            else
            {
                continue;
            }

            const TensorMap<Tensor<type, 1>> current_input_i(input_i.data(), input_i.dimension(0));
            const TensorMap<Tensor<type, 1>> current_input_j(input_j.data(), input_j.dimension(0));

            cross_correlations_vector = opennn::cross_correlations(thread_pool_device, current_input_i, current_input_j, new_lags_number);

            for(Index k = 0; k < new_lags_number; k++)
            {
                cross_correlations (counter_i, counter_j, k) = cross_correlations_vector(k) ;
            }

            counter_j++;
        }

        counter_i++;

    }

    return cross_correlations;
}


/// Transforms a sentence to Tensor, according to dataset columns.
/// @param sentence Sentence that we will transform

Tensor<type,1> DataSet::sentence_to_data(const string& sentence) const
{
    Tensor<string, 1> tokens = get_tokens(sentence,' ');

    Tensor<type, 1> vector(get_columns_number() - 1);

    TextAnalytics text_analytics;
    text_analytics.set_short_words_length(short_words_length);
    text_analytics.set_long_words_length(long_words_length);

    Tensor<Tensor<string,1>,1> words = text_analytics.preprocess(tokens);

    TextAnalytics::WordBag word_bag = text_analytics.calculate_word_bag(words);

    const Tensor<string,1> columns_names = get_columns_names();

    const Index words_number = word_bag.words.size();

    vector.setZero();

    for(Index i = 0; i < words_number; i++)
    {
        if( contains(columns_names, word_bag.words(i)) )
        {
            auto it = find(columns_names.data(), columns_names.data() + columns_names.size(), word_bag.words(i));
            const Index index = it - columns_names.data();

            vector(index) = word_bag.frequencies(i);
        }
    }

    return vector;

};


/// Generates an artificial data_set with a given number of samples and number of variables
/// by constant data.
/// @param samples_number Number of samples in the data_set.
/// @param variables_number Number of variables in the data_set.

void DataSet::generate_constant_data(const Index& samples_number, const Index& variables_number, const type& value)
{
    set(samples_number, variables_number);

    data.setConstant(value);

    set_default_columns_uses();
}


/// Generates an artificial data_set with a given number of samples and number of variables
/// using random data.
/// @param samples_number Number of samples in the data_set.
/// @param variables_number Number of variables in the data_set.
/// @todo

void DataSet::generate_random_data(const Index& samples_number, const Index& variables_number)
{
    set(samples_number, variables_number);

    data.setRandom();
}


/// Generates an artificial data_set with a given number of samples and number of variables
/// using a sequential data.
/// @param samples_number Number of samples in the data_set.
/// @param variables_number Number of variables in the data_set.

void DataSet::generate_sequential_data(const Index& samples_number, const Index& variables_number)
{
    set(samples_number, variables_number);

    for(Index i = 0; i < samples_number; i++)
    {
        for(Index j = 0; j < variables_number; j++)
        {
            data(i,j) = static_cast<type>(j);
        }
    }
}


/// Generates an artificial data_set with a given number of samples and number of variables
/// using the Rosenbrock function.
/// @param samples_number Number of samples in the data_set.
/// @param variables_number Number of variables in the data_set.
/// @todo

void DataSet::generate_Rosenbrock_data(const Index& samples_number, const Index& variables_number)
{
    const Index inputs_number = variables_number-1;

    set(samples_number, variables_number);

    data.setRandom();

#pragma omp parallel for

    for(Index i = 0; i < samples_number; i++)
    {
        type rosenbrock(0);

        for(Index j = 0; j < inputs_number-1; j++)
        {
            const type value = data(i,j);
            const type next_value = data(i,j+1);

            rosenbrock += (type(1) - value)*(type(1) - value) + type(100)*(next_value-value*value)*(next_value-value*value);
        }

        data(i, inputs_number) = rosenbrock;
    }

    set_default_columns_uses();

}


void DataSet::generate_sum_data(const Index& samples_number, const Index& variables_number)
{
    set(samples_number,variables_number);

    data.setRandom();

    for(Index i = 0; i < samples_number; i++)
    {
        for(Index j = 0; j < variables_number-1; j++)
        {
            data(i,variables_number-1) += data(i,j);
        }
    }

    set(data);
}


/// Unuses those samples with values outside a defined range.
/// @param minimums vector of minimum values in the range.
/// The size must be equal to the number of variables.
/// @param maximums vector of maximum values in the range.
/// The size must be equal to the number of variables.
/// @todo

Tensor<Index, 1> DataSet::filter_data(const Tensor<type, 1>& minimums, const Tensor<type, 1>& maximums)
{
    const Tensor<Index, 1> used_variables_indices = get_used_variables_indices();

    const Index used_variables_number = used_variables_indices.size();

#ifdef OPENNN_DEBUG

    if(minimums.size() != used_variables_number)
    {
        ostringstream buffer;

        buffer << "OpenNN Exception: DataSet class.\n"
               << "Tensor<Index, 1> filter_data(const Tensor<type, 1>&, const Tensor<type, 1>&) method.\n"
               << "Size of minimums(" << minimums.size() << ") is not equal to number of variables(" << used_variables_number << ").\n";

        throw invalid_argument(buffer.str());
    }

    if(maximums.size() != used_variables_number)
    {
        ostringstream buffer;

        buffer << "OpenNN Exception: DataSet class.\n"
               << "Tensor<Index, 1> filter_data(const Tensor<type, 1>&, const Tensor<type, 1>&) method.\n"
               << "Size of maximums(" << maximums.size() << ") is not equal to number of variables(" << used_variables_number << ").\n";

        throw invalid_argument(buffer.str());
    }

#endif

    const Index samples_number = get_samples_number();

    Tensor<type, 1> filtered_indices(samples_number);
    filtered_indices.setZero();

    const Tensor<Index, 1> used_samples_indices = get_used_samples_indices();
    const Index used_samples_number = used_samples_indices.size();

    Index sample_index = 0;

    for(Index i = 0; i < used_variables_number; i++)
    {
        const Index variable_index = used_variables_indices(i);

        for(Index j = 0; j < used_samples_number; j++)
        {
            sample_index = used_samples_indices(j);

            if(get_sample_use(sample_index) == SampleUse::Unused) continue;

            if(isnan(data(sample_index, variable_index))) continue;

            if(abs(data(sample_index, variable_index) - minimums(i)) <= type(NUMERIC_LIMITS_MIN)
                    || abs(data(sample_index, variable_index) - maximums(i)) <= type(NUMERIC_LIMITS_MIN)) continue;

            if(data(sample_index,variable_index) < minimums(i)
                    || data(sample_index,variable_index) > maximums(i))
            {
                filtered_indices(sample_index) = type(1);

                set_sample_use(sample_index, SampleUse::Unused);
            }
        }
    }

    const Index filtered_samples_number =
            static_cast<Index>(count_if(filtered_indices.data(),
                                        filtered_indices.data()+filtered_indices.size(), [](type value)
                               {return value > static_cast<type>(0.5);}));

    Tensor<Index, 1> filtered_samples_indices(filtered_samples_number);

    Index index = 0;

    for(Index i = 0; i < samples_number; i++)
    {
        if(filtered_indices(i) > static_cast<type>(0.5))
        {
            filtered_samples_indices(index) = i;
            index++;
        }
    }

    return filtered_samples_indices;
}


/// Sets all the samples with missing values to "Unused".

void DataSet::impute_missing_values_unuse()
{
    const Index samples_number = get_samples_number();

#pragma omp parallel for

    for(Index i = 0; i <samples_number; i++)
    {
        if(has_nan_row(i)) set_sample_use(i, "Unused");
    }
}


/// Substitutes all the missing values by the mean of the corresponding variable.

void DataSet::impute_missing_values_mean()
{
    const Tensor<Index, 1> used_samples_indices = get_used_samples_indices();
    const Tensor<Index, 1> used_variables_indices = get_used_variables_indices();
    const Tensor<Index, 1> target_variables_indices = get_target_variables_indices();

    const Tensor<type, 1> means = mean(data, used_samples_indices, used_variables_indices);

    const Index samples_number = used_samples_indices.size();
    const Index variables_number = used_variables_indices.size();
    const Index target_variables_number = target_variables_indices.size();

    Index current_variable;
    Index current_sample;

    if(lags_number == 0 && steps_ahead == 0)
    {
#pragma omp parallel for schedule(dynamic)

        for(Index j = 0; j < variables_number - target_variables_number; j++)
        {
            current_variable = used_variables_indices(j);

            for(Index i = 0; i < samples_number; i++)
            {
                current_sample = used_samples_indices(i);

                if(isnan(data(current_sample, current_variable)))
                {
                    data(current_sample,current_variable) = means(j);
                }
            }
        }

        for(Index j = 0; j < target_variables_number; j++)
        {
            current_variable = target_variables_indices(j);
            for(Index i = 0; i < samples_number; i++)
            {
                current_sample = used_samples_indices(i);

                if(isnan(data(current_sample, current_variable)))
                {
                    set_sample_use(i, "Unused");
                }
            }
        }

    }
    else
    {
        type preview_value = 0;
        type next_value = 0;

        for(Index j = 0; j < get_variables_number(); j++)
        {
            current_variable = j;

            for(Index i = 0; i < samples_number; i++)
            {
                current_sample = used_samples_indices(i);

                if(!isnan(data(current_sample,current_variable)))
                {

                    preview_value = data(current_sample,current_variable);
                }

                if(isnan(data(current_sample, current_variable)))
                {
                    if(i < lags_number || i > samples_number - steps_ahead)
                    {
                        data(current_sample,current_variable) = means(j);
                    }
                    else
                    {

                        Index k = i;

                        while(isnan(data(used_samples_indices(k), current_variable)) && k < samples_number)
                        {
                            k++;
                        }

                        if(k == samples_number && i < samples_number - steps_ahead)
                        {
                            ostringstream buffer;

                            buffer << "OpenNN Exception: DataSet class.\n"
                                   << "void DataSet::impute_missing_values_mean() const.\n"
                                   << "The last " << (samples_number - i) + 1 << " samples are all missing, delete them.\n";

                            throw invalid_argument(buffer.str());
                        }

                        next_value = data(used_samples_indices(k), current_variable);

                        data(current_sample,current_variable) = (preview_value + next_value)/2;
                    }
                }
            }
        }
    }

}


/// Substitutes all the missing values by the median of the corresponding variable.

void DataSet::impute_missing_values_median()
{
    const Tensor<Index, 1> used_samples_indices = get_used_samples_indices();
    const Tensor<Index, 1> used_variables_indices = get_used_variables_indices();
    const Tensor<Index, 1> target_variables_indices = get_target_variables_indices();

    const Tensor<type, 1> medians = median(data, used_samples_indices, used_variables_indices);

    const Tensor<type, 1> means = mean(data, used_samples_indices, used_variables_indices);

    const Index samples_number = used_samples_indices.size();
    const Index variables_number = used_variables_indices.size();
    const Index target_variables_number = target_variables_indices.size();

    Index current_variable;
    Index current_sample;

#pragma omp parallel for schedule(dynamic)

    for(Index j = 0; j < variables_number - target_variables_number; j++)
    {
        current_variable = used_variables_indices(j);

        for(Index i = 0; i < samples_number; i++)
        {
            current_sample = used_samples_indices(i);

            if(isnan(data(current_sample, current_variable)))
            {
                data(current_sample,current_variable) = medians(j);
            }
        }
    }
    for(Index j = 0; j < target_variables_number; j++)
    {
        current_variable = target_variables_indices(j);
        for(Index i = 0; i < samples_number; i++)
        {
            current_sample = used_samples_indices(i);

            if(isnan(data(current_sample, current_variable)))
            {
                set_sample_use(i, "Unused");
            }
        }

    }
}

/// General method for dealing with missing values.
/// It switches among the different scrubbing methods available,
/// according to the corresponding value in the missing values object.

void DataSet::scrub_missing_values()
{
    switch(missing_values_method)
    {
    case MissingValuesMethod::Unuse:

        impute_missing_values_unuse();

        break;

    case MissingValuesMethod::Mean:

        impute_missing_values_mean();

        break;

    case MissingValuesMethod::Median:

        impute_missing_values_median();

        break;
    }

}


void DataSet::read_csv()
{
    read_csv_1();

    if(!has_time_columns() && !has_categorical_columns())
    {
        read_csv_2_simple();

        read_csv_3_simple();
    }
    else
    {
        read_csv_2_complete();

        read_csv_3_complete();

    }
}

<<<<<<< HEAD

=======
/*
>>>>>>> 8172f6ce
Tensor<unsigned char, 1> DataSet::remove_padding(Tensor<unsigned char, 1>& img, const int& rows_number,const int& cols_number, const int& padding)
{
    Tensor<unsigned char, 1> data_without_padding(img.size() - padding*rows_number);

    const int channels = 3;

    if (rows_number % 4 ==0)
    {
        memcpy(data_without_padding.data(), img.data(), static_cast<size_t>(cols_number*channels*rows_number)*sizeof(unsigned char));
    }
    else
    {
        for (int i = 0; i<rows_number; i++)
        {
            if(i==0)
            {
                memcpy(data_without_padding.data(), img.data(), static_cast<size_t>(cols_number*channels)*sizeof(unsigned char));
            }
            else
            {
                memcpy(data_without_padding.data() + channels*cols_number*i, img.data() + channels*cols_number*i + padding*i, static_cast<size_t>(cols_number*channels)*sizeof(unsigned char));
            }
        }
    }
    return data_without_padding;
}
*/

/*
void DataSet::sort_channel(Tensor<unsigned char,1>& original, Tensor<unsigned char,1>& sorted, const int& cols_number)
{
    unsigned char* aux_row = nullptr;

    aux_row = (unsigned char*)malloc(static_cast<size_t>(cols_number*sizeof(unsigned char)));

    const int rows_number = static_cast<int>(original.size()/cols_number);

    for(int i = 0; i <rows_number; i++)
    {
        memcpy(aux_row, original.data() + cols_number*rows_number - (i+1)*cols_number , static_cast<size_t>(cols_number)*sizeof(unsigned char));

        //        reverse(aux_row, aux_row + cols_number); //uncomment this if the lower right corner px should be in the upper left corner.

        memcpy(sorted.data() + cols_number*i , aux_row, static_cast<size_t>(cols_number)*sizeof(unsigned char));
    }

}
*/

Tensor<unsigned char,1> DataSet::read_bmp_image(const string& filename)
{
    FILE* f = fopen(filename.data(), "rb");

    if(!f)
    {
        ostringstream buffer;

        buffer << "OpenNN Exception: DataSet class.\n"
               << "void read_bmp_image() method.\n"
               << "Couldn't open the file.\n";

        throw invalid_argument(buffer.str());
    }

    unsigned char info[54];
    fread(info, sizeof(unsigned char), 54, f);

    const Index width_no_padding = *(int*)&info[18];
    image_height = *(int*)&info[22];
    const Index bits_per_pixel = *(int*)&info[28];
    int channels;

    bits_per_pixel == 24 ? channels = 3 : channels = 1;
    channels_number = channels;
    padding = 0;

    image_width = width_no_padding;

    while((channels*image_width + padding)% 4 != 0)
        padding++;

    const size_t size = image_height*(channels_number*image_width + padding);

    Tensor<unsigned char, 1> image(size);
    image.setZero();

    int data_offset = *(int*)(&info[0x0A]);
    fseek(f, (long int)(data_offset - 54), SEEK_CUR);

    fread(image.data(), sizeof(unsigned char), size, f);
    fclose(f);

    if(channels_number == 3)
    {
        const int rows_number = static_cast<int>(get_image_height());
        const int cols_number = static_cast<int>(get_image_width());

        Tensor<unsigned char, 1> data_without_padding = remove_padding(image, rows_number, cols_number, padding);

        const Eigen::array<Eigen::Index, 3> dims_3D = {channels, rows_number, cols_number};
        const Eigen::array<Eigen::Index, 1> dims_1D = {rows_number*cols_number};

        Tensor<unsigned char,1> red_channel_flatted = data_without_padding.reshape(dims_3D).chip(2,0).reshape(dims_1D); // row_major
        Tensor<unsigned char,1> green_channel_flatted = data_without_padding.reshape(dims_3D).chip(1,0).reshape(dims_1D); // row_major
        Tensor<unsigned char,1> blue_channel_flatted = data_without_padding.reshape(dims_3D).chip(0,0).reshape(dims_1D); // row_major

        Tensor<unsigned char,1> red_channel_flatted_sorted(red_channel_flatted.size());
        Tensor<unsigned char,1> green_channel_flatted_sorted(green_channel_flatted.size());
        Tensor<unsigned char,1> blue_channel_flatted_sorted(blue_channel_flatted.size());

        red_channel_flatted_sorted.setZero();
        green_channel_flatted_sorted.setZero();
        blue_channel_flatted_sorted.setZero();

        sort_channel(red_channel_flatted, red_channel_flatted_sorted, cols_number);
        sort_channel(green_channel_flatted, green_channel_flatted_sorted, cols_number);
        sort_channel(blue_channel_flatted, blue_channel_flatted_sorted,cols_number);

        Tensor<unsigned char, 1> red_green_concatenation(red_channel_flatted_sorted.size() + green_channel_flatted_sorted.size());
        red_green_concatenation = red_channel_flatted_sorted.concatenate(green_channel_flatted_sorted,0); // To allow a double concatenation

        image = red_green_concatenation.concatenate(blue_channel_flatted_sorted, 0);
    }

    return image;
}

size_t DataSet::number_of_elements_in_directory(const fs::path& path)
{
    using fs::directory_iterator;

    return distance(directory_iterator(path), directory_iterator{});

    return size_t();
}


void DataSet::read_bmp()
{
    const fs::path path = data_file_name;

    if(data_file_name.empty())
    {
        ostringstream buffer;

        buffer << "OpenNN Exception: DataSet class.\n"
               << "void read_bmp() method.\n"
               << "Data file name is empty.\n";

        throw invalid_argument(buffer.str());
    }

    has_columns_names = true;
    has_rows_labels = true;
    convolutional_model = true;

    separator = Separator::None;

    vector<fs::path> folder_paths;
    vector<fs::path> image_paths;

    for (const auto & entry : fs::directory_iterator(path))
    {
        folder_paths.emplace_back(entry.path().string());
    }


    for (Index i = 0 ; i < folder_paths.size() ; i++)
    {
        for (const auto & entry : fs::directory_iterator(folder_paths[i]))
        {
            image_paths.emplace_back(entry.path().string());
        }
    }

    for(Index i = 0; i < image_paths.size(); i++)
    {
        if(image_paths[i].extension() != ".bmp")
        {
            fs::remove_all(image_paths[i]);

            //            ostringstream buffer;

            //            buffer << "OpenNN Exception: DataSet class.\n"
            //                   << "void read_bmp() method.\n"
            //                   << "Non-bmp data file format found and deleted. Try to run the program again.\n";

            //            throw invalid_argument(buffer.str());
        }
    }

    Index classes_number = number_of_elements_in_directory(path);
    Tensor<Index, 1> images_numbers(classes_number);

    for(Index i = 0; i < classes_number; i++)
    {
        images_number += number_of_elements_in_directory(folder_paths[i]);
    }

    string info_img;
    Tensor<unsigned char,1> image;
    Index image_size;
    Index size_comprobation = 0;

    for(Index i = 0; i < image_paths.size(); i++)
    {
        info_img = image_paths[i].string();
        image = read_bmp_image(info_img);
        image_size = image.size();
        size_comprobation += image_size;
    }

    if(image_size != size_comprobation/image_paths.size())
    {
        ostringstream buffer;

        buffer << "OpenNN Exception: DataSet class.\n"
               << "void read_bmp() method.\n"
               << "Some images of the dataset have different channel number, width and/or height.\n";

        throw invalid_argument(buffer.str());
    }

    FILE* f = fopen(info_img.data(), "rb");

    unsigned char info[54];

    fread(info, sizeof(unsigned char), 54, f);
    const int width = *(int*)&info[18];
    const int height = *(int*)&info[22];

    const int paddingAmount = (4 - (width) % 4) % 4;
    const int paddingWidth = width + paddingAmount;

    const int bits_per_pixel = *(int*)&info[28];
    int channels;

    bits_per_pixel == 24 ? channels = 3 : channels = 1;

    if(classes_number == 2)
    {
        Index binary_columns_number = 1;
        data.resize(images_number, image_size + binary_columns_number);
    }
    else
    {
        data.resize(images_number, image_size + classes_number);
    }

    data.setZero();

    rows_labels.resize(images_number);

    Index row_index = 0;

    for(Index i = 0; i < classes_number; i++)
    {
        Index images_number = 0;

        vector<string> images_paths;

        for (const auto & entry : fs::directory_iterator(folder_paths[i]))
        {
            images_paths.emplace_back(entry.path().string());
        }

        images_number = images_paths.size();

        for(Index j = 0;  j < images_number; j++)
        {
            image = read_bmp_image(images_paths[j]);

            for(Index k = 0; k < image_size; k++)
            {
                data(row_index, k) = static_cast<type>(image[k]);
            }

            if(classes_number == 2 && i == 0)
            {
                data(row_index, image_size) = 1;
            }
            else if(classes_number == 2 && i == 1)
            {
                data(row_index, image_size) = 0;
            }
            else
            {
                data(row_index, image_size + i) = 1;
            }

            rows_labels(row_index) = images_paths[j];

            row_index++;
        }
    }

    columns.resize(image_size + 1);

    // Input columns

    Index column_index = 0;

    for(Index i = 0; i < channels; i++)
    {
        for(Index j = 0; j < paddingWidth; j++)
        {
            for(Index k = 0; k < height ; k++)
            {
                columns(column_index).name= "pixel_" + to_string(i+1)+ "_" + to_string(j+1) + "_" + to_string(k+1);
                columns(column_index).type = ColumnType::Numeric;
                columns(column_index).column_use = VariableUse::Input;
                columns(column_index).scaler = Scaler::MinimumMaximum;
                column_index++;
            }
        }
    }

    // Target columns

    columns(image_size).name = "class";

    if(classes_number == 1)
    {
        ostringstream buffer;

        buffer << "OpenNN Exception: DataSet class.\n"
               << "void read_bmp() method.\n"
               << "Invalid number of categories. The minimum is 2 and you have 1.\n";

        throw invalid_argument(buffer.str());


    }else if(classes_number == 2)
    {
        Tensor<string, 1> categories(classes_number);

        for(Index i = 0 ; i < classes_number; i++)
        {
            categories(i) = folder_paths[i].filename().string();
        }

        columns(image_size).column_use = VariableUse::Target;
        columns(image_size).type = ColumnType::Binary;
        columns(image_size).categories = categories;

        columns(image_size).categories_uses.resize(classes_number);
        columns(image_size).categories_uses.setConstant(VariableUse::Target);
    }else
    {
        Tensor<string, 1> categories(classes_number);

        for(Index i = 0 ; i < classes_number ; i++)
        {
            categories(i) = folder_paths[i].filename().string();
        }

        columns(image_size).column_use = VariableUse::Target;
        columns(image_size).type = ColumnType::Categorical;
        columns(image_size).categories = categories;

        columns(image_size).categories_uses.resize(classes_number);
        columns(image_size).categories_uses.setConstant(VariableUse::Target);
    }

    samples_uses.resize(images_number);
    split_samples_random();

    image_width = paddingWidth;
    image_height = height;

    input_variables_dimensions.resize(3);
    input_variables_dimensions.setValues({channels, paddingWidth, height});
}

/*
Tensor<unsigned char, 1> DataSet::resize_image(Tensor<unsigned char, 1> &data,
                                               const Index &image_width,
                                               const Index &image_height,
                                               const Index &channels_number)
{
    const Index new_width = 224;
    const Index new_height = 224;
    Tensor<unsigned char, 1> new_bounding_box(channels_number * new_width * new_height);

    const double scaleWidth = (double)new_width / (double)image_width;
    const double scaleHeight = (double)new_height / (double)image_height;

    for (Index i = 0; i < new_height; i++)
    {
        for (Index j = 0; j < new_width; j++)
        {
            const int pixel = (i * (new_width * channels_number)) + (j * channels_number);
            const int nearestMatch = (((int)(i / scaleHeight) * (image_width * channels_number)) +
                                      ((int)(j / scaleWidth) * channels_number));

            if (channels_number == 3)
            {
                new_bounding_box[pixel] = data[nearestMatch];
                new_bounding_box[pixel + 1] = data[nearestMatch + 1];
                new_bounding_box[pixel + 2] = data[nearestMatch + 2];
            }
            else
            {
                new_bounding_box[pixel] = data[nearestMatch];
            }
        }
    }

    return new_bounding_box;
}
*/

DataSet::BoundingBox DataSet::propose_random_region(const Tensor<unsigned char, 1>& image) const
{
    const Index channels_number = get_channels_number();
    const Index image_height = get_image_height();
    const Index image_width = get_image_width();

    Index x_center = rand() % image_width;
    Index y_center = rand() % image_height;

    Index x_top_left;
    Index y_top_left;

    if(x_center == 0){x_top_left = 0;}else{x_top_left = rand() % x_center;}
    if(y_center == 0){y_top_left = 0;} else{y_top_left = rand() % y_center;}

    Index x_bottom_right;

    if(x_top_left == 0){x_bottom_right = rand()%(image_width - (x_center + 1) + 1) + (x_center + 1);}
    else{x_bottom_right = rand()%(image_width - x_center + 1) + x_center;}

    Index y_bottom_right;

    if(y_top_left == 0){y_bottom_right = rand()%(image_height - (y_center + 1) + 1) + (y_center + 1);}
    else{y_bottom_right = rand() % (image_height - y_center + 1) + y_center;}

    BoundingBox random_region(channels_number, x_top_left, y_top_left, x_bottom_right, y_bottom_right);

    random_region.data = get_bounding_box(image, x_top_left, y_top_left, x_bottom_right, y_bottom_right);

    return random_region;
}


void DataSet::read_ground_truth()
{
    srand(time(NULL));

    const Index classes_number = get_label_classes_number_from_XML(data_file_name);
    const Index annotations_number = get_bounding_boxes_number_from_XML(data_file_name); // This function also save channels, width and height

    const Index regions_number = 1000; // Number of region proposals per image
    const Index region_width = 6; // Final region width to warp
    const Index region_height = 6; // Final region height to warp

    const Index target_variables_number = classes_number == 1 ? 1 : classes_number + 1; // 1 class for background

    const Index samples_number = images_number * regions_number;
    const Index variables_number = channels_number * region_width * region_height + target_variables_number;

    const Index pixels_number = channels_number * region_width * region_height;

    set(samples_number, variables_number);

    data.setZero();

    rows_labels.resize(samples_number);

    Index row_index = 0;

    //-----------------------------Load XML from string-----------------------------------//

    tinyxml2::XMLDocument document;

    if(document.LoadFile(data_file_name.c_str()))
    {
        ostringstream buffer;

        buffer << "OpenNN Exception: DataSet class.\n"
               << "void load(const string&) method.\n"
               << "Cannot load XML file " << data_file_name << ".\n";

        throw invalid_argument(buffer.str());
    }

    //----------------------Read ground Truth XML--------------------------------------//

    ostringstream buffer;

    const tinyxml2::XMLElement* neural_labeler_element = document.FirstChildElement("NeuralLabeler");

    if(!neural_labeler_element)
    {
        buffer << "OpenNN Exception: DataSet class.\n"
               << "void read_ground_truth(const tinyxml2::XMLDocument&) method.\n"
               << "NeuralLabeler element is nullptr.\n";

        throw invalid_argument(buffer.str());
    }

    // Images

    const tinyxml2::XMLElement* images_element = neural_labeler_element -> FirstChildElement("Images");

    if(!images_element)
    {
        buffer << "OpenNN Exception: DataSet class.\n"
               << "void read_ground_truth(const tinyxml2::XMLDocument&) method.\n"
               << "Images element is nullptr.\n";

        throw invalid_argument(buffer.str());
    }

    // Images Number

    const tinyxml2::XMLElement* images_number_element = images_element -> FirstChildElement("ImagesNumber");

    if(!images_number_element)
    {
        buffer << "OpenNN Exception: DataSet class.\n"
               << "void read_ground_truth(const tinyxml2::XMLDocument&) method.\n"
               << "ImagesNumber element is nullptr.\n";

        throw invalid_argument(buffer.str());
    }

    const Index images_number = static_cast<Index>(atoi(images_number_element->GetText()));

    const tinyxml2::XMLElement* start_images_element = images_number_element;

    for(Index image_index = 0; image_index < images_number; image_index++)
    {
        // Image

        const tinyxml2::XMLElement* image_element = start_images_element->NextSiblingElement("Image");
        start_images_element = image_element;

        if(!image_element)
        {
            buffer << "OpenNN Exception: DataSet class.\n"
                   << "void read_ground_truth(const tinyxml2::XMLDocument&) method.\n"
                   << "Image element is nullptr.\n";

            throw invalid_argument(buffer.str());
        }

        // Filename

        const tinyxml2::XMLElement* file_name_element = image_element->FirstChildElement("Filename");

        if(!file_name_element)
        {
            buffer << "OpenNN Exception: DataSet class.\n"
                   << "void read_ground_truth(const tinyxml2::XMLDocument&) method.\n"
                   << "Filename element is nullptr.\n";

            throw invalid_argument(buffer.str());
        }

        const string image_filename = file_name_element->GetText();        

        const Tensor<unsigned char, 1> image_pixel_values = read_bmp_image(image_filename);

        // Annotations Number

        const tinyxml2::XMLElement* annotations_number_element = image_element->FirstChildElement("AnnotationsNumber");

        if(!annotations_number_element)
        {
            buffer << "OpenNN Exception: DataSet class.\n"
                   << "void read_ground_truth(const tinyxml2::XMLDocument&) method.\n"
                   << "AnnotationsNumber element is nullptr.\n";

            throw invalid_argument(buffer.str());
        }

        const Index annotations_number = static_cast<Index>(atoi(annotations_number_element->GetText()));        

        const tinyxml2::XMLElement* start_annotations_element = annotations_number_element;

        for(Index j = 0; j < annotations_number; j++)
        {
            // Annotation

            const tinyxml2::XMLElement* annotation_element = start_annotations_element->NextSiblingElement("Annotation");
            start_annotations_element = annotation_element;

            if(!annotation_element)
            {
                buffer << "OpenNN Exception: DataSet class.\n"
                       << "void read_ground_truth(const tinyxml2::XMLDocument&) method.\n"
                       << "Annotation element is nullptr.\n";

                throw invalid_argument(buffer.str());
            }

            // Label

            const tinyxml2::XMLElement* label_element = annotation_element->FirstChildElement("Label");

            if(!label_element)
            {
                buffer << "OpenNN Exception: DataSet class.\n"
                       << "void read_ground_truth(const tinyxml2::XMLDocument&) method.\n"
                       << "Label element is nullptr.\n";

                throw invalid_argument(buffer.str());
            }

            const string gTruth_class = label_element->GetText();

            // Points

            const tinyxml2::XMLElement* points_element = annotation_element->FirstChildElement("Points");

            if(!points_element)
            {
                buffer << "OpenNN Exception: DataSet class.\n"
                       << "void read_ground_truth(const tinyxml2::XMLDocument&) method.\n"
                       << "Points element is nullptr.\n";

                throw invalid_argument(buffer.str());
            }

            const string bounding_box_points = points_element->GetText();
            const Tensor<string, 1> splitted_points = get_tokens(bounding_box_points, ',');

            const int x_top_left = static_cast<int>(stoi(splitted_points[0]));
            const int y_top_left = static_cast<int>(stoi(splitted_points[1]));
            const int x_bottom_right = static_cast<int>(stoi(splitted_points[2]));
            const int y_bottom_right = static_cast<int>(stoi(splitted_points[3]));

<<<<<<< HEAD
            //------------------------------------------------------------------------

            const Tensor<unsigned char, 1> image_pixel_values = read_bmp_image(image_filename);
            cout << "" << endl;
=======
            // Segmentation for region proposal (Not implemented, we use random region proposal)
>>>>>>> 8172f6ce

            const BoundingBox gTruth_bounding_box = BoundingBox(channels_number, x_top_left, y_top_left, x_bottom_right, y_bottom_right);

            Tensor<BoundingBox, 1> random_bounding_box(regions_number);

            for(Index region_index = 0; region_index < regions_number; region_index++)
            {
                random_bounding_box(region_index) = propose_random_region(image_pixel_values);

                type intersection_over_union = calculate_intersection_over_union(gTruth_bounding_box, random_bounding_box(region_index));

//                cout << "intersection_over_union: " << intersection_over_union << endl;

                if(intersection_over_union >= 0.3) // If IoU > 0.3 -> object class
                {
                    for(Index p = 1; p < labels_tokens.size() + 1; p++)
                    {
                        if(labels_tokens(p - 1) == gTruth_class)
                        {
                            if(classes_number == 1)
                            {
                                data(row_index, pixels_number) = 1;
                            }
                            else
                            {
                                data(row_index, pixels_number + p) = 1;
                            }
                        }
                    }
                }
                else // If IoU < 0.3 -> background class
                {
                    if(classes_number == 1)
                    {
                        data(row_index, pixels_number) = 0;
                    }
                    else
                    {
                        data(row_index, pixels_number) = 1;
                    }
                }

                BoundingBox warped_bounding_box = random_bounding_box(region_index).resize(channels_number, region_width, region_height);

                for(Index j = 0; j < pixels_number; j++)
                {
                    data(row_index, j) = warped_bounding_box.data(j);
                }

                rows_labels(row_index) = image_filename;

                row_index++;
            }
        }
    }

//    cout << data << endl;

    // Input columns

    Index column_index = 0;

    for(Index i = 0; i < channels_number; i++)
    {
        for(Index j = 0; j < region_width; j++)
        {
            for(Index k = 0; k < region_height ; k++)
            {
                columns(column_index).name= "pixel_" + to_string(i+1)+ "_" + to_string(j+1) + "_" + to_string(k+1);
                columns(column_index).type = ColumnType::Numeric;
                columns(column_index).column_use = VariableUse::Input;
                columns(column_index).scaler = Scaler::MinimumMaximum;
                column_index++;
            }
        }
    }

    // Target columns

    columns(pixels_number).name = "label";

    if(classes_number == 0)
    {
        ostringstream buffer;

        buffer << "OpenNN Exception: DataSet class.\n"
               << "void read_ground_truth() method.\n"
               << "Invalid number of categories. The minimum is 1 and you have 0.\n";

        throw invalid_argument(buffer.str());

    }
    else if(classes_number == 1) // Just one because we include background (1+1)
    {
        columns(pixels_number).column_use = VariableUse::Target;
        columns(pixels_number).type = ColumnType::Binary;
        columns(pixels_number).categories = labels_tokens;

        columns(pixels_number).categories_uses.resize(target_variables_number); // classes_number + Background
        columns(pixels_number).categories_uses.setConstant(VariableUse::Target);
    }
    else
    {
        Tensor<string, 1> categories(target_variables_number);

        columns(pixels_number).column_use = VariableUse::Target;
        columns(pixels_number).type = ColumnType::Categorical;
        columns(pixels_number).categories = labels_tokens;

        columns(pixels_number).categories_uses.resize(target_variables_number); // classes_number + Background
        columns(pixels_number).categories_uses.setConstant(VariableUse::Target);
    }

    split_samples_random();

    input_variables_dimensions.resize(3);
    input_variables_dimensions.setValues({region_height, region_width, channels_number});
}


Index DataSet::get_bounding_boxes_number_from_XML(const string& file_name)
{
    Index bounding_boxes_number = 0;
    string image_filename;

    /**********************Load XML from string**************************************/

    tinyxml2::XMLDocument document;

    if(document.LoadFile(file_name.c_str()))
    {
        ostringstream buffer;

        buffer << "OpenNN Exception: DataSet class.\n"
               << "void load(const string&) method.\n"
               << "Cannot load XML file " << file_name << ".\n";

        throw invalid_argument(buffer.str());
    }

    /**********************Read ground Truth XML**************************************/

    ostringstream buffer;

    const tinyxml2::XMLElement* neural_labeler_element = document.FirstChildElement("NeuralLabeler");

    if(!neural_labeler_element)
    {
        buffer << "OpenNN Exception: DataSet class.\n"
               << "void get_bounding_boxes_number_from_XML(const tinyxml2::XMLDocument&) method.\n"
               << "NeuralLabeler element is nullptr.\n";

        throw invalid_argument(buffer.str());
    }

    // Images

    const tinyxml2::XMLElement* images_element = neural_labeler_element -> FirstChildElement("Images");

    if(!images_element)
    {
        buffer << "OpenNN Exception: DataSet class.\n"
               << "void get_bounding_boxes_number_from_XML(const tinyxml2::XMLDocument&) method.\n"
               << "Images element is nullptr.\n";

        throw invalid_argument(buffer.str());
    }

    // Images Number

    const tinyxml2::XMLElement* images_number_element = images_element -> FirstChildElement("ImagesNumber");

    if(!images_number_element)
    {
        buffer << "OpenNN Exception: DataSet class.\n"
               << "void get_bounding_boxes_number_from_XML(const tinyxml2::XMLDocument&) method.\n"
               << "ImagesNumber element is nullptr.\n";

        throw invalid_argument(buffer.str());
    }

    const Index images_number = static_cast<Index>(atoi(images_number_element->GetText()));

    set_images_number(images_number);

    const tinyxml2::XMLElement* start_image_element = images_number_element;

    for(Index i = 0; i < images_number; i++)
    {
        // Image

        const tinyxml2::XMLElement* image_element = start_image_element->NextSiblingElement("Image");
        start_image_element = image_element;

        if(!image_element)
        {
            buffer << "OpenNN Exception: DataSet class.\n"
                   << "void get_bounding_boxes_number_from_XML(const tinyxml2::XMLDocument&) method.\n"
                   << "Image element is nullptr.\n";

            throw invalid_argument(buffer.str());
        }

        // Filename

        const tinyxml2::XMLElement* file_name_element = image_element->FirstChildElement("Filename");

        if(!file_name_element)
        {
            buffer << "OpenNN Exception: DataSet class.\n"
                   << "void get_bounding_boxes_number_from_XML(const tinyxml2::XMLDocument&) method.\n"
                   << "Filename element is nullptr.\n";

            throw invalid_argument(buffer.str());
        }

        image_filename = file_name_element->GetText();

        // Annotations Number

        const tinyxml2::XMLElement* annotations_number_element = image_element->FirstChildElement("AnnotationsNumber");

        if(!annotations_number_element)
        {
            buffer << "OpenNN Exception: DataSet class.\n"
                   << "void get_bounding_boxes_number_from_XML(const tinyxml2::XMLDocument&) method.\n"
                   << "AnnotationsNumber element is nullptr.\n";

            throw invalid_argument(buffer.str());
        }

        const Index annotations_number = static_cast<Index>(atoi(annotations_number_element->GetText()));

        const tinyxml2::XMLElement* start_annotations_element = annotations_number_element;

        for(Index j = 0; j < annotations_number; j++)
        {
            // Annotation

            const tinyxml2::XMLElement* annotation_element = start_annotations_element->NextSiblingElement("Annotation");
            start_annotations_element = annotation_element;

            if(!annotation_element)
            {
                buffer << "OpenNN Exception: DataSet class.\n"
                       << "void get_bounding_boxes_number_from_XML(const tinyxml2::XMLDocument&) method.\n"
                       << "Annotation element is nullptr.\n";

                throw invalid_argument(buffer.str());
            }

            // Label

            const tinyxml2::XMLElement* label_element = annotation_element->FirstChildElement("Label");

            if(!label_element)
            {
                buffer << "OpenNN Exception: DataSet class.\n"
                       << "void get_bounding_boxes_number_from_XML(const tinyxml2::XMLDocument&) method.\n"
                       << "Label element is nullptr.\n";

                throw invalid_argument(buffer.str());
            }

            string gTruth_class = label_element->GetText();

            // Points

            const tinyxml2::XMLElement* points_element = annotation_element->FirstChildElement("Points");

            if(!points_element)
            {
                buffer << "OpenNN Exception: DataSet class.\n"
                       << "void get_bounding_boxes_number_from_XML(const tinyxml2::XMLDocument&) method.\n"
                       << "Points element is nullptr.\n";

                throw invalid_argument(buffer.str());
            }
        }

        bounding_boxes_number += annotations_number;
    }

    read_bmp_image(image_filename); // Read an image to save initially the channels number

    return bounding_boxes_number;
}


Index DataSet::get_label_classes_number_from_XML(const string& file_name)
{
    //-----------------------Load XML from string-----------------------------------/

    tinyxml2::XMLDocument document;

    if(document.LoadFile(file_name.c_str()))
    {
        ostringstream buffer;

        buffer << "OpenNN Exception: DataSet class.\n"
               << "void load(const string&) method.\n"
               << "Cannot load XML file " << file_name << ".\n";

        throw invalid_argument(buffer.str());
    }

    //--------------------------------Read ground Truth XML-------------------------------------/

    ostringstream buffer;

    const tinyxml2::XMLElement* neural_labeler_element = document.FirstChildElement("NeuralLabeler");

    if(!neural_labeler_element)
    {
        buffer << "OpenNN Exception: DataSet class.\n"
               << "void get_label_classes_number_from_XML(const tinyxml2::XMLDocument&) method.\n"
               << "NeuralLabeler element is nullptr.\n";

        throw invalid_argument(buffer.str());
    }

    // Images

    const tinyxml2::XMLElement* images_element = neural_labeler_element -> FirstChildElement("Images");

    if(!images_element)
    {
        buffer << "OpenNN Exception: DataSet class.\n"
               << "void get_label_classes_number_from_XML(const tinyxml2::XMLDocument&) method.\n"
               << "Images element is nullptr.\n";

        throw invalid_argument(buffer.str());
    }

    // Labels

    const tinyxml2::XMLElement* labels_element = neural_labeler_element -> FirstChildElement("Labels");

    if(!labels_element)
    {
        buffer << "OpenNN Exception: DataSet class.\n"
               << "void get_label_classes_number_from_XML(const tinyxml2::XMLDocument&) method.\n"
               << "Labels element is nullptr.\n";

        throw invalid_argument(buffer.str());
    }

    // Labels Number

    const tinyxml2::XMLElement* labels_number_element = labels_element -> FirstChildElement("LabelsNumber");

    if(!labels_number_element)
    {
        buffer << "OpenNN Exception: DataSet class.\n"
               << "void get_label_classes_number_from_XML(const tinyxml2::XMLDocument&) method.\n"
               << "LabelsNumber element is nullptr.\n";

        throw invalid_argument(buffer.str());
    }

    if(labels_number_element->GetText())
    {
        const Index labels_number = static_cast<Index>(atoi(labels_number_element->GetText()));

        set_categories_number(labels_number);
    }

    labels_tokens.resize(categories_number);

    const tinyxml2::XMLElement* start_label_element = labels_number_element;

    for(Index i = 0; i < categories_number; i++)
    {
        // Label

        const tinyxml2::XMLElement* label_element = start_label_element->NextSiblingElement("Label");
        start_label_element = label_element;

        if(!label_element)
        {
            buffer << "OpenNN Exception: DataSet class.\n"
                   << "void get_label_classes_number_from_XML(const tinyxml2::XMLDocument&) method.\n"
                   << "Label element is nullptr.\n";

            throw invalid_argument(buffer.str());
        }

        // Name

        const tinyxml2::XMLElement* name_element = label_element->FirstChildElement("Name");

        if(!name_element)
        {
            buffer << "OpenNN Exception: DataSet class.\n"
                   << "void get_label_classes_number_from_XML(const tinyxml2::XMLDocument&) method.\n"
                   << "Name element is nullptr.\n";

            throw invalid_argument(buffer.str());
        }

        const string label_string = name_element->GetText();

        labels_tokens(i) = label_string;

        // Color

        const tinyxml2::XMLElement* color_element = label_element->FirstChildElement("Color");

        if(!color_element)
        {
            buffer << "OpenNN Exception: DataSet class.\n"
                   << "void get_label_classes_number_from_XML(const tinyxml2::XMLDocument&) method.\n"
                   << "Color element is nullptr.\n";

            throw invalid_argument(buffer.str());
        }
    }

    return categories_number;
}


Tensor<type, 1> DataSet::get_bounding_box(const Tensor<unsigned char, 1>& image,
                                          const Index& x_top_left, const Index& y_top_left,
                                          const Index& x_bottom_right, const Index& y_bottom_right) const
{
    const Index channels_number = get_channels_number();
    const Index height = get_image_height();
    const Index width = get_image_width();
    const Index image_size_single_channel = height * width;

    const Index bounding_box_width = abs(x_top_left - x_bottom_right);
    const Index bounding_box_height = abs(y_top_left - y_bottom_right);
    const Index bounding_box_single_channel_size = bounding_box_width * bounding_box_height;

    Tensor<type, 1> bounding_box_data;
    bounding_box_data.resize(channels_number * bounding_box_single_channel_size);

    const Index pixel_loop_start = width * (height - y_bottom_right) + x_top_left;
    const Index pixel_loop_end = width * (height - 1 - y_top_left) + x_bottom_right;

    if(channels_number == 3)
    {
        Tensor<unsigned char, 1> image_red_channel_flatted_sorted(image_size_single_channel);
        Tensor<unsigned char, 1> image_green_channel_flatted_sorted(image_size_single_channel);
        Tensor<unsigned char, 1> image_blue_channel_flatted_sorted(image_size_single_channel);

        image_red_channel_flatted_sorted = image.slice(Eigen::array<Eigen::Index, 1>({0}), Eigen::array<Eigen::Index, 1>({image_size_single_channel}));
        image_green_channel_flatted_sorted = image.slice(Eigen::array<Eigen::Index, 1>({image_size_single_channel}), Eigen::array<Eigen::Index, 1>({image_size_single_channel}));
        image_blue_channel_flatted_sorted = image.slice(Eigen::array<Eigen::Index, 1>({2 * image_size_single_channel}), Eigen::array<Eigen::Index, 1>({image_size_single_channel}));

        Tensor<type, 1> bounding_box_red_channel(bounding_box_single_channel_size);
        Tensor<type, 1> bounding_box_green_channel(bounding_box_single_channel_size);
        Tensor<type, 1> bounding_box_blue_channel(bounding_box_single_channel_size);

        Index data_index = 0;

        for(Index i = pixel_loop_start; i <= pixel_loop_end - 1; i++)
        {
            const int height_number = (int)(i/height);

            const Index left_margin = height_number * width + x_top_left;
            const Index right_margin = height_number * width + x_bottom_right;

            if(i >= left_margin && i < right_margin)
            {
                bounding_box_red_channel(data_index) = static_cast<type>(image_red_channel_flatted_sorted[i]);
                bounding_box_green_channel(data_index) = static_cast<type>(image_green_channel_flatted_sorted[i]);
                bounding_box_blue_channel(data_index) = static_cast<type>(image_blue_channel_flatted_sorted[i]);

                data_index++;
            }
        }

        Tensor<type, 1> red_green_concatenation(bounding_box_red_channel.size() + bounding_box_green_channel.size());
        red_green_concatenation = bounding_box_red_channel.concatenate(bounding_box_green_channel, 0); // To allow a double concatenation
        bounding_box_data = red_green_concatenation.concatenate(bounding_box_blue_channel, 0);
    }
    else
    {
        Index data_index = 0;

        for(Index i = pixel_loop_start; i <= pixel_loop_end - 1; i++)
        {
            const int height_number = (int)(i/height);

            const Index left_margin = height_number * width + x_top_left;
            const Index right_margin = height_number * width + x_bottom_right;

            if(i >= left_margin && i < right_margin)
            {
                bounding_box_data(data_index) = static_cast<type>(image[i]);
                data_index++;
            }
        }
    }

    return bounding_box_data;
}

// Function to slice a given vector from range X to Y
/*Tensor<unsigned char, 1> DataSet::slicing(Tensor<unsigned char, 1>& arr, int& X, int& Y)
{
    // Starting and Ending iterators

    auto start = X;
    auto end = Y + 1;

    Tensor<unsigned char, 1> result(Y - X + 1);

    // Copy vector using copy function()
    copy(start, end, result);

    // Return the final sliced vector
    return result;
}*/


void DataSet::read_txt()
{
    cout << "Reading .txt file..." << endl;

    TextAnalytics text_analytics;

    text_analytics.set_separator(get_text_separator_string());
    text_analytics.set_short_words_length(short_words_length);
    text_analytics.set_long_words_length(long_words_length);
    text_analytics.set_stop_words(stop_words);

    cout << "Loading documents..." << endl;

    text_analytics.load_documents(data_file_name);

    Tensor<Tensor<string, 1>, 1> document = text_analytics.get_documents();

    Tensor<Tensor<string, 1>, 1> targets = text_analytics.get_targets();

    Tensor<string, 1> full_document = text_analytics.join(document);

    cout << "Processing documents..." << endl;

    Tensor<Tensor<string, 1>, 1> document_tokens = text_analytics.preprocess(full_document);

    cout << "Calculating wordbag..." << endl;

    TextAnalytics::WordBag document_word_bag = text_analytics.calculate_word_bag(document_tokens);
    set_words_frequencies(document_word_bag.frequencies);

    Tensor<string, 1> columns_names = document_word_bag.words;
    const Index document_words_number = document_word_bag.words.size();

    Tensor<type, 1> row(document_words_number);

    // Output

    cout << "Writting data file..." << endl;

    string transformed_data_path = data_file_name;
    replace(transformed_data_path,".txt","_data.txt");
    replace(transformed_data_path,".csv","_data.csv");

    std::ofstream file;
    file.open(transformed_data_path);

    for(Index i  = 0; i < document_words_number; i++)
        file << columns_names(i) << ";";
    file << "target_variable" << "\n";

    // Data file preview

    Index preview_size = 4;

    text_data_file_preview.resize(preview_size,2);

    for(Index i = 0; i < preview_size - 1; i++)
    {
        text_data_file_preview(i,0) = document(0)(i);
        text_data_file_preview(i,1) = targets(0)(i);
    }

    text_data_file_preview(preview_size - 1, 0) = document(0)(document(0).size()-1);
    text_data_file_preview(preview_size - 1, 1) = targets(0)(targets(0).size()-1);

#pragma omp parallel for

    for(Index i = 0; i < document.size(); i++)
    {
        Tensor<string, 1> sheet = document(i);

        for(Index j = 0; j < sheet.size(); j++)
        {
            row.setZero();

            string line = sheet(j);

            Tensor<string,1> tokens = get_tokens(line);

            Tensor<Tensor<string, 1>,1> processed_tokens = text_analytics.preprocess(tokens);

            TextAnalytics::WordBag line_word_bag = text_analytics.calculate_word_bag(processed_tokens);

            Tensor<string, 1> line_words = line_word_bag.words;

            Tensor<Index, 1> line_frequencies = line_word_bag.frequencies;

            for(Index k = 0; k < line_words.size(); k++)
            {
                if( contains(columns_names, line_words(k)) )
                {
                    auto it = find(columns_names.data(), columns_names.data() + document_words_number, line_words(k));

                    const Index word_index = it - columns_names.data();

                    row(word_index) = type(line_frequencies(k));
                }
            }

            for(Index k = 0; k < document_words_number; k++)
                file << row(k) << ";";
            std::for_each(targets(i)(j).begin(), targets(i)(j).end(), [](char & c){
                c = ::tolower(c);});
            file << "target_" + targets(i)(j) << "\n";
        }
    }

    file.close();

    data_file_name = transformed_data_path;
    separator = Separator::Semicolon;
    has_columns_names = true;

    read_csv();

    for(Index i = 0; i < get_input_columns_number(); i++)
        set_column_type(i,ColumnType::Numeric);
};


Tensor<string, 1> DataSet::get_default_columns_names(const Index& columns_number)
{
    Tensor<string, 1> columns_names(columns_number);

    for(Index i = 0; i < columns_number; i++)
    {
        ostringstream buffer;

        buffer << "column_" << i+1;

        columns_names(i) = buffer.str();
    }

    return columns_names;
}


void DataSet::read_csv_1()
{
    cout << "Path: " << data_file_name << endl;

    if(data_file_name.empty())
    {
        ostringstream buffer;

        buffer << "OpenNN Exception: DataSet class.\n"
               << "void read_csv() method.\n"
               << "Data file name is empty.\n";

        throw invalid_argument(buffer.str());
    }

    std::ifstream file(data_file_name.c_str());

    if(!file.is_open())
    {
        ostringstream buffer;

        buffer << "OpenNN Exception: DataSet class.\n"
               << "void read_csv() method.\n"
               << "Cannot open data file: " << data_file_name << "\n";

        throw invalid_argument(buffer.str());
    }

    const char separator_char = get_separator_char();

    if(display) cout << "Setting data file preview..." << endl;

    const Index lines_number = has_columns_names ? 4 : 3;

    data_file_preview.resize(lines_number);

    string line;

    Index lines_count = 0;

    while(file.good())
    {
        getline(file, line);

        line = decode(line);

        trim(line);

        erase(line, '"');

        if(line.empty()) continue;

        check_separators(line);

        data_file_preview(lines_count) = get_tokens(line, separator_char);

        lines_count++;

        if(lines_count == lines_number) break;
    }

    file.close();

    // Check empty file    @todo, size() methods returns 0

    if(data_file_preview(0).size() == 0)
    {
        ostringstream buffer;

        buffer << "OpenNN Exception: DataSet class.\n"
               << "void read_csv_1() method.\n"
               << "File " << data_file_name << " is empty.\n";

        throw invalid_argument(buffer.str());
    }

    // Set rows labels and columns names

    if(display) cout << "Setting rows labels..." << endl;

    string first_name = data_file_preview(0)(0);
    transform(first_name.begin(), first_name.end(), first_name.begin(), ::tolower);

    const Index columns_number = has_rows_labels ? data_file_preview(0).size()-1 : data_file_preview(0).size();

    columns.resize(columns_number);

    // Check if header has numeric value

    if(has_columns_names && has_numbers(data_file_preview(0)))
    {
        ostringstream buffer;

        buffer << "OpenNN Exception: DataSet class.\n"
               << "void read_csv_1() method.\n"
               << "Some columns names are numeric.\n";

        throw invalid_argument(buffer.str());
    }

    // Columns names

    if(display) cout << "Setting columns names..." << endl;

    if(has_columns_names)
    {
        has_rows_labels ? set_columns_names(data_file_preview(0).slice(Eigen::array<Eigen::Index, 1>({1}),
                                                                       Eigen::array<Eigen::Index, 1>({data_file_preview(0).size()-1})))
                        : set_columns_names(data_file_preview(0));
    }
    else
    {
        set_columns_names(get_default_columns_names(columns_number));
    }

    // Columns types

    if(display) cout << "Setting columns types..." << endl;

    Index column_index = 0;

    for(Index i = 0; i < data_file_preview(0).dimension(0); i++)
    {
        if(has_rows_labels && i == 0) continue;

        if((is_date_time_string(data_file_preview(1)(i)) && data_file_preview(1)(i) != missing_values_label)
                || (is_date_time_string(data_file_preview(2)(i)) && data_file_preview(2)(i) != missing_values_label)
                || (is_date_time_string(data_file_preview(lines_number-2)(i)) && data_file_preview(lines_number-2)(i) != missing_values_label)
                || (is_date_time_string(data_file_preview(lines_number-1)(i)) && data_file_preview(lines_number-1)(i) != missing_values_label))
        {
            columns(column_index).type = ColumnType::DateTime;
            time_column = columns(column_index).name;
            column_index++;
        }
        else if(((is_numeric_string(data_file_preview(1)(i)) && data_file_preview(1)(i) != missing_values_label) || data_file_preview(1)(i).empty())
                || ((is_numeric_string(data_file_preview(2)(i)) && data_file_preview(2)(i) != missing_values_label) || data_file_preview(2)(i).empty())
                || ((is_numeric_string(data_file_preview(lines_number-2)(i)) && data_file_preview(lines_number-2)(i) != missing_values_label) || data_file_preview(lines_number-2)(i).empty())
                || ((is_numeric_string(data_file_preview(lines_number-1)(i)) && data_file_preview(lines_number-1)(i) != missing_values_label) || data_file_preview(lines_number-1)(i).empty()))
        {
            columns(column_index).type = ColumnType::Numeric;
            column_index++;
        }
        else
        {
            columns(column_index).type = ColumnType::Categorical;
            column_index++;
        }
    }

    //    if(time_column != "")
    //    {
    //        set_column_type(time_column, DataSet::ColumnType::DateTime);
    //    }

}


void DataSet::read_csv_2_simple()
{
    std::ifstream file(data_file_name.c_str());

    if(!file.is_open())
    {
        ostringstream buffer;

        buffer << "OpenNN Exception: DataSet class.\n"
               << "void read_csv_2_simple() method.\n"
               << "Cannot open data file: " << data_file_name << "\n";

        throw invalid_argument(buffer.str());
    }

    string line;
    Index line_number = 0;

    if(has_columns_names)
    {
        while(file.good())
        {
            line_number++;

            getline(file, line);

            trim(line);

            erase(line, '"');

            if(line.empty()) continue;

            break;
        }
    }

    Index samples_count = 0;

    Index tokens_count;

    if(display) cout << "Setting data dimensions..." << endl;

    const char separator_char = get_separator_char();

    const Index columns_number = get_columns_number();
    const Index raw_columns_number = has_rows_labels ? columns_number + 1 : columns_number;

    while(file.good())
    {
        line_number++;

        getline(file, line);

        trim(line);

        //erase(line, '"');

        if(line.empty()) continue;

        tokens_count = count_tokens(line, separator_char);

        if(tokens_count != raw_columns_number)
        {
            ostringstream buffer;

            buffer << "OpenNN Exception: DataSet class.\n"
                   << "void read_csv_2_simple() method.\n"
                   << "Line " << line_number << ": Size of tokens("
                   << tokens_count << ") is not equal to number of columns("
                   << raw_columns_number << ").\n";

            throw invalid_argument(buffer.str());
        }

        samples_count++;
    }

    file.close();

    data.resize(samples_count, columns_number);

    set_default_columns_uses();

    samples_uses.resize(samples_count);
    samples_uses.setConstant(SampleUse::Training);

    split_samples_random();
}


void DataSet::read_csv_3_simple()
{
    std::ifstream file(data_file_name.c_str());

    if(!file.is_open())
    {
        ostringstream buffer;

        buffer << "OpenNN Exception: DataSet class.\n"
               << "void read_csv_2_simple() method.\n"
               << "Cannot open data file: " << data_file_name << "\n";

        throw invalid_argument(buffer.str());
    }

    const bool is_float = is_same<type, float>::value;

    const char separator_char = get_separator_char();

    string line;

    // Read header

    if(has_columns_names)
    {
        while(file.good())
        {
            getline(file, line);

            line = decode(line);

            if(line.empty()) continue;

            break;
        }
    }

    // Read data

    const Index raw_columns_number = has_rows_labels ? get_columns_number() + 1 : get_columns_number();

    Tensor<string, 1> tokens(raw_columns_number);

    const Index samples_number = data.dimension(0);

    if(has_rows_labels) rows_labels.resize(samples_number);

    if(display) cout << "Reading data..." << endl;

    Index sample_index = 0;
    Index column_index = 0;

    while(file.good())
    {
        getline(file, line);

        line = decode(line);

        trim(line);

        erase(line, '"');

        if(line.empty()) continue;

        fill_tokens(line, separator_char, tokens);

        for(Index j = 0; j < raw_columns_number; j++)
        {
            trim(tokens(j));

            if(has_rows_labels && j == 0)
            {
                rows_labels(sample_index) = tokens(j);
            }
            else if(tokens(j) == missing_values_label || tokens(j).empty())
            {
                data(sample_index, column_index) = static_cast<type>(NAN);
                column_index++;
            }
            else if(is_float)
            {
                data(sample_index, column_index) = type(strtof(tokens(j).data(), nullptr));
                column_index++;
            }
            else
            {
                data(sample_index, column_index) = type(stof(tokens(j)));
                column_index++;
            }
        }

        column_index = 0;
        sample_index++;
    }

    const Index data_file_preview_index = has_columns_names ? 3 : 2;

    data_file_preview(data_file_preview_index) = tokens;

    file.close();

    if(display) cout << "Data read succesfully..." << endl;

    // Check Constant

    check_constant_columns();

    // Check Binary

    if(display) cout << "Checking binary columns..." << endl;

    set_binary_simple_columns();

}


void DataSet::read_csv_2_complete()
{
    std::ifstream file(data_file_name.c_str());

    if(!file.is_open())
    {
        ostringstream buffer;

        buffer << "OpenNN Exception: DataSet class.\n"
               << "void read_csv_2_complete() method.\n"
               << "Cannot open data file: " << data_file_name << "\n";

        throw invalid_argument(buffer.str());
    }

    const char separator_char = get_separator_char();

    string line;

    Tensor<string, 1> tokens;

    Index lines_count = 0;
    Index tokens_count;

    const Index columns_number = columns.size();

    for(unsigned j = 0; j < columns_number; j++)
    {
        if(columns(j).type != ColumnType::Categorical)
        {
            columns(j).column_use = VariableUse::Input;
        }
    }

    // Skip header

    if(has_columns_names)
    {
        while(file.good())
        {
            getline(file, line);

            trim(line);

            if(line.empty()) continue;

            break;
        }
    }

    // Read data

    if(display) cout << "Setting data dimensions..." << endl;

    const Index raw_columns_number = has_rows_labels ? columns_number + 1 : columns_number;

    Index column_index = 0;

    while(file.good())
    {
        getline(file, line);

        line = decode(line);

        trim(line);

        erase(line, '"');

        if(line.empty()) continue;

        tokens = get_tokens(line, separator_char);

        tokens_count = tokens.size();

        if(static_cast<unsigned>(tokens_count) != raw_columns_number)
        {
            const string message =
                    "Sample " + to_string(lines_count+1) + " error:\n"
                                                           "Size of tokens (" + to_string(tokens_count) + ") is not equal to number of columns (" + to_string(raw_columns_number) + ").\n"
                                                                                                                                                                                    "Please check the format of the data file (e.g: Use of commas both as decimal and column separator)";

            throw invalid_argument(message);
        }

        for(unsigned j = 0; j < raw_columns_number; j++)
        {
            if(has_rows_labels && j == 0) continue;

            if(columns(column_index).type == ColumnType::Categorical)
            {
                if(find(columns(column_index).categories.data(), columns(column_index).categories.data() + columns(column_index).categories.size(), tokens(j)) == (columns(column_index).categories.data() + columns(column_index).categories.size()))
                {
                    if(tokens(j) == missing_values_label || tokens(j).find(missing_values_label) != string::npos)
                    {
                        column_index++;
                        continue;
                    }

                    columns(column_index).add_category(tokens(j));
                }
            }

            column_index++;
        }

        column_index = 0;

        lines_count++;
    }

    if(display) cout << "Setting types..." << endl;

    for(Index j = 0; j < columns_number; j++)
    {
        if(columns(j).type == ColumnType::Categorical)
        {
            if(columns(j).categories.size() == 2)
            {
                columns(j).type = ColumnType::Binary;
            }
        }
    }

    file.close();

    const Index samples_number = static_cast<unsigned>(lines_count);

    const Index variables_number = get_variables_number();

    data.resize(static_cast<Index>(samples_number), variables_number);
    data.setZero();

    if(has_rows_labels) rows_labels.resize(samples_number);

    set_default_columns_uses();

    samples_uses.resize(static_cast<Index>(samples_number));

    samples_uses.setConstant(SampleUse::Training);

    split_samples_random();
}


void DataSet::read_csv_3_complete()
{
    std::ifstream file(data_file_name.c_str());

    if(!file.is_open())
    {
        ostringstream buffer;

        buffer << "OpenNN Exception: DataSet class.\n"
               << "void read_csv_3_complete() method.\n"
               << "Cannot open data file: " << data_file_name << "\n";

        throw invalid_argument(buffer.str());
    }

    const char separator_char = get_separator_char();

    const Index columns_number = columns.size();

    const Index raw_columns_number = has_rows_labels ? columns_number+1 : columns_number;

    string line;

    Tensor<string, 1> tokens;

    string token;

    unsigned sample_index = 0;
    unsigned variable_index = 0;
    unsigned column_index = 0;

    // Skip header

    if(has_columns_names)
    {
        while(file.good())
        {
            getline(file, line);

            line = decode(line);

            trim(line);

            if(line.empty()) continue;

            break;
        }
    }

    // Read data

    if(display) cout << "Reading data..." << endl;

    while(file.good())
    {
        getline(file, line);

        line = decode(line);

        trim(line);

        erase(line, '"');

        if(line.empty()) continue;

        tokens = get_tokens(line, separator_char);

        variable_index = 0;
        column_index = 0;

        for(Index j = 0; j < raw_columns_number; j++)
        {
            trim(tokens(j));

            if(has_rows_labels && j ==0)
            {
                rows_labels(sample_index) = tokens(j);
                continue;
            }
            else if(columns(column_index).type == ColumnType::Numeric)
            {
                if(tokens(j) == missing_values_label || tokens(j).empty())
                {
                    data(sample_index, variable_index) = static_cast<type>(NAN);
                    variable_index++;
                }
                else
                {
                    try
                    {
                        data(sample_index, variable_index) = static_cast<type>(stod(tokens(j)));
                        variable_index++;
                    }
                    catch(const invalid_argument& e)
                    {
                        ostringstream buffer;

                        buffer << "OpenNN Exception: DataSet class.\n"
                               << "void read_csv_3_complete() method.\n"
                               << "Sample " << sample_index << "; Invalid number: " << tokens(j) << "\n";

                        throw invalid_argument(buffer.str());
                    }
                }
            }
            else if(columns(column_index).type == ColumnType::DateTime)
            {
                if(tokens(j) == missing_values_label || tokens(j).empty())
                {
                    data(sample_index, variable_index) = static_cast<type>(NAN);
                    variable_index++;
                }
                else
                {
                    data(sample_index, variable_index) = static_cast<type>(date_to_timestamp(tokens(j), gmt));

                    variable_index++;
                }
            }
            else if(columns(column_index).type == ColumnType::Categorical)
            {
                for(Index k = 0; k < columns(column_index).get_categories_number(); k++)
                {
                    if(tokens(j) == missing_values_label)
                    {
                        data(sample_index, variable_index) = static_cast<type>(NAN);
                    }
                    else if(tokens(j) == columns(column_index).categories(k))
                    {
                        data(sample_index, variable_index) = type(1);
                    }

                    variable_index++;
                }
            }
            else if(columns(column_index).type == ColumnType::Binary)
            {
                string lower_case_token = tokens(j);

                trim(lower_case_token);
                transform(lower_case_token.begin(), lower_case_token.end(), lower_case_token.begin(), ::tolower);

                Tensor<string,1> positive_words(5);
                Tensor<string,1> negative_words(5);

                positive_words.setValues({"yes","positive","+","true","si"});
                negative_words.setValues({"no","negative","-","false","no"});

                if(tokens(j) == missing_values_label || tokens(j).find(missing_values_label) != string::npos)
                {
                    data(sample_index, variable_index) = static_cast<type>(NAN);
                }
                else if( contains(positive_words, lower_case_token) )
                {
                    data(sample_index, variable_index) = type(1);
                }
                else if( contains(negative_words, lower_case_token) )
                {
                    data(sample_index, variable_index) = type(0);
                }
                else if(columns(column_index).categories.size() > 0 && tokens(j) == columns(column_index).categories(0))
                {
                    data(sample_index, variable_index) = type(1);
                }
                else if(tokens(j) == columns(column_index).name)
                {
                    data(sample_index, variable_index) = type(1);
                }

                variable_index++;
            }

            column_index++;
        }

        sample_index++;
    }

    const Index data_file_preview_index = has_columns_names ? 3 : 2;

    data_file_preview(data_file_preview_index) = tokens;

    if(display) cout << "Data read succesfully..." << endl;

    file.close();

    // Check Constant and DateTime to unused

    check_constant_columns();

    // Check binary

    if(display) cout << "Checking binary columns..." << endl;

    set_binary_simple_columns();

}


void DataSet::check_separators(const string& line) const
{
    if(line.find(',') == string::npos
            && line.find(';') == string::npos
            && line.find(' ') == string::npos
            && line.find('\t') == string::npos) return;

    const char separator_char = get_separator_char();

    if(line.find(separator_char) == string::npos)
    {
        const string message =
                "Error: " + get_separator_string() + " separator not found in line data file " + data_file_name + ".\n"
                                                                                                                  "Line: '" + line + "'";

        throw invalid_argument(message);
    }

    if(separator == Separator::Space)
    {
        if(line.find(',') != string::npos)
        {
            const string message =
                    "Error: Found comma (',') in data file " + data_file_name + ", but separator is space (' ').";

            throw invalid_argument(message);
        }
        if(line.find(';') != string::npos)
        {
            const string message =
                    "Error: Found semicolon (';') in data file " + data_file_name + ", but separator is space (' ').";

            throw invalid_argument(message);
        }
    }
    else if(separator == Separator::Tab)
    {
        if(line.find(',') != string::npos)
        {
            const string message =
                    "Error: Found comma (',') in data file " + data_file_name + ", but separator is tab ('   ').";

            throw invalid_argument(message);
        }
        if(line.find(';') != string::npos)
        {
            const string message =
                    "Error: Found semicolon (';') in data file " + data_file_name + ", but separator is tab ('   ').";

            throw invalid_argument(message);
        }
    }
    else if(separator == Separator::Comma)
    {
        if(line.find(";") != string::npos)
        {
            const string message =
                    "Error: Found semicolon (';') in data file " + data_file_name + ", but separator is comma (',').";

            throw invalid_argument(message);
        }
    }
    else if(separator == Separator::Semicolon)
    {
        if(line.find(",") != string::npos)
        {
            const string message =
                    "Error: Found comma (',') in data file " + data_file_name + ", but separator is semicolon (';'). " + line;

            throw invalid_argument(message);
        }
    }
}


void DataSet::check_special_characters(const string & line) const
{
    if( line.find_first_of("|@#~€¬^*") != string::npos)
    {
        const string message =
                "Error: found special characters in line: " + line + ". Please, review the file.";
        throw invalid_argument(message);
    }

    //#ifdef __unix__
    //    if(line.find("\r") != string::npos)
    //    {
    //        const string message =
    //                "Error: mixed break line characters in line: " + line + ". Please, review the file.";
    //        throw invalid_argument(message);
    //    }
    //#endif

}


bool DataSet::has_binary_columns() const
{
    const Index variables_number = columns.size();

    for(Index i = 0; i < variables_number; i++)
    {
        if(columns(i).type == ColumnType::Binary) return true;
    }

    return false;
}


bool DataSet::has_categorical_columns() const
{
    const Index variables_number = columns.size();

    for(Index i = 0; i < variables_number; i++)
    {
        if(columns(i).type == ColumnType::Categorical) return true;
    }

    return false;
}


bool DataSet::has_time_columns() const
{
    const Index columns_number = columns.size();

    for(Index i = 0; i < columns_number; i++)
    {
        if(columns(i).type == ColumnType::DateTime) return true;
    }

    return false;
}


bool DataSet::has_time_time_series_columns() const
{
    const Index time_series_columns_number = time_series_columns.size();

    for(Index i = 0; i < time_series_columns_number; i++)
    {
        if(time_series_columns(i).type == ColumnType::DateTime) return true;
    }

    return false;
}



bool DataSet::has_selection() const
{
    if(get_selection_samples_number() == 0) return false;

    return true;
}



Tensor<Index, 1> DataSet::count_nan_columns() const
{
    const Index columns_number = get_columns_number();
    const Index rows_number = get_samples_number();

    Tensor<Index, 1> nan_columns(get_columns_number());
    nan_columns.setZero();

    for(Index column_index = 0; column_index < columns_number; column_index++)
    {
        const Index current_variable_index = get_variable_indices(column_index)(0);

        for(Index row_index = 0; row_index < rows_number; row_index++)
        {
            if(isnan(data(row_index,current_variable_index)))
            {
                nan_columns(column_index)++;
            }
        }
    }

    return nan_columns;
}


Index DataSet::count_rows_with_nan() const
{
    Index rows_with_nan = 0;

    const Index rows_number = data.dimension(0);
    const Index columns_number = data.dimension(1);

    bool has_nan = true;

    for(Index row_index = 0; row_index < rows_number; row_index++)
    {
        has_nan = false;

        for(Index column_index = 0; column_index < columns_number; column_index++)
        {
            if(isnan(data(row_index, column_index)))
            {
                has_nan = true;
                break;
            }
        }

        if(has_nan) rows_with_nan++;
    }

    return rows_with_nan;
}


Index DataSet::count_nan() const
{
    return count_NAN(data);
}


void DataSet::set_missing_values_number(const Index& new_missing_values_number)
{
    missing_values_number = new_missing_values_number;
}


void DataSet::set_missing_values_number()
{
    missing_values_number = count_nan();
}


void DataSet::set_columns_missing_values_number(const Tensor<Index, 1>& new_columns_missing_values_number)
{
    columns_missing_values_number = new_columns_missing_values_number;
}


void DataSet::set_columns_missing_values_number()
{
    columns_missing_values_number = count_nan_columns();
}


void DataSet::set_rows_missing_values_number(const Index& new_rows_missing_values_number)
{
    rows_missing_values_number = new_rows_missing_values_number;
}


void DataSet::set_rows_missing_values_number()
{
    rows_missing_values_number = count_rows_with_nan();
}


void DataSet::fix_repeated_names()
{
    // Fix columns names

    const Index columns_number = columns.size();

    map<string, Index> columns_count_map;

    for(Index i = 0; i < columns_number; i++)
    {
        auto result = columns_count_map.insert(pair<string, Index>(columns(i).name, 1));

        if(!result.second) result.first->second++;
    }

    for(const auto & element : columns_count_map)
    {
        if(element.second > 1)
        {
            const string repeated_name = element.first;
            Index repeated_index = 1;

            for(Index i = 0; i < columns.size(); i++)
            {
                if(columns(i).name == repeated_name)
                {
                    columns(i).name = columns(i).name + "_" + to_string(repeated_index);
                    repeated_index++;
                }
            }
        }
    }

    // Fix variables names

    if(has_categorical_columns() || has_binary_columns())
    {
        Tensor<string, 1> variables_names = get_variables_names();

        const Index variables_number = variables_names.size();

        map<string, Index> variables_count_map;

        for(Index i = 0; i < variables_number; i++)
        {
            auto result = variables_count_map.insert(pair<string, Index>(variables_names(i), 1));

            if(!result.second) result.first->second++;
        }

        for(const auto & element : variables_count_map)
        {
            if(element.second > 1)
            {
                const string repeated_name = element.first;

                for(Index i = 0; i < variables_number; i++)
                {
                    if(variables_names(i) == repeated_name)
                    {
                        const Index column_index = get_column_index(i);

                        if(columns(column_index).type != ColumnType::Categorical) continue;

                        variables_names(i) = variables_names(i) + "_" + columns(column_index).name;
                    }
                }
            }
        }

        set_variables_names(variables_names);
    }
}

void DataSet::initialize_sequential(Tensor<Index, 1>& new_tensor,
                                    const Index& start, const Index& step, const Index& end) const
{
    const Index new_size = (end-start)/step+1;

    new_tensor.resize(new_size);
    new_tensor(0) = start;

    for(Index i = 1; i < new_size-1; i++)
    {
        new_tensor(i) = new_tensor(i-1)+step;
    }

    new_tensor(new_size-1) = end;
}


void DataSet::intialize_sequential(Tensor<type, 1>& new_tensor,
                                   const type& start, const type& step, const type& end) const
{
    const Index new_size = Index((end-start)/type(step) + type(1));

    new_tensor.resize(new_size);
    new_tensor(0) = start;

    for(Index i = 1; i < new_size-1; i++)
    {
        new_tensor(i) = new_tensor(i-1)+step;
    }

    new_tensor(new_size-1) = end;
}


Tensor<Index, 2> DataSet::split_samples(const Tensor<Index, 1>& samples_indices, const Index& new_batch_size) const
{
    const Index samples_number = samples_indices.dimension(0);

    Index batches_number;
    Index batch_size = new_batch_size;

    if(samples_number < batch_size)
    {
        batches_number = 1;
        batch_size = samples_number;
    }
    else
    {
        batches_number = samples_number / batch_size;
    }

    Tensor<Index, 2> batches(batches_number, batch_size);

    Index count = 0;

    for(Index i = 0; i < batches_number; ++i)
    {
        for(Index j = 0; j < batch_size; ++j)
        {
            batches(i,j) = samples_indices(count);

            count++;
        }
    }

    return batches;
}


void DataSetBatch::fill(const Tensor<Index, 1>& samples,
                        const Tensor<Index, 1>& inputs,
                        const Tensor<Index, 1>& targets)
{
    const Tensor<type, 2>& data = data_set_pointer->get_data();

    const Tensor<Index, 1>& input_variables_dimensions = data_set_pointer->get_input_variables_dimensions();

    if(input_variables_dimensions.size() == 1)
    {
        fill_submatrix(data, samples, inputs, inputs_data);
    }
    else if(input_variables_dimensions.size() == 3)
    {        
        const Index channels_number = input_variables_dimensions(0);
        const Index columns_number = input_variables_dimensions(1);
        const Index rows_number = input_variables_dimensions(2);

        TensorMap<Tensor<type, 4>> inputs(inputs_data, rows_number, columns_number, channels_number, batch_size);

        Index index = 0;

        for(Index image = 0; image < batch_size; image++)
        {
            index = 0;

            for (Index row = rows_number - 1; row >= 0; row--)
            {
                for(Index col = 0; col < columns_number; col++)
                {
                    for (Index channel = channels_number - 1; channel >= 0 ; channel--)
                    {
                        inputs(row, col, channel, image) = data(image, index);
                        index++;
                    }
                }
            }
        }
    }

    fill_submatrix(data, samples, targets, targets_data);

}


DataSetBatch::DataSetBatch(const Index& new_samples_number, DataSet* new_data_set_pointer)
{
    set(new_samples_number, new_data_set_pointer);
}


void DataSetBatch::set(const Index& new_batch_size, DataSet* new_data_set_pointer)
{
    batch_size = new_batch_size;

    data_set_pointer = new_data_set_pointer;

    const Index input_variables_number = data_set_pointer->get_input_variables_number();
    const Index target_variables_number = data_set_pointer->get_target_variables_number();

    const Tensor<Index, 1> input_variables_dimensions = data_set_pointer->get_input_variables_dimensions();

    if(input_variables_dimensions.size() == 1)
    {
        inputs_dimensions.resize(2);
        inputs_dimensions.setValues({batch_size, input_variables_number});

        //delete inputs_data;
        inputs_data = (type*)malloc(static_cast<size_t>(batch_size*input_variables_number*sizeof(type)));
    }
    else if(input_variables_dimensions.size() == 3)
    {
        const Index channels_number = input_variables_dimensions(0);
        const Index columns_number = input_variables_dimensions(1);
        const Index rows_number = input_variables_dimensions(2);

        inputs_dimensions.resize(4);
        inputs_dimensions.setValues({rows_number, columns_number, channels_number,batch_size});

        //delete inputs_data;
        inputs_data = (type*)malloc(static_cast<size_t>(rows_number*columns_number*channels_number*batch_size*sizeof(type)));
    }

    targets_dimensions.resize(2);
    targets_dimensions.setValues({batch_size, target_variables_number});

    //delete targets_data;
    targets_data = (type*)malloc(static_cast<size_t>(batch_size*target_variables_number*sizeof(type)));
}


Index DataSetBatch::get_batch_size() const
{
    return batch_size;
}


void DataSetBatch::print() const
{
    cout << "Batch" << endl;

    cout << "Inputs dimensions:" << endl;
    cout << inputs_dimensions << endl;

    cout << "Inputs:" << endl;
    if(inputs_dimensions.size() == 2)
        cout << TensorMap<Tensor<type, 2>>(inputs_data, inputs_dimensions(0), inputs_dimensions(1)) << endl;
    else if(inputs_dimensions.size() == 4)
        cout << TensorMap<Tensor<type, 4>>(inputs_data, inputs_dimensions(0), inputs_dimensions(1), inputs_dimensions(2), inputs_dimensions(3)) << endl;
    cout << "Targets dimensions:" << endl;
    cout << targets_dimensions << endl;

    cout << "Targets:" << endl;
    cout << TensorMap<Tensor<type,2>>(targets_data, targets_dimensions(0), targets_dimensions(1)) << endl;
}


void DataSet::shuffle()
{
    random_device rng;
    mt19937 urng(rng());

    const Index data_rows = data.dimension(0);
    const Index data_columns = data.dimension(1);

    Tensor<Index, 1> indices(data_rows);

    for(Index i = 0; i < data_rows; i++) indices(i) = i;

    std::shuffle(&indices(0), &indices(data_rows-1), urng);

    Tensor<type, 2> new_data(data_rows, data_columns);
    Tensor<string, 1> new_rows_labels(data_rows);

    Index index = 0;

    for(Index i = 0; i < data_rows; i++)
    {
        index = indices(i);

        new_rows_labels(i) = rows_labels(index);

        for(Index j = 0; j < data_columns; j++)
        {
            new_data(i,j) = data(index,j);
        }
    }

    data = new_data;
    rows_labels = new_rows_labels;
}


bool DataSet::get_has_rows_labels() const
{
    return this->has_rows_labels;
}

}


// OpenNN: Open Neural Networks Library.
// Copyright(C) 2005-2021 Artificial Intelligence Techniques, SL.
//
// This library is free software; you can redistribute it and/or
// modify it under the terms of the GNU Lesser General Public
// License as published by the Free Software Foundation; either
// version 2.1 of the License, or any later version.
//
// This library is distributed in the hope that it will be useful,
// but WITHOUT ANY WARRANTY; without even the implied warranty of
// MERCHANTABILITY or FITNESS FOR A PARTICULAR PURPOSE.  See the GNU
// Lesser General Public License for more details.

// You should have received a copy of the GNU Lesser General Public
// License along with this library; if not, write to the Free Software
// Foundation, Inc., 51 Franklin St, Fifth Floor, Boston, MA  02110-1301  USA<|MERGE_RESOLUTION|>--- conflicted
+++ resolved
@@ -9666,17 +9666,10 @@
         return input_string;
     }
 
-<<<<<<< HEAD
     case DataSet::Codification::SHIFT_JIS:
     {
         return sj2utf8(input_string);
     }
-=======
-        case DataSet::Codification::SHIFT_JIS:
-        {
-//            return sj2utf8(input_string);
-        }
->>>>>>> 8172f6ce
 
     default:
         return input_string;
@@ -11227,11 +11220,8 @@
     }
 }
 
-<<<<<<< HEAD
-
-=======
+
 /*
->>>>>>> 8172f6ce
 Tensor<unsigned char, 1> DataSet::remove_padding(Tensor<unsigned char, 1>& img, const int& rows_number,const int& cols_number, const int& padding)
 {
     Tensor<unsigned char, 1> data_without_padding(img.size() - padding*rows_number);
@@ -11865,14 +11855,7 @@
             const int x_bottom_right = static_cast<int>(stoi(splitted_points[2]));
             const int y_bottom_right = static_cast<int>(stoi(splitted_points[3]));
 
-<<<<<<< HEAD
-            //------------------------------------------------------------------------
-
-            const Tensor<unsigned char, 1> image_pixel_values = read_bmp_image(image_filename);
-            cout << "" << endl;
-=======
             // Segmentation for region proposal (Not implemented, we use random region proposal)
->>>>>>> 8172f6ce
 
             const BoundingBox gTruth_bounding_box = BoundingBox(channels_number, x_top_left, y_top_left, x_bottom_right, y_bottom_right);
 
