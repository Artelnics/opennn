--- conflicted
+++ resolved
@@ -15,66 +15,45 @@
 namespace opennn
 {
 
-<<<<<<< HEAD
     DataSet::DataSet(const Index& new_samples_number,
-                     const dimensions& new_input_dimensions,
-                     const dimensions& new_target_dimensions)
+        const dimensions& new_input_dimensions,
+        const dimensions& new_target_dimensions)
     {
         set(new_samples_number, new_input_dimensions, new_target_dimensions);
     }
 
 
     DataSet::DataSet(const filesystem::path& data_path,
-                     const string& separator,
-                     const bool& has_header,
-                     const bool& has_sample_ids,
-                     const Codification& data_codification)
+        const string& separator,
+        const bool& has_header,
+        const bool& has_sample_ids,
+        const Codification& data_codification)
     {
         set(data_path, separator, has_header, has_sample_ids, data_codification);
     }
 
-=======
-DataSet::DataSet(const Index& new_samples_number,
-                 const dimensions& new_input_dimensions,
-                 const dimensions& new_target_dimensions)
-{
-    set(new_samples_number, new_input_dimensions, new_target_dimensions);
-}
->>>>>>> 575d26b6
-
-
-DataSet::DataSet(const filesystem::path& data_path,
-                 const string& separator,
-                 const bool& has_header,
-                 const bool& has_sample_ids,
-                 const Codification& data_codification)
-{
-    set(data_path, separator, has_header, has_sample_ids, data_codification);
-}
-
-<<<<<<< HEAD
+
+    const bool& DataSet::get_display() const
+    {
+        return display;
+    }
+
+
     DataSet::RawVariable::RawVariable(const string& new_name,
-                                      const VariableUse& new_raw_variable_use,
-                                      const RawVariableType& new_type,
-                                      const Scaler& new_scaler,
-                                      const vector<string>& new_categories)
+        const VariableUse& new_raw_variable_use,
+        const RawVariableType& new_type,
+        const Scaler& new_scaler,
+        const vector<string>& new_categories)
     {
         set(new_name, new_raw_variable_use, new_type, new_scaler, new_categories);
     }
-=======
->>>>>>> 575d26b6
-
-const bool& DataSet::get_display() const
-{
-    return display;
-}
-
-<<<<<<< HEAD
+
+
     void DataSet::RawVariable::set(const string& new_name,
-                                   const VariableUse& new_raw_variable_use,
-                                   const RawVariableType& new_type,
-                                   const Scaler& new_scaler,
-                                   const vector<string>& new_categories)
+        const VariableUse& new_raw_variable_use,
+        const RawVariableType& new_type,
+        const Scaler& new_scaler,
+        const vector<string>& new_categories)
     {
         name = new_name;
         use = new_raw_variable_use;
@@ -82,4591 +61,4518 @@
         scaler = new_scaler;
         categories = new_categories;
     }
-=======
->>>>>>> 575d26b6
-
-DataSet::RawVariable::RawVariable(const string& new_name,
-                                  const VariableUse& new_raw_variable_use,
-                                  const RawVariableType& new_type,
-                                  const Scaler& new_scaler,
-                                  const vector<string>& new_categories)
-{
-    set(new_name, new_raw_variable_use, new_type, new_scaler, new_categories);
-}
-
-
-void DataSet::RawVariable::set(const string& new_name,
-                               const VariableUse& new_raw_variable_use,
-                               const RawVariableType& new_type,
-                               const Scaler& new_scaler,
-                               const vector<string>& new_categories)
-{
-    name = new_name;
-    use = new_raw_variable_use;
-    type = new_type;
-    scaler = new_scaler;
-    categories = new_categories;
-}
-
-
-void DataSet::RawVariable::set_scaler(const Scaler& new_scaler)
-{
-    scaler = new_scaler;
-}
-
-
-void DataSet::RawVariable::set_scaler(const string& new_scaler_string)
-{
-    const Scaler new_scaler = string_to_scaler(new_scaler_string);
-
-    set_scaler(new_scaler);
-}
-
-
-void DataSet::RawVariable::set_use(const VariableUse& new_raw_variable_use)
-{
-    use = new_raw_variable_use;
-}
-
-
-void DataSet::RawVariable::set_use(const string& new_raw_variable_use)
-{
-    if (new_raw_variable_use == "Decoder")
-        set_use(VariableUse::Decoder);
-    else if (new_raw_variable_use == "Input")
-        set_use(VariableUse::Input);
-    else if (new_raw_variable_use == "Target")
-        set_use(VariableUse::Target);
-    else if (new_raw_variable_use == "Time")
-        set_use(VariableUse::Time);
-    else if (new_raw_variable_use == "None")
-        set_use(VariableUse::None);
-    else
-        throw runtime_error("Unknown raw_variable use: " + new_raw_variable_use + "\n");
-}
-
-
-void DataSet::RawVariable::set_type(const string& new_raw_variable_type)
-{
-    if (new_raw_variable_type == "Numeric")
-        type = RawVariableType::Numeric;
-    else if (new_raw_variable_type == "Binary")
-        type = RawVariableType::Binary;
-    else if (new_raw_variable_type == "Categorical")
-        type = RawVariableType::Categorical;
-    else if (new_raw_variable_type == "DateTime")
-        type = RawVariableType::DateTime;
-    else if (new_raw_variable_type == "Constant")
-        type = RawVariableType::Constant;
-    else
-        throw runtime_error("Raw variable type is not valid (" + new_raw_variable_type + ").\n");
-}
-
-
-void DataSet::RawVariable::set_categories(const vector<string>& new_categories)
-{
-    categories = new_categories;
-}
-
-
-void DataSet::RawVariable::from_XML(const XMLDocument& document)
-{
-    name = read_xml_string(document.FirstChildElement(), "Name");
-    set_scaler(read_xml_string(document.FirstChildElement(), "Scaler"));
-    set_use(read_xml_string(document.FirstChildElement(), "Use"));
-    set_type(read_xml_string(document.FirstChildElement(), "Type"));
-
-    if (type == RawVariableType::Categorical)
-    {
-        const string categories_text = read_xml_string(document.FirstChildElement(), "Categories");
-        categories = get_tokens(categories_text, ";");
-    }
-}
-
-
-void DataSet::RawVariable::to_XML(XMLPrinter& printer) const
-{
-    add_xml_element(printer, "Name", name);
-    add_xml_element(printer, "Scaler", scaler_to_string(scaler));
-    add_xml_element(printer, "Use", get_use_string());
-    add_xml_element(printer, "Type", get_type_string());
-
-    if (type == RawVariableType::Categorical || type == RawVariableType::Binary)
-        add_xml_element(printer, "Categories", vector_to_string(categories));
-}
-
-
-void DataSet::RawVariable::print() const
-{
-    cout << "Raw variable" << endl
-         << "Name: " << name << endl
-         << "Use: " << get_use_string() << endl
-         << "Type: " << get_type_string() << endl
-         << "Scaler: " << scaler_to_string(scaler) << endl;
-
-    if (categories.size() != 0)
-    {
-        cout << "Categories: " << endl;
-        print_vector(categories);
-    }
-}
-
-
-DataSet::ModelType DataSet::get_model_type() const
-{
-    return model_type;
-}
-
-
-string DataSet::get_model_type_string() const
-{
-    switch (model_type)
-    {
-    case ModelType::Approximation:
-        return "Approximation";
-    case ModelType::Classification:
-        return "Classification";
-    case ModelType::Forecasting:
-        return "Forecasting";
-    case ModelType::AutoAssociation:
-        return "AutoAssociation";
-    case ModelType::TextClassification:
-        return "TextClassification";
-    case ModelType::ImageClassification:
-        return "ImageClassification";
-    default:
-        throw runtime_error("Unknown model type");
-    }
-}
-
-
-string DataSet::RawVariable::get_use_string() const
-{
-    switch (use)
-    {
-    case VariableUse::Decoder: return "Decoder";
-    case VariableUse::Input: return "Input";
-    case VariableUse::Target: return "Target";
-    case VariableUse::Time: return "Time";
-    case VariableUse::None: return "None";
-    default: throw runtime_error("Unknown raw variable use");
-    }
-}
-
-
-Index DataSet::RawVariable::get_categories_number() const
-{
-    return categories.size();
-}
-
-
-bool DataSet::is_sample_used(const Index& index) const
-{
-    return sample_uses[index] != SampleUse::None;
-}
-
-
-Tensor<Index, 1> DataSet::get_sample_use_numbers() const
-{
-    Tensor<Index, 1> count(4);
-    count.setZero();
-
-    const Index samples_number = get_samples_number();
+
+
+    void DataSet::RawVariable::set_scaler(const Scaler& new_scaler)
+    {
+        scaler = new_scaler;
+    }
+
+
+    void DataSet::RawVariable::set_scaler(const string& new_scaler_string)
+    {
+        const Scaler new_scaler = string_to_scaler(new_scaler_string);
+
+        set_scaler(new_scaler);
+    }
+
+
+    void DataSet::RawVariable::set_use(const VariableUse& new_raw_variable_use)
+    {
+        use = new_raw_variable_use;
+    }
+
+
+    void DataSet::RawVariable::set_use(const string& new_raw_variable_use)
+    {
+        if (new_raw_variable_use == "Decoder")
+            set_use(VariableUse::Decoder);
+        else if (new_raw_variable_use == "Input")
+            set_use(VariableUse::Input);
+        else if (new_raw_variable_use == "Target")
+            set_use(VariableUse::Target);
+        else if (new_raw_variable_use == "Time")
+            set_use(VariableUse::Time);
+        else if (new_raw_variable_use == "None")
+            set_use(VariableUse::None);
+        else
+            throw runtime_error("Unknown raw_variable use: " + new_raw_variable_use + "\n");
+    }
+
+
+    void DataSet::RawVariable::set_type(const string& new_raw_variable_type)
+    {
+        if (new_raw_variable_type == "Numeric")
+            type = RawVariableType::Numeric;
+        else if (new_raw_variable_type == "Binary")
+            type = RawVariableType::Binary;
+        else if (new_raw_variable_type == "Categorical")
+            type = RawVariableType::Categorical;
+        else if (new_raw_variable_type == "DateTime")
+            type = RawVariableType::DateTime;
+        else if (new_raw_variable_type == "Constant")
+            type = RawVariableType::Constant;
+        else
+            throw runtime_error("Raw variable type is not valid (" + new_raw_variable_type + ").\n");
+    }
+
+
+    void DataSet::RawVariable::set_categories(const vector<string>& new_categories)
+    {
+        categories = new_categories;
+    }
+
+
+    void DataSet::RawVariable::from_XML(const XMLDocument& document)
+    {
+        name = read_xml_string(document.FirstChildElement(), "Name");
+        set_scaler(read_xml_string(document.FirstChildElement(), "Scaler"));
+        set_use(read_xml_string(document.FirstChildElement(), "Use"));
+        set_type(read_xml_string(document.FirstChildElement(), "Type"));
+
+        if (type == RawVariableType::Categorical)
+        {
+            const string categories_text = read_xml_string(document.FirstChildElement(), "Categories");
+            categories = get_tokens(categories_text, ";");
+        }
+    }
+
+
+    void DataSet::RawVariable::to_XML(XMLPrinter& printer) const
+    {
+        add_xml_element(printer, "Name", name);
+        add_xml_element(printer, "Scaler", scaler_to_string(scaler));
+        add_xml_element(printer, "Use", get_use_string());
+        add_xml_element(printer, "Type", get_type_string());
+
+        if (type == RawVariableType::Categorical || type == RawVariableType::Binary)
+            add_xml_element(printer, "Categories", vector_to_string(categories));
+    }
+
+
+    void DataSet::RawVariable::print() const
+    {
+        cout << "Raw variable" << endl
+            << "Name: " << name << endl
+            << "Use: " << get_use_string() << endl
+            << "Type: " << get_type_string() << endl
+            << "Scaler: " << scaler_to_string(scaler) << endl;
+
+        if (categories.size() != 0)
+        {
+            cout << "Categories: " << endl;
+            print_vector(categories);
+        }
+    }
+
+
+    DataSet::ModelType DataSet::get_model_type() const
+    {
+        return model_type;
+    }
+
+
+    string DataSet::get_model_type_string() const
+    {
+        switch (model_type)
+        {
+        case ModelType::Approximation:
+            return "Approximation";
+        case ModelType::Classification:
+            return "Classification";
+        case ModelType::Forecasting:
+            return "Forecasting";
+        case ModelType::AutoAssociation:
+            return "AutoAssociation";
+        case ModelType::TextClassification:
+            return "TextClassification";
+        case ModelType::ImageClassification:
+            return "ImageClassification";
+        default:
+            throw runtime_error("Unknown model type");
+        }
+    }
+
+
+    string DataSet::RawVariable::get_use_string() const
+    {
+        switch (use)
+        {
+        case VariableUse::Decoder: return "Decoder";
+        case VariableUse::Input: return "Input";
+        case VariableUse::Target: return "Target";
+        case VariableUse::Time: return "Time";
+        case VariableUse::None: return "None";
+        default: throw runtime_error("Unknown raw variable use");
+        }
+    }
+
+
+    Index DataSet::RawVariable::get_categories_number() const
+    {
+        return categories.size();
+    }
+
+
+    bool DataSet::is_sample_used(const Index& index) const
+    {
+        return sample_uses[index] != SampleUse::None;
+    }
+
+
+    Tensor<Index, 1> DataSet::get_sample_use_numbers() const
+    {
+        Tensor<Index, 1> count(4);
+        count.setZero();
+
+        const Index samples_number = get_samples_number();
 
 #pragma omp parallel for
 
-    for (Index i = 0; i < samples_number; i++)
-        switch (sample_uses[i])
-        {
-        case SampleUse::Training: count[0]++; break;
-        case SampleUse::Selection: count[1]++; break;
-        case SampleUse::Testing: count[2]++; break;
-        default: count[3]++; break;
-        }
-
-    return count;
-}
-
-
-Tensor<type, 1> DataSet::get_sample_use_percentages() const
-{
-    const Index samples_number = get_samples_number();
-
-    return (get_sample_use_numbers().cast<type>()) * (100 / type(samples_number));
-}
-
-
-string DataSet::get_sample_string(const Index& sample_index) const
-{
-    const Tensor<type, 1> sample = data.chip(sample_index, 0);
-
-    string sample_string;
-
-    const Index raw_variables_number = get_raw_variables_number();
-
-    Index variable_index = 0;
-
-    for (Index i = 0; i < raw_variables_number; i++)
-    {
-        const RawVariable& raw_variable = raw_variables[i];
-
-        switch (raw_variable.type)
-        {
-        case RawVariableType::Numeric:
-            sample_string += isnan(data(sample_index, variable_index))
-                                 ? missing_values_label
-                                 : to_string(double(data(sample_index, variable_index)));
-
-            variable_index++;
+        for (Index i = 0; i < samples_number; i++)
+            switch (sample_uses[i])
+            {
+            case SampleUse::Training: count[0]++; break;
+            case SampleUse::Selection: count[1]++; break;
+            case SampleUse::Testing: count[2]++; break;
+            default: count[3]++; break;
+            }
+
+        return count;
+    }
+
+
+    Tensor<type, 1> DataSet::get_sample_use_percentages() const
+    {
+        const Index samples_number = get_samples_number();
+
+        return (get_sample_use_numbers().cast<type>()) * (100 / type(samples_number));
+    }
+
+
+    string DataSet::get_sample_string(const Index& sample_index) const
+    {
+        const Tensor<type, 1> sample = data.chip(sample_index, 0);
+
+        string sample_string;
+
+        const Index raw_variables_number = get_raw_variables_number();
+
+        Index variable_index = 0;
+
+        for (Index i = 0; i < raw_variables_number; i++)
+        {
+            const RawVariable& raw_variable = raw_variables[i];
+
+            switch (raw_variable.type)
+            {
+            case RawVariableType::Numeric:
+                sample_string += isnan(data(sample_index, variable_index))
+                    ? missing_values_label
+                    : to_string(double(data(sample_index, variable_index)));
+
+                variable_index++;
+                break;
+
+            case RawVariableType::Binary:
+                sample_string += isnan(data(sample_index, variable_index))
+                    ? missing_values_label
+                    : raw_variable.categories[Index(data(sample_index, variable_index))];
+
+                variable_index++;
+                break;
+
+            case RawVariableType::DateTime:
+                sample_string += isnan(data(sample_index, variable_index))
+                    ? missing_values_label
+                    : to_string(double(data(sample_index, variable_index)));
+
+                variable_index++;
+                break;
+
+            case RawVariableType::Categorical:
+                if (isnan(data(sample_index, variable_index)))
+                {
+                    sample_string += missing_values_label;
+                }
+                else
+                {
+                    const Index categories_number = raw_variable.get_categories_number();
+
+                    for (Index j = 0; j < categories_number; j++)
+                    {
+                        if (abs(data(sample_index, variable_index + j) - type(1)) < NUMERIC_LIMITS_MIN)
+                        {
+                            sample_string += raw_variable.categories[j];
+                            break;
+                        }
+                    }
+
+                    variable_index += categories_number;
+                }
+                break;
+
+            case RawVariableType::Constant:
+                sample_string += isnan(data(sample_index, variable_index))
+                    ? missing_values_label
+                    : to_string(double(data(sample_index, variable_index)));
+
+                variable_index++;
+                break;
+
+            default:
+                break;
+            }
+
+            if (i != raw_variables_number - 1)
+                sample_string += get_separator_string() + string(" ");
+        }
+
+        return sample_string;
+    }
+
+
+    vector<Index> DataSet::get_sample_indices(const SampleUse& sample_use) const
+    {
+        const Index samples_number = get_samples_number();
+
+        const Index count = get_samples_number(sample_use);
+
+        vector<Index> indices(count);
+
+        Index index = 0;
+
+        for (Index i = 0; i < samples_number; i++)
+            if (sample_uses[i] == sample_use)
+                indices[index++] = i;
+
+        return indices;
+    }
+
+
+    vector<Index> DataSet::get_used_sample_indices() const
+    {
+        const Index samples_number = get_samples_number();
+
+        const Index used_samples_number = samples_number - get_samples_number(SampleUse::None);
+
+        vector<Index> used_indices(used_samples_number);
+
+        Index index = 0;
+
+        for (Index i = 0; i < samples_number; i++)
+            if (sample_uses[i] != SampleUse::None)
+                used_indices[index++] = i;
+
+        return used_indices;
+    }
+
+
+    DataSet::SampleUse DataSet::get_sample_use(const Index& index) const
+    {
+        return sample_uses[index];
+    }
+
+
+    const vector<DataSet::SampleUse>& DataSet::get_sample_uses() const
+    {
+        return sample_uses;
+    }
+
+
+    vector<Index> DataSet::get_sample_uses_vector() const
+    {
+        const Index samples_number = get_samples_number();
+
+        vector<Index> sample_uses_vector(samples_number);
+
+#pragma omp parallel for
+
+        for (Index i = 0; i < samples_number; i++)
+            sample_uses_vector[i] = Index(sample_uses[i]);
+
+        return sample_uses_vector;
+    }
+
+
+    vector<vector<Index>> DataSet::get_batches(const vector<Index>& sample_indices,
+        const Index& batch_samples_number,
+        const bool& shuffle,
+        const Index& new_buffer_size) const
+    {
+        if (!shuffle) return split_samples(sample_indices, batch_samples_number);
+
+        random_device rng;
+        mt19937 urng(rng());
+
+        const Index samples_number = sample_indices.size();
+
+        Index batches_number;
+
+        const Index batch_size = min(batch_samples_number, samples_number);
+
+        samples_number < batch_size
+            ? batches_number = 1
+            : batches_number = samples_number / batch_size;
+
+        vector<vector<Index>> batches(batches_number);
+
+        vector<Index> samples_copy(sample_indices);
+
+        // Shuffle
+
+        std::shuffle(samples_copy.data(), samples_copy.data() + samples_copy.size(), urng);
+
+#pragma omp parallel for
+        for (Index i = 0; i < batches_number; i++)
+        {
+            batches[i].resize(batch_size);
+
+            const Index offset = i * batches_number;
+
+            for (Index j = 0; j < batch_size; j++)
+                batches[i][j] = samples_copy[offset + j];
+        }
+
+        return batches;
+    }
+
+
+    Index DataSet::get_samples_number(const SampleUse& sample_use) const
+    {
+        return count_if(sample_uses.begin(), sample_uses.end(),
+            [&sample_use](const SampleUse& new_sample_use) { return new_sample_use == sample_use; });
+    }
+
+
+    Index DataSet::get_used_samples_number() const
+    {
+        const Index samples_number = get_samples_number();
+        const Index unused_samples_number = get_samples_number(SampleUse::None);
+
+        return samples_number - unused_samples_number;
+    }
+
+
+    void DataSet::set(const SampleUse& sample_use)
+    {
+        fill(sample_uses.begin(), sample_uses.end(), sample_use);
+    }
+
+
+    void DataSet::set_sample_use(const Index& index, const SampleUse& new_use)
+    {
+        const Index samples_number = get_samples_number();
+
+        if (index >= samples_number)
+            throw runtime_error("Index must be less than samples number.\n");
+
+        sample_uses[index] = new_use;
+    }
+
+
+    void DataSet::set_sample_use(const Index& index, const string& new_use)
+    {
+        if (new_use == "Training")
+            sample_uses[index] = SampleUse::Training;
+        else if (new_use == "Selection")
+            sample_uses[index] = SampleUse::Selection;
+        else if (new_use == "Testing")
+            sample_uses[index] = SampleUse::Testing;
+        else if (new_use == "None")
+            sample_uses[index] = SampleUse::None;
+        else
+            throw runtime_error("Unknown sample use: " + new_use + "\n");
+    }
+
+
+    void DataSet::set_sample_uses(const vector<SampleUse>& new_uses)
+    {
+        const Index samples_number = get_samples_number();
+
+        for (Index i = 0; i < samples_number; i++)
+            sample_uses[i] = new_uses[i];
+    }
+
+
+    void DataSet::set_sample_uses(const vector<string>& new_uses)
+    {
+        const Index samples_number = new_uses.size();
+
+        for (Index i = 0; i < samples_number; i++)
+            if (new_uses[i] == "Training" || new_uses[i] == "0")
+                sample_uses[i] = SampleUse::Training;
+            else if (new_uses[i] == "Selection" || new_uses[i] == "1")
+                sample_uses[i] = SampleUse::Selection;
+            else if (new_uses[i] == "Testing" || new_uses[i] == "2")
+                sample_uses[i] = SampleUse::Testing;
+            else if (new_uses[i] == "None" || new_uses[i] == "3")
+                sample_uses[i] = SampleUse::None;
+            else
+                throw runtime_error("Unknown sample use: " + new_uses[i] + ".\n");
+    }
+
+
+    void DataSet::set_sample_uses(const vector<Index>& indices, const SampleUse& sample_use)
+    {
+        for (size_t i = 0; i < indices.size(); i++)
+            set_sample_use(indices[i], sample_use);
+    }
+
+
+    void DataSet::split_samples_random(const type& training_samples_ratio,
+        const type& selection_samples_ratio,
+        const type& testing_samples_ratio)
+    {
+
+        random_device rng;
+        mt19937 urng(rng());
+
+        const Index used_samples_number = get_used_samples_number();
+
+        if (used_samples_number == 0) return;
+
+        const type total_ratio = training_samples_ratio + selection_samples_ratio + testing_samples_ratio;
+
+        const Index selection_samples_number = Index((selection_samples_ratio * used_samples_number) / total_ratio);
+        const Index testing_samples_number = Index((testing_samples_ratio * used_samples_number) / total_ratio);
+
+        const Index training_samples_number = used_samples_number - selection_samples_number - testing_samples_number;
+
+        const Index sum_samples_number = training_samples_number + selection_samples_number + testing_samples_number;
+
+        if (sum_samples_number != used_samples_number)
+            throw runtime_error("Sum of numbers of training, selection and testing samples is not equal to number of used samples.\n");
+
+        const Index samples_number = get_samples_number();
+
+        vector<Index> indices(samples_number);
+        iota(indices.begin(), indices.end(), 0);
+
+        std::shuffle(indices.data(), indices.data() + indices.size(), urng);
+
+        auto assign_sample_use = [this, &indices](SampleUse use, Index count, Index& i)
+            {
+                Index assigned_count = 0;
+
+                while (assigned_count < count)
+                {
+                    const Index index = indices[i++];
+
+                    if (sample_uses[index] != SampleUse::None)
+                    {
+                        sample_uses[index] = use;
+                        assigned_count++;
+                    }
+                }
+            };
+
+        Index index = 0;
+
+        assign_sample_use(SampleUse::Training, training_samples_number, index);
+        assign_sample_use(SampleUse::Selection, selection_samples_number, index);
+        assign_sample_use(SampleUse::Testing, testing_samples_number, index);
+    }
+
+
+    void DataSet::split_samples_sequential(const type& training_samples_ratio,
+        const type& selection_samples_ratio,
+        const type& testing_samples_ratio)
+    {
+        const Index used_samples_number = get_used_samples_number();
+
+        if (used_samples_number == 0) return;
+
+        const type total_ratio = training_samples_ratio + selection_samples_ratio + testing_samples_ratio;
+
+        const Index selection_samples_number = Index(selection_samples_ratio * type(used_samples_number) / type(total_ratio));
+        const Index testing_samples_number = Index(testing_samples_ratio * type(used_samples_number) / type(total_ratio));
+        const Index training_samples_number = used_samples_number - selection_samples_number - testing_samples_number;
+
+        const Index sum_samples_number = training_samples_number + selection_samples_number + testing_samples_number;
+
+        if (sum_samples_number != used_samples_number)
+            throw runtime_error("Sum of numbers of training, selection and testing samples is not equal to number of used samples.\n");
+
+        auto set_sample_uses = [this](SampleUse use, Index count, Index& i)
+            {
+                Index current_count = 0;
+
+                while (current_count < count)
+                {
+                    if (sample_uses[i] != SampleUse::None)
+                    {
+                        sample_uses[i] = use;
+                        current_count++;
+                    }
+
+                    i++;
+                }
+            };
+
+        Index index = 0;
+
+        set_sample_uses(SampleUse::Training, training_samples_number, index);
+        set_sample_uses(SampleUse::Selection, selection_samples_number, index);
+        set_sample_uses(SampleUse::Testing, testing_samples_number, index);
+    }
+
+
+    void DataSet::set_raw_variables(const vector<RawVariable>& new_raw_variables)
+    {
+        raw_variables = new_raw_variables;
+    }
+
+
+    void DataSet::set_default_raw_variables_uses()
+    {
+        const Index raw_variables_number = raw_variables.size();
+
+        bool target = false;
+
+        if (raw_variables_number == 0)
+            return;
+
+        if (raw_variables_number == 1)
+        {
+            raw_variables[0].set_use(VariableUse::None);
+            return;
+        }
+
+        set(VariableUse::Input);
+
+        for (Index i = raw_variables.size() - 1; i >= 0; i--)
+        {
+            if (raw_variables[i].type == RawVariableType::Constant
+                || raw_variables[i].type == RawVariableType::DateTime)
+            {
+                raw_variables[i].set_use(VariableUse::None);
+                continue;
+            }
+
+            if (!target)
+            {
+                raw_variables[i].set_use(VariableUse::Target);
+
+                target = true;
+
+                continue;
+            }
+        }
+    }
+
+
+    void DataSet::set_default_raw_variables_names()
+    {
+        const Index raw_variables_number = raw_variables.size();
+
+        for (Index i = 0; i < raw_variables_number; i++)
+            raw_variables[i].name = "variable_" + to_string(1 + i);
+    }
+
+
+    vector<string> DataSet::get_variable_names() const
+    {
+        const Index raw_variables_number = get_raw_variables_number();
+
+        const Index variables_number = get_variables_number();
+
+        vector<string> variable_names(variables_number);
+
+        Index index = 0;
+
+        for (Index i = 0; i < raw_variables_number; i++)
+            if (raw_variables[i].type == RawVariableType::Categorical)
+                for (size_t j = 0; j < raw_variables[i].categories.size(); j++)
+                    variable_names[index++] = raw_variables[i].categories[j];
+            else
+                variable_names[index++] = raw_variables[i].name;
+
+        return variable_names;
+    }
+
+
+    vector<string> DataSet::get_variable_names(const VariableUse& variable_use) const
+    {
+        const Index variables_number = get_variables_number(VariableUse::Input);
+
+        vector<string> variable_names(variables_number);
+
+        const Index raw_variables_number = get_raw_variables_number();
+
+        Index index = 0;
+
+        for (Index i = 0; i < raw_variables_number; i++)
+        {
+            if (raw_variables[i].use != variable_use)
+                continue;
+
+            if (raw_variables[i].type == RawVariableType::Categorical)
+                for (Index j = 0; j < raw_variables[i].get_categories_number(); j++)
+                    variable_names[index++] = raw_variables[i].categories[j];
+            else
+                variable_names[index++] = raw_variables[i].name;
+        }
+
+        return variable_names;
+    }
+
+
+    dimensions DataSet::get_dimensions(const DataSet::VariableUse& variable_use) const
+    {
+        switch (variable_use)
+        {
+        case DataSet::VariableUse::Input:
+            return input_dimensions;
             break;
 
-        case RawVariableType::Binary:
-            sample_string += isnan(data(sample_index, variable_index))
-                                 ? missing_values_label
-                                 : raw_variable.categories[Index(data(sample_index, variable_index))];
-
-            variable_index++;
+        case DataSet::VariableUse::Target:
+            return target_dimensions;
             break;
 
-        case RawVariableType::DateTime:
-            sample_string += isnan(data(sample_index, variable_index))
-                                 ? missing_values_label
-                                 : to_string(double(data(sample_index, variable_index)));
-
-            variable_index++;
+        case DataSet::VariableUse::Decoder:
+            return decoder_dimensions;
             break;
 
-        case RawVariableType::Categorical:
-            if (isnan(data(sample_index, variable_index)))
-            {
-                sample_string += missing_values_label;
+        default:
+            throw invalid_argument("get_dimensions::Invalid VariableUse type.");
+        }
+    }
+
+
+    void DataSet::set_dimensions(const DataSet::VariableUse& variable_use, const dimensions& new_dimensions)
+    {
+        switch (variable_use)
+        {
+        case DataSet::VariableUse::Input:
+            input_dimensions = new_dimensions;
+            break;
+
+        case DataSet::VariableUse::Target:
+            target_dimensions = new_dimensions;
+            break;
+
+        case DataSet::VariableUse::Decoder:
+            decoder_dimensions = new_dimensions;
+            break;
+
+        default:
+            throw invalid_argument("set_dimensions::Invalid VariableUse type.");
+        }
+    }
+
+
+    Index DataSet::get_used_variables_number() const
+    {
+        const Index variables_number = get_variables_number();
+
+        const Index unused_variables_number = get_variables_number(VariableUse::None);
+
+        return variables_number - unused_variables_number;
+    }
+
+
+    vector<Index> DataSet::get_variable_indices(const VariableUse& variable_use) const
+    {
+        const Index this_variables_number = get_variables_number(variable_use);
+        vector<Index> this_variable_indices(this_variables_number);
+
+        const Index raw_variables_number = get_raw_variables_number();
+
+        Index variable_index = 0;
+        Index this_variable_index = 0;
+
+        for (Index i = 0; i < raw_variables_number; i++)
+        {
+            if (raw_variables[i].use != variable_use)
+            {
+                raw_variables[i].type == RawVariableType::Categorical
+                    ? variable_index += raw_variables[i].get_categories_number()
+                    : variable_index++;
+
+                continue;
+            }
+
+            if (raw_variables[i].type == RawVariableType::Categorical)
+            {
+                const Index categories_number = raw_variables[i].get_categories_number();
+
+                for (Index j = 0; j < categories_number; j++)
+                    this_variable_indices[this_variable_index++] = variable_index++;
             }
             else
             {
+                this_variable_indices[this_variable_index++] = variable_index++;
+            }
+        }
+
+        return this_variable_indices;
+    }
+
+
+    vector<Index> DataSet::get_raw_variable_indices(const VariableUse& variable_use) const
+    {
+        const Index count = get_raw_variables_number(variable_use);
+
+        vector<Index> indices(count);
+
+        const Index raw_variables_number = get_raw_variables_number();
+
+        Index index = 0;
+
+        for (Index i = 0; i < raw_variables_number; i++)
+            if (raw_variables[i].use == variable_use)
+                indices[index++] = i;
+
+        return indices;
+    }
+
+
+    vector<Index> DataSet::get_used_raw_variables_indices() const
+    {
+        const Index raw_variables_number = get_raw_variables_number();
+
+        const Index used_raw_variables_number = get_used_raw_variables_number();
+
+        vector<Index> used_indices(used_raw_variables_number);
+
+        Index index = 0;
+
+        for (Index i = 0; i < raw_variables_number; i++)
+            if (raw_variables[i].use == VariableUse::Input
+                || raw_variables[i].use == VariableUse::Target
+                || raw_variables[i].use == VariableUse::Time)
+                used_indices[index++] = i;
+
+        return used_indices;
+    }
+
+
+    vector<Scaler> DataSet::get_variable_scalers(const VariableUse& variable_use) const
+    {
+        const Index input_raw_variables_number = get_raw_variables_number(variable_use);
+        const Index input_variables_number = get_variables_number(variable_use);
+
+        const vector<RawVariable> input_raw_variables = get_raw_variables(variable_use);
+
+        vector<Scaler> input_variable_scalers(input_variables_number);
+
+        Index index = 0;
+
+        for (Index i = 0; i < input_raw_variables_number; i++)
+            if (input_raw_variables[i].type == RawVariableType::Categorical)
+                for (Index j = 0; j < input_raw_variables[i].get_categories_number(); j++)
+                    input_variable_scalers[index++] = input_raw_variables[i].scaler;
+            else
+                input_variable_scalers[index++] = input_raw_variables[i].scaler;
+
+        return input_variable_scalers;
+    }
+
+
+    vector<string> DataSet::get_raw_variable_names() const
+    {
+        const Index raw_variables_number = get_raw_variables_number();
+
+        vector<string> raw_variable_names(raw_variables_number);
+
+        for (Index i = 0; i < raw_variables_number; i++)
+            raw_variable_names[i] = raw_variables[i].name;
+
+        return raw_variable_names;
+    }
+
+
+    vector<string> DataSet::get_raw_variable_names(const VariableUse& variable_use) const
+    {
+        const Index raw_variables_number = get_raw_variables_number();
+
+        const Index count = get_raw_variables_number(variable_use);
+
+        vector<string> names(count);
+
+        Index index = 0;
+
+        for (Index i = 0; i < raw_variables_number; i++)
+        {
+            if (raw_variables[i].use != variable_use)
+                continue;
+
+            names[index++] = raw_variables[i].name;
+        }
+
+        return names;
+    }
+
+
+    Index DataSet::get_raw_variables_number(const VariableUse& variable_use) const
+    {
+        const Index raw_variables_number = get_raw_variables_number();
+
+        Index count = 0;
+
+        for (Index i = 0; i < raw_variables_number; i++)
+            if (raw_variables[i].use == variable_use)
+                count++;
+
+        return count;
+    }
+
+
+    Index DataSet::get_used_raw_variables_number() const
+    {
+        const Index raw_variables_number = get_raw_variables_number();
+
+        Index used_raw_variables_number = 0;
+
+        for (Index i = 0; i < raw_variables_number; i++)
+            if (raw_variables[i].use != VariableUse::None)
+                used_raw_variables_number++;
+
+        return used_raw_variables_number;
+    }
+
+
+    const vector<DataSet::RawVariable>& DataSet::get_raw_variables() const
+    {
+        return raw_variables;
+    }
+
+
+    vector<DataSet::RawVariable> DataSet::get_raw_variables(const VariableUse& variable_use) const
+    {
+        const Index raw_variables_number = get_raw_variables_number();
+
+        const Index count = get_raw_variables_number(variable_use);
+
+        vector<RawVariable> this_raw_variables(count);
+        Index index = 0;
+
+        for (Index i = 0; i < raw_variables_number; i++)
+            if (raw_variables[i].use == variable_use)
+                this_raw_variables[index++] = raw_variables[i];
+
+        return this_raw_variables;
+    }
+
+
+    Index DataSet::get_variables_number() const
+    {
+        const Index raw_variables_number = get_raw_variables_number();
+
+        Index count = 0;
+
+        for (Index i = 0; i < raw_variables_number; i++)
+            count += raw_variables[i].type == RawVariableType::Categorical
+            ? raw_variables[i].get_categories_number()
+            : 1;
+
+        return count;
+    }
+
+
+    Index DataSet::get_variables_number(const VariableUse& variable_use) const
+    {
+        const Index raw_variables_number = get_raw_variables_number();
+
+        Index count = 0;
+
+        for (Index i = 0; i < raw_variables_number; i++)
+        {
+            if (raw_variables[i].use != variable_use)
+                continue;
+
+            count += (raw_variables[i].type == RawVariableType::Categorical)
+                ? raw_variables[i].get_categories_number()
+                : 1;
+        }
+
+        return count;
+    }
+
+
+    vector<Index> DataSet::get_used_variable_indices() const
+    {
+        const Index used_variables_number = get_used_variables_number();
+        vector<Index> used_variable_indices(used_variables_number);
+
+        const Index raw_variables_number = get_raw_variables_number();
+
+        Index variable_index = 0;
+        Index used_variable_index = 0;
+
+        for (Index i = 0; i < raw_variables_number; i++)
+        {
+            const Index categories_number = raw_variables[i].get_categories_number();
+
+            if (raw_variables[i].use == VariableUse::None)
+            {
+                variable_index += categories_number;
+                continue;
+            }
+
+            for (Index j = 0; j < categories_number; j++)
+                used_variable_indices[used_variable_index++] = variable_index++;
+        }
+
+        return used_variable_indices;
+    }
+
+
+    void DataSet::set_raw_variable_uses(const vector<string>& new_raw_variables_uses)
+    {
+        const size_t new_raw_variables_uses_size = new_raw_variables_uses.size();
+
+        if (new_raw_variables_uses_size != raw_variables.size())
+            throw runtime_error("Size of raw_variables uses (" + to_string(new_raw_variables_uses_size) + ") "
+                "must be equal to raw_variables size (" + to_string(raw_variables.size()) + "). \n");
+
+        for (size_t i = 0; i < new_raw_variables_uses.size(); i++)
+            raw_variables[i].set_use(new_raw_variables_uses[i]);
+    }
+
+
+    void DataSet::set_raw_variable_uses(const vector<VariableUse>& new_raw_variables_uses)
+    {
+        const size_t new_raw_variables_uses_size = new_raw_variables_uses.size();
+
+        if (new_raw_variables_uses_size != raw_variables.size())
+            throw runtime_error("Size of raw_variables uses (" + to_string(new_raw_variables_uses_size) + ") "
+                "must be equal to raw_variables size (" + to_string(raw_variables.size()) + ").\n");
+
+        for (size_t i = 0; i < new_raw_variables_uses.size(); i++)
+            raw_variables[i].set_use(new_raw_variables_uses[i]);
+    }
+
+
+    void DataSet::set_raw_variables(const VariableUse& variable_use)
+    {
+        const Index raw_variables_number = get_raw_variables_number();
+
+        for (Index i = 0; i < raw_variables_number; i++)
+            set_raw_variable_use(i, variable_use);
+    }
+
+
+    void DataSet::set_raw_variable_indices(const vector<Index>& input_raw_variables,
+        const vector<Index>& target_raw_variables)
+    {
+        set_raw_variables(VariableUse::None);
+
+        for (size_t i = 0; i < input_raw_variables.size(); i++)
+            set_raw_variable_use(input_raw_variables[i], VariableUse::Input);
+
+        for (size_t i = 0; i < target_raw_variables.size(); i++)
+            set_raw_variable_use(target_raw_variables[i], VariableUse::Target);
+    }
+
+
+    // void DataSet::set_raw_variable_indices(const vector<string>& input_raw_variables,
+    //                                                     const vector<string>& target_raw_variables)
+    // {
+    //     set_raw_variables(VariableUse::None);
+
+    //     for(size_t i = 0; i < input_raw_variables.size(); i++)
+    //         set_raw_variable_use(input_raw_variables[i], VariableUse::Input);
+
+    //     for(size_t i = 0; i < target_raw_variables.size(); i++)
+    //         set_raw_variable_use(target_raw_variables[i], VariableUse::Target);
+    // }
+
+
+    void DataSet::set_input_raw_variables_unused()
+    {
+        const Index raw_variables_number = get_raw_variables_number();
+
+        for (Index i = 0; i < raw_variables_number; i++)
+            if (raw_variables[i].use == DataSet::VariableUse::Input)
+                set_raw_variable_use(i, VariableUse::None);
+    }
+
+
+    void DataSet::set_raw_variable_use(const Index& index, const VariableUse& new_use)
+    {
+        raw_variables[index].use = new_use;
+    }
+
+
+    void DataSet::set_raw_variable_use(const string& name, const VariableUse& new_use)
+    {
+        const Index index = get_raw_variable_index(name);
+
+        set_raw_variable_use(index, new_use);
+    }
+
+
+    void DataSet::set_raw_variable_type(const Index& index, const RawVariableType& new_type)
+    {
+        raw_variables[index].type = new_type;
+    }
+
+
+    void DataSet::set_raw_variable_type(const string& name, const RawVariableType& new_type)
+    {
+        const Index index = get_raw_variable_index(name);
+
+        set_raw_variable_type(index, new_type);
+    }
+
+
+    void DataSet::set_raw_variable_types(const RawVariableType& new_type)
+    {
+        for (size_t i = 0; i < raw_variables.size(); i++)
+            raw_variables[i].type = new_type;
+    }
+
+
+    void DataSet::set_variable_names(const vector<string>& new_variables_names)
+    {
+        const Index raw_variables_number = get_raw_variables_number();
+
+        Index index = 0;
+
+        for (Index i = 0; i < raw_variables_number; i++)
+            if (raw_variables[i].type == RawVariableType::Categorical)
+                for (Index j = 0; j < raw_variables[i].get_categories_number(); j++)
+                    raw_variables[i].categories[j] = new_variables_names[index++];
+            else
+                raw_variables[i].name = new_variables_names[index++];
+    }
+
+
+    void DataSet::set_raw_variable_names(const vector<string>& new_names)
+    {
+        const Index new_names_size = new_names.size();
+        const Index raw_variables_number = get_raw_variables_number();
+
+        if (new_names_size != raw_variables_number)
+            throw runtime_error("Size of names (" + to_string(new_names.size()) + ") "
+                "is not equal to raw_variables number (" + to_string(raw_variables_number) + ").\n");
+
+        for (Index i = 0; i < raw_variables_number; i++)
+            raw_variables[i].name = get_trimmed(new_names[i]);
+    }
+
+
+    void DataSet::set(const VariableUse& variable_use)
+    {
+        const Index raw_variables_number = get_raw_variables_number();
+
+        for (Index i = 0; i < raw_variables_number; i++)
+        {
+            if (raw_variables[i].type == RawVariableType::Constant)
+                continue;
+
+            raw_variables[i].set_use(variable_use);
+        }
+    }
+
+
+    void DataSet::set_raw_variables_number(const Index& new_raw_variables_number)
+    {
+        raw_variables.resize(new_raw_variables_number);
+    }
+
+
+    void DataSet::set_raw_variable_scalers(const Scaler& scalers)
+    {
+        const Index raw_variables_number = get_raw_variables_number();
+
+        for (Index i = 0; i < raw_variables_number; i++)
+            raw_variables[i].scaler = scalers;
+    }
+
+
+    void DataSet::set_raw_variable_scalers(const vector<Scaler>& new_scalers)
+    {
+        const size_t raw_variables_number = get_raw_variables_number();
+
+        if (new_scalers.size() != raw_variables_number)
+            throw runtime_error("Size of raw_variable scalers(" + to_string(new_scalers.size()) + ") "
+                "has to be the same as raw_variables numbers(" + to_string(raw_variables_number) + ").\n");
+
+        for (size_t i = 0; i < raw_variables_number; i++)
+            raw_variables[i].scaler = new_scalers[i];
+    }
+
+
+    void DataSet::set_binary_raw_variables()
+    {
+        Index variable_index = 0;
+
+        const Index raw_variables_number = get_raw_variables_number();
+
+        for (Index raw_variable_index = 0; raw_variable_index < raw_variables_number; raw_variable_index++)
+        {
+            RawVariable& raw_variable = raw_variables[raw_variable_index];
+
+            if (raw_variable.type == RawVariableType::Numeric)
+            {
+                const Tensor<type, 1> data_column = data.chip(variable_index, 1);
+
+                if (is_binary(data_column))
+                {
+                    raw_variable.type = RawVariableType::Binary;
+                    raw_variable.categories = { "0","1" };
+                }
+
+                variable_index++;
+            }
+            else if (raw_variable.type == RawVariableType::Categorical)
+                variable_index += raw_variable.get_categories_number();
+            else if (raw_variable.type == RawVariableType::DateTime
+                || raw_variable.type == RawVariableType::Constant
+                || raw_variable.type == RawVariableType::Binary)
+                variable_index++;
+        }
+    }
+
+
+    void DataSet::unuse_constant_raw_variables()
+    {
+        Index variable_index = 0;
+
+        const Index raw_variables_number = get_raw_variables_number();
+
+        for (Index raw_variable_index = 0; raw_variable_index < raw_variables_number; raw_variable_index++)
+        {
+            RawVariable& raw_variable = raw_variables[raw_variable_index];
+
+            if (raw_variable.type == RawVariableType::Numeric)
+            {
+                const Tensor<type, 1> data_column = data.chip(variable_index, 1);
+
+                if (is_constant(data_column))
+                    raw_variable.set(raw_variable.name, VariableUse::None, RawVariableType::Constant);
+
+                variable_index++;
+            }
+            else if (raw_variable.type == RawVariableType::DateTime || raw_variable.type == RawVariableType::Constant)
+            {
+                variable_index++;
+            }
+            else if (raw_variable.type == RawVariableType::Binary)
+            {
+                if (raw_variable.get_categories_number() == 1)
+                    raw_variable.set(raw_variable.name, VariableUse::None, RawVariableType::Constant);
+
+                variable_index++;
+            }
+            else if (raw_variable.type == RawVariableType::Categorical)
+            {
+                if (raw_variable.get_categories_number() == 1)
+                    raw_variable.set(raw_variable.name, VariableUse::None, RawVariableType::Constant);
+
+                variable_index += raw_variable.get_categories_number();
+            }
+        }
+    }
+
+
+    const Tensor<type, 2>& DataSet::get_data() const
+    {
+        return data;
+    }
+
+
+    Tensor<type, 2>* DataSet::get_data_p()
+    {
+        return &data;
+    }
+
+
+    DataSet::MissingValuesMethod DataSet::get_missing_values_method() const
+    {
+        return missing_values_method;
+    }
+
+
+    string DataSet::get_missing_values_method_string() const
+    {
+        switch (missing_values_method)
+        {
+        case MissingValuesMethod::Mean:
+            return "Mean";
+        case MissingValuesMethod::Median:
+            return "Median";
+        case MissingValuesMethod::Unuse:
+            return "Unuse";
+        case MissingValuesMethod::Interpolation:
+            return "Interpolation";
+        default:
+            throw runtime_error("Unknown missing values method");
+        }
+    }
+
+
+    const filesystem::path& DataSet::get_data_path() const
+    {
+        return data_path;
+    }
+
+
+    const bool& DataSet::get_header_line() const
+    {
+        return has_header;
+    }
+
+
+    const bool& DataSet::get_has_sample_ids() const
+    {
+        return has_sample_ids;
+    }
+
+
+    vector<string> DataSet::get_sample_ids() const
+    {
+        return sample_ids;
+    }
+
+
+    const DataSet::Separator& DataSet::get_separator() const
+    {
+        return separator;
+    }
+
+
+    string DataSet::get_separator_string() const
+    {
+        switch (separator)
+        {
+        case Separator::Space:
+            return " ";
+        case Separator::Tab:
+            return "\t";
+        case Separator::Comma:
+            return ",";
+        case Separator::Semicolon:
+            return ";";
+        default:
+            return string();
+        }
+    }
+
+
+    string DataSet::get_separator_name() const
+    {
+        switch (separator)
+        {
+        case Separator::Space:
+            return "Space";
+        case Separator::Tab:
+            return "Tab";
+        case Separator::Comma:
+            return "Comma";
+        case Separator::Semicolon:
+            return "Semicolon";
+        default:
+            return string();
+        }
+    }
+
+
+    const DataSet::Codification& DataSet::get_codification() const
+    {
+        return codification;
+    }
+
+
+    const string DataSet::get_codification_string() const
+    {
+        switch (codification)
+        {
+        case Codification::UTF8:
+            return "UTF-8";
+        case Codification::SHIFT_JIS:
+            return "SHIFT_JIS";
+        default:
+            return "UTF-8";
+        }
+    }
+
+
+    const string& DataSet::get_missing_values_label() const
+    {
+        return missing_values_label;
+    }
+
+
+    Tensor<type, 2> DataSet::get_data(const SampleUse& sample_use) const
+    {
+        const vector<Index> variable_indices = get_used_variable_indices();
+
+        const vector<Index> sample_indices = get_sample_indices(sample_use);
+
+        Tensor<type, 2> this_data(sample_indices.size(), variable_indices.size());
+
+        fill_tensor_data(data, sample_indices, variable_indices, this_data.data());
+
+        return this_data;
+    }
+
+
+    Tensor<type, 2> DataSet::get_data(const VariableUse& variable_use) const
+    {
+        const Index samples_number = get_samples_number();
+
+        vector<Index> indices(samples_number);
+        iota(indices.begin(), indices.end(), 0);
+
+        const vector<Index> variable_indices = get_variable_indices(variable_use);
+
+        Tensor<type, 2> this_data(indices.size(), variable_indices.size());
+
+        fill_tensor_data(data, indices, variable_indices, this_data.data());
+
+        return this_data;
+    }
+
+
+    Tensor<type, 2> DataSet::get_data(const SampleUse& sample_use, const VariableUse& variable_use) const
+    {
+        const vector<Index> sample_indices = get_sample_indices(sample_use);
+
+        const vector<Index> variable_indices = get_variable_indices(variable_use);
+
+        Tensor<type, 2> this_data(sample_indices.size(), variable_indices.size());
+
+        fill_tensor_data(data, sample_indices, variable_indices, this_data.data());
+
+        return this_data;
+    }
+
+
+    Tensor<type, 1> DataSet::get_sample_data(const Index& index) const
+    {
+        return data.chip(index, 0);
+    }
+
+
+    Tensor<type, 1> DataSet::get_sample_data(const Index& sample_index, const vector<Index>& variable_indices) const
+    {
+        const Index variables_number = variable_indices.size();
+
+        Tensor<type, 1 > row(variables_number);
+
+#pragma omp parallel for
+        for (Index i = 0; i < variables_number; i++)
+            row(i) = data(sample_index, variable_indices[i]);
+
+        return row;
+    }
+
+
+    Tensor<type, 2> DataSet::get_sample_input_data(const Index& sample_index) const
+    {
+        const Index input_variables_number = get_variables_number(VariableUse::Input);
+
+        const vector<Index> input_variable_indices = get_variable_indices(DataSet::VariableUse::Input);
+
+        Tensor<type, 2> inputs(1, input_variables_number);
+
+        for (Index i = 0; i < input_variables_number; i++)
+            inputs(0, i) = data(sample_index, input_variable_indices[i]);
+
+        return inputs;
+    }
+
+
+    Tensor<type, 2> DataSet::get_sample_target_data(const Index& sample_index) const
+    {
+        const vector<Index> target_variable_indices = get_variable_indices(DataSet::VariableUse::Target);
+
+        Tensor<type, 2> sample_target_data(1, target_variable_indices.size());
+
+        fill_tensor_data(data, vector<Index>(sample_index), target_variable_indices, sample_target_data.data());
+
+        return sample_target_data;
+    }
+
+
+    Index DataSet::get_raw_variable_index(const string& column_name) const
+    {
+        const Index raw_variables_number = get_raw_variables_number();
+
+        for (Index i = 0; i < raw_variables_number; i++)
+            if (raw_variables[i].name == column_name)
+                return i;
+
+        throw runtime_error("Cannot find " + column_name + "\n");
+    }
+
+
+    Index DataSet::get_raw_variable_index(const Index& variable_index) const
+    {
+        const Index raw_variables_number = get_raw_variables_number();
+
+        Index total_variables_number = 0;
+
+        for (Index i = 0; i < raw_variables_number; i++)
+        {
+            total_variables_number += (raw_variables[i].type == RawVariableType::Categorical)
+                ? raw_variables[i].get_categories_number()
+                : 1;
+
+            if (variable_index + 1 <= total_variables_number)
+                return i;
+        }
+
+        throw runtime_error("Cannot find variable index: " + to_string(variable_index) + ".\n");
+    }
+
+
+    vector<vector<Index>> DataSet::get_variable_indices() const
+    {
+        const Index raw_variables_number = get_raw_variables_number();
+
+        vector<vector<Index>> indices(raw_variables_number);
+
+        for (Index i = 0; i < raw_variables_number; i++)
+            indices[i] = get_variable_indices(i);
+
+        return indices;
+    }
+
+
+    vector<Index> DataSet::get_variable_indices(const Index& raw_variable_index) const
+    {
+        Index index = 0;
+
+        for (Index i = 0; i < raw_variable_index; i++)
+            index += (raw_variables[i].type == RawVariableType::Categorical)
+            ? raw_variables[i].categories.size()
+            : 1;
+
+        const RawVariable& raw_variable = raw_variables[raw_variable_index];
+
+        if (raw_variable.type == RawVariableType::Categorical)
+        {
+            vector<Index> indices(raw_variable.categories.size());
+
+            for (size_t j = 0; j < raw_variable.categories.size(); j++)
+                indices[j] = index + j;
+
+            return indices;
+        }
+
+        return vector<Index>(1, index);
+    }
+
+
+    Tensor<type, 2> DataSet::get_raw_variable_data(const Index& raw_variable_index) const
+    {
+        Index raw_variables_number = 1;
+        const Index rows_number = data.dimension(0);
+
+        if (raw_variables[raw_variable_index].type == RawVariableType::Categorical)
+            raw_variables_number = raw_variables[raw_variable_index].get_categories_number();
+
+        const Eigen::array<Index, 2> extents = { rows_number, raw_variables_number };
+        const Eigen::array<Index, 2> offsets = { 0, get_variable_indices(raw_variable_index)[0] };
+
+        return data.slice(offsets, extents);
+    }
+
+
+    Tensor<type, 1> DataSet::get_sample(const Index& sample_index) const
+    {
+        if (sample_index >= data.dimension(0))
+            throw runtime_error("Sample index out of bounds.");
+
+        return data.chip(sample_index, 0);
+    }
+
+
+    string DataSet::get_sample_category(const Index& sample_index, const Index& column_index_start) const
+    {
+        if (raw_variables[column_index_start].type != RawVariableType::Categorical)
+            throw runtime_error("The specified raw_variable is not of categorical type.");
+
+        for (size_t raw_variable_index = column_index_start; raw_variable_index < raw_variables.size(); raw_variable_index++)
+            if (data(sample_index, raw_variable_index) == 1)
+                return raw_variables[column_index_start].categories[raw_variable_index - column_index_start];
+
+        throw runtime_error("Sample does not have a valid one-hot encoded category.");
+    }
+
+
+    Tensor<type, 2> DataSet::get_raw_variable_data(const Index& raw_variable_index, const vector<Index>& row_indices) const
+    {
+        Tensor<type, 2> raw_variable_data(row_indices.size(), get_variable_indices(raw_variable_index).size());
+
+        fill_tensor_data(data, row_indices, get_variable_indices(raw_variable_index), raw_variable_data.data());
+
+        return raw_variable_data;
+    }
+
+
+    Tensor<type, 2> DataSet::get_raw_variable_data(const string& column_name) const
+    {
+        const Index raw_variable_index = get_raw_variable_index(column_name);
+
+        return get_raw_variable_data(raw_variable_index);
+    }
+
+
+    const vector<vector<string>>& DataSet::get_data_file_preview() const
+    {
+        return data_file_preview;
+    }
+
+
+    void DataSet::set(const filesystem::path& new_data_path,
+        const string& new_separator,
+        const bool& new_has_header,
+        const bool& new_has_ids,
+        const DataSet::Codification& new_codification)
+    {
+        set_default();
+
+        set_data_path(new_data_path);
+
+        set_separator_string(new_separator);
+
+        set_has_header(new_has_header);
+
+        set_has_ids(new_has_ids);
+
+        set_codification(new_codification);
+
+        read_csv();
+
+        set_default_raw_variables_scalers();
+
+        set_default_raw_variables_uses();
+
+        input_dimensions = { get_variables_number(DataSet::VariableUse::Input) };
+        target_dimensions = { get_variables_number(DataSet::VariableUse::Target) };
+    }
+
+
+    void DataSet::set(const Index& new_samples_number,
+        const dimensions& new_input_dimensions,
+        const dimensions& new_target_dimensions)
+    {
+        if (new_samples_number == 0
+            || new_input_dimensions.empty()
+            || new_target_dimensions.empty())
+            return;
+
+        input_dimensions = new_input_dimensions;
+
+        const Index new_inputs_number = accumulate(new_input_dimensions.begin(),
+            new_input_dimensions.end(),
+            1,
+            multiplies<Index>());
+
+        const Index new_targets_number = accumulate(new_target_dimensions.begin(),
+            new_target_dimensions.end(),
+            1,
+            multiplies<Index>());
+
+        const Index targets_number = (new_targets_number == 2) ? 1 : new_targets_number;
+
+        target_dimensions = { targets_number };
+
+        const Index new_variables_number = new_inputs_number + targets_number;
+
+        data.resize(new_samples_number, new_variables_number);
+
+        raw_variables.resize(new_variables_number);
+
+        set_default();
+
+        if (model_type == ModelType::ImageClassification)
+        {
+            const Index raw_variables_number = new_inputs_number + 1;
+
+            raw_variables.resize(raw_variables_number);
+
+            for (Index i = 0; i < new_inputs_number; i++)
+                raw_variables[i].set("p_" + to_string(i + 1),
+                    VariableUse::Input,
+                    RawVariableType::Numeric,
+                    Scaler::ImageMinMax);
+
+            if (targets_number == 1)
+                raw_variables[raw_variables_number - 1].set("target",
+                    VariableUse::Target,
+                    RawVariableType::Binary,
+                    Scaler::None);
+            else
+            {
+                raw_variables[raw_variables_number - 1].set("target",
+                    VariableUse::Target,
+                    RawVariableType::Categorical,
+                    Scaler::None);
+
+                vector<string> new_categories;
+
+                for (int i = 1; i <= targets_number; ++i)
+                    new_categories.push_back(to_string(i - 1));
+
+                raw_variables[raw_variables_number - 1].set_categories(new_categories);
+            }
+        }
+        else
+        {
+            for (Index i = 0; i < new_variables_number; i++)
+            {
+                RawVariable& raw_variable = raw_variables[i];
+
+                raw_variable.type = RawVariableType::Numeric;
+                raw_variable.name = "variable_" + to_string(i + 1);
+
+                raw_variable.use = (i < new_inputs_number)
+                    ? VariableUse::Input
+                    : VariableUse::Target;
+            }
+        }
+
+        sample_uses.resize(new_samples_number);
+
+        split_samples_random();
+    }
+
+
+    void DataSet::set(const filesystem::path& file_name)
+    {
+        load(file_name);
+    }
+
+
+    void DataSet::set_display(const bool& new_display)
+    {
+        display = new_display;
+    }
+
+
+    void DataSet::set_default()
+    {
+        const unsigned int threads_number = thread::hardware_concurrency();
+        thread_pool = make_unique<ThreadPool>(threads_number);
+        thread_pool_device = make_unique<ThreadPoolDevice>(thread_pool.get(), threads_number);
+
+        has_header = false;
+
+        has_sample_ids = false;
+
+        separator = Separator::Semicolon;
+
+        missing_values_label = "NA";
+
+        set_default_raw_variables_names();
+    }
+
+
+    void DataSet::set_model_type_string(const string& new_model_type)
+    {
+        if (new_model_type == "Approximation")
+            set_model_type(ModelType::Approximation);
+        else if (new_model_type == "Classification")
+            set_model_type(ModelType::Classification);
+        else if (new_model_type == "Forecasting")
+            set_model_type(ModelType::Forecasting);
+        else if (new_model_type == "ImageClassification")
+            set_model_type(ModelType::ImageClassification);
+        else if (new_model_type == "TextClassification")
+            set_model_type(ModelType::TextClassification);
+        else if (new_model_type == "AutoAssociation")
+            set_model_type(ModelType::AutoAssociation);
+        else
+            throw runtime_error("Unknown model type: " + new_model_type + "\n");
+    }
+
+
+    void DataSet::set_model_type(const DataSet::ModelType& new_model_type)
+    {
+        model_type = new_model_type;
+    }
+
+
+    void DataSet::set_data(const Tensor<type, 2>& new_data)
+    {
+        if (new_data.dimension(0) != get_samples_number())
+            throw runtime_error("Rows number is not equal to samples number");
+
+        if (new_data.dimension(1) != get_variables_number()) {
+            throw runtime_error("Columns number is not equal to variables number");
+        }
+
+        data = new_data;
+    }
+
+
+    void DataSet::set_data_path(const filesystem::path& new_data_path)
+    {
+        data_path = new_data_path;
+    }
+
+
+    void DataSet::set_has_header(const bool& new_has_header)
+    {
+        has_header = new_has_header;
+    }
+
+
+    void DataSet::set_has_ids(const bool& new_has_ids)
+    {
+        has_sample_ids = new_has_ids;
+    }
+
+
+    void DataSet::set_separator(const Separator& new_separator)
+    {
+        separator = new_separator;
+    }
+
+
+    void DataSet::set_separator_string(const string& new_separator_string)
+    {
+        if (new_separator_string == " ")
+            separator = Separator::Space;
+        else if (new_separator_string == "\t")
+            separator = Separator::Tab;
+        else if (new_separator_string == ",")
+            separator = Separator::Comma;
+        else if (new_separator_string == ";")
+            separator = Separator::Semicolon;
+        else
+            throw runtime_error("Unknown separator: " + new_separator_string);
+    }
+
+
+    void DataSet::set_separator_name(const string& new_separator_name)
+    {
+        if (new_separator_name == "Space")
+            separator = Separator::Space;
+        else if (new_separator_name == "Tab")
+            separator = Separator::Tab;
+        else if (new_separator_name == "Comma")
+            separator = Separator::Comma;
+        else if (new_separator_name == "Semicolon")
+            separator = Separator::Semicolon;
+        else
+            throw runtime_error("Unknown separator: " + new_separator_name + ".\n");
+    }
+
+
+    void DataSet::set_codification(const DataSet::Codification& new_codification)
+    {
+        codification = new_codification;
+    }
+
+
+    void DataSet::set_codification(const string& new_codification_string)
+    {
+        if (new_codification_string == "UTF-8")
+            codification = Codification::UTF8;
+        else if (new_codification_string == "SHIFT_JIS")
+            codification = Codification::SHIFT_JIS;
+        else
+            throw runtime_error("Unknown codification: " + new_codification_string + ".\n");
+    }
+
+
+    void DataSet::set_missing_values_label(const string& new_missing_values_label)
+    {
+        missing_values_label = new_missing_values_label;
+    }
+
+
+    void DataSet::set_missing_values_method(const DataSet::MissingValuesMethod& new_missing_values_method)
+    {
+        missing_values_method = new_missing_values_method;
+    }
+
+
+    void DataSet::set_missing_values_method(const string& new_missing_values_method)
+    {
+        if (new_missing_values_method == "Unuse")
+            missing_values_method = MissingValuesMethod::Unuse;
+        else if (new_missing_values_method == "Mean")
+            missing_values_method = MissingValuesMethod::Mean;
+        else if (new_missing_values_method == "Median")
+            missing_values_method = MissingValuesMethod::Median;
+        else if (new_missing_values_method == "Interpolation")
+            missing_values_method = MissingValuesMethod::Interpolation;
+        else
+            throw runtime_error("Unknown method type.\n");
+    }
+
+
+    void DataSet::set_threads_number(const int& new_threads_number)
+    {
+        thread_pool = make_unique<ThreadPool>(new_threads_number);
+        thread_pool_device = make_unique<ThreadPoolDevice>(thread_pool.get(), new_threads_number);
+    }
+
+
+    Tensor<Index, 1> DataSet::unuse_repeated_samples()
+    {
+        const Index samples_number = get_samples_number();
+
+        Tensor<Index, 1> repeated_samples;
+
+        Tensor<type, 1> sample_i;
+        Tensor<type, 1> sample_j;
+
+        for (Index i = 0; i < samples_number; i++)
+        {
+            sample_i = get_sample_data(i);
+
+            for (Index j = Index(i + 1); j < samples_number; j++)
+            {
+                sample_j = get_sample_data(j);
+
+                if (get_sample_use(j) != SampleUse::None
+                    && equal(sample_i.data(), sample_i.data() + sample_i.size(), sample_j.data()))
+                {
+                    set_sample_use(j, SampleUse::None);
+
+                    push_back(repeated_samples, j);
+                }
+            }
+        }
+
+        return repeated_samples;
+    }
+
+
+    vector<string> DataSet::unuse_uncorrelated_raw_variables(const type& minimum_correlation)
+    {
+        vector<string> unused_raw_variables;
+
+        const Tensor<Correlation, 2> correlations = calculate_input_target_raw_variable_pearson_correlations();
+
+        const Index input_raw_variables_number = get_raw_variables_number(VariableUse::Input);
+        const Index target_raw_variables_number = get_raw_variables_number(VariableUse::Target);
+
+        const vector<Index> input_raw_variable_indices = get_raw_variable_indices(VariableUse::Input);
+
+        for (Index i = 0; i < input_raw_variables_number; i++)
+        {
+            const Index input_raw_variable_index = input_raw_variable_indices[i];
+
+            for (Index j = 0; j < target_raw_variables_number; j++)
+            {
+                if (!isnan(correlations(i, j).r)
+                    && abs(correlations(i, j).r) < minimum_correlation
+                    && raw_variables[input_raw_variable_index].use != VariableUse::None)
+                {
+                    raw_variables[input_raw_variable_index].set_use(VariableUse::None);
+
+                    unused_raw_variables.push_back(raw_variables[input_raw_variable_index].name);
+                }
+            }
+        }
+
+        return unused_raw_variables;
+    }
+
+
+    vector<string> DataSet::unuse_multicollinear_raw_variables(Tensor<Index, 1>& original_variable_indices, Tensor<Index, 1>& override_variable_indices)
+    {
+        vector<string> unused_raw_variables;
+
+        for (Index i = 0; i < original_variable_indices.size(); i++)
+        {
+            const Index original_raw_variable_index = original_variable_indices(i);
+
+            bool found = false;
+
+            for (Index j = 0; j < override_variable_indices.size(); j++)
+            {
+                if (original_raw_variable_index == override_variable_indices(j))
+                {
+                    found = true;
+                    break;
+                }
+            }
+
+            const Index raw_variable_index = get_raw_variable_index(original_raw_variable_index);
+
+            if (!found && raw_variables[raw_variable_index].use != VariableUse::None)
+            {
+                raw_variables[raw_variable_index].set_use(VariableUse::None);
+
+                unused_raw_variables.push_back(raw_variables[raw_variable_index].name);
+            }
+        }
+
+        return unused_raw_variables;
+    }
+
+
+    vector<Histogram> DataSet::calculate_raw_variable_distributions(const Index& bins_number) const
+    {
+        const Index raw_variables_number = raw_variables.size();
+        const Index used_raw_variables_number = get_used_raw_variables_number();
+        const vector<Index> used_sample_indices = get_used_sample_indices();
+        const Index used_samples_number = used_sample_indices.size();
+
+        vector<Histogram> histograms(used_raw_variables_number);
+
+        Index variable_index = 0;
+        Index used_raw_variable_index = 0;
+
+        for (Index i = 0; i < raw_variables_number; i++)
+        {
+            const RawVariable& raw_variable = raw_variables[i];
+
+            if (raw_variable.use == VariableUse::None)
+            {
+                variable_index += (raw_variable.type == RawVariableType::Categorical)
+                    ? raw_variable.get_categories_number()
+                    : 1;
+                continue;
+            }
+
+            switch (raw_variable.type)
+            {
+
+            case RawVariableType::Numeric:
+            {
+                Tensor<type, 1> raw_variable_data(used_samples_number);
+
+                for (Index j = 0; j < used_samples_number; j++)
+                    raw_variable_data(j) = data(used_sample_indices[j], variable_index);
+
+                histograms[used_raw_variable_index++] = histogram(raw_variable_data, bins_number);
+
+                variable_index++;
+            }
+            break;
+
+            case RawVariableType::Categorical:
+            {
                 const Index categories_number = raw_variable.get_categories_number();
+
+                Tensor<Index, 1> categories_frequencies(categories_number);
+                categories_frequencies.setZero();
+                Tensor<type, 1> centers(categories_number);
 
                 for (Index j = 0; j < categories_number; j++)
                 {
-                    if (abs(data(sample_index, variable_index + j) - type(1)) < NUMERIC_LIMITS_MIN)
-                    {
-                        sample_string += raw_variable.categories[j];
-                        break;
-                    }
+                    for (Index k = 0; k < used_samples_number; k++)
+                        if (abs(data(used_sample_indices[k], variable_index) - type(1)) < NUMERIC_LIMITS_MIN)
+                            categories_frequencies(j)++;
+
+                    centers(j) = type(j);
+
+                    variable_index++;
                 }
 
-                variable_index += categories_number;
+                histograms[used_raw_variable_index].frequencies = categories_frequencies;
+                histograms[used_raw_variable_index].centers = centers;
+
+                used_raw_variable_index++;
             }
             break;
 
-        case RawVariableType::Constant:
-            sample_string += isnan(data(sample_index, variable_index))
-                                 ? missing_values_label
-                                 : to_string(double(data(sample_index, variable_index)));
-
-            variable_index++;
+            case RawVariableType::Binary:
+            {
+                Tensor<Index, 1> binary_frequencies(2);
+                binary_frequencies.setZero();
+
+                for (Index j = 0; j < used_samples_number; j++)
+                    binary_frequencies(abs(data(used_sample_indices[j], variable_index) - type(1)) < NUMERIC_LIMITS_MIN
+                        ? 0
+                        : 1)++;
+
+                histograms[used_raw_variable_index].frequencies = binary_frequencies;
+                variable_index++;
+                used_raw_variable_index++;
+            }
             break;
 
-        default:
-            break;
-        }
-
-        if (i != raw_variables_number - 1)
-            sample_string += get_separator_string() + string(" ");
-    }
-
-    return sample_string;
-}
-
-
-vector<Index> DataSet::get_sample_indices(const SampleUse& sample_use) const
-{
-    const Index samples_number = get_samples_number();
-
-    const Index count = get_samples_number(sample_use);
-
-    vector<Index> indices(count);
-
-    Index index = 0;
-
-    for (Index i = 0; i < samples_number; i++)
-        if (sample_uses[i] == sample_use)
-            indices[index++] = i;
-
-    return indices;
-}
-
-
-vector<Index> DataSet::get_used_sample_indices() const
-{
-    const Index samples_number = get_samples_number();
-
-    const Index used_samples_number = samples_number - get_samples_number(SampleUse::None);
-
-    vector<Index> used_indices(used_samples_number);
-
-    Index index = 0;
-
-    for (Index i = 0; i < samples_number; i++)
-        if (sample_uses[i] != SampleUse::None)
-            used_indices[index++] = i;
-
-    return used_indices;
-}
-
-
-DataSet::SampleUse DataSet::get_sample_use(const Index& index) const
-{
-    return sample_uses[index];
-}
-
-
-const vector<DataSet::SampleUse>& DataSet::get_sample_uses() const
-{
-    return sample_uses;
-}
-
-
-vector<Index> DataSet::get_sample_uses_vector() const
-{
-    const Index samples_number = get_samples_number();
-
-    vector<Index> sample_uses_vector(samples_number);
-
-#pragma omp parallel for
-
-    for (Index i = 0; i < samples_number; i++)
-        sample_uses_vector[i] = Index(sample_uses[i]);
-
-    return sample_uses_vector;
-}
-
-
-vector<vector<Index>> DataSet::get_batches(const vector<Index>& sample_indices,
-                                           const Index& batch_samples_number,
-                                           const bool& shuffle,
-                                           const Index& new_buffer_size) const
-{
-    if (!shuffle) return split_samples(sample_indices, batch_samples_number);
-
-    random_device rng;
-    mt19937 urng(rng());
-
-    const Index samples_number = sample_indices.size();
-
-    Index batches_number;
-
-    const Index batch_size = min(batch_samples_number, samples_number);
-
-    samples_number < batch_size
-        ? batches_number = 1
-        : batches_number = samples_number / batch_size;
-
-    vector<vector<Index>> batches(batches_number);
-
-    vector<Index> samples_copy(sample_indices);
-
-    // Shuffle
-
-    std::shuffle(samples_copy.data(), samples_copy.data() + samples_copy.size(), urng);
-
-#pragma omp parallel for
-    for (Index i = 0; i < batches_number; i++)
-    {
-        batches[i].resize(batch_size);
-
-        const Index offset = i * batches_number;
-
-        for (Index j = 0; j < batch_size; j++)
-            batches[i][j] = samples_copy[offset + j];
-    }
-
-    return batches;
-}
-
-
-Index DataSet::get_samples_number(const SampleUse& sample_use) const
-{
-    return count_if(sample_uses.begin(), sample_uses.end(),
-                    [&sample_use](const SampleUse& new_sample_use) { return new_sample_use == sample_use; });
-}
-
-
-Index DataSet::get_used_samples_number() const
-{
-    const Index samples_number = get_samples_number();
-    const Index unused_samples_number = get_samples_number(SampleUse::None);
-
-    return samples_number - unused_samples_number;
-}
-
-
-void DataSet::set(const SampleUse& sample_use)
-{
-    fill(sample_uses.begin(), sample_uses.end(), sample_use);
-}
-
-
-void DataSet::set_sample_use(const Index& index, const SampleUse& new_use)
-{
-    const Index samples_number = get_samples_number();
-
-    if (index >= samples_number)
-        throw runtime_error("Index must be less than samples number.\n");
-
-    sample_uses[index] = new_use;
-}
-
-
-void DataSet::set_sample_use(const Index& index, const string& new_use)
-{
-    if (new_use == "Training")
-        sample_uses[index] = SampleUse::Training;
-    else if (new_use == "Selection")
-        sample_uses[index] = SampleUse::Selection;
-    else if (new_use == "Testing")
-        sample_uses[index] = SampleUse::Testing;
-    else if (new_use == "None")
-        sample_uses[index] = SampleUse::None;
-    else
-        throw runtime_error("Unknown sample use: " + new_use + "\n");
-}
-
-
-void DataSet::set_sample_uses(const vector<SampleUse>& new_uses)
-{
-    const Index samples_number = get_samples_number();
-
-    for (Index i = 0; i < samples_number; i++)
-        sample_uses[i] = new_uses[i];
-}
-
-
-void DataSet::set_sample_uses(const vector<string>& new_uses)
-{
-    const Index samples_number = new_uses.size();
-
-    for (Index i = 0; i < samples_number; i++)
-        if (new_uses[i] == "Training" || new_uses[i] == "0")
-            sample_uses[i] = SampleUse::Training;
-        else if (new_uses[i] == "Selection" || new_uses[i] == "1")
-            sample_uses[i] = SampleUse::Selection;
-        else if (new_uses[i] == "Testing" || new_uses[i] == "2")
-            sample_uses[i] = SampleUse::Testing;
-        else if (new_uses[i] == "None" || new_uses[i] == "3")
-            sample_uses[i] = SampleUse::None;
+            case RawVariableType::DateTime:
+
+                variable_index++;
+
+                break;
+
+            default:
+
+                throw runtime_error("Unknown raw variable type.");
+            }
+        }
+
+        return histograms;
+    }
+
+
+    vector<BoxPlot> DataSet::calculate_raw_variables_box_plots() const
+    {
+        const Index raw_variables_number = get_raw_variables_number();
+
+        const vector<Index> used_sample_indices = get_used_sample_indices();
+
+        vector<BoxPlot> box_plots(raw_variables_number);
+
+        //    Index used_raw_variable_index = 0;
+        Index variable_index = 0;
+
+        for (Index i = 0; i < raw_variables_number; i++)
+        {
+            const RawVariable& raw_variable = raw_variables[i];
+
+            if (raw_variable.type == RawVariableType::Numeric
+                || raw_variable.type == RawVariableType::Binary)
+            {
+                if (raw_variable.use != VariableUse::None)
+                {
+                    box_plots[i] = box_plot(data.chip(variable_index, 1), used_sample_indices);
+
+                    //                used_raw_variable_index++;
+                }
+
+                variable_index++;
+            }
+            else if (raw_variable.type == RawVariableType::Categorical)
+            {
+                variable_index += raw_variable.get_categories_number();
+            }
+            else
+            {
+                variable_index++;
+            }
+        }
+
+        return box_plots;
+    }
+
+
+    Index DataSet::calculate_used_negatives(const Index& target_index)
+    {
+        Index negatives = 0;
+
+        const vector<Index> used_indices = get_used_sample_indices();
+
+        const Index used_samples_number = used_indices.size();
+
+        for (Index i = 0; i < used_samples_number; i++)
+        {
+            const Index training_index = used_indices[i];
+
+            if (isnan(data(training_index, target_index)))
+                continue;
+
+            if (abs(data(training_index, target_index)) < NUMERIC_LIMITS_MIN)
+                negatives++;
+            else if (abs(data(training_index, target_index) - type(1)) > NUMERIC_LIMITS_MIN
+                || data(training_index, target_index) < type(0))
+                throw runtime_error("Training sample is neither a positive nor a negative: "
+                    + to_string(training_index) + "-" + to_string(target_index) + "-" + to_string(data(training_index, target_index)));
+        }
+
+        return negatives;
+    }
+
+
+    vector<Descriptives> DataSet::calculate_variable_descriptives() const
+    {
+        return descriptives(data);
+    }
+
+
+    vector<Descriptives> DataSet::calculate_used_variable_descriptives() const
+    {
+        const vector<Index> used_sample_indices = get_used_sample_indices();
+        const vector<Index> used_variable_indices = get_used_variable_indices();
+
+        return descriptives(data, used_sample_indices, used_variable_indices);
+    }
+
+
+    vector<Descriptives> DataSet::calculate_raw_variable_descriptives_positive_samples() const
+    {
+        const Index target_index = get_variable_indices(DataSet::VariableUse::Target)[0];
+
+        const vector<Index> used_sample_indices = get_used_sample_indices();
+        const vector<Index> input_variable_indices = get_variable_indices(DataSet::VariableUse::Input);
+
+        const Index samples_number = used_sample_indices.size();
+
+        Index positive_samples_number = 0;
+
+        for (Index i = 0; i < samples_number; i++)
+            if (abs(data(used_sample_indices[i], target_index) - type(1)) < NUMERIC_LIMITS_MIN)
+                positive_samples_number++;
+
+        vector<Index> positive_used_sample_indices(positive_samples_number);
+        Index positive_sample_index = 0;
+
+        for (Index i = 0; i < samples_number; i++)
+        {
+            const Index sample_index = used_sample_indices[i];
+
+            if (abs(data(sample_index, target_index) - type(1)) < NUMERIC_LIMITS_MIN)
+                positive_used_sample_indices[positive_sample_index++] = sample_index;
+        }
+
+        return descriptives(data, positive_used_sample_indices, input_variable_indices);
+    }
+
+
+    vector<Descriptives> DataSet::calculate_raw_variable_descriptives_negative_samples() const
+    {
+        const Index target_index = get_variable_indices(DataSet::VariableUse::Target)[0];
+
+        const vector<Index> used_sample_indices = get_used_sample_indices();
+        const vector<Index> input_variable_indices = get_variable_indices(DataSet::VariableUse::Input);
+
+        const Index samples_number = used_sample_indices.size();
+
+        Index negative_samples_number = 0;
+
+        for (Index i = 0; i < samples_number; i++)
+            if (data(used_sample_indices[i], target_index) < NUMERIC_LIMITS_MIN)
+                negative_samples_number++;
+
+        vector<Index> negative_used_sample_indices(negative_samples_number);
+        Index negative_sample_index = 0;
+
+        for (Index i = 0; i < samples_number; i++)
+        {
+            const Index sample_index = used_sample_indices[i];
+
+            if (data(sample_index, target_index) < NUMERIC_LIMITS_MIN)
+                negative_used_sample_indices[negative_sample_index++] = sample_index;
+        }
+
+        return descriptives(data, negative_used_sample_indices, input_variable_indices);
+    }
+
+
+    vector<Descriptives> DataSet::calculate_raw_variable_descriptives_categories(const Index& class_index) const
+    {
+        const vector<Index> used_sample_indices = get_used_sample_indices();
+        const vector<Index> input_variable_indices = get_variable_indices(DataSet::VariableUse::Input);
+
+        const Index samples_number = used_sample_indices.size();
+
+        // Count used class samples
+
+        Index class_samples_number = 0;
+
+        for (Index i = 0; i < samples_number; i++)
+            if (abs(data(used_sample_indices[i], class_index) - type(1)) < NUMERIC_LIMITS_MIN)
+                class_samples_number++;
+
+        vector<Index> class_used_sample_indices(class_samples_number, 0);
+
+        Index class_sample_index = 0;
+
+        for (Index i = 0; i < samples_number; i++)
+        {
+            const Index sample_index = used_sample_indices[i];
+
+            if (abs(data(sample_index, class_index) - type(1)) < NUMERIC_LIMITS_MIN)
+                class_used_sample_indices[class_sample_index++] = sample_index;
+        }
+
+        return descriptives(data, class_used_sample_indices, input_variable_indices);
+    }
+
+
+    vector<Descriptives> DataSet::calculate_variable_descriptives(const VariableUse& variable_use) const
+    {
+        const vector<Index> used_sample_indices = get_used_sample_indices();
+
+        const vector<Index> input_variable_indices = get_variable_indices(variable_use);
+
+        return descriptives(data, used_sample_indices, input_variable_indices);
+    }
+
+
+    vector<Descriptives> DataSet::calculate_testing_target_variable_descriptives() const
+    {
+        const vector<Index> testing_indices = get_sample_indices(SampleUse::Testing);
+
+        const vector<Index> target_variable_indices = get_variable_indices(DataSet::VariableUse::Target);
+
+        return descriptives(data, testing_indices, target_variable_indices);
+    }
+
+
+    Tensor<type, 1> DataSet::calculate_used_variables_minimums() const
+    {
+        return column_minimums(data, get_used_sample_indices(), get_used_variable_indices());
+    }
+
+
+    Tensor<type, 1> DataSet::calculate_means(const DataSet::SampleUse& sample_use,
+        const DataSet::VariableUse& variable_use) const
+    {
+        const vector<Index> sample_indices = get_sample_indices(sample_use);
+
+        const vector<Index> variable_indices = get_variable_indices(variable_use);
+
+        return mean(data, sample_indices, variable_indices);
+    }
+
+
+    Index DataSet::get_gmt() const
+    {
+        return gmt;
+    }
+
+
+    void DataSet::set_gmt(const Index& new_gmt)
+    {
+        gmt = new_gmt;
+    }
+
+
+    Tensor<Correlation, 2> DataSet::calculate_input_target_raw_variable_pearson_correlations() const
+    {
+        const Index input_raw_variables_number = get_raw_variables_number(VariableUse::Input);
+        const Index target_raw_variables_number = get_raw_variables_number(VariableUse::Target);
+
+        const vector<Index> input_raw_variable_indices = get_raw_variable_indices(VariableUse::Input);
+        const vector<Index> target_raw_variable_indices = get_raw_variable_indices(VariableUse::Target);
+
+        const vector<Index> used_sample_indices = get_used_sample_indices();
+
+        Tensor<Correlation, 2> correlations(input_raw_variables_number, target_raw_variables_number);
+
+        //#pragma omp parallel for
+
+        for (Index i = 0; i < input_raw_variables_number; i++)
+        {
+            const Index input_raw_variable_index = input_raw_variable_indices[i];
+
+            const Tensor<type, 2> input_raw_variable_data
+                = get_raw_variable_data(input_raw_variable_index, used_sample_indices);
+
+            for (Index j = 0; j < target_raw_variables_number; j++)
+            {
+                const Index target_raw_variable_index = target_raw_variable_indices[j];
+
+                const Tensor<type, 2> target_raw_variable_data
+                    = get_raw_variable_data(target_raw_variable_index, used_sample_indices);
+
+                correlations(i, j) = correlation(thread_pool_device.get(), input_raw_variable_data, target_raw_variable_data);
+            }
+        }
+
+        return correlations;
+    }
+
+
+    Tensor<Correlation, 2> DataSet::calculate_input_target_raw_variable_spearman_correlations() const
+    {
+        const Index input_raw_variables_number = get_raw_variables_number(VariableUse::Input);
+        const Index target_raw_variables_number = get_raw_variables_number(VariableUse::Target);
+
+        const vector<Index> input_raw_variable_indices = get_raw_variable_indices(VariableUse::Input);
+        const vector<Index> target_raw_variable_indices = get_raw_variable_indices(VariableUse::Target);
+
+        const vector<Index> used_sample_indices = get_used_sample_indices();
+
+        Tensor<Correlation, 2> correlations(input_raw_variables_number, target_raw_variables_number);
+
+        for (Index i = 0; i < input_raw_variables_number; i++)
+        {
+            const Index input_index = input_raw_variable_indices[i];
+
+            const Tensor<type, 2> input_raw_variable_data = get_raw_variable_data(input_index, used_sample_indices);
+
+            for (Index j = 0; j < target_raw_variables_number; j++)
+            {
+                const Index target_index = target_raw_variable_indices[j];
+
+                const Tensor<type, 2> target_raw_variable_data = get_raw_variable_data(target_index, used_sample_indices);
+
+                correlations(i, j) = correlation_spearman(thread_pool_device.get(), input_raw_variable_data, target_raw_variable_data);
+            }
+        }
+
+        return correlations;
+    }
+
+
+    bool DataSet::has_nan() const
+    {
+        const Index rows_number = data.dimension(0);
+
+        for (Index i = 0; i < rows_number; i++)
+            if (sample_uses[i] != SampleUse::None)
+                if (has_nan_row(i))
+                    return true;
+
+        return false;
+    }
+
+
+    bool DataSet::has_nan_row(const Index& row_index) const
+    {
+        const Index variables_number = get_variables_number();
+
+        for (Index j = 0; j < variables_number; j++)
+            if (isnan(data(row_index, j)))
+                return true;
+
+        return false;
+    }
+
+
+    void DataSet::print_missing_values_information() const
+    {
+        //const Index missing_values_number = count_nan();
+
+        const Tensor<Index, 0> raw_variables_with_missing_values = count_raw_variables_with_nan().sum();
+
+        const Index samples_with_missing_values = count_rows_with_nan();
+
+        cout << "Missing values number: " << missing_values_number << " (" << missing_values_number * 100 / data.size() << "%)" << endl
+            << "Raw variables with missing values: " << raw_variables_with_missing_values(0)
+            << " (" << raw_variables_with_missing_values(0) * 100 / data.dimension(1) << "%)" << endl
+            << "Samples with missing values: "
+            << samples_with_missing_values << " (" << samples_with_missing_values * 100 / data.dimension(0) << "%)" << endl;
+    }
+
+
+    void DataSet::print_input_target_raw_variables_correlations() const
+    {
+        const Index inputs_number = get_variables_number(VariableUse::Input);
+        const Index targets_number = get_raw_variables_number(VariableUse::Target);
+
+        const vector<string> input_names = get_raw_variable_names(VariableUse::Input);
+        const vector<string> targets_name = get_raw_variable_names(VariableUse::Target);
+
+        const Tensor<Correlation, 2> correlations = calculate_input_target_raw_variable_pearson_correlations();
+
+        for (Index j = 0; j < targets_number; j++)
+            for (Index i = 0; i < inputs_number; i++)
+                cout << targets_name[j] << " - " << input_names[i] << ": " << correlations(i, j).r << endl;
+    }
+
+
+    void DataSet::print_top_input_target_raw_variables_correlations() const
+    {
+        const Index inputs_number = get_raw_variables_number(VariableUse::Input);
+        const Index targets_number = get_raw_variables_number(VariableUse::Target);
+
+        const vector<string> input_names = get_variable_names(DataSet::VariableUse::Input);
+        const vector<string> targets_name = get_variable_names(DataSet::VariableUse::Target);
+
+        const Tensor<type, 2> correlations = get_correlation_values(calculate_input_target_raw_variable_pearson_correlations());
+
+        Tensor<type, 1> target_correlations(inputs_number);
+
+        Tensor<string, 2> top_correlations(inputs_number, 2);
+
+        map<type, string> top_correlation;
+
+        for (Index i = 0; i < inputs_number; i++)
+            for (Index j = 0; j < targets_number; j++)
+                top_correlation.insert(pair<type, string>(correlations(i, j), input_names[i] + " - " + targets_name[j]));
+
+        map<type, string>::iterator it;
+
+        for (it = top_correlation.begin(); it != top_correlation.end(); it++)
+            cout << "Correlation: " << (*it).first << "  between  " << (*it).second << endl;
+    }
+
+
+    Tensor<Correlation, 2> DataSet::calculate_input_raw_variable_pearson_correlations() const
+    {
+        // list to return
+
+        const vector<Index> input_raw_variable_indices = get_raw_variable_indices(VariableUse::Input);
+
+        const Index input_raw_variables_number = get_raw_variables_number(VariableUse::Input);
+
+        Tensor<Correlation, 2> correlations_pearson(input_raw_variables_number, input_raw_variables_number);
+
+        for (Index i = 0; i < input_raw_variables_number; i++)
+        {
+            const Index current_input_index_i = input_raw_variable_indices[i];
+
+            const Tensor<type, 2> input_i = get_raw_variable_data(current_input_index_i);
+
+            //if(display) cout << "Calculating " << raw_variables(current_input_index_i).name << " correlations. " << endl;
+
+            if (is_constant(input_i)) continue;
+
+            correlations_pearson(i, i).set_perfect();
+            correlations_pearson(i, i).method = Correlation::Method::Pearson;
+
+            for (Index j = i + 1; j < input_raw_variables_number; j++)
+            {
+                const Index current_input_index_j = input_raw_variable_indices[j];
+
+                const Tensor<type, 2> input_j = get_raw_variable_data(current_input_index_j);
+                correlations_pearson(i, j) = correlation(thread_pool_device.get(), input_i, input_j);
+
+                if (correlations_pearson(i, j).r > type(1) - NUMERIC_LIMITS_MIN)
+                    correlations_pearson(i, j).r = type(1);
+
+                correlations_pearson(j, i) = correlations_pearson(i, j);
+            }
+        }
+
+        return correlations_pearson;
+    }
+
+
+    Tensor<Correlation, 2> DataSet::calculate_input_raw_variable_spearman_correlations() const
+    {
+        const vector<Index> input_raw_variable_indices = get_raw_variable_indices(VariableUse::Input);
+
+        const Index input_raw_variables_number = get_raw_variables_number(VariableUse::Input);
+
+        Tensor<Correlation, 2> correlations_spearman(input_raw_variables_number, input_raw_variables_number);
+
+        for (Index i = 0; i < input_raw_variables_number; i++)
+        {
+            const Index input_raw_variable_index_i = input_raw_variable_indices[i];
+
+            const Tensor<type, 2> input_i = get_raw_variable_data(input_raw_variable_index_i);
+
+            //if(display) cout << "Calculating " << raw_variables(current_input_index_i).name << " correlations. " << endl;
+
+            if (is_constant(input_i)) continue;
+
+            correlations_spearman(i, i).set_perfect();
+            correlations_spearman(i, i).method = Correlation::Method::Spearman;
+
+            for (Index j = i + 1; j < input_raw_variables_number; j++)
+            {
+                const Index input_raw_variable_index_j = input_raw_variable_indices[j];
+
+                const Tensor<type, 2> input_j = get_raw_variable_data(input_raw_variable_index_j);
+
+                correlations_spearman(i, j) = correlation_spearman(thread_pool_device.get(), input_i, input_j);
+
+                if (correlations_spearman(i, j).r > type(1) - NUMERIC_LIMITS_MIN)
+                    correlations_spearman(i, j).r = type(1);
+
+                correlations_spearman(j, i) = correlations_spearman(i, j);
+            }
+        }
+
+        return correlations_spearman;
+    }
+
+
+    void DataSet::print_inputs_correlations() const
+    {
+        const Tensor<type, 2> inputs_correlations
+            = get_correlation_values(calculate_input_raw_variable_pearson_correlations());
+
+        cout << inputs_correlations << endl;
+    }
+
+
+    void DataSet::print_data_file_preview() const
+    {
+        const Index size = data_file_preview.size();
+
+        for (Index i = 0; i < size; i++)
+        {
+            for (size_t j = 0; j < data_file_preview[i].size(); j++)
+                cout << data_file_preview[i][j] << " ";
+
+            cout << endl;
+        }
+    }
+
+
+    void DataSet::print_top_inputs_correlations() const
+    {
+        const Index variables_number = get_variables_number(VariableUse::Input);
+
+        const vector<string> variables_name = get_variable_names(DataSet::VariableUse::Input);
+
+        const Tensor<type, 2> variables_correlations = get_correlation_values(calculate_input_raw_variable_pearson_correlations());
+
+        const Index correlations_number = variables_number * (variables_number - 1) / 2;
+
+        Tensor<string, 2> top_correlations(correlations_number, 3);
+
+        map<type, string> top_correlation;
+
+        for (Index i = 0; i < variables_number; i++)
+        {
+            for (Index j = i; j < variables_number; j++)
+            {
+                if (i == j) continue;
+
+                top_correlation.insert(pair<type, string>(variables_correlations(i, j), variables_name[i] + " - " + variables_name[j]));
+            }
+        }
+
+        map<type, string> ::iterator it;
+
+        for (it = top_correlation.begin(); it != top_correlation.end(); it++)
+            cout << "Correlation: " << (*it).first << "  between  " << (*it).second << endl;
+    }
+
+
+    void DataSet::set_default_raw_variables_scalers()
+    {
+        const Index raw_variables_number = raw_variables.size();
+
+        if (model_type == ModelType::ImageClassification)
+            set_raw_variable_scalers(Scaler::ImageMinMax);
         else
-            throw runtime_error("Unknown sample use: " + new_uses[i] + ".\n");
-}
-
-
-void DataSet::set_sample_uses(const vector<Index>& indices, const SampleUse& sample_use)
-{
-    for (size_t i = 0; i < indices.size(); i++)
-        set_sample_use(indices[i], sample_use);
-}
-
-
-void DataSet::split_samples_random(const type& training_samples_ratio,
-                                   const type& selection_samples_ratio,
-                                   const type& testing_samples_ratio)
-{
-
-    random_device rng;
-    mt19937 urng(rng());
-
-    const Index used_samples_number = get_used_samples_number();
-
-    if (used_samples_number == 0) return;
-
-    const type total_ratio = training_samples_ratio + selection_samples_ratio + testing_samples_ratio;
-
-    const Index selection_samples_number = Index((selection_samples_ratio * used_samples_number) / total_ratio);
-    const Index testing_samples_number = Index((testing_samples_ratio * used_samples_number) / total_ratio);
-
-    const Index training_samples_number = used_samples_number - selection_samples_number - testing_samples_number;
-
-    const Index sum_samples_number = training_samples_number + selection_samples_number + testing_samples_number;
-
-    if (sum_samples_number != used_samples_number)
-        throw runtime_error("Sum of numbers of training, selection and testing samples is not equal to number of used samples.\n");
-
-    const Index samples_number = get_samples_number();
-
-    vector<Index> indices(samples_number);
-    iota(indices.begin(), indices.end(), 0);
-
-    std::shuffle(indices.data(), indices.data() + indices.size(), urng);
-
-    auto assign_sample_use = [this, &indices](SampleUse use, Index count, Index& i)
-    {
-        Index assigned_count = 0;
-
-        while (assigned_count < count)
-        {
-            const Index index = indices[i++];
-
-            if (sample_uses[index] != SampleUse::None)
-            {
-                sample_uses[index] = use;
-                assigned_count++;
-            }
-        }
-    };
-
-    Index index = 0;
-
-    assign_sample_use(SampleUse::Training, training_samples_number, index);
-    assign_sample_use(SampleUse::Selection, selection_samples_number, index);
-    assign_sample_use(SampleUse::Testing, testing_samples_number, index);
-}
-
-
-void DataSet::split_samples_sequential(const type& training_samples_ratio,
-                                       const type& selection_samples_ratio,
-                                       const type& testing_samples_ratio)
-{
-    const Index used_samples_number = get_used_samples_number();
-
-    if (used_samples_number == 0) return;
-
-    const type total_ratio = training_samples_ratio + selection_samples_ratio + testing_samples_ratio;
-
-    const Index selection_samples_number = Index(selection_samples_ratio * type(used_samples_number) / type(total_ratio));
-    const Index testing_samples_number = Index(testing_samples_ratio * type(used_samples_number) / type(total_ratio));
-    const Index training_samples_number = used_samples_number - selection_samples_number - testing_samples_number;
-
-    const Index sum_samples_number = training_samples_number + selection_samples_number + testing_samples_number;
-
-    if (sum_samples_number != used_samples_number)
-        throw runtime_error("Sum of numbers of training, selection and testing samples is not equal to number of used samples.\n");
-
-    auto set_sample_uses = [this](SampleUse use, Index count, Index& i)
-    {
-        Index current_count = 0;
-
-        while (current_count < count)
-        {
-            if (sample_uses[i] != SampleUse::None)
-            {
-                sample_uses[i] = use;
-                current_count++;
-            }
-
-            i++;
-        }
-    };
-
-    Index index = 0;
-
-    set_sample_uses(SampleUse::Training, training_samples_number, index);
-    set_sample_uses(SampleUse::Selection, selection_samples_number, index);
-    set_sample_uses(SampleUse::Testing, testing_samples_number, index);
-}
-
-
-void DataSet::set_raw_variables(const vector<RawVariable>& new_raw_variables)
-{
-    raw_variables = new_raw_variables;
-}
-
-
-void DataSet::set_default_raw_variables_uses()
-{
-    const Index raw_variables_number = raw_variables.size();
-
-    bool target = false;
-
-    if (raw_variables_number == 0)
-        return;
-
-    if (raw_variables_number == 1)
-    {
-        raw_variables[0].set_use(VariableUse::None);
-        return;
-    }
-
-    set(VariableUse::Input);
-
-    for (Index i = raw_variables.size() - 1; i >= 0; i--)
-    {
-        if (raw_variables[i].type == RawVariableType::Constant
-            || raw_variables[i].type == RawVariableType::DateTime)
-        {
-            raw_variables[i].set_use(VariableUse::None);
-            continue;
-        }
-
-        if (!target)
-        {
-            raw_variables[i].set_use(VariableUse::Target);
-
-            target = true;
-
-            continue;
-        }
-    }
-}
-
-
-void DataSet::set_default_raw_variables_names()
-{
-    const Index raw_variables_number = raw_variables.size();
-
-    for (Index i = 0; i < raw_variables_number; i++)
-        raw_variables[i].name = "variable_" + to_string(1 + i);
-}
-
-
-vector<string> DataSet::get_variable_names() const
-{
-    const Index raw_variables_number = get_raw_variables_number();
-
-    const Index variables_number = get_variables_number();
-
-    vector<string> variable_names(variables_number);
-
-    Index index = 0;
-
-    for (Index i = 0; i < raw_variables_number; i++)
-        if (raw_variables[i].type == RawVariableType::Categorical)
-            for (size_t j = 0; j < raw_variables[i].categories.size(); j++)
-                variable_names[index++] = raw_variables[i].categories[j];
+            for (Index i = 0; i < raw_variables_number; i++)
+                raw_variables[i].scaler = (raw_variables[i].type == RawVariableType::Numeric)
+                ? Scaler::MeanStandardDeviation
+                : Scaler::MinimumMaximum;
+    }
+
+
+    vector<Descriptives> DataSet::scale_data()
+    {
+        const Index variables_number = get_variables_number();
+
+        const vector<Descriptives> variable_descriptives = calculate_variable_descriptives();
+
+        Index raw_variable_index;
+
+        for (Index i = 0; i < variables_number; i++)
+        {
+            raw_variable_index = get_raw_variable_index(i);
+
+            switch (raw_variables[raw_variable_index].scaler)
+            {
+            case Scaler::None:
+                break;
+
+            case Scaler::MinimumMaximum:
+                scale_minimum_maximum(data, i, variable_descriptives[i]);
+                break;
+
+            case Scaler::MeanStandardDeviation:
+                scale_mean_standard_deviation(data, i, variable_descriptives[i]);
+                break;
+
+            case Scaler::StandardDeviation:
+                scale_standard_deviation(data, i, variable_descriptives[i]);
+                break;
+
+            case Scaler::Logarithm:
+                scale_logarithmic(data, i);
+                break;
+
+            default:
+                throw runtime_error("Unknown scaler: " + to_string(int(raw_variables[i].scaler)) + "\n");
+            }
+        }
+
+        return variable_descriptives;
+    }
+
+
+    vector<Descriptives> DataSet::scale_variables(const VariableUse& variable_use)
+    {
+        const Index input_variables_number = get_variables_number(variable_use);
+
+        const vector<Index> input_variable_indices = get_variable_indices(variable_use);
+        const vector<Scaler> input_variable_scalers = get_variable_scalers(DataSet::VariableUse::Input);
+
+        const vector<Descriptives> input_variable_descriptives = calculate_variable_descriptives(variable_use);
+
+        for (Index i = 0; i < input_variables_number; i++)
+        {
+            switch (input_variable_scalers[i])
+            {
+            case Scaler::None:
+                break;
+
+            case Scaler::MinimumMaximum:
+                scale_minimum_maximum(data, input_variable_indices[i], input_variable_descriptives[i]);
+                break;
+
+            case Scaler::MeanStandardDeviation:
+                scale_mean_standard_deviation(data, input_variable_indices[i], input_variable_descriptives[i]);
+                break;
+
+            case Scaler::StandardDeviation:
+                scale_standard_deviation(data, input_variable_indices[i], input_variable_descriptives[i]);
+                break;
+
+            case Scaler::Logarithm:
+                scale_logarithmic(data, input_variable_indices[i]);
+                break;
+
+            default:
+                throw runtime_error("Unknown scaling inputs method: " + to_string(int(input_variable_scalers[i])) + "\n");
+            }
+        }
+
+        return input_variable_descriptives;
+    }
+
+
+    void DataSet::unscale_variables(const VariableUse& variable_use,
+        const vector<Descriptives>& input_variable_descriptives)
+    {
+        const Index input_variables_number = get_variables_number(variable_use);
+
+        const vector<Index> input_variable_indices = get_variable_indices(variable_use);
+
+        const vector<Scaler> input_variable_scalers = get_variable_scalers(DataSet::VariableUse::Input);
+
+        for (Index i = 0; i < input_variables_number; i++)
+        {
+            switch (input_variable_scalers[i])
+            {
+            case Scaler::None:
+                break;
+
+            case Scaler::MinimumMaximum:
+                unscale_minimum_maximum(data, input_variable_indices[i], input_variable_descriptives[i]);
+                break;
+
+            case Scaler::MeanStandardDeviation:
+                unscale_mean_standard_deviation(data, input_variable_indices[i], input_variable_descriptives[i]);
+                break;
+
+            case Scaler::StandardDeviation:
+                unscale_standard_deviation(data, input_variable_indices[i], input_variable_descriptives[i]);
+                break;
+
+            case Scaler::Logarithm:
+                unscale_logarithmic(data, input_variable_indices[i]);
+                break;
+
+            case Scaler::ImageMinMax:
+                unscale_image_minimum_maximum(data, input_variable_indices[i]);
+                break;
+
+            default:
+                throw runtime_error("Unknown unscaling and unscaling method: " + to_string(int(input_variable_scalers[i])) + "\n");
+            }
+        }
+    }
+
+
+    void DataSet::set_data_constant(const type& new_value)
+    {
+        data.setConstant(new_value);
+        data.dimensions();
+    }
+
+
+    void DataSet::set_data_random()
+    {
+        set_random(data);
+    }
+
+
+    void DataSet::to_XML(XMLPrinter& printer) const
+    {
+        if (model_type == ModelType::Forecasting)
+            throw runtime_error("Forecasting");
+
+        if (model_type == ModelType::ImageClassification)
+            throw runtime_error("Image classification");
+
+        printer.OpenElement("DataSet");
+
+        printer.OpenElement("DataSource");
+        add_xml_element(printer, "FileType", "csv");
+
+        add_xml_element(printer, "Path", data_path.string());
+
+        add_xml_element(printer, "Separator", get_separator_name());
+        add_xml_element(printer, "HasHeader", to_string(has_header));
+        add_xml_element(printer, "HasSamplesId", to_string(has_sample_ids));
+        add_xml_element(printer, "MissingValuesLabel", missing_values_label);
+        add_xml_element(printer, "Codification", get_codification_string());
+        printer.CloseElement();
+
+        printer.OpenElement("RawVariables");
+        add_xml_element(printer, "RawVariablesNumber", to_string(get_raw_variables_number()));
+
+        for (Index i = 0; i < get_raw_variables_number(); i++)
+        {
+            printer.OpenElement("RawVariable");
+            printer.PushAttribute("Item", to_string(i + 1).c_str());
+            raw_variables[i].to_XML(printer);
+            printer.CloseElement();
+        }
+
+        printer.CloseElement();
+
+        printer.OpenElement("Samples");
+
+        add_xml_element(printer, "SamplesNumber", to_string(get_samples_number()));
+
+        if (has_sample_ids)
+            add_xml_element(printer, "SamplesId", vector_to_string(sample_ids));
+
+        add_xml_element(printer, "SampleUses", vector_to_string(get_sample_uses_vector()));
+        printer.CloseElement();
+
+        printer.OpenElement("MissingValues");
+        add_xml_element(printer, "MissingValuesNumber", to_string(missing_values_number));
+
+        if (missing_values_number > 0)
+        {
+            add_xml_element(printer, "MissingValuesMethod", get_missing_values_method_string());
+            add_xml_element(printer, "RawVariablesMissingValuesNumber", tensor_to_string(raw_variables_missing_values_number));
+            add_xml_element(printer, "RowsMissingValuesNumber", to_string(rows_missing_values_number));
+        }
+
+        printer.CloseElement();
+
+        add_xml_element(printer, "Display", to_string(display));
+
+        printer.CloseElement();
+    }
+
+
+    void DataSet::from_XML(const XMLDocument& data_set_document)
+    {
+        const XMLElement* data_set_element = data_set_document.FirstChildElement("DataSet");
+        if (!data_set_element)
+            throw runtime_error("Data set element is nullptr.\n");
+
+        // Data Source
+        const XMLElement* data_source_element = data_set_element->FirstChildElement("DataSource");
+
+        if (!data_source_element)
+            throw runtime_error("Data source element is nullptr.\n");
+
+        set_data_path(read_xml_string(data_source_element, "Path"));
+        set_separator_name(read_xml_string(data_source_element, "Separator"));
+        set_has_header(read_xml_bool(data_source_element, "HasHeader"));
+        set_has_ids(read_xml_bool(data_source_element, "HasSamplesId"));
+        set_missing_values_label(read_xml_string(data_source_element, "MissingValuesLabel"));
+        set_codification(read_xml_string(data_source_element, "Codification"));
+
+        // Raw Variables
+        const XMLElement* raw_variables_element = data_set_element->FirstChildElement("RawVariables");
+
+        if (!raw_variables_element)
+            throw runtime_error("RawVariables element is nullptr.\n");
+
+        set_raw_variables_number(read_xml_index(raw_variables_element, "RawVariablesNumber"));
+
+        const XMLElement* start_element = raw_variables_element->FirstChildElement("RawVariablesNumber");
+
+        for (size_t i = 0; i < raw_variables.size(); i++)
+        {
+            RawVariable& raw_variable = raw_variables[i];
+            const XMLElement* raw_variable_element = start_element->NextSiblingElement("RawVariable");
+            start_element = raw_variable_element;
+
+            if (raw_variable_element->Attribute("Item") != to_string(i + 1))
+                throw runtime_error("Raw variable item number (" + to_string(i + 1) + ") does not match (" + raw_variable_element->Attribute("Item") + ").\n");
+
+            raw_variable.name = read_xml_string(raw_variable_element, "Name");
+            raw_variable.set_scaler(read_xml_string(raw_variable_element, "Scaler"));
+            raw_variable.set_use(read_xml_string(raw_variable_element, "Use"));
+            raw_variable.set_type(read_xml_string(raw_variable_element, "Type"));
+
+            if (raw_variable.type == RawVariableType::Categorical || raw_variable.type == RawVariableType::Binary)
+            {
+                const XMLElement* categories_element = raw_variable_element->FirstChildElement("Categories");
+
+                if (categories_element)
+                    raw_variable.categories = get_tokens(read_xml_string(raw_variable_element, "Categories"), " ");
+                else if (raw_variable.type == RawVariableType::Binary)
+                    raw_variable.categories = { "0", "1" };
+                else
+                    throw runtime_error("Categorical RawVariable Element is nullptr: Categories");
+            }
+        }
+
+        // Samples
+        const XMLElement* samples_element = data_set_element->FirstChildElement("Samples");
+
+        if (!samples_element)
+            throw runtime_error("Samples element is nullptr.\n");
+
+        const Index samples_number = read_xml_index(samples_element, "SamplesNumber");
+
+        if (has_sample_ids)
+            sample_ids = get_tokens(read_xml_string(samples_element, "SamplesId"), " ");
+
+        if (raw_variables.size() != 0)
+        {
+            const vector<vector<Index>> all_variable_indices = get_variable_indices();
+
+            data.resize(samples_number, all_variable_indices[all_variable_indices.size() - 1][all_variable_indices[all_variable_indices.size() - 1].size() - 1] + 1);
+            data.setZero();
+
+            sample_uses.resize(samples_number);
+            set_sample_uses(get_tokens(read_xml_string(samples_element, "SampleUses"), " "));
+        }
         else
-            variable_names[index++] = raw_variables[i].name;
-
-    return variable_names;
-}
-
-
-vector<string> DataSet::get_variable_names(const VariableUse& variable_use) const
-{
-    const Index variables_number = get_variables_number(VariableUse::Input);
-
-    vector<string> variable_names(variables_number);
-
-    const Index raw_variables_number = get_raw_variables_number();
-
-    Index index = 0;
-
-    for (Index i = 0; i < raw_variables_number; i++)
-    {
-        if (raw_variables[i].use != variable_use)
-            continue;
-
-        if (raw_variables[i].type == RawVariableType::Categorical)
-            for (Index j = 0; j < raw_variables[i].get_categories_number(); j++)
-                variable_names[index++] = raw_variables[i].categories[j];
-        else
-            variable_names[index++] = raw_variables[i].name;
-    }
-
-    return variable_names;
-}
-
-
-dimensions DataSet::get_dimensions(const DataSet::VariableUse& variable_use) const
-{
-    switch (variable_use)
-    {
-    case DataSet::VariableUse::Input:
-        return input_dimensions;
-        break;
-
-    case DataSet::VariableUse::Target:
-        return target_dimensions;
-        break;
-
-    case DataSet::VariableUse::Decoder:
-        return decoder_dimensions;
-        break;
-
-    default:
-        throw invalid_argument("get_dimensions::Invalid VariableUse type.");
-    }
-}
-
-
-void DataSet::set_dimensions(const DataSet::VariableUse& variable_use, const dimensions& new_dimensions)
-{
-    switch (variable_use)
-    {
-    case DataSet::VariableUse::Input:
-        input_dimensions = new_dimensions;
-        break;
-
-    case DataSet::VariableUse::Target:
-        target_dimensions = new_dimensions;
-        break;
-
-    case DataSet::VariableUse::Decoder:
-        decoder_dimensions = new_dimensions;
-        break;
-
-    default:
-        throw invalid_argument("set_dimensions::Invalid VariableUse type.");
-    }
-}
-
-
-Index DataSet::get_used_variables_number() const
-{
-    const Index variables_number = get_variables_number();
-
-    const Index unused_variables_number = get_variables_number(VariableUse::None);
-
-    return variables_number - unused_variables_number;
-}
-
-
-vector<Index> DataSet::get_variable_indices(const VariableUse& variable_use) const
-{
-    const Index this_variables_number = get_variables_number(variable_use);
-    vector<Index> this_variable_indices(this_variables_number);
-
-    const Index raw_variables_number = get_raw_variables_number();
-
-    Index variable_index = 0;
-    Index this_variable_index = 0;
-
-    for (Index i = 0; i < raw_variables_number; i++)
-    {
-        if (raw_variables[i].use != variable_use)
-        {
-            raw_variables[i].type == RawVariableType::Categorical
-                ? variable_index += raw_variables[i].get_categories_number()
-                : variable_index++;
-
-            continue;
-        }
-
-        if (raw_variables[i].type == RawVariableType::Categorical)
-        {
-            const Index categories_number = raw_variables[i].get_categories_number();
-
-            for (Index j = 0; j < categories_number; j++)
-                this_variable_indices[this_variable_index++] = variable_index++;
-        }
-        else
-        {
-            this_variable_indices[this_variable_index++] = variable_index++;
-        }
-    }
-
-    return this_variable_indices;
-}
-
-
-vector<Index> DataSet::get_raw_variable_indices(const VariableUse& variable_use) const
-{
-    const Index count = get_raw_variables_number(variable_use);
-
-    vector<Index> indices(count);
-
-    const Index raw_variables_number = get_raw_variables_number();
-
-    Index index = 0;
-
-    for (Index i = 0; i < raw_variables_number; i++)
-        if (raw_variables[i].use == variable_use)
-            indices[index++] = i;
-
-    return indices;
-}
-
-
-vector<Index> DataSet::get_used_raw_variables_indices() const
-{
-    const Index raw_variables_number = get_raw_variables_number();
-
-    const Index used_raw_variables_number = get_used_raw_variables_number();
-
-    vector<Index> used_indices(used_raw_variables_number);
-
-    Index index = 0;
-
-    for (Index i = 0; i < raw_variables_number; i++)
-        if (raw_variables[i].use == VariableUse::Input
-            || raw_variables[i].use == VariableUse::Target
-            || raw_variables[i].use == VariableUse::Time)
-            used_indices[index++] = i;
-
-    return used_indices;
-}
-
-
-vector<Scaler> DataSet::get_variable_scalers(const VariableUse& variable_use) const
-{
-    const Index input_raw_variables_number = get_raw_variables_number(variable_use);
-    const Index input_variables_number = get_variables_number(variable_use);
-
-    const vector<RawVariable> input_raw_variables = get_raw_variables(variable_use);
-
-    vector<Scaler> input_variable_scalers(input_variables_number);
-
-    Index index = 0;
-
-    for (Index i = 0; i < input_raw_variables_number; i++)
-        if (input_raw_variables[i].type == RawVariableType::Categorical)
-            for (Index j = 0; j < input_raw_variables[i].get_categories_number(); j++)
-                input_variable_scalers[index++] = input_raw_variables[i].scaler;
-        else
-            input_variable_scalers[index++] = input_raw_variables[i].scaler;
-
-    return input_variable_scalers;
-}
-
-
-vector<string> DataSet::get_raw_variable_names() const
-{
-    const Index raw_variables_number = get_raw_variables_number();
-
-    vector<string> raw_variable_names(raw_variables_number);
-
-    for (Index i = 0; i < raw_variables_number; i++)
-        raw_variable_names[i] = raw_variables[i].name;
-
-    return raw_variable_names;
-}
-
-
-vector<string> DataSet::get_raw_variable_names(const VariableUse& variable_use) const
-{
-    const Index raw_variables_number = get_raw_variables_number();
-
-    const Index count = get_raw_variables_number(variable_use);
-
-    vector<string> names(count);
-
-    Index index = 0;
-
-    for (Index i = 0; i < raw_variables_number; i++)
-    {
-        if (raw_variables[i].use != variable_use)
-            continue;
-
-        names[index++] = raw_variables[i].name;
-    }
-
-    return names;
-}
-
-
-Index DataSet::get_raw_variables_number(const VariableUse& variable_use) const
-{
-    const Index raw_variables_number = get_raw_variables_number();
-
-    Index count = 0;
-
-    for (Index i = 0; i < raw_variables_number; i++)
-        if (raw_variables[i].use == variable_use)
-            count++;
-
-    return count;
-}
-
-
-Index DataSet::get_used_raw_variables_number() const
-{
-    const Index raw_variables_number = get_raw_variables_number();
-
-    Index used_raw_variables_number = 0;
-
-    for (Index i = 0; i < raw_variables_number; i++)
-        if (raw_variables[i].use != VariableUse::None)
-            used_raw_variables_number++;
-
-    return used_raw_variables_number;
-}
-
-
-const vector<DataSet::RawVariable>& DataSet::get_raw_variables() const
-{
-    return raw_variables;
-}
-
-
-vector<DataSet::RawVariable> DataSet::get_raw_variables(const VariableUse& variable_use) const
-{
-    const Index raw_variables_number = get_raw_variables_number();
-
-    const Index count = get_raw_variables_number(variable_use);
-
-    vector<RawVariable> this_raw_variables(count);
-    Index index = 0;
-
-    for (Index i = 0; i < raw_variables_number; i++)
-        if (raw_variables[i].use == variable_use)
-            this_raw_variables[index++] = raw_variables[i];
-
-    return this_raw_variables;
-}
-
-
-Index DataSet::get_variables_number() const
-{
-    const Index raw_variables_number = get_raw_variables_number();
-
-    Index count = 0;
-
-    for (Index i = 0; i < raw_variables_number; i++)
-        count += raw_variables[i].type == RawVariableType::Categorical
-                     ? raw_variables[i].get_categories_number()
-                     : 1;
-
-    return count;
-}
-
-
-Index DataSet::get_variables_number(const VariableUse& variable_use) const
-{
-    const Index raw_variables_number = get_raw_variables_number();
-
-    Index count = 0;
-
-    for (Index i = 0; i < raw_variables_number; i++)
-    {
-        if (raw_variables[i].use != variable_use)
-            continue;
-
-        count += (raw_variables[i].type == RawVariableType::Categorical)
-                     ? raw_variables[i].get_categories_number()
-                     : 1;
-    }
-
-    return count;
-}
-
-
-vector<Index> DataSet::get_used_variable_indices() const
-{
-    const Index used_variables_number = get_used_variables_number();
-    vector<Index> used_variable_indices(used_variables_number);
-
-    const Index raw_variables_number = get_raw_variables_number();
-
-    Index variable_index = 0;
-    Index used_variable_index = 0;
-
-    for (Index i = 0; i < raw_variables_number; i++)
-    {
-        const Index categories_number = raw_variables[i].get_categories_number();
-
-        if (raw_variables[i].use == VariableUse::None)
-        {
-            variable_index += categories_number;
-            continue;
-        }
-
-        for (Index j = 0; j < categories_number; j++)
-            used_variable_indices[used_variable_index++] = variable_index++;
-    }
-
-    return used_variable_indices;
-}
-
-
-void DataSet::set_raw_variable_uses(const vector<string>& new_raw_variables_uses)
-{
-    const size_t new_raw_variables_uses_size = new_raw_variables_uses.size();
-
-    if (new_raw_variables_uses_size != raw_variables.size())
-        throw runtime_error("Size of raw_variables uses (" + to_string(new_raw_variables_uses_size) + ") "
-                                                                                                      "must be equal to raw_variables size (" + to_string(raw_variables.size()) + "). \n");
-
-    for (size_t i = 0; i < new_raw_variables_uses.size(); i++)
-        raw_variables[i].set_use(new_raw_variables_uses[i]);
-}
-
-
-void DataSet::set_raw_variable_uses(const vector<VariableUse>& new_raw_variables_uses)
-{
-    const size_t new_raw_variables_uses_size = new_raw_variables_uses.size();
-
-    if (new_raw_variables_uses_size != raw_variables.size())
-        throw runtime_error("Size of raw_variables uses (" + to_string(new_raw_variables_uses_size) + ") "
-                                                                                                      "must be equal to raw_variables size (" + to_string(raw_variables.size()) + ").\n");
-
-    for (size_t i = 0; i < new_raw_variables_uses.size(); i++)
-        raw_variables[i].set_use(new_raw_variables_uses[i]);
-}
-
-
-void DataSet::set_raw_variables(const VariableUse& variable_use)
-{
-    const Index raw_variables_number = get_raw_variables_number();
-
-    for (Index i = 0; i < raw_variables_number; i++)
-        set_raw_variable_use(i, variable_use);
-}
-
-
-void DataSet::set_raw_variable_indices(const vector<Index>& input_raw_variables,
-                                       const vector<Index>& target_raw_variables)
-{
-    set_raw_variables(VariableUse::None);
-
-    for (size_t i = 0; i < input_raw_variables.size(); i++)
-        set_raw_variable_use(input_raw_variables[i], VariableUse::Input);
-
-    for (size_t i = 0; i < target_raw_variables.size(); i++)
-        set_raw_variable_use(target_raw_variables[i], VariableUse::Target);
-}
-
-
-// void DataSet::set_raw_variable_indices(const vector<string>& input_raw_variables,
-//                                                     const vector<string>& target_raw_variables)
-// {
-//     set_raw_variables(VariableUse::None);
-
-//     for(size_t i = 0; i < input_raw_variables.size(); i++)
-//         set_raw_variable_use(input_raw_variables[i], VariableUse::Input);
-
-//     for(size_t i = 0; i < target_raw_variables.size(); i++)
-//         set_raw_variable_use(target_raw_variables[i], VariableUse::Target);
-// }
-
-
-void DataSet::set_input_raw_variables_unused()
-{
-    const Index raw_variables_number = get_raw_variables_number();
-
-    for (Index i = 0; i < raw_variables_number; i++)
-        if (raw_variables[i].use == DataSet::VariableUse::Input)
-            set_raw_variable_use(i, VariableUse::None);
-}
-
-
-void DataSet::set_raw_variable_use(const Index& index, const VariableUse& new_use)
-{
-    raw_variables[index].use = new_use;
-}
-
-
-void DataSet::set_raw_variable_use(const string& name, const VariableUse& new_use)
-{
-    const Index index = get_raw_variable_index(name);
-
-    set_raw_variable_use(index, new_use);
-}
-
-
-void DataSet::set_raw_variable_type(const Index& index, const RawVariableType& new_type)
-{
-    raw_variables[index].type = new_type;
-}
-
-
-void DataSet::set_raw_variable_type(const string& name, const RawVariableType& new_type)
-{
-    const Index index = get_raw_variable_index(name);
-
-    set_raw_variable_type(index, new_type);
-}
-
-
-void DataSet::set_raw_variable_types(const RawVariableType& new_type)
-{
-    for (size_t i = 0; i < raw_variables.size(); i++)
-        raw_variables[i].type = new_type;
-}
-
-
-void DataSet::set_variable_names(const vector<string>& new_variables_names)
-{
-    const Index raw_variables_number = get_raw_variables_number();
-
-    Index index = 0;
-
-    for (Index i = 0; i < raw_variables_number; i++)
-        if (raw_variables[i].type == RawVariableType::Categorical)
-            for (Index j = 0; j < raw_variables[i].get_categories_number(); j++)
-                raw_variables[i].categories[j] = new_variables_names[index++];
-        else
-            raw_variables[i].name = new_variables_names[index++];
-}
-
-
-void DataSet::set_raw_variable_names(const vector<string>& new_names)
-{
-    const Index new_names_size = new_names.size();
-    const Index raw_variables_number = get_raw_variables_number();
-
-    if (new_names_size != raw_variables_number)
-        throw runtime_error("Size of names (" + to_string(new_names.size()) + ") "
-                                                                              "is not equal to raw_variables number (" + to_string(raw_variables_number) + ").\n");
-
-    for (Index i = 0; i < raw_variables_number; i++)
-        raw_variables[i].name = get_trimmed(new_names[i]);
-}
-
-
-void DataSet::set(const VariableUse& variable_use)
-{
-    const Index raw_variables_number = get_raw_variables_number();
-
-    for (Index i = 0; i < raw_variables_number; i++)
-    {
-        if (raw_variables[i].type == RawVariableType::Constant)
-            continue;
-
-        raw_variables[i].set_use(variable_use);
-    }
-}
-
-
-void DataSet::set_raw_variables_number(const Index& new_raw_variables_number)
-{
-    raw_variables.resize(new_raw_variables_number);
-}
-
-
-void DataSet::set_raw_variable_scalers(const Scaler& scalers)
-{
-    const Index raw_variables_number = get_raw_variables_number();
-
-    for (Index i = 0; i < raw_variables_number; i++)
-        raw_variables[i].scaler = scalers;
-}
-
-
-void DataSet::set_raw_variable_scalers(const vector<Scaler>& new_scalers)
-{
-    const size_t raw_variables_number = get_raw_variables_number();
-
-    if (new_scalers.size() != raw_variables_number)
-        throw runtime_error("Size of raw_variable scalers(" + to_string(new_scalers.size()) + ") "
-                                                                                              "has to be the same as raw_variables numbers(" + to_string(raw_variables_number) + ").\n");
-
-    for (size_t i = 0; i < raw_variables_number; i++)
-        raw_variables[i].scaler = new_scalers[i];
-}
-
-
-void DataSet::set_binary_raw_variables()
-{
-    Index variable_index = 0;
-
-    const Index raw_variables_number = get_raw_variables_number();
-
-    for (Index raw_variable_index = 0; raw_variable_index < raw_variables_number; raw_variable_index++)
-    {
-        RawVariable& raw_variable = raw_variables[raw_variable_index];
-
-        if (raw_variable.type == RawVariableType::Numeric)
-        {
-            const Tensor<type, 1> data_column = data.chip(variable_index, 1);
-
-            if (is_binary(data_column))
-            {
-                raw_variable.type = RawVariableType::Binary;
-                raw_variable.categories = {"0","1"};
-            }
-
-            variable_index++;
-        }
-        else if (raw_variable.type == RawVariableType::Categorical)
-            variable_index += raw_variable.get_categories_number();
-        else if (raw_variable.type == RawVariableType::DateTime
-                 || raw_variable.type == RawVariableType::Constant
-                 || raw_variable.type == RawVariableType::Binary)
-            variable_index++;
-    }
-}
-
-
-void DataSet::unuse_constant_raw_variables()
-{
-    Index variable_index = 0;
-
-    const Index raw_variables_number = get_raw_variables_number();
-
-    for (Index raw_variable_index = 0; raw_variable_index < raw_variables_number; raw_variable_index++)
-    {
-        RawVariable& raw_variable = raw_variables[raw_variable_index];
-
-        if (raw_variable.type == RawVariableType::Numeric)
-        {
-            const Tensor<type, 1> data_column = data.chip(variable_index, 1);
-
-            if (is_constant(data_column))
-                raw_variable.set(raw_variable.name, VariableUse::None, RawVariableType::Constant);
-
-            variable_index++;
-        }
-        else if (raw_variable.type == RawVariableType::DateTime || raw_variable.type == RawVariableType::Constant)
-        {
-            variable_index++;
-        }
-        else if (raw_variable.type == RawVariableType::Binary)
-        {
-            if (raw_variable.get_categories_number() == 1)
-                raw_variable.set(raw_variable.name, VariableUse::None, RawVariableType::Constant);
-
-            variable_index++;
-        }
-        else if (raw_variable.type == RawVariableType::Categorical)
-        {
-            if (raw_variable.get_categories_number() == 1)
-                raw_variable.set(raw_variable.name, VariableUse::None, RawVariableType::Constant);
-
-            variable_index += raw_variable.get_categories_number();
-        }
-    }
-}
-
-
-const Tensor<type, 2>& DataSet::get_data() const
-{
-    return data;
-}
-
-
-Tensor<type, 2>* DataSet::get_data_p()
-{
-    return &data;
-}
-
-
-DataSet::MissingValuesMethod DataSet::get_missing_values_method() const
-{
-    return missing_values_method;
-}
-
-
-string DataSet::get_missing_values_method_string() const
-{
-    switch (missing_values_method)
-    {
-    case MissingValuesMethod::Mean:
-        return "Mean";
-    case MissingValuesMethod::Median:
-        return "Median";
-    case MissingValuesMethod::Unuse:
-        return "Unuse";
-    case MissingValuesMethod::Interpolation:
-        return "Interpolation";
-    default:
-        throw runtime_error("Unknown missing values method");
-    }
-}
-
-
-const filesystem::path& DataSet::get_data_path() const
-{
-    return data_path;
-}
-
-
-const bool& DataSet::get_header_line() const
-{
-    return has_header;
-}
-
-
-const bool& DataSet::get_has_sample_ids() const
-{
-    return has_sample_ids;
-}
-
-
-vector<string> DataSet::get_sample_ids() const
-{
-    return sample_ids;
-}
-
-
-const DataSet::Separator& DataSet::get_separator() const
-{
-    return separator;
-}
-
-
-string DataSet::get_separator_string() const
-{
-    switch (separator)
-    {
-    case Separator::Space:
-        return " ";
-    case Separator::Tab:
-        return "\t";
-    case Separator::Comma:
-        return ",";
-    case Separator::Semicolon:
-        return ";";
-    default:
-        return string();
-    }
-}
-
-
-string DataSet::get_separator_name() const
-{
-    switch (separator)
-    {
-    case Separator::Space:
-        return "Space";
-    case Separator::Tab:
-        return "Tab";
-    case Separator::Comma:
-        return "Comma";
-    case Separator::Semicolon:
-        return "Semicolon";
-    default:
-        return string();
-    }
-}
-
-
-const DataSet::Codification& DataSet::get_codification() const
-{
-    return codification;
-}
-
-
-const string DataSet::get_codification_string() const
-{
-    switch (codification)
-    {
-    case Codification::UTF8:
-        return "UTF-8";
-    case Codification::SHIFT_JIS:
-        return "SHIFT_JIS";
-    default:
-        return "UTF-8";
-    }
-}
-
-
-const string& DataSet::get_missing_values_label() const
-{
-    return missing_values_label;
-}
-
-
-Tensor<type, 2> DataSet::get_data(const SampleUse& sample_use) const
-{
-    const vector<Index> variable_indices = get_used_variable_indices();
-
-    const vector<Index> sample_indices = get_sample_indices(sample_use);
-
-    Tensor<type, 2> this_data(sample_indices.size(), variable_indices.size());
-
-    fill_tensor_data(data, sample_indices, variable_indices, this_data.data());
-
-    return this_data;
-}
-
-
-Tensor<type, 2> DataSet::get_data(const VariableUse& variable_use) const
-{
-    const Index samples_number = get_samples_number();
-
-    vector<Index> indices(samples_number);
-    iota(indices.begin(), indices.end(), 0);
-
-    const vector<Index> variable_indices = get_variable_indices(variable_use);
-
-    Tensor<type, 2> this_data(indices.size(), variable_indices.size());
-
-    fill_tensor_data(data, indices, variable_indices, this_data.data());
-
-    return this_data;
-}
-
-
-Tensor<type, 2> DataSet::get_data(const SampleUse& sample_use, const VariableUse& variable_use) const
-{
-    const vector<Index> sample_indices = get_sample_indices(sample_use);
-
-    const vector<Index> variable_indices = get_variable_indices(variable_use);
-
-    Tensor<type, 2> this_data(sample_indices.size(), variable_indices.size());
-
-    fill_tensor_data(data, sample_indices, variable_indices, this_data.data());
-
-    return this_data;
-}
-
-
-Tensor<type, 1> DataSet::get_sample_data(const Index& index) const
-{
-    return data.chip(index, 0);
-}
-
-
-Tensor<type, 1> DataSet::get_sample_data(const Index& sample_index, const vector<Index>& variable_indices) const
-{
-    const Index variables_number = variable_indices.size();
-
-    Tensor<type, 1 > row(variables_number);
-
-#pragma omp parallel for
-    for (Index i = 0; i < variables_number; i++)
-        row(i) = data(sample_index, variable_indices[i]);
-
-    return row;
-}
-
-
-Tensor<type, 2> DataSet::get_sample_input_data(const Index& sample_index) const
-{
-    const Index input_variables_number = get_variables_number(VariableUse::Input);
-
-    const vector<Index> input_variable_indices = get_variable_indices(DataSet::VariableUse::Input);
-
-    Tensor<type, 2> inputs(1, input_variables_number);
-
-    for (Index i = 0; i < input_variables_number; i++)
-        inputs(0, i) = data(sample_index, input_variable_indices[i]);
-
-    return inputs;
-}
-
-
-Tensor<type, 2> DataSet::get_sample_target_data(const Index& sample_index) const
-{
-    const vector<Index> target_variable_indices = get_variable_indices(DataSet::VariableUse::Target);
-
-    Tensor<type, 2> sample_target_data(1, target_variable_indices.size());
-
-    fill_tensor_data(data, vector<Index>(sample_index), target_variable_indices, sample_target_data.data());
-
-    return sample_target_data;
-}
-
-
-Index DataSet::get_raw_variable_index(const string& column_name) const
-{
-    const Index raw_variables_number = get_raw_variables_number();
-
-    for (Index i = 0; i < raw_variables_number; i++)
-        if (raw_variables[i].name == column_name)
-            return i;
-
-    throw runtime_error("Cannot find " + column_name + "\n");
-}
-
-
-Index DataSet::get_raw_variable_index(const Index& variable_index) const
-{
-    const Index raw_variables_number = get_raw_variables_number();
-
-    Index total_variables_number = 0;
-
-    for (Index i = 0; i < raw_variables_number; i++)
-    {
-        total_variables_number += (raw_variables[i].type == RawVariableType::Categorical)
-                                      ? raw_variables[i].get_categories_number()
-                                      : 1;
-
-        if (variable_index + 1 <= total_variables_number)
-            return i;
-    }
-
-    throw runtime_error("Cannot find variable index: " + to_string(variable_index) + ".\n");
-}
-
-
-vector<vector<Index>> DataSet::get_variable_indices() const
-{
-    const Index raw_variables_number = get_raw_variables_number();
-
-    vector<vector<Index>> indices(raw_variables_number);
-
-    for (Index i = 0; i < raw_variables_number; i++)
-        indices[i] = get_variable_indices(i);
-
-    return indices;
-}
-
-
-vector<Index> DataSet::get_variable_indices(const Index& raw_variable_index) const
-{
-    Index index = 0;
-
-    for (Index i = 0; i < raw_variable_index; i++)
-        index += (raw_variables[i].type == RawVariableType::Categorical)
-                     ? raw_variables[i].categories.size()
-                     : 1;
-
-    const RawVariable& raw_variable = raw_variables[raw_variable_index];
-
-    if (raw_variable.type == RawVariableType::Categorical)
-    {
-        vector<Index> indices(raw_variable.categories.size());
-
-        for (size_t j = 0; j < raw_variable.categories.size(); j++)
-            indices[j] = index + j;
-
-        return indices;
-    }
-
-    return vector<Index>(1, index);
-}
-
-
-Tensor<type, 2> DataSet::get_raw_variable_data(const Index& raw_variable_index) const
-{
-    Index raw_variables_number = 1;
-    const Index rows_number = data.dimension(0);
-
-    if (raw_variables[raw_variable_index].type == RawVariableType::Categorical)
-        raw_variables_number = raw_variables[raw_variable_index].get_categories_number();
-
-    const Eigen::array<Index, 2> extents = { rows_number, raw_variables_number };
-    const Eigen::array<Index, 2> offsets = { 0, get_variable_indices(raw_variable_index)[0] };
-
-    return data.slice(offsets, extents);
-}
-
-
-Tensor<type, 1> DataSet::get_sample(const Index& sample_index) const
-{
-    if (sample_index >= data.dimension(0))
-        throw runtime_error("Sample index out of bounds.");
-
-    return data.chip(sample_index, 0);
-}
-
-
-string DataSet::get_sample_category(const Index& sample_index, const Index& column_index_start) const
-{
-    if (raw_variables[column_index_start].type != RawVariableType::Categorical)
-        throw runtime_error("The specified raw_variable is not of categorical type.");
-
-    for (size_t raw_variable_index = column_index_start; raw_variable_index < raw_variables.size(); raw_variable_index++)
-        if (data(sample_index, raw_variable_index) == 1)
-            return raw_variables[column_index_start].categories[raw_variable_index - column_index_start];
-
-    throw runtime_error("Sample does not have a valid one-hot encoded category.");
-}
-
-
-Tensor<type, 2> DataSet::get_raw_variable_data(const Index& raw_variable_index, const vector<Index>& row_indices) const
-{
-    Tensor<type, 2> raw_variable_data(row_indices.size(), get_variable_indices(raw_variable_index).size());
-
-    fill_tensor_data(data, row_indices, get_variable_indices(raw_variable_index), raw_variable_data.data());
-
-    return raw_variable_data;
-}
-
-
-Tensor<type, 2> DataSet::get_raw_variable_data(const string& column_name) const
-{
-    const Index raw_variable_index = get_raw_variable_index(column_name);
-
-    return get_raw_variable_data(raw_variable_index);
-}
-
-
-const vector<vector<string>>& DataSet::get_data_file_preview() const
-{
-    return data_file_preview;
-}
-
-
-void DataSet::set(const filesystem::path& new_data_path,
-                  const string& new_separator,
-                  const bool& new_has_header,
-                  const bool& new_has_ids,
-                  const DataSet::Codification& new_codification)
-{
-    set_default();
-
-    set_data_path(new_data_path);
-
-    set_separator_string(new_separator);
-
-    set_has_header(new_has_header);
-
-    set_has_ids(new_has_ids);
-
-    set_codification(new_codification);
-
-    read_csv();
-
-    set_default_raw_variables_scalers();
-
-    set_default_raw_variables_uses();
-
-    input_dimensions = { get_variables_number(DataSet::VariableUse::Input) };
-    target_dimensions = { get_variables_number(DataSet::VariableUse::Target) };
-}
-
-
-void DataSet::set(const Index& new_samples_number,
-                  const dimensions& new_input_dimensions,
-                  const dimensions& new_target_dimensions)
-{
-    if (new_samples_number == 0
-        || new_input_dimensions.empty()
-        || new_target_dimensions.empty())
-        return;
-
-    input_dimensions = new_input_dimensions;
-
-    const Index new_inputs_number = accumulate(new_input_dimensions.begin(),
-                                               new_input_dimensions.end(),
-                                               1,
-                                               multiplies<Index>());
-
-    const Index new_targets_number = accumulate(new_target_dimensions.begin(),
-                                                new_target_dimensions.end(),
-                                                1,
-                                                multiplies<Index>());
-
-    const Index targets_number = (new_targets_number == 2) ? 1 : new_targets_number;
-
-    target_dimensions = { targets_number };
-
-    const Index new_variables_number = new_inputs_number + targets_number;
-
-    data.resize(new_samples_number, new_variables_number);
-
-    raw_variables.resize(new_variables_number);
-
-    set_default();
-
-    if (model_type == ModelType::ImageClassification)
-    {
-        const Index raw_variables_number = new_inputs_number + 1;
-
-        raw_variables.resize(raw_variables_number);
-
-        for (Index i = 0; i < new_inputs_number; i++)
-            raw_variables[i].set("p_" + to_string(i + 1),
-                                 VariableUse::Input,
-                                 RawVariableType::Numeric,
-                                 Scaler::ImageMinMax);
-
-        if (targets_number == 1)
-            raw_variables[raw_variables_number - 1].set("target",
-                                                        VariableUse::Target,
-                                                        RawVariableType::Binary,
-                                                        Scaler::None);
-        else
-        {
-            raw_variables[raw_variables_number - 1].set("target",
-                                                        VariableUse::Target,
-                                                        RawVariableType::Categorical,
-                                                        Scaler::None);
-
-            vector<string> new_categories;
-
-            for (int i = 1; i <= targets_number; ++i)
-                new_categories.push_back(to_string(i - 1));
-
-            raw_variables[raw_variables_number - 1].set_categories(new_categories);
-        }
-    }
-    else
-    {
-        for (Index i = 0; i < new_variables_number; i++)
-        {
-            RawVariable& raw_variable = raw_variables[i];
-
-            raw_variable.type = RawVariableType::Numeric;
-            raw_variable.name = "variable_" + to_string(i + 1);
-
-            raw_variable.use = (i < new_inputs_number)
-                                   ? VariableUse::Input
-                                   : VariableUse::Target;
-        }
-    }
-
-    sample_uses.resize(new_samples_number);
-
-    split_samples_random();
-}
-
-
-void DataSet::set(const filesystem::path& file_name)
-{
-    load(file_name);
-}
-
-
-void DataSet::set_display(const bool& new_display)
-{
-    display = new_display;
-}
-
-
-void DataSet::set_default()
-{
-    const unsigned int threads_number = thread::hardware_concurrency();
-    thread_pool = make_unique<ThreadPool>(threads_number);
-    thread_pool_device = make_unique<ThreadPoolDevice>(thread_pool.get(), threads_number);
-
-    has_header = false;
-
-    has_sample_ids = false;
-
-    separator = Separator::Semicolon;
-
-    missing_values_label = "NA";
-
-    set_default_raw_variables_names();
-}
-
-
-void DataSet::set_model_type_string(const string& new_model_type)
-{
-    if (new_model_type == "Approximation")
-        set_model_type(ModelType::Approximation);
-    else if (new_model_type == "Classification")
-        set_model_type(ModelType::Classification);
-    else if (new_model_type == "Forecasting")
-        set_model_type(ModelType::Forecasting);
-    else if (new_model_type == "ImageClassification")
-        set_model_type(ModelType::ImageClassification);
-    else if (new_model_type == "TextClassification")
-        set_model_type(ModelType::TextClassification);
-    else if (new_model_type == "AutoAssociation")
-        set_model_type(ModelType::AutoAssociation);
-    else
-        throw runtime_error("Unknown model type: " + new_model_type + "\n");
-}
-
-
-void DataSet::set_model_type(const DataSet::ModelType& new_model_type)
-{
-    model_type = new_model_type;
-}
-
-
-void DataSet::set_data(const Tensor<type, 2>& new_data)
-{
-    if (new_data.dimension(0) != get_samples_number())
-        throw runtime_error("Rows number is not equal to samples number");
-
-    if (new_data.dimension(1) != get_variables_number()) {
-        throw runtime_error("Columns number is not equal to variables number");
-    }
-
-    data = new_data;
-}
-
-
-void DataSet::set_data_path(const filesystem::path& new_data_path)
-{
-    data_path = new_data_path;
-}
-
-
-void DataSet::set_has_header(const bool& new_has_header)
-{
-    has_header = new_has_header;
-}
-
-
-void DataSet::set_has_ids(const bool& new_has_ids)
-{
-    has_sample_ids = new_has_ids;
-}
-
-
-void DataSet::set_separator(const Separator& new_separator)
-{
-    separator = new_separator;
-}
-
-
-void DataSet::set_separator_string(const string& new_separator_string)
-{
-    if (new_separator_string == " ")
-        separator = Separator::Space;
-    else if (new_separator_string == "\t")
-        separator = Separator::Tab;
-    else if (new_separator_string == ",")
-        separator = Separator::Comma;
-    else if (new_separator_string == ";")
-        separator = Separator::Semicolon;
-    else
-        throw runtime_error("Unknown separator: " + new_separator_string);
-}
-
-
-void DataSet::set_separator_name(const string& new_separator_name)
-{
-    if (new_separator_name == "Space")
-        separator = Separator::Space;
-    else if (new_separator_name == "Tab")
-        separator = Separator::Tab;
-    else if (new_separator_name == "Comma")
-        separator = Separator::Comma;
-    else if (new_separator_name == "Semicolon")
-        separator = Separator::Semicolon;
-    else
-        throw runtime_error("Unknown separator: " + new_separator_name + ".\n");
-}
-
-
-void DataSet::set_codification(const DataSet::Codification& new_codification)
-{
-    codification = new_codification;
-}
-
-
-void DataSet::set_codification(const string& new_codification_string)
-{
-    if (new_codification_string == "UTF-8")
-        codification = Codification::UTF8;
-    else if (new_codification_string == "SHIFT_JIS")
-        codification = Codification::SHIFT_JIS;
-    else
-        throw runtime_error("Unknown codification: " + new_codification_string + ".\n");
-}
-
-
-void DataSet::set_missing_values_label(const string& new_missing_values_label)
-{
-    missing_values_label = new_missing_values_label;
-}
-
-
-void DataSet::set_missing_values_method(const DataSet::MissingValuesMethod& new_missing_values_method)
-{
-    missing_values_method = new_missing_values_method;
-}
-
-
-void DataSet::set_missing_values_method(const string& new_missing_values_method)
-{
-    if (new_missing_values_method == "Unuse")
-        missing_values_method = MissingValuesMethod::Unuse;
-    else if (new_missing_values_method == "Mean")
-        missing_values_method = MissingValuesMethod::Mean;
-    else if (new_missing_values_method == "Median")
-        missing_values_method = MissingValuesMethod::Median;
-    else if (new_missing_values_method == "Interpolation")
-        missing_values_method = MissingValuesMethod::Interpolation;
-    else
-        throw runtime_error("Unknown method type.\n");
-}
-
-
-void DataSet::set_threads_number(const int& new_threads_number)
-{
-    thread_pool = make_unique<ThreadPool>(new_threads_number);
-    thread_pool_device = make_unique<ThreadPoolDevice>(thread_pool.get(), new_threads_number);
-}
-
-
-Tensor<Index, 1> DataSet::unuse_repeated_samples()
-{
-    const Index samples_number = get_samples_number();
-
-    Tensor<Index, 1> repeated_samples;
-
-    Tensor<type, 1> sample_i;
-    Tensor<type, 1> sample_j;
-
-    for (Index i = 0; i < samples_number; i++)
-    {
-        sample_i = get_sample_data(i);
-
-        for (Index j = Index(i + 1); j < samples_number; j++)
-        {
-            sample_j = get_sample_data(j);
-
-            if (get_sample_use(j) != SampleUse::None
-                && equal(sample_i.data(), sample_i.data() + sample_i.size(), sample_j.data()))
-            {
-                set_sample_use(j, SampleUse::None);
-
-                push_back(repeated_samples, j);
-            }
-        }
-    }
-
-    return repeated_samples;
-}
-
-
-vector<string> DataSet::unuse_uncorrelated_raw_variables(const type& minimum_correlation)
-{
-    vector<string> unused_raw_variables;
-
-    const Tensor<Correlation, 2> correlations = calculate_input_target_raw_variable_pearson_correlations();
-
-    const Index input_raw_variables_number = get_raw_variables_number(VariableUse::Input);
-    const Index target_raw_variables_number = get_raw_variables_number(VariableUse::Target);
-
-    const vector<Index> input_raw_variable_indices = get_raw_variable_indices(VariableUse::Input);
-
-    for (Index i = 0; i < input_raw_variables_number; i++)
-    {
-        const Index input_raw_variable_index = input_raw_variable_indices[i];
-
-        for (Index j = 0; j < target_raw_variables_number; j++)
-        {
-            if (!isnan(correlations(i, j).r)
-                && abs(correlations(i, j).r) < minimum_correlation
-                && raw_variables[input_raw_variable_index].use != VariableUse::None)
-            {
-                raw_variables[input_raw_variable_index].set_use(VariableUse::None);
-
-                unused_raw_variables.push_back(raw_variables[input_raw_variable_index].name);
-            }
-        }
-    }
-
-    return unused_raw_variables;
-}
-
-
-vector<string> DataSet::unuse_multicollinear_raw_variables(Tensor<Index, 1>& original_variable_indices, Tensor<Index, 1>& override_variable_indices)
-{
-    vector<string> unused_raw_variables;
-
-    for (Index i = 0; i < original_variable_indices.size(); i++)
-    {
-        const Index original_raw_variable_index = original_variable_indices(i);
-
-        bool found = false;
-
-        for (Index j = 0; j < override_variable_indices.size(); j++)
-        {
-            if (original_raw_variable_index == override_variable_indices(j))
-            {
-                found = true;
-                break;
-            }
-        }
-
-        const Index raw_variable_index = get_raw_variable_index(original_raw_variable_index);
-
-        if (!found && raw_variables[raw_variable_index].use != VariableUse::None)
-        {
-            raw_variables[raw_variable_index].set_use(VariableUse::None);
-
-            unused_raw_variables.push_back(raw_variables[raw_variable_index].name);
-        }
-    }
-
-    return unused_raw_variables;
-}
-
-
-vector<Histogram> DataSet::calculate_raw_variable_distributions(const Index& bins_number) const
-{
-    const Index raw_variables_number = raw_variables.size();
-    const Index used_raw_variables_number = get_used_raw_variables_number();
-    const vector<Index> used_sample_indices = get_used_sample_indices();
-    const Index used_samples_number = used_sample_indices.size();
-
-    vector<Histogram> histograms(used_raw_variables_number);
-
-    Index variable_index = 0;
-    Index used_raw_variable_index = 0;
-
-    for (Index i = 0; i < raw_variables_number; i++)
-    {
-        const RawVariable& raw_variable = raw_variables[i];
-
-        if (raw_variable.use == VariableUse::None)
-        {
-            variable_index += (raw_variable.type == RawVariableType::Categorical)
-                                  ? raw_variable.get_categories_number()
-                                  : 1;
-            continue;
-        }
-
-        switch (raw_variable.type)
-        {
-
-        case RawVariableType::Numeric:
-        {
-            Tensor<type, 1> raw_variable_data(used_samples_number);
-
-            for (Index j = 0; j < used_samples_number; j++)
-                raw_variable_data(j) = data(used_sample_indices[j], variable_index);
-
-            histograms[used_raw_variable_index++] = histogram(raw_variable_data, bins_number);
-
-            variable_index++;
-        }
-        break;
-
-        case RawVariableType::Categorical:
-        {
-            const Index categories_number = raw_variable.get_categories_number();
-
-            Tensor<Index, 1> categories_frequencies(categories_number);
-            categories_frequencies.setZero();
-            Tensor<type, 1> centers(categories_number);
-
-            for (Index j = 0; j < categories_number; j++)
-            {
-                for (Index k = 0; k < used_samples_number; k++)
-                    if (abs(data(used_sample_indices[k], variable_index) - type(1)) < NUMERIC_LIMITS_MIN)
-                        categories_frequencies(j)++;
-
-                centers(j) = type(j);
-
-                variable_index++;
-            }
-
-            histograms[used_raw_variable_index].frequencies = categories_frequencies;
-            histograms[used_raw_variable_index].centers = centers;
-
-            used_raw_variable_index++;
-        }
-        break;
-
-        case RawVariableType::Binary:
-        {
-            Tensor<Index, 1> binary_frequencies(2);
-            binary_frequencies.setZero();
-
-            for (Index j = 0; j < used_samples_number; j++)
-                binary_frequencies(abs(data(used_sample_indices[j], variable_index) - type(1)) < NUMERIC_LIMITS_MIN
-                                       ? 0
-                                       : 1)++;
-
-            histograms[used_raw_variable_index].frequencies = binary_frequencies;
-            variable_index++;
-            used_raw_variable_index++;
-        }
-        break;
-
-        case RawVariableType::DateTime:
-
-            variable_index++;
-
-            break;
-
-        default:
-
-            throw runtime_error("Unknown raw variable type.");
-        }
-    }
-
-    return histograms;
-}
-
-
-vector<BoxPlot> DataSet::calculate_raw_variables_box_plots() const
-{
-    const Index raw_variables_number = get_raw_variables_number();
-
-    const vector<Index> used_sample_indices = get_used_sample_indices();
-
-    vector<BoxPlot> box_plots(raw_variables_number);
-
-    //    Index used_raw_variable_index = 0;
-    Index variable_index = 0;
-
-    for (Index i = 0; i < raw_variables_number; i++)
-    {
-        const RawVariable& raw_variable = raw_variables[i];
-
-        if (raw_variable.type == RawVariableType::Numeric
-            || raw_variable.type == RawVariableType::Binary)
-        {
-            if (raw_variable.use != VariableUse::None)
-            {
-                box_plots[i] = box_plot(data.chip(variable_index, 1), used_sample_indices);
-
-                //                used_raw_variable_index++;
-            }
-
-            variable_index++;
-        }
-        else if (raw_variable.type == RawVariableType::Categorical)
-        {
-            variable_index += raw_variable.get_categories_number();
-        }
-        else
-        {
-            variable_index++;
-        }
-    }
-
-    return box_plots;
-}
-
-
-Index DataSet::calculate_used_negatives(const Index& target_index)
-{
-    Index negatives = 0;
-
-    const vector<Index> used_indices = get_used_sample_indices();
-
-    const Index used_samples_number = used_indices.size();
-
-    for (Index i = 0; i < used_samples_number; i++)
-    {
-        const Index training_index = used_indices[i];
-
-        if (isnan(data(training_index, target_index)))
-            continue;
-
-        if (abs(data(training_index, target_index)) < NUMERIC_LIMITS_MIN)
-            negatives++;
-        else if (abs(data(training_index, target_index) - type(1)) > NUMERIC_LIMITS_MIN
-                 || data(training_index, target_index) < type(0))
-            throw runtime_error("Training sample is neither a positive nor a negative: "
-                                + to_string(training_index) + "-" + to_string(target_index) + "-" + to_string(data(training_index, target_index)));
-    }
-
-    return negatives;
-}
-
-
-vector<Descriptives> DataSet::calculate_variable_descriptives() const
-{
-    return descriptives(data);
-}
-
-
-vector<Descriptives> DataSet::calculate_used_variable_descriptives() const
-{
-    const vector<Index> used_sample_indices = get_used_sample_indices();
-    const vector<Index> used_variable_indices = get_used_variable_indices();
-
-    return descriptives(data, used_sample_indices, used_variable_indices);
-}
-
-
-vector<Descriptives> DataSet::calculate_raw_variable_descriptives_positive_samples() const
-{
-    const Index target_index = get_variable_indices(DataSet::VariableUse::Target)[0];
-
-    const vector<Index> used_sample_indices = get_used_sample_indices();
-    const vector<Index> input_variable_indices = get_variable_indices(DataSet::VariableUse::Input);
-
-    const Index samples_number = used_sample_indices.size();
-
-    Index positive_samples_number = 0;
-
-    for (Index i = 0; i < samples_number; i++)
-        if (abs(data(used_sample_indices[i], target_index) - type(1)) < NUMERIC_LIMITS_MIN)
-            positive_samples_number++;
-
-    vector<Index> positive_used_sample_indices(positive_samples_number);
-    Index positive_sample_index = 0;
-
-    for (Index i = 0; i < samples_number; i++)
-    {
-        const Index sample_index = used_sample_indices[i];
-
-        if (abs(data(sample_index, target_index) - type(1)) < NUMERIC_LIMITS_MIN)
-            positive_used_sample_indices[positive_sample_index++] = sample_index;
-    }
-
-    return descriptives(data, positive_used_sample_indices, input_variable_indices);
-}
-
-
-vector<Descriptives> DataSet::calculate_raw_variable_descriptives_negative_samples() const
-{
-    const Index target_index = get_variable_indices(DataSet::VariableUse::Target)[0];
-
-    const vector<Index> used_sample_indices = get_used_sample_indices();
-    const vector<Index> input_variable_indices = get_variable_indices(DataSet::VariableUse::Input);
-
-    const Index samples_number = used_sample_indices.size();
-
-    Index negative_samples_number = 0;
-
-    for (Index i = 0; i < samples_number; i++)
-        if (data(used_sample_indices[i], target_index) < NUMERIC_LIMITS_MIN)
-            negative_samples_number++;
-
-    vector<Index> negative_used_sample_indices(negative_samples_number);
-    Index negative_sample_index = 0;
-
-    for (Index i = 0; i < samples_number; i++)
-    {
-        const Index sample_index = used_sample_indices[i];
-
-        if (data(sample_index, target_index) < NUMERIC_LIMITS_MIN)
-            negative_used_sample_indices[negative_sample_index++] = sample_index;
-    }
-
-    return descriptives(data, negative_used_sample_indices, input_variable_indices);
-}
-
-
-vector<Descriptives> DataSet::calculate_raw_variable_descriptives_categories(const Index& class_index) const
-{
-    const vector<Index> used_sample_indices = get_used_sample_indices();
-    const vector<Index> input_variable_indices = get_variable_indices(DataSet::VariableUse::Input);
-
-    const Index samples_number = used_sample_indices.size();
-
-    // Count used class samples
-
-    Index class_samples_number = 0;
-
-    for (Index i = 0; i < samples_number; i++)
-        if (abs(data(used_sample_indices[i], class_index) - type(1)) < NUMERIC_LIMITS_MIN)
-            class_samples_number++;
-
-    vector<Index> class_used_sample_indices(class_samples_number, 0);
-
-    Index class_sample_index = 0;
-
-    for (Index i = 0; i < samples_number; i++)
-    {
-        const Index sample_index = used_sample_indices[i];
-
-        if (abs(data(sample_index, class_index) - type(1)) < NUMERIC_LIMITS_MIN)
-            class_used_sample_indices[class_sample_index++] = sample_index;
-    }
-
-    return descriptives(data, class_used_sample_indices, input_variable_indices);
-}
-
-
-vector<Descriptives> DataSet::calculate_variable_descriptives(const VariableUse& variable_use) const
-{
-    const vector<Index> used_sample_indices = get_used_sample_indices();
-
-    const vector<Index> input_variable_indices = get_variable_indices(variable_use);
-
-    return descriptives(data, used_sample_indices, input_variable_indices);
-}
-
-
-vector<Descriptives> DataSet::calculate_testing_target_variable_descriptives() const
-{
-    const vector<Index> testing_indices = get_sample_indices(SampleUse::Testing);
-
-    const vector<Index> target_variable_indices = get_variable_indices(DataSet::VariableUse::Target);
-
-    return descriptives(data, testing_indices, target_variable_indices);
-}
-
-
-Tensor<type, 1> DataSet::calculate_used_variables_minimums() const
-{
-    return column_minimums(data, get_used_sample_indices(), get_used_variable_indices());
-}
-
-
-Tensor<type, 1> DataSet::calculate_means(const DataSet::SampleUse& sample_use,
-                                         const DataSet::VariableUse& variable_use) const
-{
-    const vector<Index> sample_indices = get_sample_indices(sample_use);
-
-    const vector<Index> variable_indices = get_variable_indices(variable_use);
-
-    return mean(data, sample_indices, variable_indices);
-}
-
-
-Index DataSet::get_gmt() const
-{
-    return gmt;
-}
-
-
-void DataSet::set_gmt(const Index& new_gmt)
-{
-    gmt = new_gmt;
-}
-
-
-Tensor<Correlation, 2> DataSet::calculate_input_target_raw_variable_pearson_correlations() const
-{
-    const Index input_raw_variables_number = get_raw_variables_number(VariableUse::Input);
-    const Index target_raw_variables_number = get_raw_variables_number(VariableUse::Target);
-
-    const vector<Index> input_raw_variable_indices = get_raw_variable_indices(VariableUse::Input);
-    const vector<Index> target_raw_variable_indices = get_raw_variable_indices(VariableUse::Target);
-
-    const vector<Index> used_sample_indices = get_used_sample_indices();
-
-    Tensor<Correlation, 2> correlations(input_raw_variables_number, target_raw_variables_number);
-
-    //#pragma omp parallel for
-
-    for (Index i = 0; i < input_raw_variables_number; i++)
-    {
-        const Index input_raw_variable_index = input_raw_variable_indices[i];
-
-        const Tensor<type, 2> input_raw_variable_data
-            = get_raw_variable_data(input_raw_variable_index, used_sample_indices);
-
-        for (Index j = 0; j < target_raw_variables_number; j++)
-        {
-            const Index target_raw_variable_index = target_raw_variable_indices[j];
-
-            const Tensor<type, 2> target_raw_variable_data
-                = get_raw_variable_data(target_raw_variable_index, used_sample_indices);
-
-            correlations(i, j) = correlation(thread_pool_device.get(), input_raw_variable_data, target_raw_variable_data);
-        }
-    }
-
-    return correlations;
-}
-
-
-Tensor<Correlation, 2> DataSet::calculate_input_target_raw_variable_spearman_correlations() const
-{
-    const Index input_raw_variables_number = get_raw_variables_number(VariableUse::Input);
-    const Index target_raw_variables_number = get_raw_variables_number(VariableUse::Target);
-
-    const vector<Index> input_raw_variable_indices = get_raw_variable_indices(VariableUse::Input);
-    const vector<Index> target_raw_variable_indices = get_raw_variable_indices(VariableUse::Target);
-
-    const vector<Index> used_sample_indices = get_used_sample_indices();
-
-    Tensor<Correlation, 2> correlations(input_raw_variables_number, target_raw_variables_number);
-
-    for (Index i = 0; i < input_raw_variables_number; i++)
-    {
-        const Index input_index = input_raw_variable_indices[i];
-
-        const Tensor<type, 2> input_raw_variable_data = get_raw_variable_data(input_index, used_sample_indices);
-
-        for (Index j = 0; j < target_raw_variables_number; j++)
-        {
-            const Index target_index = target_raw_variable_indices[j];
-
-            const Tensor<type, 2> target_raw_variable_data = get_raw_variable_data(target_index, used_sample_indices);
-
-            correlations(i, j) = correlation_spearman(thread_pool_device.get(), input_raw_variable_data, target_raw_variable_data);
-        }
-    }
-
-    return correlations;
-}
-
-
-bool DataSet::has_nan() const
-{
-    const Index rows_number = data.dimension(0);
-
-    for (Index i = 0; i < rows_number; i++)
-        if (sample_uses[i] != SampleUse::None)
-            if (has_nan_row(i))
-                return true;
-
-    return false;
-}
-
-
-bool DataSet::has_nan_row(const Index& row_index) const
-{
-    const Index variables_number = get_variables_number();
-
-    for (Index j = 0; j < variables_number; j++)
-        if (isnan(data(row_index, j)))
-            return true;
-
-    return false;
-}
-
-
-void DataSet::print_missing_values_information() const
-{
-    //const Index missing_values_number = count_nan();
-
-    const Tensor<Index, 0> raw_variables_with_missing_values = count_raw_variables_with_nan().sum();
-
-    const Index samples_with_missing_values = count_rows_with_nan();
-
-    cout << "Missing values number: " << missing_values_number << " (" << missing_values_number * 100 / data.size() << "%)" << endl
-         << "Raw variables with missing values: " << raw_variables_with_missing_values(0)
-         << " (" << raw_variables_with_missing_values(0) * 100 / data.dimension(1) << "%)" << endl
-         << "Samples with missing values: "
-         << samples_with_missing_values << " (" << samples_with_missing_values * 100 / data.dimension(0) << "%)" << endl;
-}
-
-
-void DataSet::print_input_target_raw_variables_correlations() const
-{
-    const Index inputs_number = get_variables_number(VariableUse::Input);
-    const Index targets_number = get_raw_variables_number(VariableUse::Target);
-
-    const vector<string> input_names = get_raw_variable_names(VariableUse::Input);
-    const vector<string> targets_name = get_raw_variable_names(VariableUse::Target);
-
-    const Tensor<Correlation, 2> correlations = calculate_input_target_raw_variable_pearson_correlations();
-
-    for (Index j = 0; j < targets_number; j++)
-        for (Index i = 0; i < inputs_number; i++)
-            cout << targets_name[j] << " - " << input_names[i] << ": " << correlations(i, j).r << endl;
-}
-
-
-void DataSet::print_top_input_target_raw_variables_correlations() const
-{
-    const Index inputs_number = get_raw_variables_number(VariableUse::Input);
-    const Index targets_number = get_raw_variables_number(VariableUse::Target);
-
-    const vector<string> input_names = get_variable_names(DataSet::VariableUse::Input);
-    const vector<string> targets_name = get_variable_names(DataSet::VariableUse::Target);
-
-    const Tensor<type, 2> correlations = get_correlation_values(calculate_input_target_raw_variable_pearson_correlations());
-
-    Tensor<type, 1> target_correlations(inputs_number);
-
-    Tensor<string, 2> top_correlations(inputs_number, 2);
-
-    map<type, string> top_correlation;
-
-    for (Index i = 0; i < inputs_number; i++)
-        for (Index j = 0; j < targets_number; j++)
-            top_correlation.insert(pair<type, string>(correlations(i, j), input_names[i] + " - " + targets_name[j]));
-
-    map<type, string>::iterator it;
-
-    for (it = top_correlation.begin(); it != top_correlation.end(); it++)
-        cout << "Correlation: " << (*it).first << "  between  " << (*it).second << endl;
-}
-
-
-Tensor<Correlation, 2> DataSet::calculate_input_raw_variable_pearson_correlations() const
-{
-    // list to return
-
-    const vector<Index> input_raw_variable_indices = get_raw_variable_indices(VariableUse::Input);
-
-    const Index input_raw_variables_number = get_raw_variables_number(VariableUse::Input);
-
-    Tensor<Correlation, 2> correlations_pearson(input_raw_variables_number, input_raw_variables_number);
-
-    for (Index i = 0; i < input_raw_variables_number; i++)
-    {
-        const Index current_input_index_i = input_raw_variable_indices[i];
-
-        const Tensor<type, 2> input_i = get_raw_variable_data(current_input_index_i);
-
-        //if(display) cout << "Calculating " << raw_variables(current_input_index_i).name << " correlations. " << endl;
-
-        if (is_constant(input_i)) continue;
-
-        correlations_pearson(i, i).set_perfect();
-        correlations_pearson(i, i).method = Correlation::Method::Pearson;
-
-        for (Index j = i + 1; j < input_raw_variables_number; j++)
-        {
-            const Index current_input_index_j = input_raw_variable_indices[j];
-
-            const Tensor<type, 2> input_j = get_raw_variable_data(current_input_index_j);
-            correlations_pearson(i, j) = correlation(thread_pool_device.get(), input_i, input_j);
-
-            if (correlations_pearson(i, j).r > type(1) - NUMERIC_LIMITS_MIN)
-                correlations_pearson(i, j).r = type(1);
-
-            correlations_pearson(j, i) = correlations_pearson(i, j);
-        }
-    }
-
-    return correlations_pearson;
-}
-
-
-Tensor<Correlation, 2> DataSet::calculate_input_raw_variable_spearman_correlations() const
-{
-    const vector<Index> input_raw_variable_indices = get_raw_variable_indices(VariableUse::Input);
-
-    const Index input_raw_variables_number = get_raw_variables_number(VariableUse::Input);
-
-    Tensor<Correlation, 2> correlations_spearman(input_raw_variables_number, input_raw_variables_number);
-
-    for (Index i = 0; i < input_raw_variables_number; i++)
-    {
-        const Index input_raw_variable_index_i = input_raw_variable_indices[i];
-
-        const Tensor<type, 2> input_i = get_raw_variable_data(input_raw_variable_index_i);
-
-        //if(display) cout << "Calculating " << raw_variables(current_input_index_i).name << " correlations. " << endl;
-
-        if (is_constant(input_i)) continue;
-
-        correlations_spearman(i, i).set_perfect();
-        correlations_spearman(i, i).method = Correlation::Method::Spearman;
-
-        for (Index j = i + 1; j < input_raw_variables_number; j++)
-        {
-            const Index input_raw_variable_index_j = input_raw_variable_indices[j];
-
-            const Tensor<type, 2> input_j = get_raw_variable_data(input_raw_variable_index_j);
-
-            correlations_spearman(i, j) = correlation_spearman(thread_pool_device.get(), input_i, input_j);
-
-            if (correlations_spearman(i, j).r > type(1) - NUMERIC_LIMITS_MIN)
-                correlations_spearman(i, j).r = type(1);
-
-            correlations_spearman(j, i) = correlations_spearman(i, j);
-        }
-    }
-
-    return correlations_spearman;
-}
-
-
-void DataSet::print_inputs_correlations() const
-{
-    const Tensor<type, 2> inputs_correlations
-        = get_correlation_values(calculate_input_raw_variable_pearson_correlations());
-
-    cout << inputs_correlations << endl;
-}
-
-
-void DataSet::print_data_file_preview() const
-{
-    const Index size = data_file_preview.size();
-
-    for (Index i = 0; i < size; i++)
-    {
-        for (size_t j = 0; j < data_file_preview[i].size(); j++)
-            cout << data_file_preview[i][j] << " ";
+            data.resize(0, 0);
+
+        // Missing values
+        const XMLElement* missing_values_element = data_set_element->FirstChildElement("MissingValues");
+
+        if (!missing_values_element)
+            throw runtime_error("Missing values element is nullptr.\n");
+
+        missing_values_number = read_xml_index(missing_values_element, "MissingValuesNumber");
+
+        if (missing_values_number > 0)
+        {
+            set_missing_values_method(read_xml_string(missing_values_element, "MissingValuesMethod"));
+
+            raw_variables_missing_values_number.resize(get_tokens(read_xml_string(missing_values_element, "RawVariablesMissingValuesNumber"), " ").size());
+
+            for (Index i = 0; i < raw_variables_missing_values_number.size(); i++)
+                raw_variables_missing_values_number(i) = stoi(get_tokens(read_xml_string(missing_values_element, "RawVariablesMissingValuesNumber"), " ")[i]);
+
+            rows_missing_values_number = read_xml_index(missing_values_element, "RowsMissingValuesNumber");
+        }
+
+        set_display(read_xml_bool(data_set_element, "Display"));
+
+        input_dimensions = { get_variables_number(DataSet::VariableUse::Input) };
+        target_dimensions = { get_variables_number(DataSet::VariableUse::Target) };
+    }
+
+
+    void DataSet::print() const
+    {
+        if (!display) return;
+
+        const Index variables_number = get_variables_number();
+        const Index input_variables_number = get_variables_number(VariableUse::Input);
+        const Index samples_number = get_samples_number();
+        const Index target_variables_bumber = get_variables_number(VariableUse::Target);
+        const Index training_samples_number = get_samples_number(SampleUse::Training);
+        const Index selection_samples_number = get_samples_number(SampleUse::Selection);
+        const Index testing_samples_number = get_samples_number(SampleUse::Testing);
+        const Index unused_samples_number = get_samples_number(SampleUse::None);
+
+        cout << "Data set object summary:\n"
+            << "Number of samples: " << samples_number << "\n"
+            << "Number of variables: " << variables_number << "\n"
+            << "Number of input variables: " << input_variables_number << "\n"
+            << "Number of target variables: " << target_variables_bumber << "\n"
+            << "Input dimensions: ";
+
+        print_vector(get_dimensions(DataSet::VariableUse::Input));
+
+        cout << "Target dimensions: ";
+
+        print_vector(get_dimensions(DataSet::VariableUse::Target));
+
+        cout << "Number of training samples: " << training_samples_number << endl
+            << "Number of selection samples: " << selection_samples_number << endl
+            << "Number of testing samples: " << testing_samples_number << endl
+            << "Number of unused samples: " << unused_samples_number << endl;
+
+        const Index raw_variables_number = get_raw_variables_number();
+
+        for (Index i = 0; i < raw_variables_number; i++)
+            raw_variables[i].print();
+    }
+
+
+    void DataSet::save(const filesystem::path& file_name) const
+    {
+        ofstream file(file_name);
+
+        if (!file.is_open())
+            return;
+
+        XMLPrinter document;
+
+        to_XML(document);
+
+        file << document.CStr();
+    }
+
+
+    void DataSet::load(const filesystem::path& file_name)
+    {
+        XMLDocument document;
+
+        if (document.LoadFile(file_name.string().c_str()))
+            throw runtime_error("Cannot load XML file " + file_name.string() + ".\n");
+
+        from_XML(document);
+    }
+
+
+    void DataSet::print_raw_variables() const
+    {
+        const Index raw_variables_number = get_raw_variables_number();
+
+        for (Index i = 0; i < raw_variables_number; i++)
+            raw_variables[i].print();
 
         cout << endl;
     }
-}
-
-
-void DataSet::print_top_inputs_correlations() const
-{
-    const Index variables_number = get_variables_number(VariableUse::Input);
-
-    const vector<string> variables_name = get_variable_names(DataSet::VariableUse::Input);
-
-    const Tensor<type, 2> variables_correlations = get_correlation_values(calculate_input_raw_variable_pearson_correlations());
-
-    const Index correlations_number = variables_number * (variables_number - 1) / 2;
-
-    Tensor<string, 2> top_correlations(correlations_number, 3);
-
-    map<type, string> top_correlation;
-
-    for (Index i = 0; i < variables_number; i++)
-    {
-        for (Index j = i; j < variables_number; j++)
-        {
-            if (i == j) continue;
-
-            top_correlation.insert(pair<type, string>(variables_correlations(i, j), variables_name[i] + " - " + variables_name[j]));
-        }
-    }
-
-    map<type, string> ::iterator it;
-
-    for (it = top_correlation.begin(); it != top_correlation.end(); it++)
-        cout << "Correlation: " << (*it).first << "  between  " << (*it).second << endl;
-}
-
-
-void DataSet::set_default_raw_variables_scalers()
-{
-    const Index raw_variables_number = raw_variables.size();
-
-    if (model_type == ModelType::ImageClassification)
-        set_raw_variable_scalers(Scaler::ImageMinMax);
-    else
-        for (Index i = 0; i < raw_variables_number; i++)
-            raw_variables[i].scaler = (raw_variables[i].type == RawVariableType::Numeric)
-                                          ? Scaler::MeanStandardDeviation
-                                          : Scaler::MinimumMaximum;
-}
-
-
-vector<Descriptives> DataSet::scale_data()
-{
-    const Index variables_number = get_variables_number();
-
-    const vector<Descriptives> variable_descriptives = calculate_variable_descriptives();
-
-    Index raw_variable_index;
-
-    for (Index i = 0; i < variables_number; i++)
-    {
-        raw_variable_index = get_raw_variable_index(i);
-
-        switch (raw_variables[raw_variable_index].scaler)
-        {
-        case Scaler::None:
-            break;
-
-        case Scaler::MinimumMaximum:
-            scale_minimum_maximum(data, i, variable_descriptives[i]);
-            break;
-
-        case Scaler::MeanStandardDeviation:
-            scale_mean_standard_deviation(data, i, variable_descriptives[i]);
-            break;
-
-        case Scaler::StandardDeviation:
-            scale_standard_deviation(data, i, variable_descriptives[i]);
-            break;
-
-        case Scaler::Logarithm:
-            scale_logarithmic(data, i);
-            break;
-
-        default:
-            throw runtime_error("Unknown scaler: " + to_string(int(raw_variables[i].scaler)) + "\n");
-        }
-    }
-
-    return variable_descriptives;
-}
-
-
-vector<Descriptives> DataSet::scale_variables(const VariableUse& variable_use)
-{
-    const Index input_variables_number = get_variables_number(variable_use);
-
-    const vector<Index> input_variable_indices = get_variable_indices(variable_use);
-    const vector<Scaler> input_variable_scalers = get_variable_scalers(DataSet::VariableUse::Input);
-
-    const vector<Descriptives> input_variable_descriptives = calculate_variable_descriptives(variable_use);
-
-    for (Index i = 0; i < input_variables_number; i++)
-    {
-        switch (input_variable_scalers[i])
-        {
-        case Scaler::None:
-            break;
-
-        case Scaler::MinimumMaximum:
-            scale_minimum_maximum(data, input_variable_indices[i], input_variable_descriptives[i]);
-            break;
-
-        case Scaler::MeanStandardDeviation:
-            scale_mean_standard_deviation(data, input_variable_indices[i], input_variable_descriptives[i]);
-            break;
-
-        case Scaler::StandardDeviation:
-            scale_standard_deviation(data, input_variable_indices[i], input_variable_descriptives[i]);
-            break;
-
-        case Scaler::Logarithm:
-            scale_logarithmic(data, input_variable_indices[i]);
-            break;
-
-        default:
-            throw runtime_error("Unknown scaling inputs method: " + to_string(int(input_variable_scalers[i])) + "\n");
-        }
-    }
-
-    return input_variable_descriptives;
-}
-
-
-void DataSet::unscale_variables(const VariableUse& variable_use,
-                                const vector<Descriptives>& input_variable_descriptives)
-{
-    const Index input_variables_number = get_variables_number(variable_use);
-
-    const vector<Index> input_variable_indices = get_variable_indices(variable_use);
-
-    const vector<Scaler> input_variable_scalers = get_variable_scalers(DataSet::VariableUse::Input);
-
-    for (Index i = 0; i < input_variables_number; i++)
-    {
-        switch (input_variable_scalers[i])
-        {
-        case Scaler::None:
-            break;
-
-        case Scaler::MinimumMaximum:
-            unscale_minimum_maximum(data, input_variable_indices[i], input_variable_descriptives[i]);
-            break;
-
-        case Scaler::MeanStandardDeviation:
-            unscale_mean_standard_deviation(data, input_variable_indices[i], input_variable_descriptives[i]);
-            break;
-
-        case Scaler::StandardDeviation:
-            unscale_standard_deviation(data, input_variable_indices[i], input_variable_descriptives[i]);
-            break;
-
-        case Scaler::Logarithm:
-            unscale_logarithmic(data, input_variable_indices[i]);
-            break;
-
-        case Scaler::ImageMinMax:
-            unscale_image_minimum_maximum(data, input_variable_indices[i]);
-            break;
-
-        default:
-            throw runtime_error("Unknown unscaling and unscaling method: " + to_string(int(input_variable_scalers[i])) + "\n");
-        }
-    }
-}
-
-
-void DataSet::set_data_constant(const type& new_value)
-{
-    data.setConstant(new_value);
-    data.dimensions();
-}
-
-
-void DataSet::set_data_random()
-{
-    set_random(data);
-}
-
-
-void DataSet::to_XML(XMLPrinter& printer) const
-{
-    if (model_type == ModelType::Forecasting)
-        throw runtime_error("Forecasting");
-
-    if (model_type == ModelType::ImageClassification)
-        throw runtime_error("Image classification");
-
-    printer.OpenElement("DataSet");
-
-    printer.OpenElement("DataSource");
-    add_xml_element(printer, "FileType", "csv");
-
-    add_xml_element(printer, "Path", data_path.string());
-
-    add_xml_element(printer, "Separator", get_separator_name());
-    add_xml_element(printer, "HasHeader", to_string(has_header));
-    add_xml_element(printer, "HasSamplesId", to_string(has_sample_ids));
-    add_xml_element(printer, "MissingValuesLabel", missing_values_label);
-    add_xml_element(printer, "Codification", get_codification_string());
-    printer.CloseElement();
-
-    printer.OpenElement("RawVariables");
-    add_xml_element(printer, "RawVariablesNumber", to_string(get_raw_variables_number()));
-
-    for (Index i = 0; i < get_raw_variables_number(); i++)
-    {
-        printer.OpenElement("RawVariable");
-        printer.PushAttribute("Item", to_string(i + 1).c_str());
-        raw_variables[i].to_XML(printer);
-        printer.CloseElement();
-    }
-
-    printer.CloseElement();
-
-    printer.OpenElement("Samples");
-
-    add_xml_element(printer, "SamplesNumber", to_string(get_samples_number()));
-
-    if (has_sample_ids)
-        add_xml_element(printer, "SamplesId", vector_to_string(sample_ids));
-
-    add_xml_element(printer, "SampleUses", vector_to_string(get_sample_uses_vector()));
-    printer.CloseElement();
-
-    printer.OpenElement("MissingValues");
-    add_xml_element(printer, "MissingValuesNumber", to_string(missing_values_number));
-
-    if (missing_values_number > 0)
-    {
-        add_xml_element(printer, "MissingValuesMethod", get_missing_values_method_string());
-        add_xml_element(printer, "RawVariablesMissingValuesNumber", tensor_to_string(raw_variables_missing_values_number));
-        add_xml_element(printer, "RowsMissingValuesNumber", to_string(rows_missing_values_number));
-    }
-
-    printer.CloseElement();
-
-    add_xml_element(printer, "Display", to_string(display));
-
-    printer.CloseElement();
-}
-
-
-void DataSet::from_XML(const XMLDocument& data_set_document)
-{
-    const XMLElement* data_set_element = data_set_document.FirstChildElement("DataSet");
-    if (!data_set_element)
-        throw runtime_error("Data set element is nullptr.\n");
-
-    // Data Source
-    const XMLElement* data_source_element = data_set_element->FirstChildElement("DataSource");
-
-    if (!data_source_element)
-        throw runtime_error("Data source element is nullptr.\n");
-
-    set_data_path(read_xml_string(data_source_element, "Path"));
-    set_separator_name(read_xml_string(data_source_element, "Separator"));
-    set_has_header(read_xml_bool(data_source_element, "HasHeader"));
-    set_has_ids(read_xml_bool(data_source_element, "HasSamplesId"));
-    set_missing_values_label(read_xml_string(data_source_element, "MissingValuesLabel"));
-    set_codification(read_xml_string(data_source_element, "Codification"));
-
-    // Raw Variables
-    const XMLElement* raw_variables_element = data_set_element->FirstChildElement("RawVariables");
-
-    if (!raw_variables_element)
-        throw runtime_error("RawVariables element is nullptr.\n");
-
-    set_raw_variables_number(read_xml_index(raw_variables_element, "RawVariablesNumber"));
-
-    const XMLElement* start_element = raw_variables_element->FirstChildElement("RawVariablesNumber");
-
-    for (size_t i = 0; i < raw_variables.size(); i++)
-    {
-        RawVariable& raw_variable = raw_variables[i];
-        const XMLElement* raw_variable_element = start_element->NextSiblingElement("RawVariable");
-        start_element = raw_variable_element;
-
-        if (raw_variable_element->Attribute("Item") != to_string(i + 1))
-            throw runtime_error("Raw variable item number (" + to_string(i + 1) + ") does not match (" + raw_variable_element->Attribute("Item") + ").\n");
-
-        raw_variable.name = read_xml_string(raw_variable_element, "Name");
-        raw_variable.set_scaler(read_xml_string(raw_variable_element, "Scaler"));
-        raw_variable.set_use(read_xml_string(raw_variable_element, "Use"));
-        raw_variable.set_type(read_xml_string(raw_variable_element, "Type"));
-
-        if (raw_variable.type == RawVariableType::Categorical || raw_variable.type == RawVariableType::Binary)
-        {
-            const XMLElement* categories_element = raw_variable_element->FirstChildElement("Categories");
-
-            if (categories_element)
-                raw_variable.categories = get_tokens(read_xml_string(raw_variable_element, "Categories"), " ");
-            else if (raw_variable.type == RawVariableType::Binary)
-                raw_variable.categories = { "0", "1" };
-            else
-                throw runtime_error("Categorical RawVariable Element is nullptr: Categories");
-        }
-    }
-
-    // Samples
-    const XMLElement* samples_element = data_set_element->FirstChildElement("Samples");
-
-    if (!samples_element)
-        throw runtime_error("Samples element is nullptr.\n");
-
-    const Index samples_number = read_xml_index(samples_element, "SamplesNumber");
-
-    if (has_sample_ids)
-        sample_ids = get_tokens(read_xml_string(samples_element, "SamplesId"), " ");
-
-    if (raw_variables.size() != 0)
-    {
-        const vector<vector<Index>> all_variable_indices = get_variable_indices();
-
-        data.resize(samples_number, all_variable_indices[all_variable_indices.size() - 1][all_variable_indices[all_variable_indices.size() - 1].size() - 1] + 1);
-        data.setZero();
-
-        sample_uses.resize(samples_number);
-        set_sample_uses(get_tokens(read_xml_string(samples_element, "SampleUses"), " "));
-    }
-    else
-        data.resize(0, 0);
-
-    // Missing values
-    const XMLElement* missing_values_element = data_set_element->FirstChildElement("MissingValues");
-
-    if (!missing_values_element)
-        throw runtime_error("Missing values element is nullptr.\n");
-
-    missing_values_number = read_xml_index(missing_values_element, "MissingValuesNumber");
-
-    if (missing_values_number > 0)
-    {
-        set_missing_values_method(read_xml_string(missing_values_element, "MissingValuesMethod"));
-
-        raw_variables_missing_values_number.resize(get_tokens(read_xml_string(missing_values_element, "RawVariablesMissingValuesNumber"), " ").size());
-
-        for (Index i = 0; i < raw_variables_missing_values_number.size(); i++)
-            raw_variables_missing_values_number(i) = stoi(get_tokens(read_xml_string(missing_values_element, "RawVariablesMissingValuesNumber"), " ")[i]);
-
-        rows_missing_values_number = read_xml_index(missing_values_element, "RowsMissingValuesNumber");
-    }
-
-    set_display(read_xml_bool(data_set_element, "Display"));
-
-    input_dimensions = { get_variables_number(DataSet::VariableUse::Input) };
-    target_dimensions = { get_variables_number(DataSet::VariableUse::Target) };
-}
-
-
-void DataSet::print() const
-{
-    if (!display) return;
-
-    const Index variables_number = get_variables_number();
-    const Index input_variables_number = get_variables_number(VariableUse::Input);
-    const Index samples_number = get_samples_number();
-    const Index target_variables_bumber = get_variables_number(VariableUse::Target);
-    const Index training_samples_number = get_samples_number(SampleUse::Training);
-    const Index selection_samples_number = get_samples_number(SampleUse::Selection);
-    const Index testing_samples_number = get_samples_number(SampleUse::Testing);
-    const Index unused_samples_number = get_samples_number(SampleUse::None);
-
-    cout << "Data set object summary:\n"
-         << "Number of samples: " << samples_number << "\n"
-         << "Number of variables: " << variables_number << "\n"
-         << "Number of input variables: " << input_variables_number << "\n"
-         << "Number of target variables: " << target_variables_bumber << "\n"
-         << "Input dimensions: ";
-
-    print_vector(get_dimensions(DataSet::VariableUse::Input));
-
-    cout << "Target dimensions: ";
-
-    print_vector(get_dimensions(DataSet::VariableUse::Target));
-
-    cout << "Number of training samples: " << training_samples_number << endl
-         << "Number of selection samples: " << selection_samples_number << endl
-         << "Number of testing samples: " << testing_samples_number << endl
-         << "Number of unused samples: " << unused_samples_number << endl;
-
-    const Index raw_variables_number = get_raw_variables_number();
-
-    for (Index i = 0; i < raw_variables_number; i++)
-        raw_variables[i].print();
-}
-
-
-void DataSet::save(const filesystem::path& file_name) const
-{
-    ofstream file(file_name);
-
-    if (!file.is_open())
-        return;
-
-    XMLPrinter document;
-
-    to_XML(document);
-
-    file << document.CStr();
-}
-
-
-void DataSet::load(const filesystem::path& file_name)
-{
-    XMLDocument document;
-
-    if (document.LoadFile(file_name.string().c_str()))
-        throw runtime_error("Cannot load XML file " + file_name.string() + ".\n");
-
-    from_XML(document);
-}
-
-
-void DataSet::print_raw_variables() const
-{
-    const Index raw_variables_number = get_raw_variables_number();
-
-    for (Index i = 0; i < raw_variables_number; i++)
-        raw_variables[i].print();
-
-    cout << endl;
-}
-
-
-void DataSet::print_data() const
-{
-    if (display) cout << data << endl;
-}
-
-
-void DataSet::print_data_preview() const
-{
-    if (!display) return;
-
-    const Index samples_number = get_samples_number();
-
-    if (samples_number > 0)
-    {
-        const Tensor<type, 1> first_sample = data.chip(0, 0);
-
-        cout << "First sample: \n";
-
-        for (int i = 0; i < first_sample.dimension(0); i++)
-            cout << first_sample(i) << "  ";
-    }
-
-    if (samples_number > 1)
-    {
-        const Tensor<type, 1> second_sample = data.chip(1, 0);
-
-        cout << "Second sample: \n";
-
-        for (int i = 0; i < second_sample.dimension(0); i++)
-            cout << second_sample(i) << "  ";
-    }
-
-    if (samples_number > 2)
-    {
-        const Tensor<type, 1> last_sample = data.chip(samples_number - 1, 0);
-
-        cout << "Last sample: \n";
-
-        for (int i = 0; i < last_sample.dimension(0); i++)
-            cout << last_sample(i) << "  ";
-    }
-
-    cout << endl;
-}
-
-
-void DataSet::save_data() const
-{
-    ofstream file(data_path.c_str());
-
-    if (!file.is_open())
-        throw runtime_error("Cannot open matrix data file: " + data_path.string() + "\n");
-
-    file.precision(20);
-
-    const Index samples_number = get_samples_number();
-    const Index variables_number = get_variables_number();
-
-    const vector<string> variable_names = get_variable_names();
-
-    const string separator_string = get_separator_string();
-
-    if (has_sample_ids)
-        file << "id" << separator_string;
-
-    for (Index j = 0; j < variables_number; j++)
-    {
-        file << variable_names[j];
-
-        if (j != variables_number - 1)
-            file << separator_string;
-    }
-
-    file << endl;
-
-    for (Index i = 0; i < samples_number; i++)
-    {
+
+
+    void DataSet::print_data() const
+    {
+        if (display) cout << data << endl;
+    }
+
+
+    void DataSet::print_data_preview() const
+    {
+        if (!display) return;
+
+        const Index samples_number = get_samples_number();
+
+        if (samples_number > 0)
+        {
+            const Tensor<type, 1> first_sample = data.chip(0, 0);
+
+            cout << "First sample: \n";
+
+            for (int i = 0; i < first_sample.dimension(0); i++)
+                cout << first_sample(i) << "  ";
+        }
+
+        if (samples_number > 1)
+        {
+            const Tensor<type, 1> second_sample = data.chip(1, 0);
+
+            cout << "Second sample: \n";
+
+            for (int i = 0; i < second_sample.dimension(0); i++)
+                cout << second_sample(i) << "  ";
+        }
+
+        if (samples_number > 2)
+        {
+            const Tensor<type, 1> last_sample = data.chip(samples_number - 1, 0);
+
+            cout << "Last sample: \n";
+
+            for (int i = 0; i < last_sample.dimension(0); i++)
+                cout << last_sample(i) << "  ";
+        }
+
+        cout << endl;
+    }
+
+
+    void DataSet::save_data() const
+    {
+        ofstream file(data_path.c_str());
+
+        if (!file.is_open())
+            throw runtime_error("Cannot open matrix data file: " + data_path.string() + "\n");
+
+        file.precision(20);
+
+        const Index samples_number = get_samples_number();
+        const Index variables_number = get_variables_number();
+
+        const vector<string> variable_names = get_variable_names();
+
+        const string separator_string = get_separator_string();
+
         if (has_sample_ids)
-            file << sample_ids[i] << separator_string;
+            file << "id" << separator_string;
 
         for (Index j = 0; j < variables_number; j++)
         {
-            file << data(i, j);
+            file << variable_names[j];
 
             if (j != variables_number - 1)
                 file << separator_string;
         }
 
         file << endl;
-    }
-
-    file.close();
-}
-
-
-void DataSet::save_data_binary(const filesystem::path& binary_data_file_name) const
-{
-    ofstream file(binary_data_file_name);
-
-    if (!file.is_open())
-        throw runtime_error("Cannot open data binary file.");
-
-    // Write data
-
-    streamsize size = sizeof(Index);
-
-    Index columns_number = data.dimension(1);
-    Index rows_number = data.dimension(0);
-
-    cout << "Saving binary data file..." << endl;
-
-    file.write(reinterpret_cast<char*>(&columns_number), size);
-    file.write(reinterpret_cast<char*>(&rows_number), size);
-
-    size = sizeof(type);
-
-    const Index total_elements = columns_number * rows_number;
-
-    file.write(reinterpret_cast<const char*>(data.data()), total_elements * size);
-
-    file.close();
-
-    cout << "Binary data file saved." << endl;
-}
-
-
-void DataSet::load_data_binary()
-{
-    ifstream file(data_path);
-
-    if (!file.is_open())
-        throw runtime_error("Failed to open file: " + data_path.string());
-
-    streamsize size = sizeof(Index);
-
-    Index columns_number = 0;
-    Index rows_number = 0;
-
-    file.read(reinterpret_cast<char*>(&columns_number), size);
-    file.read(reinterpret_cast<char*>(&rows_number), size);
-
-    size = sizeof(type);
-
-    data.resize(rows_number, columns_number);
-
-    const Index total_elements = rows_number * columns_number;
-
-    file.read(reinterpret_cast<char*>(data.data()), total_elements * size);
-
-    file.close();
-}
-
-
-Tensor<Index, 1> DataSet::calculate_target_distribution() const
-{
-    const Index samples_number = get_samples_number();
-    const Index targets_number = get_variables_number(VariableUse::Target);
-    const vector<Index> target_variable_indices = get_variable_indices(DataSet::VariableUse::Target);
-
-    Tensor<Index, 1> class_distribution;
-
-    if (targets_number == 1)
-    {
-        class_distribution.resize(2);
-
-        const Index target_index = target_variable_indices[0];
-
-        Index positives = 0;
-        Index negatives = 0;
-
-        for (Index sample_index = 0; sample_index < samples_number; sample_index++)
-            if (!isnan(data(sample_index, target_index)))
-                (data(sample_index, target_index) < type(0.5))
+
+        for (Index i = 0; i < samples_number; i++)
+        {
+            if (has_sample_ids)
+                file << sample_ids[i] << separator_string;
+
+            for (Index j = 0; j < variables_number; j++)
+            {
+                file << data(i, j);
+
+                if (j != variables_number - 1)
+                    file << separator_string;
+            }
+
+            file << endl;
+        }
+
+        file.close();
+    }
+
+
+    void DataSet::save_data_binary(const filesystem::path& binary_data_file_name) const
+    {
+        ofstream file(binary_data_file_name);
+
+        if (!file.is_open())
+            throw runtime_error("Cannot open data binary file.");
+
+        // Write data
+
+        streamsize size = sizeof(Index);
+
+        Index columns_number = data.dimension(1);
+        Index rows_number = data.dimension(0);
+
+        cout << "Saving binary data file..." << endl;
+
+        file.write(reinterpret_cast<char*>(&columns_number), size);
+        file.write(reinterpret_cast<char*>(&rows_number), size);
+
+        size = sizeof(type);
+
+        const Index total_elements = columns_number * rows_number;
+
+        file.write(reinterpret_cast<const char*>(data.data()), total_elements * size);
+
+        file.close();
+
+        cout << "Binary data file saved." << endl;
+    }
+
+
+    void DataSet::load_data_binary()
+    {
+        ifstream file(data_path);
+
+        if (!file.is_open())
+            throw runtime_error("Failed to open file: " + data_path.string());
+
+        streamsize size = sizeof(Index);
+
+        Index columns_number = 0;
+        Index rows_number = 0;
+
+        file.read(reinterpret_cast<char*>(&columns_number), size);
+        file.read(reinterpret_cast<char*>(&rows_number), size);
+
+        size = sizeof(type);
+
+        data.resize(rows_number, columns_number);
+
+        const Index total_elements = rows_number * columns_number;
+
+        file.read(reinterpret_cast<char*>(data.data()), total_elements * size);
+
+        file.close();
+    }
+
+
+    Tensor<Index, 1> DataSet::calculate_target_distribution() const
+    {
+        const Index samples_number = get_samples_number();
+        const Index targets_number = get_variables_number(VariableUse::Target);
+        const vector<Index> target_variable_indices = get_variable_indices(DataSet::VariableUse::Target);
+
+        Tensor<Index, 1> class_distribution;
+
+        if (targets_number == 1)
+        {
+            class_distribution.resize(2);
+
+            const Index target_index = target_variable_indices[0];
+
+            Index positives = 0;
+            Index negatives = 0;
+
+            for (Index sample_index = 0; sample_index < samples_number; sample_index++)
+                if (!isnan(data(sample_index, target_index)))
+                    (data(sample_index, target_index) < type(0.5))
                     ? negatives++
                     : positives++;
 
-        class_distribution(0) = negatives;
-        class_distribution(1) = positives;
-    }
-    else // More than two classes
-    {
-        class_distribution.resize(targets_number);
-
-        class_distribution.setZero();
-
-        for (Index i = 0; i < samples_number; i++)
-        {
-            if (get_sample_use(i) == SampleUse::None)
+            class_distribution(0) = negatives;
+            class_distribution(1) = positives;
+        }
+        else // More than two classes
+        {
+            class_distribution.resize(targets_number);
+
+            class_distribution.setZero();
+
+            for (Index i = 0; i < samples_number; i++)
+            {
+                if (get_sample_use(i) == SampleUse::None)
+                    continue;
+
+                for (Index j = 0; j < targets_number; j++)
+                {
+                    if (isnan(data(i, target_variable_indices[j])))
+                        continue;
+
+                    if (data(i, target_variable_indices[j]) > type(0.5))
+                        class_distribution(j)++;
+                }
+            }
+        }
+
+        return class_distribution;
+    }
+
+
+    vector<vector<Index>> DataSet::calculate_Tukey_outliers(const type& cleaning_parameter) const
+    {
+        const Index samples_number = get_used_samples_number();
+        const vector<Index> sample_indices = get_used_sample_indices();
+
+        const Index raw_variables_number = get_raw_variables_number();
+        const Index used_raw_variables_number = get_used_raw_variables_number();
+        const vector<Index> used_raw_variables_indices = get_used_raw_variables_indices();
+
+        vector<vector<Index>> return_values(2);
+
+        return_values[0].resize(samples_number, 0);
+        return_values[1].resize(used_raw_variables_number, 0);
+
+        const vector<BoxPlot> box_plots = calculate_raw_variables_box_plots();
+
+        Index variable_index = 0;
+        Index used_variable_index = 0;
+
+#pragma omp parallel for
+
+        for (Index i = 0; i < raw_variables_number; i++)
+        {
+            const RawVariable& raw_variable = raw_variables[i];
+
+            if (raw_variable.use == VariableUse::None
+                && raw_variable.type == RawVariableType::Categorical)
+            {
+                variable_index += raw_variable.get_categories_number();
                 continue;
-
-            for (Index j = 0; j < targets_number; j++)
-            {
-                if (isnan(data(i, target_variable_indices[j])))
-                    continue;
-
-                if (data(i, target_variable_indices[j]) > type(0.5))
-                    class_distribution(j)++;
-            }
-        }
-    }
-
-    return class_distribution;
-}
-
-
-vector<vector<Index>> DataSet::calculate_Tukey_outliers(const type& cleaning_parameter) const
-{
-    const Index samples_number = get_used_samples_number();
-    const vector<Index> sample_indices = get_used_sample_indices();
-
-    const Index raw_variables_number = get_raw_variables_number();
-    const Index used_raw_variables_number = get_used_raw_variables_number();
-    const vector<Index> used_raw_variables_indices = get_used_raw_variables_indices();
-
-    vector<vector<Index>> return_values(2);
-
-    return_values[0].resize(samples_number, 0);
-    return_values[1].resize(used_raw_variables_number, 0);
-
-    const vector<BoxPlot> box_plots = calculate_raw_variables_box_plots();
-
-    Index variable_index = 0;
-    Index used_variable_index = 0;
-
-#pragma omp parallel for
-
-    for (Index i = 0; i < raw_variables_number; i++)
-    {
-        const RawVariable& raw_variable = raw_variables[i];
-
-        if (raw_variable.use == VariableUse::None
-            && raw_variable.type == RawVariableType::Categorical)
-        {
-            variable_index += raw_variable.get_categories_number();
-            continue;
-        }
-        else if (raw_variable.use == VariableUse::None) // Numeric, Binary or DateTime
-        {
-            variable_index++;
-            continue;
-        }
-
-        if (raw_variable.type == RawVariableType::Categorical)
-        {
-            variable_index += raw_variable.get_categories_number();
-            used_variable_index++;
-            continue;
-        }
-        else if (raw_variable.type == RawVariableType::Binary
-                 || raw_variable.type == RawVariableType::DateTime)
-        {
-            variable_index++;
-            used_variable_index++;
-            continue;
-        }
-        else // Numeric
-        {
-            const type interquartile_range = box_plots[i].third_quartile - box_plots[i].first_quartile;
-
-            if (interquartile_range < numeric_limits<type>::epsilon())
+            }
+            else if (raw_variable.use == VariableUse::None) // Numeric, Binary or DateTime
+            {
+                variable_index++;
+                continue;
+            }
+
+            if (raw_variable.type == RawVariableType::Categorical)
+            {
+                variable_index += raw_variable.get_categories_number();
+                used_variable_index++;
+                continue;
+            }
+            else if (raw_variable.type == RawVariableType::Binary
+                || raw_variable.type == RawVariableType::DateTime)
             {
                 variable_index++;
                 used_variable_index++;
                 continue;
             }
-
-            Index raw_variables_outliers = 0;
-
-            for (Index j = 0; j < samples_number; j++)
-            {
-                const Tensor<type, 1> sample = get_sample_data(sample_indices[Index(j)]);
-
-                if (sample(variable_index) < box_plots[i].first_quartile - cleaning_parameter * interquartile_range
-                    || sample(variable_index) > box_plots[i].third_quartile + cleaning_parameter * interquartile_range)
+            else // Numeric
+            {
+                const type interquartile_range = box_plots[i].third_quartile - box_plots[i].first_quartile;
+
+                if (interquartile_range < numeric_limits<type>::epsilon())
                 {
-                    return_values[0][j] = 1;
-
-                    raw_variables_outliers++;
+                    variable_index++;
+                    used_variable_index++;
+                    continue;
                 }
-            }
-
-            return_values[1][used_variable_index] = raw_variables_outliers;
-
-            variable_index++;
-            used_variable_index++;
-        }
-    }
-
-    return return_values;
-}
-
-
-vector<vector<Index>> DataSet::replace_Tukey_outliers_with_NaN(const type& cleaning_parameter)
-{
-    const Index samples_number = get_used_samples_number();
-    const vector<Index> sample_indices = get_used_sample_indices();
-
-    const Index raw_variables_number = get_raw_variables_number();
-    const Index used_raw_variables_number = get_used_raw_variables_number();
-    const vector<Index> used_raw_variables_indices = get_used_raw_variables_indices();
-
-    vector<vector<Index>> return_values(2);
-
-    return_values[0].resize(samples_number, 0);
-    return_values[1].resize(used_raw_variables_number, 0);
-
-    const vector<BoxPlot> box_plots = calculate_raw_variables_box_plots();
-
-    Index variable_index = 0;
-    Index used_variable_index = 0;
+
+                Index raw_variables_outliers = 0;
+
+                for (Index j = 0; j < samples_number; j++)
+                {
+                    const Tensor<type, 1> sample = get_sample_data(sample_indices[Index(j)]);
+
+                    if (sample(variable_index) < box_plots[i].first_quartile - cleaning_parameter * interquartile_range
+                        || sample(variable_index) > box_plots[i].third_quartile + cleaning_parameter * interquartile_range)
+                    {
+                        return_values[0][j] = 1;
+
+                        raw_variables_outliers++;
+                    }
+                }
+
+                return_values[1][used_variable_index] = raw_variables_outliers;
+
+                variable_index++;
+                used_variable_index++;
+            }
+        }
+
+        return return_values;
+    }
+
+
+    vector<vector<Index>> DataSet::replace_Tukey_outliers_with_NaN(const type& cleaning_parameter)
+    {
+        const Index samples_number = get_used_samples_number();
+        const vector<Index> sample_indices = get_used_sample_indices();
+
+        const Index raw_variables_number = get_raw_variables_number();
+        const Index used_raw_variables_number = get_used_raw_variables_number();
+        const vector<Index> used_raw_variables_indices = get_used_raw_variables_indices();
+
+        vector<vector<Index>> return_values(2);
+
+        return_values[0].resize(samples_number, 0);
+        return_values[1].resize(used_raw_variables_number, 0);
+
+        const vector<BoxPlot> box_plots = calculate_raw_variables_box_plots();
+
+        Index variable_index = 0;
+        Index used_variable_index = 0;
 
 #pragma omp parallel for
 
-    for (Index i = 0; i < raw_variables_number; i++)
-    {
-        const RawVariable& raw_variable = raw_variables[i];
-
-        if (raw_variable.use == VariableUse::None
-            && raw_variable.type == RawVariableType::Categorical)
-        {
-            variable_index += raw_variable.get_categories_number();
-            continue;
-        }
-        else if (raw_variable.use == VariableUse::None) // Numeric, Binary or DateTime
-        {
-            variable_index++;
-            continue;
-        }
-
-        if (raw_variable.type == RawVariableType::Categorical)
-        {
-            variable_index += raw_variable.get_categories_number();
-            used_variable_index++;
-            continue;
-        }
-        else if (raw_variable.type == RawVariableType::Binary
-                 || raw_variable.type == RawVariableType::DateTime)
-        {
-            variable_index++;
-            used_variable_index++;
-            continue;
-        }
-        else // Numeric
-        {
-            const type interquartile_range = box_plots[i].third_quartile - box_plots[i].first_quartile;
-
-            if (interquartile_range < numeric_limits<type>::epsilon())
+        for (Index i = 0; i < raw_variables_number; i++)
+        {
+            const RawVariable& raw_variable = raw_variables[i];
+
+            if (raw_variable.use == VariableUse::None
+                && raw_variable.type == RawVariableType::Categorical)
+            {
+                variable_index += raw_variable.get_categories_number();
+                continue;
+            }
+            else if (raw_variable.use == VariableUse::None) // Numeric, Binary or DateTime
+            {
+                variable_index++;
+                continue;
+            }
+
+            if (raw_variable.type == RawVariableType::Categorical)
+            {
+                variable_index += raw_variable.get_categories_number();
+                used_variable_index++;
+                continue;
+            }
+            else if (raw_variable.type == RawVariableType::Binary
+                || raw_variable.type == RawVariableType::DateTime)
             {
                 variable_index++;
                 used_variable_index++;
                 continue;
             }
-
-            Index raw_variables_outliers = 0;
-
-            for (Index j = 0; j < samples_number; j++)
-            {
-                const Tensor<type, 1> sample = get_sample_data(sample_indices[Index(j)]);
-
-                if (sample[variable_index] < (box_plots[i].first_quartile - cleaning_parameter * interquartile_range)
-                    || sample[variable_index] > (box_plots[i].third_quartile + cleaning_parameter * interquartile_range))
+            else // Numeric
+            {
+                const type interquartile_range = box_plots[i].third_quartile - box_plots[i].first_quartile;
+
+                if (interquartile_range < numeric_limits<type>::epsilon())
                 {
-                    return_values[0][Index(j)] = 1;
-
-                    raw_variables_outliers++;
-
-                    data(sample_indices[Index(j)], variable_index) = numeric_limits<type>::quiet_NaN();
+                    variable_index++;
+                    used_variable_index++;
+                    continue;
                 }
-            }
-
-            return_values[1][used_variable_index] = raw_variables_outliers;
-
-            variable_index++;
-            used_variable_index++;
-        }
-    }
-
-    return return_values;
-}
-
-
-void DataSet::unuse_Tukey_outliers(const type& cleaning_parameter)
-{
-    const vector<vector<Index>> outliers_indices = calculate_Tukey_outliers(cleaning_parameter);
-
-    const vector<Index> outliers_samples = get_elements_greater_than(outliers_indices, 0);
-
-    set_sample_uses(outliers_samples, DataSet::SampleUse::None);
-}
-
-
-void DataSet::set_data_rosenbrock()
-{
-    const Index samples_number = get_samples_number();
-    const Index variables_number = get_variables_number();
-
-    set_data_random();
+
+                Index raw_variables_outliers = 0;
+
+                for (Index j = 0; j < samples_number; j++)
+                {
+                    const Tensor<type, 1> sample = get_sample_data(sample_indices[Index(j)]);
+
+                    if (sample[variable_index] < (box_plots[i].first_quartile - cleaning_parameter * interquartile_range)
+                        || sample[variable_index] > (box_plots[i].third_quartile + cleaning_parameter * interquartile_range))
+                    {
+                        return_values[0][Index(j)] = 1;
+
+                        raw_variables_outliers++;
+
+                        data(sample_indices[Index(j)], variable_index) = numeric_limits<type>::quiet_NaN();
+                    }
+                }
+
+                return_values[1][used_variable_index] = raw_variables_outliers;
+
+                variable_index++;
+                used_variable_index++;
+            }
+        }
+
+        return return_values;
+    }
+
+
+    void DataSet::unuse_Tukey_outliers(const type& cleaning_parameter)
+    {
+        const vector<vector<Index>> outliers_indices = calculate_Tukey_outliers(cleaning_parameter);
+
+        const vector<Index> outliers_samples = get_elements_greater_than(outliers_indices, 0);
+
+        set_sample_uses(outliers_samples, DataSet::SampleUse::None);
+    }
+
+
+    void DataSet::set_data_rosenbrock()
+    {
+        const Index samples_number = get_samples_number();
+        const Index variables_number = get_variables_number();
+
+        set_data_random();
 
 #pragma omp parallel for
 
-    for (Index i = 0; i < samples_number; i++)
-    {
-        type rosenbrock(0);
-
-        for (Index j = 0; j < variables_number - 1; j++)
-        {
-            const type value = data(i, j);
-            const type next_value = data(i, j + 1);
-
-            rosenbrock += (type(1) - value) * (type(1) - value) + type(100) * (next_value - value * value) * (next_value - value * value);
-        }
-
-        data(i, variables_number - 1) = rosenbrock;
-    }
-}
-
-
-void DataSet::set_data_classification()
-{
-    const Index samples_number = get_samples_number();
-    const Index input_variables_number = get_variables_number(VariableUse::Input);
-    const Index target_variables_number = get_variables_number(VariableUse::Target);
-
-    data.setConstant(0.0);
-
-    random_device rd;
-    mt19937 gen(rd());
-    uniform_int_distribution<int> dist(0, 1);
-    /*
-        #pragma omp parallel for
-        for(Index i = 0; i < samples_number; i++)
-        {
-            for(Index j = 0; j < input_variables_number; j++)
-                data(i, j) = get_random_type(-1, 1);
-
-            target_variables_number == 1
-                ? data(i, input_variables_number) = dist(gen)
-                : data(i, input_variables_number + get_random_index(0, target_variables_number-1)) = 1;
-        }
-    */
-}
-
-
-
-void DataSet::set_data_sum()
-{
-    set_random(data);
-    /*
+        for (Index i = 0; i < samples_number; i++)
+        {
+            type rosenbrock(0);
+
+            for (Index j = 0; j < variables_number - 1; j++)
+            {
+                const type value = data(i, j);
+                const type next_value = data(i, j + 1);
+
+                rosenbrock += (type(1) - value) * (type(1) - value) + type(100) * (next_value - value * value) * (next_value - value * value);
+            }
+
+            data(i, variables_number - 1) = rosenbrock;
+        }
+    }
+
+
+    void DataSet::set_data_classification()
+    {
+        const Index samples_number = get_samples_number();
+        const Index input_variables_number = get_variables_number(VariableUse::Input);
+        const Index target_variables_number = get_variables_number(VariableUse::Target);
+
+        data.setConstant(0.0);
+
+        random_device rd;
+        mt19937 gen(rd());
+        uniform_int_distribution<int> dist(0, 1);
+        /*
+            #pragma omp parallel for
             for(Index i = 0; i < samples_number; i++)
             {
-                data(i,variables_number-1) = type(0);
-
-                for(Index j = 0; j < variables_number-1; j++)
-                    data(i,variables_number-1) += data(i, j);
+                for(Index j = 0; j < input_variables_number; j++)
+                    data(i, j) = get_random_type(-1, 1);
+
+                target_variables_number == 1
+                    ? data(i, input_variables_number) = dist(gen)
+                    : data(i, input_variables_number + get_random_index(0, target_variables_number-1)) = 1;
             }
         */
-}
-
-
-Tensor<Index, 1> DataSet::filter_data(const Tensor<type, 1>& minimums,
-                                      const Tensor<type, 1>& maximums)
-{
-    const vector<Index> used_variable_indices = get_used_variable_indices();
-
-    const Index used_variables_number = used_variable_indices.size();
-
-    const Index samples_number = get_samples_number();
-
-    Tensor<type, 1> filtered_indices(samples_number);
-    filtered_indices.setZero();
-
-    const vector<Index> used_sample_indices = get_used_sample_indices();
-    const Index used_samples_number = used_sample_indices.size();
-
-    Index sample_index = 0;
-
-    for (Index i = 0; i < used_variables_number; i++)
-    {
-        const Index variable_index = used_variable_indices[i];
-
-        for (Index j = 0; j < used_samples_number; j++)
-        {
-            sample_index = used_sample_indices[j];
-
-            if (get_sample_use(sample_index) == SampleUse::None
-                || isnan(data(sample_index, variable_index)))
-                continue;
-
-            const type value = data(sample_index, variable_index);
-
-            if (abs(value - minimums(i)) <= NUMERIC_LIMITS_MIN
-                || abs(value - maximums(i)) <= NUMERIC_LIMITS_MIN)
-                continue;
-
-            if (minimums(i) == maximums(i))
-            {
-                if (value != minimums(i))
+    }
+
+
+
+    void DataSet::set_data_sum()
+    {
+        set_random(data);
+        /*
+                for(Index i = 0; i < samples_number; i++)
+                {
+                    data(i,variables_number-1) = type(0);
+
+                    for(Index j = 0; j < variables_number-1; j++)
+                        data(i,variables_number-1) += data(i, j);
+                }
+            */
+    }
+
+
+    Tensor<Index, 1> DataSet::filter_data(const Tensor<type, 1>& minimums,
+        const Tensor<type, 1>& maximums)
+    {
+        const vector<Index> used_variable_indices = get_used_variable_indices();
+
+        const Index used_variables_number = used_variable_indices.size();
+
+        const Index samples_number = get_samples_number();
+
+        Tensor<type, 1> filtered_indices(samples_number);
+        filtered_indices.setZero();
+
+        const vector<Index> used_sample_indices = get_used_sample_indices();
+        const Index used_samples_number = used_sample_indices.size();
+
+        Index sample_index = 0;
+
+        for (Index i = 0; i < used_variables_number; i++)
+        {
+            const Index variable_index = used_variable_indices[i];
+
+            for (Index j = 0; j < used_samples_number; j++)
+            {
+                sample_index = used_sample_indices[j];
+
+                if (get_sample_use(sample_index) == SampleUse::None
+                    || isnan(data(sample_index, variable_index)))
+                    continue;
+
+                const type value = data(sample_index, variable_index);
+
+                if (abs(value - minimums(i)) <= NUMERIC_LIMITS_MIN
+                    || abs(value - maximums(i)) <= NUMERIC_LIMITS_MIN)
+                    continue;
+
+                if (minimums(i) == maximums(i))
+                {
+                    if (value != minimums(i))
+                    {
+                        filtered_indices(sample_index) = type(1);
+                        set_sample_use(sample_index, SampleUse::None);
+                    }
+                }
+                else if (value < minimums(i)
+                    || value > maximums(i))
                 {
                     filtered_indices(sample_index) = type(1);
                     set_sample_use(sample_index, SampleUse::None);
                 }
             }
-            else if (value < minimums(i)
-                     || value > maximums(i))
-            {
-                filtered_indices(sample_index) = type(1);
-                set_sample_use(sample_index, SampleUse::None);
-            }
-        }
-    }
-
-    const Index filtered_samples_number =
-        Index(count_if(filtered_indices.data(),
-                       filtered_indices.data() + filtered_indices.size(),
-                       [](type value)
-                       {
-                           return value > type(0.5);
-                       }));
-
-    Tensor<Index, 1> filtered_samples_indices(filtered_samples_number);
-
-    Index index = 0;
-
-    for (Index i = 0; i < samples_number; i++)
-        if (filtered_indices(i) > type(0.5))
-            filtered_samples_indices(index++) = i;
-
-    return filtered_samples_indices;
-}
-
-
-void DataSet::impute_missing_values_unuse()
-{
-    const Index samples_number = get_samples_number();
+        }
+
+        const Index filtered_samples_number =
+            Index(count_if(filtered_indices.data(),
+                filtered_indices.data() + filtered_indices.size(),
+                [](type value)
+                {
+                    return value > type(0.5);
+                }));
+
+        Tensor<Index, 1> filtered_samples_indices(filtered_samples_number);
+
+        Index index = 0;
+
+        for (Index i = 0; i < samples_number; i++)
+            if (filtered_indices(i) > type(0.5))
+                filtered_samples_indices(index++) = i;
+
+        return filtered_samples_indices;
+    }
+
+
+    void DataSet::impute_missing_values_unuse()
+    {
+        const Index samples_number = get_samples_number();
 
 #pragma omp parallel for
 
-    for (Index i = 0; i < samples_number; i++)
-        if (has_nan_row(i))
-            set_sample_use(i, "None");
-}
-
-
-void DataSet::impute_missing_values_mean()
-{
-    const vector<Index> used_sample_indices = get_used_sample_indices();
-    const vector<Index> used_variable_indices = get_used_variable_indices();
-    const vector<Index> input_variable_indices = get_variable_indices(DataSet::VariableUse::Input);
-    const vector<Index> target_variable_indices = get_variable_indices(DataSet::VariableUse::Target);
-
-    const Tensor<type, 1> means = mean(data, used_sample_indices, used_variable_indices);
-
-    const Index samples_number = used_sample_indices.size();
-    const Index variables_number = used_variable_indices.size();
-    const Index target_variables_number = target_variable_indices.size();
-
-    Index current_variable;
-    Index current_sample;
+        for (Index i = 0; i < samples_number; i++)
+            if (has_nan_row(i))
+                set_sample_use(i, "None");
+    }
+
+
+    void DataSet::impute_missing_values_mean()
+    {
+        const vector<Index> used_sample_indices = get_used_sample_indices();
+        const vector<Index> used_variable_indices = get_used_variable_indices();
+        const vector<Index> input_variable_indices = get_variable_indices(DataSet::VariableUse::Input);
+        const vector<Index> target_variable_indices = get_variable_indices(DataSet::VariableUse::Target);
+
+        const Tensor<type, 1> means = mean(data, used_sample_indices, used_variable_indices);
+
+        const Index samples_number = used_sample_indices.size();
+        const Index variables_number = used_variable_indices.size();
+        const Index target_variables_number = target_variable_indices.size();
+
+        Index current_variable;
+        Index current_sample;
 
 #pragma omp parallel for schedule(dynamic)
 
-    for (Index j = 0; j < variables_number - target_variables_number; j++)
-    {
-        current_variable = input_variable_indices[j];
-
-        for (Index i = 0; i < samples_number; i++)
-        {
-            current_sample = used_sample_indices[i];
-
-            if (isnan(data(current_sample, current_variable)))
-                data(current_sample, current_variable) = means(j);
-        }
-    }
+        for (Index j = 0; j < variables_number - target_variables_number; j++)
+        {
+            current_variable = input_variable_indices[j];
+
+            for (Index i = 0; i < samples_number; i++)
+            {
+                current_sample = used_sample_indices[i];
+
+                if (isnan(data(current_sample, current_variable)))
+                    data(current_sample, current_variable) = means(j);
+            }
+        }
 
 #pragma omp parallel for schedule(dynamic)
 
-    for (Index j = 0; j < target_variables_number; j++)
-    {
-        current_variable = target_variable_indices[j];
-
-        for (Index i = 0; i < samples_number; i++)
-        {
-            current_sample = used_sample_indices[i];
-
-            if (isnan(data(current_sample, current_variable)))
-                set_sample_use(i, "None");
-        }
-    }
-}
-
-
-void DataSet::impute_missing_values_median()
-{
-    const vector<Index> used_sample_indices = get_used_sample_indices();
-    const vector<Index> used_variable_indices = get_used_variable_indices();
-    const vector<Index> input_variable_indices = get_variable_indices(DataSet::VariableUse::Input);
-    const vector<Index> target_variable_indices = get_variable_indices(DataSet::VariableUse::Target);
-
-    const Tensor<type, 1> medians = median(data, used_sample_indices, used_variable_indices);
-
-    const Index samples_number = used_sample_indices.size();
-    const Index variables_number = used_variable_indices.size();
-    const Index target_variables_number = target_variable_indices.size();
+        for (Index j = 0; j < target_variables_number; j++)
+        {
+            current_variable = target_variable_indices[j];
+
+            for (Index i = 0; i < samples_number; i++)
+            {
+                current_sample = used_sample_indices[i];
+
+                if (isnan(data(current_sample, current_variable)))
+                    set_sample_use(i, "None");
+            }
+        }
+    }
+
+
+    void DataSet::impute_missing_values_median()
+    {
+        const vector<Index> used_sample_indices = get_used_sample_indices();
+        const vector<Index> used_variable_indices = get_used_variable_indices();
+        const vector<Index> input_variable_indices = get_variable_indices(DataSet::VariableUse::Input);
+        const vector<Index> target_variable_indices = get_variable_indices(DataSet::VariableUse::Target);
+
+        const Tensor<type, 1> medians = median(data, used_sample_indices, used_variable_indices);
+
+        const Index samples_number = used_sample_indices.size();
+        const Index variables_number = used_variable_indices.size();
+        const Index target_variables_number = target_variable_indices.size();
 
 #pragma omp parallel for schedule(dynamic)
 
-    for (Index j = 0; j < variables_number - target_variables_number; j++)
-    {
-        const Index current_variable = input_variable_indices[j];
-
-        for (Index i = 0; i < samples_number; i++)
-        {
-            const Index current_sample = used_sample_indices[i];
-
-            if (isnan(data(current_sample, current_variable)))
-                data(current_sample, current_variable) = medians(j);
-        }
-    }
+        for (Index j = 0; j < variables_number - target_variables_number; j++)
+        {
+            const Index current_variable = input_variable_indices[j];
+
+            for (Index i = 0; i < samples_number; i++)
+            {
+                const Index current_sample = used_sample_indices[i];
+
+                if (isnan(data(current_sample, current_variable)))
+                    data(current_sample, current_variable) = medians(j);
+            }
+        }
 
 #pragma omp parallel for schedule(dynamic)
 
-    for (Index j = 0; j < target_variables_number; j++)
-    {
-        const Index current_variable = target_variable_indices[j];
-
-        for (Index i = 0; i < samples_number; i++)
-        {
-            const Index current_sample = used_sample_indices[i];
-
-            if (isnan(data(current_sample, current_variable)))
-                set_sample_use(i, "None");
-        }
-    }
-}
-
-
-void DataSet::impute_missing_values_interpolate()
-{
-    const vector<Index> used_sample_indices = get_used_sample_indices();
-    const vector<Index> used_variable_indices = get_used_variable_indices();
-    const vector<Index> input_variable_indices = get_variable_indices(DataSet::VariableUse::Input);
-    const vector<Index> target_variable_indices = get_variable_indices(DataSet::VariableUse::Target);
-
-    const Index samples_number = used_sample_indices.size();
-    const Index variables_number = used_variable_indices.size();
-    const Index target_variables_number = target_variable_indices.size();
-
-    Index current_variable;
-    Index current_sample;
+        for (Index j = 0; j < target_variables_number; j++)
+        {
+            const Index current_variable = target_variable_indices[j];
+
+            for (Index i = 0; i < samples_number; i++)
+            {
+                const Index current_sample = used_sample_indices[i];
+
+                if (isnan(data(current_sample, current_variable)))
+                    set_sample_use(i, "None");
+            }
+        }
+    }
+
+
+    void DataSet::impute_missing_values_interpolate()
+    {
+        const vector<Index> used_sample_indices = get_used_sample_indices();
+        const vector<Index> used_variable_indices = get_used_variable_indices();
+        const vector<Index> input_variable_indices = get_variable_indices(DataSet::VariableUse::Input);
+        const vector<Index> target_variable_indices = get_variable_indices(DataSet::VariableUse::Target);
+
+        const Index samples_number = used_sample_indices.size();
+        const Index variables_number = used_variable_indices.size();
+        const Index target_variables_number = target_variable_indices.size();
+
+        Index current_variable;
+        Index current_sample;
 
 #pragma omp parallel for schedule(dynamic)
-    for (Index j = 0; j < variables_number - target_variables_number; j++)
-    {
-        current_variable = input_variable_indices[j];
-
-        for (Index i = 0; i < samples_number; i++)
-        {
-            current_sample = used_sample_indices[i];
-
-            if (isnan(data(current_sample, current_variable)))
-            {
-                type x1 = type(0);
-                type x2 = type(0);
-                type y1 = type(0);
-                type y2 = type(0);
-                type x = type(0);
-                type y = type(0);
-
-                for (Index k = i - 1; k >= 0; k--)
+        for (Index j = 0; j < variables_number - target_variables_number; j++)
+        {
+            current_variable = input_variable_indices[j];
+
+            for (Index i = 0; i < samples_number; i++)
+            {
+                current_sample = used_sample_indices[i];
+
+                if (isnan(data(current_sample, current_variable)))
                 {
-                    if (isnan(data(used_sample_indices[k], current_variable))) continue;
-
-                    x1 = type(used_sample_indices[k]);
-                    y1 = data(x1, current_variable);
-                    break;
+                    type x1 = type(0);
+                    type x2 = type(0);
+                    type y1 = type(0);
+                    type y2 = type(0);
+                    type x = type(0);
+                    type y = type(0);
+
+                    for (Index k = i - 1; k >= 0; k--)
+                    {
+                        if (isnan(data(used_sample_indices[k], current_variable))) continue;
+
+                        x1 = type(used_sample_indices[k]);
+                        y1 = data(x1, current_variable);
+                        break;
+                    }
+
+                    for (Index k = i + 1; k < samples_number; k++)
+                    {
+                        if (isnan(data(used_sample_indices[k], current_variable))) continue;
+
+                        x2 = type(used_sample_indices[k]);
+                        y2 = data(x2, current_variable);
+                        break;
+                    }
+
+                    if (x2 != x1)
+                    {
+                        x = type(current_sample);
+                        y = y1 + (x - x1) * (y2 - y1) / (x2 - x1);
+                    }
+                    else
+                    {
+                        y = y1;
+                    }
+
+                    data(current_sample, current_variable) = y;
                 }
-
-                for (Index k = i + 1; k < samples_number; k++)
-                {
-                    if (isnan(data(used_sample_indices[k], current_variable))) continue;
-
-                    x2 = type(used_sample_indices[k]);
-                    y2 = data(x2, current_variable);
-                    break;
-                }
-
-                if (x2 != x1)
-                {
-                    x = type(current_sample);
-                    y = y1 + (x - x1) * (y2 - y1) / (x2 - x1);
-                }
-                else
-                {
-                    y = y1;
-                }
-
-                data(current_sample, current_variable) = y;
-            }
-        }
-    }
+            }
+        }
 
 #pragma omp parallel for schedule(dynamic)
-    for (Index j = 0; j < target_variables_number; j++)
-    {
-        current_variable = target_variable_indices[j];
-
-        for (Index i = 0; i < samples_number; i++)
-        {
-            current_sample = used_sample_indices[i];
-
-            if (isnan(data(current_sample, current_variable)))
-                set_sample_use(i, "None");
-        }
-    }
-}
-
-
-void DataSet::scrub_missing_values()
-{
-    switch (missing_values_method)
-    {
-    case MissingValuesMethod::Unuse:
-        impute_missing_values_unuse();
-        break;
-
-    case MissingValuesMethod::Mean:
-        impute_missing_values_mean();
-        break;
-
-    case MissingValuesMethod::Median:
-        impute_missing_values_median();
-        break;
-
-    case MissingValuesMethod::Interpolation:
-        impute_missing_values_interpolate();
-        break;
-    }
-}
-
-
-void DataSet::prepare_line(string& line) const
-{
-    decode(line);
-    trim(line);
-    erase(line, '"');
-}
-
-
-void DataSet::process_tokens(vector<string>& tokens)
-{
-    const Index raw_variables_number = raw_variables.size();
-
-    //#pragma omp parallel for reduction(+:missing_values_number)
-
-    for (Index i = 0; i < raw_variables_number; i++)
-    {
-        RawVariable& raw_variable = raw_variables[i];
-
-        const string token = has_sample_ids ? tokens[i + 1] : tokens[i];
-
-        if (token.empty() || token == missing_values_label)
-        {
-            missing_values_number++;
-            continue;
-        }
-        else if (is_numeric_string(token))
-        {
-            if (raw_variable.type != RawVariableType::Numeric)
-                raw_variable.type = RawVariableType::Numeric;
-
-            if (raw_variable.type == RawVariableType::Categorical)
-                throw runtime_error("Error: Found number in categorical variable: " + raw_variable.name);
-        }
-        else if (is_date_time_string(token))
-        {
-            if (raw_variable.type != RawVariableType::DateTime)
-                raw_variable.type = RawVariableType::DateTime;
-        }
-        else // is string
-        {
-            if (raw_variable.type != RawVariableType::Categorical)
-                raw_variable.type = RawVariableType::Categorical;
-
-            if (!contains(raw_variable.categories, token))
-                raw_variable.categories.push_back(token);
-        }
-    }
-}
-
-
-void DataSet::read_csv()
-{
-    if (data_path.empty())
-        throw runtime_error("Data path is empty.\n");
-
-    ifstream file(data_path);
-
-    if (!file.is_open())
-        throw runtime_error("Error: Cannot open file " + data_path.string() + "\n");
-
-    const string separator_string = get_separator_string();
-
-    const vector<string> positive_words = { "yes", "positive", "+", "true" };
-
-    const vector<string> negative_words = { "no", "negative", "-", "false" };
-
-    string line;
-
-    vector<string> tokens;
-
-<<<<<<< HEAD
+        for (Index j = 0; j < target_variables_number; j++)
+        {
+            current_variable = target_variable_indices[j];
+
+            for (Index i = 0; i < samples_number; i++)
+            {
+                current_sample = used_sample_indices[i];
+
+                if (isnan(data(current_sample, current_variable)))
+                    set_sample_use(i, "None");
+            }
+        }
+    }
+
+
+    void DataSet::scrub_missing_values()
+    {
+        switch (missing_values_method)
+        {
+        case MissingValuesMethod::Unuse:
+            impute_missing_values_unuse();
+            break;
+
+        case MissingValuesMethod::Mean:
+            impute_missing_values_mean();
+            break;
+
+        case MissingValuesMethod::Median:
+            impute_missing_values_median();
+            break;
+
+        case MissingValuesMethod::Interpolation:
+            impute_missing_values_interpolate();
+            break;
+        }
+    }
+
+
+    void DataSet::prepare_line(string& line) const
+    {
+        decode(line);
+        trim(line);
+        erase(line, '"');
+    }
+
+
+    void DataSet::process_tokens(vector<string>& tokens)
+    {
+        const Index raw_variables_number = raw_variables.size();
+
+        //#pragma omp parallel for reduction(+:missing_values_number)
+
+        for (Index i = 0; i < raw_variables_number; i++)
+        {
+            RawVariable& raw_variable = raw_variables[i];
+
+            const string token = has_sample_ids ? tokens[i + 1] : tokens[i];
+
+            if (token.empty() || token == missing_values_label)
+            {
+                missing_values_number++;
+                continue;
+            }
+            else if (is_numeric_string(token))
+            {
+                if (raw_variable.type != RawVariableType::Numeric)
+                    raw_variable.type = RawVariableType::Numeric;
+
+                if (raw_variable.type == RawVariableType::Categorical)
+                    throw runtime_error("Error: Found number in categorical variable: " + raw_variable.name);
+            }
+            else if (is_date_time_string(token))
+            {
+                if (raw_variable.type != RawVariableType::DateTime)
+                    raw_variable.type = RawVariableType::DateTime;
+            }
+            else // is string
+            {
+                if (raw_variable.type != RawVariableType::Categorical)
+                    raw_variable.type = RawVariableType::Categorical;
+
+                if (!contains(raw_variable.categories, token))
+                    raw_variable.categories.push_back(token);
+            }
+        }
+    }
+
+
+    void DataSet::read_csv()
+    {
+        if (data_path.empty())
+            throw runtime_error("Data path is empty.\n");
+
+        ifstream file(data_path);
+
+        if (!file.is_open())
+            throw runtime_error("Error: Cannot open file " + data_path.string() + "\n");
+
+        const string separator_string = get_separator_string();
+
+        const vector<string> positive_words = { "yes", "positive", "+", "true" };
+
+        const vector<string> negative_words = { "no", "negative", "-", "false" };
+
+        string line;
+
+        vector<string> tokens;
+
         size_t columns_number = 0;
-        
+
         // Read first line
-=======
-    size_t columns_number = 0;
-
-    // Read first line
->>>>>>> 575d26b6
-
-    while (getline(file, line))
-    {
-        prepare_line(line);
-
-        if (line.empty()) continue;
-
-        check_separators(line);
-
-        tokens = get_tokens(line, separator_string);
-
-        columns_number = tokens.size();
-
-        if (columns_number != 0) break;
-    }
-
-    const Index raw_variables_number = has_sample_ids
-                                           ? columns_number - 1
-                                           : columns_number;
-
-    raw_variables.resize(raw_variables_number);
-
-    Index samples_number = 0;
-
-    if (has_header)
-    {
-        if (has_numbers(tokens))
-            throw runtime_error("Error: Some header names are numeric: " + line + "\n");
-
-        if (has_sample_ids)
-            for (Index i = 0; i < raw_variables_number; i++)
-                raw_variables[i].name = tokens[i + 1];
+
+        while (getline(file, line))
+        {
+            prepare_line(line);
+
+            if (line.empty()) continue;
+
+            check_separators(line);
+
+            tokens = get_tokens(line, separator_string);
+
+            columns_number = tokens.size();
+
+            if (columns_number != 0) break;
+        }
+
+        const Index raw_variables_number = has_sample_ids
+            ? columns_number - 1
+            : columns_number;
+
+        raw_variables.resize(raw_variables_number);
+
+        Index samples_number = 0;
+
+        if (has_header)
+        {
+            if (has_numbers(tokens))
+                throw runtime_error("Error: Some header names are numeric: " + line + "\n");
+
+            if (has_sample_ids)
+                for (Index i = 0; i < raw_variables_number; i++)
+                    raw_variables[i].name = tokens[i + 1];
+            else
+                set_raw_variable_names(tokens);
+        }
         else
-            set_raw_variable_names(tokens);
-    }
-    else
-    {
-        samples_number++;
-        set_default_raw_variables_names();
-    }
-
-    // Rest of lines
-
-    while (getline(file, line))
-    {
-        prepare_line(line);
-
-        if (line.empty()) continue;
-
-        check_separators(line);
-
-        tokens = get_tokens(line, separator_string);
-
-        if (tokens.size() != columns_number)
-            throw runtime_error("Sample " + to_string(samples_number + 1) + ": "
-                                                                            "Tokens number is not equal to columns number.");
-
-        process_tokens(tokens);
-
-        samples_number++;
-    }
-
-    for (Index i = 0; i < raw_variables_number; i++)
-        if (raw_variables[i].type == RawVariableType::Categorical
-            && raw_variables[i].get_categories_number() == 2)
-            raw_variables[i].type = RawVariableType::Binary;
-
-    sample_uses.resize(samples_number);
-
-    sample_ids.resize(samples_number);
-
-    const Index variables_number = columns_number;
-
-<<<<<<< HEAD
+        {
+            samples_number++;
+            set_default_raw_variables_names();
+        }
+
+        // Rest of lines
+
+        while (getline(file, line))
+        {
+            prepare_line(line);
+
+            if (line.empty()) continue;
+
+            check_separators(line);
+
+            tokens = get_tokens(line, separator_string);
+
+            if (tokens.size() != columns_number)
+                throw runtime_error("Sample " + to_string(samples_number + 1) + ": "
+                    "Tokens number is not equal to columns number.");
+
+            process_tokens(tokens);
+
+            samples_number++;
+        }
+
+        for (Index i = 0; i < raw_variables_number; i++)
+            if (raw_variables[i].type == RawVariableType::Categorical
+                && raw_variables[i].get_categories_number() == 2)
+                raw_variables[i].type = RawVariableType::Binary;
+
+        sample_uses.resize(samples_number);
+
+        sample_ids.resize(samples_number);
+
+        const Index variables_number = columns_number;
+
         const vector<vector<Index>> all_variable_indices = get_variable_indices();
-     
+
         data.resize(samples_number, all_variable_indices[all_variable_indices.size() - 1][all_variable_indices[all_variable_indices.size() - 1].size() - 1] + 1);
         data.setZero();
-=======
-    const vector<vector<Index>> all_variable_indices = get_variable_indices();
-
-    data.resize(samples_number, all_variable_indices[all_variable_indices.size() - 1][all_variable_indices[all_variable_indices.size() - 1].size() - 1] + 1);
-    data.setZero();
->>>>>>> 575d26b6
-
-    rows_missing_values_number = 0;
-
-    missing_values_number = 0;
-
-    raw_variables_missing_values_number.resize(raw_variables_number);
-    raw_variables_missing_values_number.setZero();
-
-    // Fill data
-
-<<<<<<< HEAD
+
+        rows_missing_values_number = 0;
+
+        missing_values_number = 0;
+
+        raw_variables_missing_values_number.resize(raw_variables_number);
+        raw_variables_missing_values_number.setZero();
+
+        // Fill data
+
         file.clear();
         file.seekg(0);
-        
+
         if (has_header)
-=======
-    file.clear();
-    file.seekg(0);
-
-    if (has_header)
-    {
+        {
+            while (getline(file, line))
+            {
+                prepare_line(line);
+
+                if (line.empty()) continue;
+                break;
+            }
+        }
+
+        Index sample_index = 0;
+
         while (getline(file, line))
->>>>>>> 575d26b6
         {
             prepare_line(line);
 
             if (line.empty()) continue;
-            break;
-        }
-    }
-
-<<<<<<< HEAD
-        Index sample_index = 0;
-        
-        while (getline(file, line))
-        {
-            prepare_line(line);
-=======
-    Index sample_index = 0;
-
-    while (getline(file, line))
-    {
-        prepare_line(line);
->>>>>>> 575d26b6
-
-        if (line.empty()) continue;
-
-        check_separators(line);
-
-        tokens = get_tokens(line, separator_string);
-
-        if (has_missing_values(tokens))
-        {
-            rows_missing_values_number++;
-
-            for (size_t i = 0; i < tokens.size(); i++)
-            {
-                if (tokens[i].empty() || tokens[i] == missing_values_label)
+
+            check_separators(line);
+
+            tokens = get_tokens(line, separator_string);
+
+            if (has_missing_values(tokens))
+            {
+                rows_missing_values_number++;
+
+                for (size_t i = 0; i < tokens.size(); i++)
                 {
-                    missing_values_number++;
-
-                    raw_variables_missing_values_number(i)++;
+                    if (tokens[i].empty() || tokens[i] == missing_values_label)
+                    {
+                        missing_values_number++;
+
+                        raw_variables_missing_values_number(i)++;
+                    }
                 }
             }
-<<<<<<< HEAD
-          
+
             if (has_sample_ids)
                 sample_ids[sample_index] = tokens[0];
-            
+
             // #pragma omp parallel for
             for (Index raw_variable_index = 0; raw_variable_index < raw_variables_number; raw_variable_index++)
             {
                 const RawVariableType raw_variable_type = raw_variables[raw_variable_index].type;
-=======
-        }
-
-        if (has_sample_ids)
-            sample_ids[sample_index] = tokens[0];
-
-        // #pragma omp parallel for
-        for (Index raw_variable_index = 0; raw_variable_index < raw_variables_number; raw_variable_index++)
-        {
-            const RawVariableType raw_variable_type = raw_variables[raw_variable_index].type;
-
-            const string token = has_sample_ids
-                                     ? tokens[raw_variable_index + 1]
-                                     : tokens[raw_variable_index];
->>>>>>> 575d26b6
-
-            const vector<Index>& variable_indices = all_variable_indices[raw_variable_index];
-
-            if (raw_variable_type == RawVariableType::Numeric)
-            {
-                (token.empty() || token == missing_values_label)
-                    ? data(sample_index, variable_indices[0]) = NAN
-                    : data(sample_index, variable_indices[0]) = stof(token);
-            }
-            else if (raw_variable_type == RawVariableType::DateTime)
-            {
-                data(sample_index, raw_variable_index) = time_t(date_to_timestamp(tokens[raw_variable_index]));
-            }
-            else if (raw_variable_type == RawVariableType::Categorical)
-            {
-                const Index categories_number = raw_variables[raw_variable_index].get_categories_number();
-
-                if (token.empty() || token == missing_values_label)
+
+                const string token = has_sample_ids
+                    ? tokens[raw_variable_index + 1]
+                    : tokens[raw_variable_index];
+
+                const vector<Index>& variable_indices = all_variable_indices[raw_variable_index];
+
+                if (raw_variable_type == RawVariableType::Numeric)
                 {
-                    for (Index category_index = 0; category_index < categories_number; category_index++)
-                        data(sample_index, variable_indices[category_index]) = NAN;
+                    (token.empty() || token == missing_values_label)
+                        ? data(sample_index, variable_indices[0]) = NAN
+                        : data(sample_index, variable_indices[0]) = stof(token);
                 }
-                else
+                else if (raw_variable_type == RawVariableType::DateTime)
                 {
-                    const vector<string> categories = raw_variables[raw_variable_index].categories;
-
-                    for (Index category_index = 0; category_index < categories_number; category_index++)
-                        if (token == categories[category_index])
-                            data(sample_index, variable_indices[category_index]) = 1;
+                    data(sample_index, raw_variable_index) = time_t(date_to_timestamp(tokens[raw_variable_index]));
                 }
-            }
-            else if (raw_variable_type == RawVariableType::Binary)
-            {
-                if (contains(positive_words, token) || contains(negative_words, token))
+                else if (raw_variable_type == RawVariableType::Categorical)
                 {
-                    data(sample_index, variable_indices[0]) = contains(positive_words, token)
-                                                                  ? 1
-                                                                  : 0;
+                    const Index categories_number = raw_variables[raw_variable_index].get_categories_number();
+
+                    if (token.empty() || token == missing_values_label)
+                    {
+                        for (Index category_index = 0; category_index < categories_number; category_index++)
+                            data(sample_index, variable_indices[category_index]) = NAN;
+                    }
+                    else
+                    {
+                        const vector<string> categories = raw_variables[raw_variable_index].categories;
+
+                        for (Index category_index = 0; category_index < categories_number; category_index++)
+                            if (token == categories[category_index])
+                                data(sample_index, variable_indices[category_index]) = 1;
+                    }
                 }
-                else
+                else if (raw_variable_type == RawVariableType::Binary)
                 {
-                    const vector<string> categories = raw_variables[raw_variable_index].categories;
-
-                    if (token.empty() || token == missing_values_label)
-                        data(sample_index, variable_indices[0]) = type(NAN);
-                    else if (token == categories[0])
-                        data(sample_index, variable_indices[0]) = 1;
-                    else if (token == categories[1])
-                        data(sample_index, variable_indices[0]) = 0;
+                    if (contains(positive_words, token) || contains(negative_words, token))
+                    {
+                        data(sample_index, variable_indices[0]) = contains(positive_words, token)
+                            ? 1
+                            : 0;
+                    }
                     else
-                        throw runtime_error("Unknown token " + token);
+                    {
+                        const vector<string> categories = raw_variables[raw_variable_index].categories;
+
+                        if (token.empty() || token == missing_values_label)
+                            data(sample_index, variable_indices[0]) = type(NAN);
+                        else if (token == categories[0])
+                            data(sample_index, variable_indices[0]) = 1;
+                        else if (token == categories[1])
+                            data(sample_index, variable_indices[0]) = 0;
+                        else
+                            throw runtime_error("Unknown token " + token);
+                    }
                 }
             }
-        }
-<<<<<<< HEAD
-        
+            sample_index++;
+        }
+
         file.close();
 
         unuse_constant_raw_variables();
         set_binary_raw_variables();
         split_samples_random();
-=======
-        sample_index++;
->>>>>>> 575d26b6
-    }
-
-    file.close();
-
-    unuse_constant_raw_variables();
-    set_binary_raw_variables();
-    split_samples_random();
-}
-
-
-string DataSet::RawVariable::get_type_string() const
-{
-    switch (type)
-    {
-    case RawVariableType::None:
-        return "None";
-    case RawVariableType::Numeric:
-        return "Numeric";
-    case RawVariableType::Constant:
-        return "Constant";
-    case RawVariableType::Binary:
-        return "Binary";
-    case RawVariableType::Categorical:
-        return "Categorical";
-    case RawVariableType::DateTime:
-        return "DateTime";
-    default:
-        throw runtime_error("Unknown raw variable type");
-    }
-}
-
-
-void DataSet::read_data_file_preview(ifstream& file)
-{
-    if (display) cout << "Reading data file preview..." << endl;
-
-    // @todo Not implemented
-
-    const string separator_string = get_separator_string();
-
-    Index lines_number = has_header ? 4 : 3;
-
-    data_file_preview.resize(lines_number);
-
-    string line;
-
-    Index lines_count = 0;
-
-    while (getline(file, line))
-    {
-        prepare_line(line);
-
-        if (line.empty()) continue;
-
-        check_separators(line);
-
-        data_file_preview[lines_count] = get_tokens(line, separator_string);
-
-        lines_count++;
-
-        if (lines_count == lines_number) break;
-    }
-
-    file.close();
-
-    // Check empty file
-
-    if (data_file_preview[0].size() == 0)
-        throw runtime_error("File " + data_path.string() + " is empty.\n");
-
-    // Resize data file preview to original
-
-    if (data_file_preview.size() > 4)
-    {
-        lines_number = has_header ? 4 : 3;
-
-        vector<vector<string>> data_file_preview_copy(data_file_preview);
+    }
+
+
+    string DataSet::RawVariable::get_type_string() const
+    {
+        switch (type)
+        {
+        case RawVariableType::None:
+            return "None";
+        case RawVariableType::Numeric:
+            return "Numeric";
+        case RawVariableType::Constant:
+            return "Constant";
+        case RawVariableType::Binary:
+            return "Binary";
+        case RawVariableType::Categorical:
+            return "Categorical";
+        case RawVariableType::DateTime:
+            return "DateTime";
+        default:
+            throw runtime_error("Unknown raw variable type");
+        }
+    }
+
+
+    void DataSet::read_data_file_preview(ifstream& file)
+    {
+        if (display) cout << "Reading data file preview..." << endl;
+
+        // @todo Not implemented
+
+        const string separator_string = get_separator_string();
+
+        Index lines_number = has_header ? 4 : 3;
 
         data_file_preview.resize(lines_number);
 
-        data_file_preview[0] = data_file_preview_copy[1];
-        data_file_preview[1] = data_file_preview_copy[1];
-        data_file_preview[2] = data_file_preview_copy[2];
-        data_file_preview[lines_number - 2] = data_file_preview_copy[data_file_preview_copy.size() - 2];
-        data_file_preview[lines_number - 1] = data_file_preview_copy[data_file_preview_copy.size() - 1];
-    }
-}
-
-
-void DataSet::check_separators(const string& line) const
-{
-    if (line.find(',') == string::npos
-        && line.find(';') == string::npos
-        && line.find(' ') == string::npos
-        && line.find('\t') == string::npos) return;
-
-    const string separator_string = get_separator_string();
-
-    if (line.find(separator_string) == string::npos)
-        throw runtime_error("Error: Separator '" + separator_string + "' not found in line " + line + ".\n");
-
-    if (separator == Separator::Space)
-    {
-        if (line.find(',') != string::npos)
-            throw runtime_error("Error: Found comma (',') in data file " + data_path.string() + ", but separator is space (' ').");
-        else if (line.find(';') != string::npos)
-            throw runtime_error("Error: Found semicolon (';') in data file " + data_path.string() + ", but separator is space (' ').");
-    }
-    else if (separator == Separator::Tab)
-    {
-        if (line.find(',') != string::npos)
-            throw runtime_error("Error: Found comma (',') in data file " + data_path.string() + ", but separator is tab ('   ').");
-        else if (line.find(';') != string::npos)
-            throw runtime_error("Error: Found semicolon (';') in data file " + data_path.string() + ", but separator is tab ('   ').");
-    }
-    else if (separator == Separator::Comma)
-    {
-        if (line.find(";") != string::npos)
-            throw runtime_error("Error: Found semicolon (';') in data file " + data_path.string() + ", but separator is comma (',').");
-    }
-    else if (separator == Separator::Semicolon)
-    {
-        if (line.find(",") != string::npos)
-            throw runtime_error("Error: Found comma (',') in data file " + data_path.string() + ", but separator is semicolon (';').");
-    }
-}
-
-
-bool DataSet::has_binary_raw_variables() const
-{
-    return any_of(raw_variables.begin(), raw_variables.end(),
-                  [](const RawVariable& raw_variable) { return raw_variable.type == RawVariableType::Binary; });
-}
-
-
-bool DataSet::has_categorical_raw_variables() const
-{
-    return any_of(raw_variables.begin(), raw_variables.end(),
-                  [](const RawVariable& raw_variable) { return raw_variable.type == RawVariableType::Categorical; });
-}
-
-
-bool DataSet::has_binary_or_categorical_raw_variables() const
-{
-    for (const auto& raw_variable : raw_variables)
-        if (raw_variable.type == RawVariableType::Binary || raw_variable.type == RawVariableType::Categorical)
-            return true;
-
-    return false;
-}
-
-
-bool DataSet::has_selection() const
-{
-    return get_samples_number(SampleUse::Selection) != 0;
-}
-
-
-bool DataSet::has_missing_values(const vector<string>& row) const
-{
-    for (size_t i = 0; i < row.size(); i++)
-        if (row[i].empty() || row[i] == missing_values_label)
-            return true;
-
-    return false;
-}
-
-
-Tensor<Index, 1> DataSet::count_raw_variables_with_nan() const
-{
-    const Index raw_variables_number = get_raw_variables_number();
-    const Index rows_number = get_samples_number();
-
-    Tensor<Index, 1> raw_variables_with_nan(raw_variables_number);
-    raw_variables_with_nan.setZero();
+        string line;
+
+        Index lines_count = 0;
+
+        while (getline(file, line))
+        {
+            prepare_line(line);
+
+            if (line.empty()) continue;
+
+            check_separators(line);
+
+            data_file_preview[lines_count] = get_tokens(line, separator_string);
+
+            lines_count++;
+
+            if (lines_count == lines_number) break;
+        }
+
+        file.close();
+
+        // Check empty file
+
+        if (data_file_preview[0].size() == 0)
+            throw runtime_error("File " + data_path.string() + " is empty.\n");
+
+        // Resize data file preview to original
+
+        if (data_file_preview.size() > 4)
+        {
+            lines_number = has_header ? 4 : 3;
+
+            vector<vector<string>> data_file_preview_copy(data_file_preview);
+
+            data_file_preview.resize(lines_number);
+
+            data_file_preview[0] = data_file_preview_copy[1];
+            data_file_preview[1] = data_file_preview_copy[1];
+            data_file_preview[2] = data_file_preview_copy[2];
+            data_file_preview[lines_number - 2] = data_file_preview_copy[data_file_preview_copy.size() - 2];
+            data_file_preview[lines_number - 1] = data_file_preview_copy[data_file_preview_copy.size() - 1];
+        }
+    }
+
+
+    void DataSet::check_separators(const string& line) const
+    {
+        if (line.find(',') == string::npos
+            && line.find(';') == string::npos
+            && line.find(' ') == string::npos
+            && line.find('\t') == string::npos) return;
+
+        const string separator_string = get_separator_string();
+
+        if (line.find(separator_string) == string::npos)
+            throw runtime_error("Error: Separator '" + separator_string + "' not found in line " + line + ".\n");
+
+        if (separator == Separator::Space)
+        {
+            if (line.find(',') != string::npos)
+                throw runtime_error("Error: Found comma (',') in data file " + data_path.string() + ", but separator is space (' ').");
+            else if (line.find(';') != string::npos)
+                throw runtime_error("Error: Found semicolon (';') in data file " + data_path.string() + ", but separator is space (' ').");
+        }
+        else if (separator == Separator::Tab)
+        {
+            if (line.find(',') != string::npos)
+                throw runtime_error("Error: Found comma (',') in data file " + data_path.string() + ", but separator is tab ('   ').");
+            else if (line.find(';') != string::npos)
+                throw runtime_error("Error: Found semicolon (';') in data file " + data_path.string() + ", but separator is tab ('   ').");
+        }
+        else if (separator == Separator::Comma)
+        {
+            if (line.find(";") != string::npos)
+                throw runtime_error("Error: Found semicolon (';') in data file " + data_path.string() + ", but separator is comma (',').");
+        }
+        else if (separator == Separator::Semicolon)
+        {
+            if (line.find(",") != string::npos)
+                throw runtime_error("Error: Found comma (',') in data file " + data_path.string() + ", but separator is semicolon (';').");
+        }
+    }
+
+
+    bool DataSet::has_binary_raw_variables() const
+    {
+        return any_of(raw_variables.begin(), raw_variables.end(),
+            [](const RawVariable& raw_variable) { return raw_variable.type == RawVariableType::Binary; });
+    }
+
+
+    bool DataSet::has_categorical_raw_variables() const
+    {
+        return any_of(raw_variables.begin(), raw_variables.end(),
+            [](const RawVariable& raw_variable) { return raw_variable.type == RawVariableType::Categorical; });
+    }
+
+
+    bool DataSet::has_binary_or_categorical_raw_variables() const
+    {
+        for (const auto& raw_variable : raw_variables)
+            if (raw_variable.type == RawVariableType::Binary || raw_variable.type == RawVariableType::Categorical)
+                return true;
+
+        return false;
+    }
+
+
+    bool DataSet::has_selection() const
+    {
+        return get_samples_number(SampleUse::Selection) != 0;
+    }
+
+
+    bool DataSet::has_missing_values(const vector<string>& row) const
+    {
+        for (size_t i = 0; i < row.size(); i++)
+            if (row[i].empty() || row[i] == missing_values_label)
+                return true;
+
+        return false;
+    }
+
+
+    Tensor<Index, 1> DataSet::count_raw_variables_with_nan() const
+    {
+        const Index raw_variables_number = get_raw_variables_number();
+        const Index rows_number = get_samples_number();
+
+        Tensor<Index, 1> raw_variables_with_nan(raw_variables_number);
+        raw_variables_with_nan.setZero();
 
 #pragma omp parallel for
 
-    for (Index raw_variable_index = 0; raw_variable_index < raw_variables_number; raw_variable_index++)
-    {
-        const Index current_variable_index = get_variable_indices(raw_variable_index)[0];
-
-        Index counter = 0;
+        for (Index raw_variable_index = 0; raw_variable_index < raw_variables_number; raw_variable_index++)
+        {
+            const Index current_variable_index = get_variable_indices(raw_variable_index)[0];
+
+            Index counter = 0;
+
+            for (Index row_index = 0; row_index < rows_number; row_index++)
+                if (isnan(data(row_index, current_variable_index)))
+                    counter++;
+
+            raw_variables_with_nan(raw_variable_index) = counter;
+        }
+
+        return raw_variables_with_nan;
+    }
+
+
+    Index DataSet::count_rows_with_nan() const
+    {
+        Index rows_with_nan = 0;
+
+        const Index rows_number = data.dimension(0);
+        const Index raw_variables_number = data.dimension(1);
+
+        bool has_nan = true;
 
         for (Index row_index = 0; row_index < rows_number; row_index++)
-            if (isnan(data(row_index, current_variable_index)))
-                counter++;
-
-        raw_variables_with_nan(raw_variable_index) = counter;
-    }
-
-    return raw_variables_with_nan;
-}
-
-
-Index DataSet::count_rows_with_nan() const
-{
-    Index rows_with_nan = 0;
-
-    const Index rows_number = data.dimension(0);
-    const Index raw_variables_number = data.dimension(1);
-
-    bool has_nan = true;
-
-    for (Index row_index = 0; row_index < rows_number; row_index++)
-    {
-        has_nan = false;
-
-        for (Index raw_variable_index = 0; raw_variable_index < raw_variables_number; raw_variable_index++)
-        {
-            if (isnan(data(row_index, raw_variable_index)))
-            {
-                has_nan = true;
-                break;
-            }
-        }
-
-        if (has_nan)
-            rows_with_nan++;
-    }
-
-    return rows_with_nan;
-}
-
-
-Index DataSet::count_nan() const
-{
-    return count_NAN(data);
-}
-
-
-void DataSet::fix_repeated_names()
-{
-    const Index raw_variables_number = raw_variables.size();
-
-    map<string, Index> raw_variables_count_map;
-
-    for (Index i = 0; i < raw_variables_number; i++)
-    {
-        auto result = raw_variables_count_map.insert(pair<string, Index>(raw_variables[i].name, 1));
-
-        if (!result.second)
-            result.first->second++;
-    }
-
-    for (const auto& element : raw_variables_count_map)
-    {
-        if (element.second > 1)
-        {
-            const string repeated_name = element.first;
-
-            Index repeated_index = 1;
-
-            for (Index i = 0; i < raw_variables_number; i++)
-                if (raw_variables[i].name == repeated_name)
-                    raw_variables[i].name = raw_variables[i].name + "_" + to_string(repeated_index++);
-        }
-    }
-
-    // Fix variables names
-
-    if (has_categorical_raw_variables() || has_binary_raw_variables())
-    {
-        vector<string> variable_names = get_variable_names();
-
-        const Index variables_number = variable_names.size();
-
-        map<string, Index> variables_count_map;
-
-        for (Index i = 0; i < variables_number; i++)
-        {
-            auto result = variables_count_map.insert(pair<string, Index>(variable_names[i], 1));
-
-            if (!result.second) result.first->second++;
-        }
-
-        for (const auto& element : variables_count_map)
+        {
+            has_nan = false;
+
+            for (Index raw_variable_index = 0; raw_variable_index < raw_variables_number; raw_variable_index++)
+            {
+                if (isnan(data(row_index, raw_variable_index)))
+                {
+                    has_nan = true;
+                    break;
+                }
+            }
+
+            if (has_nan)
+                rows_with_nan++;
+        }
+
+        return rows_with_nan;
+    }
+
+
+    Index DataSet::count_nan() const
+    {
+        return count_NAN(data);
+    }
+
+
+    void DataSet::fix_repeated_names()
+    {
+        const Index raw_variables_number = raw_variables.size();
+
+        map<string, Index> raw_variables_count_map;
+
+        for (Index i = 0; i < raw_variables_number; i++)
+        {
+            auto result = raw_variables_count_map.insert(pair<string, Index>(raw_variables[i].name, 1));
+
+            if (!result.second)
+                result.first->second++;
+        }
+
+        for (const auto& element : raw_variables_count_map)
         {
             if (element.second > 1)
             {
                 const string repeated_name = element.first;
 
-                for (Index i = 0; i < variables_number; i++)
+                Index repeated_index = 1;
+
+                for (Index i = 0; i < raw_variables_number; i++)
+                    if (raw_variables[i].name == repeated_name)
+                        raw_variables[i].name = raw_variables[i].name + "_" + to_string(repeated_index++);
+            }
+        }
+
+        // Fix variables names
+
+        if (has_categorical_raw_variables() || has_binary_raw_variables())
+        {
+            vector<string> variable_names = get_variable_names();
+
+            const Index variables_number = variable_names.size();
+
+            map<string, Index> variables_count_map;
+
+            for (Index i = 0; i < variables_number; i++)
+            {
+                auto result = variables_count_map.insert(pair<string, Index>(variable_names[i], 1));
+
+                if (!result.second) result.first->second++;
+            }
+
+            for (const auto& element : variables_count_map)
+            {
+                if (element.second > 1)
                 {
-                    if (variable_names[i] == repeated_name)
+                    const string repeated_name = element.first;
+
+                    for (Index i = 0; i < variables_number; i++)
                     {
-                        const Index raw_variable_index = get_raw_variable_index(i);
-
-                        if (raw_variables[raw_variable_index].type != RawVariableType::Categorical)
-                            continue;
-
-                        variable_names[i] += "_" + raw_variables[raw_variable_index].name;
+                        if (variable_names[i] == repeated_name)
+                        {
+                            const Index raw_variable_index = get_raw_variable_index(i);
+
+                            if (raw_variables[raw_variable_index].type != RawVariableType::Categorical)
+                                continue;
+
+                            variable_names[i] += "_" + raw_variables[raw_variable_index].name;
+                        }
                     }
                 }
             }
-        }
-
-        set_variable_names(variable_names);
-    }
-}
-
-
-vector<vector<Index>> DataSet::split_samples(const vector<Index>& sample_indices, const Index& new_batch_samples_number) const
-{
-    const Index samples_number = sample_indices.size();
-
-    Index batch_size = new_batch_samples_number;
-
-    Index batches_number;
-
-    if (samples_number < batch_size)
-    {
-        batches_number = 1;
-        batch_size = samples_number;
-    }
-    else
-        batches_number = samples_number / batch_size;
-
-    vector<vector<Index>> batches(batches_number);
-
-    Index count = 0;
-
-    // @todo #pragma omp parallel for ??
-    for (Index i = 0; i < batches_number; i++)
-    {
-        batches[i].resize(batch_size);
-
-        for (Index j = 0; j < batch_size; ++j)
-            batches[i][j] = sample_indices[count++];
-    }
-
-    return batches;
-}
-
-
-bool DataSet::get_has_rows_labels() const
-{
-    return has_sample_ids;
-}
-
-
-void DataSet::decode(string&) const
-{
-    switch (codification)
-    {
-    case DataSet::Codification::SHIFT_JIS:
-        //        input_string = sj2utf8(input_string);
-        break;
-    default:
-        break;
-    }
-}
-
-
-Tensor<type, 2> DataSet::read_input_csv(const filesystem::path& input_data_file_name,
-                                        const string& separator_string,
-                                        const string& new_missing_values_label,
-                                        const bool& has_raw_variables_name,
-                                        const bool& new_has_sample_ids) const
-{
-    const Index raw_variables_number = get_raw_variables_number();
-
-    ifstream file(input_data_file_name);
-
-    Index input_samples_count = 0;
-
-    string line;
-    Index line_number = 0;
-
-    Index tokens_count;
-
-    Index input_raw_variables_number = get_raw_variables_number(VariableUse::Input);
-
-    if (model_type == ModelType::AutoAssociation)
-        input_raw_variables_number = get_raw_variables_number()
-                                     - get_raw_variables_number(VariableUse::Target)
-                                     - get_raw_variables_number(VariableUse::None) / 2;
-
-    while (getline(file, line))
-    {
-        prepare_line(line);
-
-        line_number++;
-
-        if (line.empty()) continue;
-
-        tokens_count = count_tokens(line, separator_string);
-
-        if (tokens_count != input_raw_variables_number)
-            throw runtime_error("Line " + to_string(line_number) + ": Size of tokens(" + to_string(tokens_count) + ") "
-                                                                                                                   "is not equal to number of raw_variables(" + to_string(input_raw_variables_number) + ").\n");
-
-        input_samples_count++;
-    }
-
-    file.close();
-
-    const Index input_variables_number = get_variables_number(VariableUse::Input);
-
-    if (has_raw_variables_name) input_samples_count--;
-
-    Tensor<type, 2> input_data(input_samples_count, input_variables_number);
-    input_data.setZero();
-
-    file.open(input_data_file_name);
-
-    //skip_header(file);
-
-    // Read rest of the lines
-
-    vector<string> tokens;
-
-    line_number = 0;
-    Index variable_index = 0;
-    Index token_index = 0;
-
-    const bool is_float = is_same<type, float>::value;
-    bool has_missing_values = false;
-
-    while (getline(file, line))
-    {
-        prepare_line(line);
-
-        if (line.empty()) continue;
-
-        tokens = get_tokens(line, separator_string);
-
-        variable_index = 0;
-        token_index = 0;
-
-        for (Index i = 0; i < raw_variables_number; i++)
-        {
-            const RawVariable& raw_variable = raw_variables[i];
-
-            if (has_sample_ids)
-                continue;
-
-            if (raw_variable.use == VariableUse::None)
-            {
-                token_index++;
-                continue;
-            }
-            else if (raw_variable.use != VariableUse::Input)
-            {
-                continue;
-            }
-
-            const string& token = tokens[token_index];
-
-            if (raw_variable.type == RawVariableType::Numeric)
-            {
-                if (token == missing_values_label || token.empty())
-                    input_data(line_number, variable_index) = type(NAN);
-                else if (is_float)
-                    input_data(line_number, variable_index) = type(strtof(token.data(), nullptr));
-                else
-                    input_data(line_number, variable_index) = type(stof(token));
-
-                variable_index++;
-            }
-            else if (raw_variable.type == RawVariableType::Binary)
-            {
-                if (token == missing_values_label)
-                    input_data(line_number, variable_index) = type(NAN);
-                else if (token == raw_variable.name
-                         || (raw_variable.categories.size() > 0 && token == raw_variable.categories[0]))
-                    input_data(line_number, variable_index) = type(1);
-
-                variable_index++;
-            }
-            else if (raw_variable.type == RawVariableType::Categorical)
-            {
-                for (Index k = 0; k < raw_variable.get_categories_number(); k++)
+
+            set_variable_names(variable_names);
+        }
+    }
+
+
+    vector<vector<Index>> DataSet::split_samples(const vector<Index>& sample_indices, const Index& new_batch_samples_number) const
+    {
+        const Index samples_number = sample_indices.size();
+
+        Index batch_size = new_batch_samples_number;
+
+        Index batches_number;
+
+        if (samples_number < batch_size)
+        {
+            batches_number = 1;
+            batch_size = samples_number;
+        }
+        else
+            batches_number = samples_number / batch_size;
+
+        vector<vector<Index>> batches(batches_number);
+
+        Index count = 0;
+
+        // @todo #pragma omp parallel for ??
+        for (Index i = 0; i < batches_number; i++)
+        {
+            batches[i].resize(batch_size);
+
+            for (Index j = 0; j < batch_size; ++j)
+                batches[i][j] = sample_indices[count++];
+        }
+
+        return batches;
+    }
+
+
+    bool DataSet::get_has_rows_labels() const
+    {
+        return has_sample_ids;
+    }
+
+
+    void DataSet::decode(string&) const
+    {
+        switch (codification)
+        {
+        case DataSet::Codification::SHIFT_JIS:
+            //        input_string = sj2utf8(input_string);
+            break;
+        default:
+            break;
+        }
+    }
+
+
+    Tensor<type, 2> DataSet::read_input_csv(const filesystem::path& input_data_file_name,
+        const string& separator_string,
+        const string& new_missing_values_label,
+        const bool& has_raw_variables_name,
+        const bool& new_has_sample_ids) const
+    {
+        const Index raw_variables_number = get_raw_variables_number();
+
+        ifstream file(input_data_file_name);
+
+        Index input_samples_count = 0;
+
+        string line;
+        Index line_number = 0;
+
+        Index tokens_count;
+
+        Index input_raw_variables_number = get_raw_variables_number(VariableUse::Input);
+
+        if (model_type == ModelType::AutoAssociation)
+            input_raw_variables_number = get_raw_variables_number()
+            - get_raw_variables_number(VariableUse::Target)
+            - get_raw_variables_number(VariableUse::None) / 2;
+
+        while (getline(file, line))
+        {
+            prepare_line(line);
+
+            line_number++;
+
+            if (line.empty()) continue;
+
+            tokens_count = count_tokens(line, separator_string);
+
+            if (tokens_count != input_raw_variables_number)
+                throw runtime_error("Line " + to_string(line_number) + ": Size of tokens(" + to_string(tokens_count) + ") "
+                    "is not equal to number of raw_variables(" + to_string(input_raw_variables_number) + ").\n");
+
+            input_samples_count++;
+        }
+
+        file.close();
+
+        const Index input_variables_number = get_variables_number(VariableUse::Input);
+
+        if (has_raw_variables_name) input_samples_count--;
+
+        Tensor<type, 2> input_data(input_samples_count, input_variables_number);
+        input_data.setZero();
+
+        file.open(input_data_file_name);
+
+        //skip_header(file);
+
+        // Read rest of the lines
+
+        vector<string> tokens;
+
+        line_number = 0;
+        Index variable_index = 0;
+        Index token_index = 0;
+
+        const bool is_float = is_same<type, float>::value;
+        bool has_missing_values = false;
+
+        while (getline(file, line))
+        {
+            prepare_line(line);
+
+            if (line.empty()) continue;
+
+            tokens = get_tokens(line, separator_string);
+
+            variable_index = 0;
+            token_index = 0;
+
+            for (Index i = 0; i < raw_variables_number; i++)
+            {
+                const RawVariable& raw_variable = raw_variables[i];
+
+                if (has_sample_ids)
+                    continue;
+
+                if (raw_variable.use == VariableUse::None)
+                {
+                    token_index++;
+                    continue;
+                }
+                else if (raw_variable.use != VariableUse::Input)
+                {
+                    continue;
+                }
+
+                const string& token = tokens[token_index];
+
+                if (raw_variable.type == RawVariableType::Numeric)
+                {
+                    if (token == missing_values_label || token.empty())
+                        input_data(line_number, variable_index) = type(NAN);
+                    else if (is_float)
+                        input_data(line_number, variable_index) = type(strtof(token.data(), nullptr));
+                    else
+                        input_data(line_number, variable_index) = type(stof(token));
+
+                    variable_index++;
+                }
+                else if (raw_variable.type == RawVariableType::Binary)
                 {
                     if (token == missing_values_label)
                         input_data(line_number, variable_index) = type(NAN);
-                    else if (token == raw_variable.categories[k])
+                    else if (token == raw_variable.name
+                        || (raw_variable.categories.size() > 0 && token == raw_variable.categories[0]))
                         input_data(line_number, variable_index) = type(1);
 
                     variable_index++;
                 }
-            }
-            else if (raw_variable.type == RawVariableType::DateTime)
-            {
-                token == missing_values_label || token.empty()
-                    ? input_data(line_number, variable_index) = type(NAN)
-                    : input_data(line_number, variable_index) = type(date_to_timestamp(token, gmt));
-
-                variable_index++;
-            }
-            else if (raw_variable.type == RawVariableType::Constant)
-            {
-                if (token == missing_values_label || token.empty())
-                    input_data(line_number, variable_index) = type(NAN);
-                else if (is_float)
-                    input_data(line_number, variable_index) = type(strtof(token.data(), nullptr));
-                else
-                    input_data(line_number, variable_index) = type(stof(token));
-
-                variable_index++;
-            }
-
-            token_index++;
-        }
-
-        line_number++;
-    }
-
-    file.close();
-
-    if (!has_missing_values)
+                else if (raw_variable.type == RawVariableType::Categorical)
+                {
+                    for (Index k = 0; k < raw_variable.get_categories_number(); k++)
+                    {
+                        if (token == missing_values_label)
+                            input_data(line_number, variable_index) = type(NAN);
+                        else if (token == raw_variable.categories[k])
+                            input_data(line_number, variable_index) = type(1);
+
+                        variable_index++;
+                    }
+                }
+                else if (raw_variable.type == RawVariableType::DateTime)
+                {
+                    token == missing_values_label || token.empty()
+                        ? input_data(line_number, variable_index) = type(NAN)
+                        : input_data(line_number, variable_index) = type(date_to_timestamp(token, gmt));
+
+                    variable_index++;
+                }
+                else if (raw_variable.type == RawVariableType::Constant)
+                {
+                    if (token == missing_values_label || token.empty())
+                        input_data(line_number, variable_index) = type(NAN);
+                    else if (is_float)
+                        input_data(line_number, variable_index) = type(strtof(token.data(), nullptr));
+                    else
+                        input_data(line_number, variable_index) = type(stof(token));
+
+                    variable_index++;
+                }
+
+                token_index++;
+            }
+
+            line_number++;
+        }
+
+        file.close();
+
+        if (!has_missing_values)
+            return input_data;
+
+        // Scrub missing values
+
+        //const MissingValuesMethod missing_values_method = get_missing_values_method();
+
+        const Index samples_number = input_data.dimension(0);
+        const Index variables_number = input_data.dimension(1);
+
+        if (missing_values_method == MissingValuesMethod::Unuse
+            || missing_values_method == MissingValuesMethod::Mean)
+        {
+            const Tensor<type, 1> means = mean(input_data);
+
+#pragma omp parallel for schedule(dynamic)
+
+            for (Index j = 0; j < variables_number; j++)
+                for (Index i = 0; i < samples_number; i++)
+                    if (isnan(input_data(i, j)))
+                        input_data(i, j) = means(j);
+        }
+        else
+        {
+            const Tensor<type, 1> medians = median(input_data);
+
+#pragma omp parallel for schedule(dynamic)
+
+            for (Index j = 0; j < variables_number; j++)
+                for (Index i = 0; i < samples_number; i++)
+                    if (isnan(input_data(i, j)))
+                        input_data(i, j) = medians(j);
+        }
+
         return input_data;
-
-    // Scrub missing values
-
-    //const MissingValuesMethod missing_values_method = get_missing_values_method();
-
-    const Index samples_number = input_data.dimension(0);
-    const Index variables_number = input_data.dimension(1);
-
-    if (missing_values_method == MissingValuesMethod::Unuse
-        || missing_values_method == MissingValuesMethod::Mean)
-    {
-        const Tensor<type, 1> means = mean(input_data);
-
-#pragma omp parallel for schedule(dynamic)
-
-        for (Index j = 0; j < variables_number; j++)
-            for (Index i = 0; i < samples_number; i++)
-                if (isnan(input_data(i, j)))
-                    input_data(i, j) = means(j);
-    }
-    else
-    {
-        const Tensor<type, 1> medians = median(input_data);
-
-#pragma omp parallel for schedule(dynamic)
-
-        for (Index j = 0; j < variables_number; j++)
-            for (Index i = 0; i < samples_number; i++)
-                if (isnan(input_data(i, j)))
-                    input_data(i, j) = medians(j);
-    }
-
-    return input_data;
-}
-
-
-// Virtual functions
-
-// Image Models
-void DataSet::fill_image_data(const int&, const int&, const int&, const Tensor<type, 2>&) {}
-
-// AutoAssociation Models
-void DataSet::transform_associative_dataset() {}
-void DataSet::save_auto_associative_data_binary(const string&) const {};
+    }
+
+
+    // Virtual functions
+
+    // Image Models
+    void DataSet::fill_image_data(const int&, const int&, const int&, const Tensor<type, 2>&) {}
+
+    // AutoAssociation Models
+    void DataSet::transform_associative_dataset() {}
+    void DataSet::save_auto_associative_data_binary(const string&) const {};
 
 } // namespace opennn
 
