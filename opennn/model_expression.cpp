//   OpenNN: Open Neural Networks Library
//   www.opennn.net
//
//   N E U R A L   N E T W O R K   C L A S S
//
//   Artificial Intelligence Techniques SL
//   artelnics@artelnics.com

#include "model_expression.h"
#include "scaling_layer_2d.h"
#include "strings_utilities.h"
#include "dataset.h"
#include "neural_network.h"

namespace opennn {

ModelExpression::ModelExpression(const NeuralNetwork* neural_network) : neural_network(neural_network) {}

string ModelExpression::write_comments_c() const
{
    return
        "// Artificial Intelligence Techniques SL\n"
        "// artelnics@artelnics.com\n"
        "// Your model has been exported to this c file.\n"
        "// You can manage it with the main method, where you \n"
        "// can change the values of your inputs. For example:\n\n"
        "// if we want to add these 3 values (0.3, 2.5 and 1.8)\n"
        "// to our 3 inputs (Input_1, Input_2 and Input_1), the\n"
        "// main program has to look like this:\n"
        "// \n"
        "// int main(){ \n"
        "// \tvector<float> inputs(3);"
        "// \n"
        "// \tconst float asdas  = 0.3;\n"
        "// \tinputs[0] = asdas;\n"
        "// \tconst float input2 = 2.5;\n"
        "// \tinputs[1] = input2;\n"
        "// \tconst float input3 = 1.8;\n"
        "// \tinputs[2] = input3;\n"
        "// \t. . .\n"
        "// \n"
        "// Input names:";
}


string ModelExpression::write_logistic_c() const
{
    return
        "float Logistic(float x) {\n"
        "\tfloat z = 1.0f / (1.0f + expf(-x));\n"
        "\treturn z;\n"
        "}\n\n";
}


string ModelExpression::write_relu_c() const
{
    return
        "float RectifiedLinear(float x) {\n"
        "\tfloat z = fmaxf(0.0f, x);\n"
        "\treturn z;\n"
        "}\n\n";
}


string ModelExpression::write_exponential_linear_c() const
{
    return
        "float ExponentialLinear(float x) {\n"
        "\tfloat z;\n"
        "\tconst float alpha = 1.67326f;\n"
        "\tif (x > 0.0f) {\n"
        "\t\tz = x;\n"
        "\t} else {\n"
        "\t\tz = alpha * (expf(x) - 1.0f);\n"
        "\t}\n"
        "\treturn z;\n"
        "}\n\n";
}


string ModelExpression::write_selu_c() const
{
    return
        "float SELU(float x) {\n"
        "\tfloat z;\n"
        "\tconst float alpha = 1.67326f;\n"
        "\tconst float lambda = 1.05070f;\n"
        "\tif (x > 0.0f) {\n"
        "\t\tz = lambda * x;\n"
        "\t} else {\n"
        "\t\tz = lambda * alpha * (expf(x) - 1.0f);\n"
        "\t}\n"
        "\treturn z;\n"
        "}\n\n";
}

/*
void ModelExpression::auto_association_c() const

{
    const NeuralNetwork::ModelType model_type = neural_network.get_model_type();

    string expression;

    size_t index = 0;

    const size_t index = expression.find("sample_autoassociation_distance =");

    if (index != string::npos)
        expression.erase(index, string::npos);

    const size_t index = expression.find("sample_autoassociation_variables_distance =");

    if (index != string::npos)
        expression.erase(index, string::npos);
}
*/


string ModelExpression::get_expression_c() const
{
    string aux;
    ostringstream buffer;
    ostringstream outputs_buffer;

    vector<string> input_names =  neural_network->get_input_names();
    vector<string> output_names = neural_network->get_output_names();

    vector<string> fixes_input_names = fix_input_names(input_names);
    vector<string> fixes_output_names = fix_output_names(output_names);

    const Index inputs_number = neural_network->get_inputs_number();
    const Index outputs_number = neural_network->get_outputs_number();

    // int cell_states_counter = 0;
    // int hidden_state_counter = 0;

    bool logistic = false;
    bool ReLU = false;
    bool ExpLinear = false;
    bool SExpLinear = false;

    buffer << write_comments_c();

    for(Index i = 0; i < inputs_number; i++)
        buffer << "\n// \t " << i << ")  " << input_names[i];

    buffer << "\n \n \n#include <stdio.h>\n"
              "#include <stdlib.h>\n"
              "#include <math.h>\n\n";

    string line;
    const string expression = neural_network->get_expression();

    stringstream string_stream(expression);

    vector<string> lines;

    while(getline(string_stream, line, '\n'))
    {
        if (line.size() > 1)
        {
            if (line.back() == '{')
                break;

            if (line.back() != ';')
                line.append(";");
        }

        lines.push_back(line);
    }

    const vector<pair<string, bool*>> activation_targets =
        {{"Logistic", &logistic},
         {"RectifiedLinear", &ReLU},
         {"ExponentialLinear", &ExpLinear},
         {"SELU", &SExpLinear}};

    const Index lines_number = lines.size();

    vector<string> variable_names;

    for (Index i = 0; i < lines_number; i++)
    {
        const string first_word = get_first_word(lines[i]);

        if (first_word.size() > 1 && !contains(variable_names, first_word))
            variable_names.push_back(first_word);

        for (const auto& [target, flag] : activation_targets)
            if (line.find(target) != string::npos) *flag = true;
    }

    buffer << "\nfloat Linear (float x) {\n"
           << "\treturn x;\n"
           << "}\n\n";

    if (expression.find("Logistic") != string::npos) buffer << write_logistic_c();
    if (expression.find("RectifiedLinear") != string::npos) buffer << write_relu_c();
    if (expression.find("ExponentialLinear") != string::npos) buffer << write_exponential_linear_c();
    if (expression.find("SELU") != string::npos) buffer << write_selu_c();
    buffer << "\n";

    buffer << "float* calculate_outputs(const float* inputs)" << endl
           << "{" << endl;

<<<<<<< HEAD
    for(Index i = 0; i < inputs_number; i++)
        buffer << "\t" << "const float " << input_names[i] << " = " << "inputs[" << to_string(i) << "];" << endl;
=======
    for(size_t i = 0; i < inputs_number; i++)
        buffer << "\t" << "const float " << fixes_input_names[i] << " = " << "inputs[" << to_string(i) << "];" << endl;
>>>>>>> afe85afa

    buffer << endl;

    for(Index i = 0; i < lines_number; i++)
        lines[i].size() <= 1
            ? outputs_buffer << endl
            : outputs_buffer << "\t" << lines[i] << endl;

    const string keyword = "double";

    string outputs_expression = outputs_buffer.str();

    replace_substring_in_string(variable_names, outputs_expression, keyword);

    for(size_t i = 0; i < inputs_number; i++)
    {
        replace_all_word_appearances(outputs_expression, "scaled_" + input_names[i], "scaled_" + fixes_input_names[i]);
        replace_all_word_appearances(outputs_expression, input_names[i], fixes_input_names[i]);
    }

    buffer << outputs_expression;

    const vector<string> fixed_outputs = fix_get_expression_outputs(expression, output_names, ProgrammingLanguage::C);

<<<<<<< HEAD
    if(fixed_outputs.size() > 0)
        for(Index i = 0; i < outputs_number; i++)
            buffer << "\t" << fixed_outputs[i] << endl;

    buffer << "\t" << "vector<float> out(" << outputs_number << ");" << endl;
=======
    for(size_t i = 0; i < outputs_number; i++)
        buffer << "\t" << fixed_outputs[i] << endl;
>>>>>>> afe85afa

    buffer << endl;
    buffer << "\t" << "float* out = (float*)malloc(" << outputs_number << " * sizeof(float));" << endl;
    buffer << "\t" << "if (out == NULL) {" << endl
           << "\t\t" << "printf(\"Error: Memory allocation failed in calculate_outputs.\\n\");" << endl
           << "\t\t" << "return NULL;" << endl
           << "\t" << "}" << endl << endl;

<<<<<<< HEAD
    for(Index i = 0; i < outputs_number; i++)
        buffer << "\t" << "out[" << to_string(i) << "] = " << output_names[i] << ";" << endl;
=======
    for(size_t i = 0; i < outputs_number; i++)
        buffer << "\t" << "out[" << to_string(i) << "] = " << fixes_output_names[i] << ";" << endl;
>>>>>>> afe85afa

    buffer << "\n\t" << "return out;" << endl
           << "}\n"  << endl
           << "\n" << "int main() { \n" << endl;

<<<<<<< HEAD
    for(Index i = 0; i < inputs_number; i++)
        buffer << "\t" << "const float " << input_names[i] << " =" << " //enter your value here; " << endl
               << "\t" << "inputs[" << to_string(i) << "] = " << input_names[i] << ";" << endl;
=======
    buffer << "\t" << "float* inputs = (float*)malloc(" << to_string(inputs_number) << " * sizeof(float)); \n"
           << "\t" << "if (inputs == NULL) {\n"
           << "\t\t" << "printf(\"Error: Memory allocation failed for inputs.\\n\");\n"
           << "\t\t" << "return 1;\n"
           << "\t" << "}\n" << endl;
>>>>>>> afe85afa

    buffer << "\t" << "// Please enter your values here:" << endl;
    for(size_t i = 0; i < inputs_number; i++)
        buffer << "\t" << "inputs[" << to_string(i) << "] = 0.0f; // " << fixes_input_names[i] << endl;
    buffer << endl;

    buffer << "\t" << "float* outputs;" << endl
           << "\n\toutputs = calculate_outputs(inputs);" << endl << endl
           << "\t" << "if (outputs != NULL) {" << endl
           << "\t\t" << "printf(\"These are your outputs:\\n\");" << endl;

<<<<<<< HEAD
    for(Index i = 0; i < outputs_number; i++)
        buffer << "\t" << "printf( \""<< output_names[i] << ":" << " %f \\n\", "<< "outputs[" << to_string(i) << "]" << ");" << endl;
=======
    for(size_t i = 0; i < outputs_number; i++)
        buffer << "\t\t" << "printf(\""<< fixes_output_names[i] << ": %f \\n\", outputs[" << to_string(i) << "]);" << endl;
    buffer << "\t" << "}" << endl << endl;

    buffer << "\t" << "// Free the allocated memory" << endl
           << "\t" << "free(inputs);" << endl
           << "\t" << "free(outputs);" << endl << endl;
>>>>>>> afe85afa

    buffer << "\t" << "return 0;" << endl
           << "} \n" << endl;

    string out = buffer.str();
    replace_all_appearances(out, "double double double", "double");
    replace_all_appearances(out, "double double", "double");

    return out;
}

string ModelExpression::write_header_api() const
{
    return
        "<!DOCTYPE html> \n"
        "<!--\n"
        "Artificial Intelligence Techniques SL\n"
        "artelnics@artelnics.com\n\n"
        "Your model has been exported to this php file.\n"
        "You can manage it writting your parameters in the url of your browser.\n"
        "Example:\n\n"
        "\turl = http://localhost/API_example/\n"
        "\tparameters in the url = http://localhost/API_example/?num=5&num=2&...\n"
        "\tTo see the ouput refresh the page\n\n"
        "\tInputs Names: ";

}
string ModelExpression::write_subheader_api() const{
    return
        "\n-->\n \n\n"
        "<html lang = \"en\">\n\n"
        "<head>\n\n"
        "<title>Rest API Client Side Demo</title>\n\n"
        "<meta charset = \"utf-8\">\n"
        "<meta name = \"viewport\" content = \"width=device-width, initial-scale=1\">\n"
        "<link rel = \"stylesheet\" href = \"https://maxcdn.bootstrapcdn.com/bootstrap/3.3.7/css/bootstrap.min.css\">\n"
        "<script source = \"https://ajax.googleapis.com/ajax/libs/jquery/3.2.0/jquery.min.js\"></script>\n"
        "<script source = \"https://maxcdn.bootstrapcdn.com/bootstrap/3.3.7/js/bootstrap.min.js\"></script>\n"
        "</head>\n"
        "<style>\n"
        ".btn{\n"
        "\tbackground-color: #7393B3;\n"
        "\tborder: none;\n"
        "\tcolor: white;\n"
        "\tpadding: 15px 32px;\n"
        "\ttext-align: center;\n"
        "\tfont-size: 16px;\n"
        "}\n"
        "</style>\n"
        "<body>\n"
        "<div class = \"container\">\n"
        "<br></br>"
        "<div class = \"form-group\">\n"
        "<p>"
        "follow the steps defined in the \"index.php\" file"
        "</p>\n"
        "<p>"
        "Refresh the page to see the prediction"
        "</p>\n"
        "</div>\n"
        "<h4>\n"
       "<?php\n\n";
}


void ModelExpression::autoassociation_api() const
{
    string expression;

    size_t index = 0;

    index = expression.find("sample_autoassociation_distance =");

    if (index != string::npos)
        expression.erase(index, string::npos);

    index = expression.find("sample_autoassociation_variables_distance =");

    if (index != string::npos)
        expression.erase(index, string::npos);
}


string ModelExpression::logistic_api() const
{
    return
        "<?php"
        "function Logistic(float $x) {"
        "$z = 1/(1+exp(-$x));"
        "return $z;"
        "}"
        "?>"
        "\n";
}


string ModelExpression::relu_api() const
{
    return
        "<?php"
        "function RectifiedLinear(int $x) {"
        "$z = max(0, $x);"
        "return $z;"
        "}"
        "?>"
        "\n";
}

string ModelExpression::exponential_linear_api() const
{
    return
        "<?php"
        "function ExponentialLinear(int $x) {"
        "$alpha = 1.6732632423543772848170429916717;"
        "if($x>0){"
        "$z=$x;"
        "}else{"
        "$z=$alpha*(exp($x)-1);"
        "}"
        "return $z;"
        "}"
        "?>"
        "\n";
}


string ModelExpression::scaled_exponential_linear_api() const
{
    return
        "<?php"
        "function SELU(int $x) {"
        "$alpha  = 1.67326;"
        "$lambda = 1.05070;"
        "if($x>0){"
        "$z=$lambda*$x;"
        "}else{"
        "$z=$lambda*$alpha*(exp($x)-1);"
        "}"
        "return $z;"
        "}"
        "?>"
        "\n";
}


string ModelExpression::get_expression_api() const
{

    ostringstream buffer;
    vector<string> found_tokens;

    const vector<string> input_names =  neural_network->get_input_names();
    const vector<string> output_names = neural_network->get_output_names();
    const vector<string> fixes_input_names =  fix_input_names(input_names);
    const vector<string> fixes_output_names = fix_output_names(output_names);

    const Index inputs_number = neural_network->get_inputs_number();
    const Index outputs_number = neural_network->get_outputs_number();

    bool logistic     = false;
    bool ReLU         = false;
    bool ExpLinear    = false;
    bool SExpLinear   = false;

    buffer << write_header_api();

    for(Index i = 0; i < inputs_number; i++)
        buffer << "\n\t\t" << i << ")  " << input_names[i];

    buffer << write_subheader_api();

    string line;
    string expression = neural_network->get_expression();

    stringstream string_stream(expression);
    vector<string> lines;

    while(getline(string_stream, line, '\n'))
    {
        if (line.size() <= 1)
            continue;

        if (line.back() == '{')
            break;

        if (line.back() != ';')
            line.append(";");

        lines.push_back(line);
    }

    const Index lines_number = lines.size();

    string word;

    for(Index i = 0; i < lines_number; i++)
    {
        string line = lines[i];
        word = get_first_word(line);

        if(word.size() > 1)
            found_tokens.push_back(word);
    }

    buffer << "session_start();" << endl
           << "if(isset($_SESSION['lastpage']) && $_SESSION['lastpage'] == __FILE__) { " << endl
           << "if(isset($_SERVER['HTTPS']) && $_SERVER['HTTPS'] === 'on') " << endl
           << "\t$url = \"https://\"; " << endl
           << "else" << endl
           << "\t$url = \"http://\";\n" << endl
           << "$url.= $_SERVER['HTTP_HOST'];" << endl
           << "$url.= $_SERVER['REQUEST_URI'];" << endl
           << "$url_components = parse_url($url);" << endl
           << "parse_str($url_components['query'], $params);\n" << endl;

    for(Index i = 0; i < inputs_number; i++)
        buffer << "$num" + to_string(i) << " = " << "$params['num" + to_string(i) << "'];" << endl
               << "$" << fixes_input_names[i]      << " = floatval(" << "$num"  + to_string(i) << ");"  << endl;

    buffer << "if(" << endl;

    for(Index i = 0; i < inputs_number; i++)
        i != inputs_number - 1
            ? buffer << "is_numeric(" << "$" << "num" + to_string(i) << ") &&" << endl
            : buffer << "is_numeric(" << "$" << "num" + to_string(i) << "))" << endl;

    buffer << "{" << endl
           << "$status=200;" << endl
           << "$status_msg = 'valid parameters';" << endl
           << "}" << endl
           << "else" << endl
           << "{" << endl
           << "$status =400;" << endl
           << "$status_msg = 'invalid parameters';" << endl
           << "}\n"   << endl;

    string target_string0("Logistic");
    string target_string1("RectifiedLinear");
    string target_string4("ExponentialLinear");
    string target_string5("SELU");

    size_t substring_length0;
    size_t substring_length1;
    size_t substring_length4;
    size_t substring_length5;

    string new_word;

    vector<string> found_tokens_and_input_names = concatenate_string_vectors(input_names, found_tokens);
    sort_string_vector(found_tokens_and_input_names);
    vector<string> fixes_tokens = fix_input_names(found_tokens_and_input_names);

    for(size_t i = 0; i < lines.size(); i++)
    {
        string t = lines[i];

        substring_length0 = t.find(target_string0);
        substring_length1 = t.find(target_string1);
        substring_length4 = t.find(target_string4);
        substring_length5 = t.find(target_string5);

        if(substring_length0 < t.size() && substring_length0!=0){ logistic     = true; }
        if(substring_length1 < t.size() && substring_length1!=0){ ReLU         = true; }
        if(substring_length4 < t.size() && substring_length4!=0){ ExpLinear    = true; }
        if(substring_length5 < t.size() && substring_length5!=0){ SExpLinear   = true; }

        for(size_t j = 0; j < found_tokens_and_input_names.size(); j++)
        {
            new_word = "$" + fixes_tokens[j];
            replace_all_word_appearances(t, found_tokens_and_input_names[j], new_word);
        }

        buffer << t << endl;
    }

    const vector<string> fixed_outputs = fix_get_expression_outputs(expression, output_names, ProgrammingLanguage::PHP);

    for(size_t i = 0; i < fixed_outputs.size(); i++)
        buffer << fixed_outputs[i] << endl;

    buffer << "if($status === 200){" << endl
           << "$response = ['status' => $status,  'status_message' => $status_msg" << endl;

<<<<<<< HEAD
    for(Index i = 0; i < outputs_number; i++)
        buffer << ", '" << output_names[i] << "' => " << "$" << output_names[i] << endl;
=======
    for(size_t i = 0; i < outputs_number; i++)
        buffer << ", '" << fixes_output_names[i] << "' => " << "$" << fixes_output_names[i] << endl;
>>>>>>> afe85afa

    buffer << "];" << endl
           << "}" << endl
           << "else" << endl
           << "{" << endl
           << "$response = ['status' => $status,  'status_message' => $status_msg" << "];" << endl
           << "}" << endl;

    buffer << "\n$json_response_pretty = json_encode($response, JSON_PRETTY_PRINT);" << endl
           << "echo nl2br(\"\\n\" . $json_response_pretty . \"\\n\");" << endl
           << "}else{" << endl
           << "echo \"New page\";" << endl
           << "}" << endl
           << "$_SESSION['lastpage'] = __FILE__;" << endl
           << "?>\n" << endl;

    buffer << "<?php" << endl
           << "function Linear(float $x) {" << endl
           << "return $x;" << endl
           << "}" << endl
           << "?>\n" << endl;

    if (logistic)
        buffer << logistic_api();

    if(ReLU)
        buffer << "<?php" << endl
               << "function RectifiedLinear(float $x) {" << endl
               << "$z = max(0, $x);" << endl
               << "return $z;" << endl
               << "}" << endl
               << "?>\n" << endl;

    if(ExpLinear)
        buffer << "<?php" << endl
               << "function ExponentialLinear(float $x) {" << endl
               << "$alpha = 1.6732632423543772848170429916717;" << endl
               << "if($x>0){" << endl
               << "$z=$x;" << endl
               << "}else{" << endl
               << "$z=$alpha*(exp($x)-1);" << endl
               << "}" << endl
               << "return $z;" << endl
               << "}\n" << endl;

    if(SExpLinear)
        buffer << "<?php" << endl
               << "function SELU(float $x) {" << endl
               << "$alpha  = 1.67326;" << endl
               << "$lambda = 1.05070;" << endl
               << "if($x>0){" << endl
               << "$z=$lambda*$x;" << endl
               << "}else{" << endl
               << "$z=$lambda*$alpha*(exp($x)-1);" << endl
               << "}" << endl
               << "return $z;" << endl
               << "}" << endl
               << "?>\n" << endl;

    buffer << "</h4>" << endl
           << "</div>" << endl
           << "</body>" << endl
           << "</html>" << endl;

    string out = buffer.str();

    replace_all_appearances(out, "$$", "$");
    replace_all_appearances(out, "_$", "_");

    return out;

    return string();
}


// string ModelExpression::autoassociaton_javascript() const
// {
//     string expression;

//     size_t index = 0;

//     index = expression.find("sample_autoassociation_distance =");

//     if (index != string::npos)
//         expression.erase(index, string::npos);

//     index = expression.find("sample_autoassociation_variables_distance =");

//     if (index != string::npos)
//         expression.erase(index, string::npos);

//     return expression;
// }


string ModelExpression::logistic_javascript() const
{
    return
        "function Logistic(x) {\n"
        "\tvar z = 1/(1+Math.exp(x));\n"
        "\treturn z;\n"
        "}\n";
}

string ModelExpression::relu_javascript() const
{
    return
        "function RectifiedLinear(x) {\n"
        "\tvar z = Math.max(0, x);\n"
        "\treturn z;\n"
        "}\n";
}


string ModelExpression::exponential_linear_javascript() const
{
    return
        "function ExponentialLinear(x) {\n"
        "\tvar alpha = 1.67326;\n"
        "\tif(x>0){\n"
        "\t\tvar z = x;\n"
        "\t}else{\n"
        "\t\tvar z = alpha*(Math.exp(x)-1);\n"
        "\t}\n"
        "\treturn z;\n"
        "}\n";
}

string ModelExpression::selu_javascript() const
{
    return
        "function SELU(x) {\n"
        "\tvar alpha  = 1.67326;\n"
        "\tvar lambda = 1.05070;\n"
        "\tif(x>0){\n"
        "\t\tvar z = lambda*x;\n"
        "\t}else{\n"
        "\t\tvar z = lambda*alpha*(Math.exp(x)-1);\n"
        "\t}\n"
        "return z;\n"
        "}\n";
}


string ModelExpression::header_javascript() const
{
    return
        "<!--\n"
        "Artificial Intelligence Techniques SL\n"
        "artelnics@artelnics.com\n\n"
        "Your model has been exported to this JavaScript file.\n"
        "You can manage it with the main method, where you \n"
        "can change the values of your inputs. For example:\n"
        "if we want to add these 3 values (0.3, 2.5 and 1.8)\n"
        "to our 3 inputs (Input_1, Input_2 and Input_1), the\n"
        "main program has to look like this:\n\n"
        "int neuralNetwork(){\n "
        "\t vector<float> inputs(3);\n"
        "\t const float asdas  = 0.3;\n"
        "\t inputs[0] = asdas;\n"
        "\t const float input2 = 2.5;\n"
        "\t inputs[1] = input2;\n"
        "\t const float input3 = 1.8;\n"
        "\t inputs[2] = input3;\n"
        "\t . . .\n\n"
        "Inputs Names:";
}

string ModelExpression::subheader_javascript() const
{
    return
        "\n-->\n\n\n"
        "<!DOCTYPE HTML>\n"
        "<html lang=\"en\">\n"
        "<head>\n"
        "\t<link href=\"https://www.neuraldesigner.com/assets/css/neuraldesigner.css\" rel=\"stylesheet\" />\n"
        "\t<link href=\"https://www.neuraldesigner.com/images/fav.ico\" rel=\"shortcut icon\" type=\"image/x-icon\" />\n"
        "</head>\n\n"
        "<style>\n\n"
        "body {\n"
        "\tdisplay: flex;\n"
        "\tjustify-content: center;\n"
        "\talign-items: center;\n"
        "\tmin-height: 100vh;\n"
        "\tmargin: 0;\n"
        "\tbackground-color: #f0f0f0;\n"
        "\tfont-family: Arial, sans-serif;\n"
        "}\n\n"
        ".form {\n"
        "\tborder-collapse: collapse;\n"
        "\twidth: 80%; \n"
        "\tmax-width: 600px; \n"
        "\tmargin: 0 auto; \n"
        "\tbackground-color: #fff; \n"
        "\tbox-shadow: 0px 0px 10px rgba(0, 0, 0, 0.1); \n"
        "\tborder: 1px solid #777; \n"
        "\tborder-radius: 5px; \n"
        "}\n\n"
        "input[type=\"number\"] {\n"
        "\twidth: 60px; \n"
        "\ttext-align: center; \n"
        "}\n\n"
        ".form th,\n"
        ".form td {\n"
        "\tpadding: 10px;\n"
        "\ttext-align: center\n;"
        "\tfont-family: \"Helvetica Neue\", Helvetica, Arial, sans-serif; \n"
        "}\n\n"
        ".btn {\n"
        "\tbackground-color: #5da9e9;\n"
        "\tborder: none;\n"
        "\tcolor: white;\n"
        "\ttext-align: center;\n"
        "\tfont-size: 16px;\n"
        "\tmargin: 4px;\n"
        "\tcursor: pointer;\n"
        "\tpadding: 10px 20px;\n"
        "\tborder-radius: 5px;\n"
        "\ttransition: background-color 0.3s ease;\n"
        "\tfont-family: \"Helvetica Neue\", Helvetica, Arial, sans-serif;\n"
        "}\n\n"
        ".btn:hover {\n"
        "\tbackground-color: #4b92d3; \n"
        "}\n\n"
        "input[type=\"range\"]::-webkit-slider-runnable-track {\n"
        "\tbackground: #5da9e9;\n"
        "\theight: 0.5rem;\n"
        "}\n\n"
        "input[type=\"range\"]::-moz-range-track {\n"
        "\tbackground: #5da9e9;\n"
        "\theight: 0.5rem;\n"
        "}\n\n"
        ".tabla {\n"
        "\twidth: 100%;\n"
        "\tpadding: 5px;\n"
        "\tmargin: 0; \n"
        "}\n\n"
        ".form th {\n"
        "\tbackground-color: #f2f2f2;\n"
        "\tfont-family: \"Helvetica Neue\", Helvetica, Arial, sans-serif;\n"
        "}\n"
        "</style>\n\n"
        "<body>\n\n"
        "<section>\n"
        "<br/>\n\n"
        "<div align=\"center\" style=\"display:block;text-align: center;\">\n"
        "<!-- MENU OPTIONS HERE  -->\n"
        "<form style=\"display: inline-block;margin-left: auto; margin-right: auto;\">\n\n"
        "<table border=\"1px\" class=\"form\">\n\n"
        "<h4>INPUTS</h4>\n";
}


string ModelExpression::get_expression_javascript(const vector<Dataset::RawVariable>& raw_variables) const
{
    vector<string> lines;
    vector<string> found_tokens;
    vector<string> found_mathematical_expressions;

    vector<string> input_names;
    vector<string> output_names;

    for (const auto& raw_variable : raw_variables)
        if(raw_variable.use == "Input")
            input_names.push_back(raw_variable.name);
        else if(raw_variable.use == "Target")
            output_names.push_back(raw_variable.name);


    const Index inputs_number = input_names.size();
    const Index outputs_number = output_names.size();

    vector<string> fixes_input_names = fix_input_names(input_names);
    vector<string> fixes_output_names = fix_output_names(output_names);

    string token;
    string expression = neural_network->get_expression();

    const int maximum_output_variable_numbers = 5;

    stringstream ss(expression);

    bool logistic     = false;
    bool ReLU         = false;
    bool ExpLinear    = false;
    bool SExpLinear   = false;

    ostringstream buffer;

    buffer << header_javascript();

    for(Index i = 0; i < inputs_number; i++)
        buffer << "\n\t " << i + 1 << ")  " << input_names[i];

    buffer << subheader_javascript();

    if(neural_network->has("Scaling2d") || neural_network->has("Scaling4d"))
    {
        const vector<Descriptives> inputs_descriptives = static_cast<Scaling2d*>(neural_network->get_first("Scaling2d"))->get_descriptives();

        float min_value;
        float max_value;

        Index i = 0; // Input vector pointers index
        Index j = 0; // Number of categorical & binary variables found

        for (int k = 0; k < inputs_number; ++k) {

            const vector<string> raw_variable_categories = raw_variables[k].categories;

            if (raw_variables[k].type == Dataset::RawVariableType::Numeric) // INPUT & NUMERIC
            {
                min_value = inputs_descriptives[i].minimum;
                max_value = inputs_descriptives[i].maximum;

                buffer << "<!-- "<< to_string(i) <<"scaling layer -->" << endl;
                buffer << "<tr style=\"height:3.5em\">" << endl;
                buffer << "<td> " << input_names[k] << " </td>" << endl;
                buffer << "<td style=\"text-align:center\">" << endl;

                if (min_value==0 && min_value==0)
                {
                    buffer << "<input type=\"range\" id=\"" << fixes_input_names[k] << "\" value=\"" << min_value << "\" min=\"" << min_value << "\" max=\"" << max_value << "\" step=\"" << (max_value - min_value)/100 << "\" onchange=\"updateTextInput1(this.value, '" << fixes_input_names[k] << "_text')\" />" << endl;
                    buffer << "<input class=\"tabla\" type=\"number\" id=\"" << fixes_input_names[k] << "_text\" value=\"" << min_value << "\" min=\"" << min_value << "\" max=\"" << max_value << "\" step=\"" << (max_value - min_value)/100 << "\" onchange=\"updateTextInput1(this.value, '" << fixes_input_names[k] << "')\">" << endl;
                }
                else
                {
                    buffer << "<input type=\"range\" id=\"" << fixes_input_names[k] << "\" value=\"" << (min_value + max_value)/2 << "\" min=\"" << min_value << "\" max=\"" << max_value << "\" step=\"" << (max_value - min_value)/100 << "\" onchange=\"updateTextInput1(this.value, '" << fixes_input_names[k] << "_text')\" />" << endl;
                    buffer << "<input class=\"tabla\" type=\"number\" id=\"" << fixes_input_names[k] << "_text\" value=\"" << (min_value + max_value)/2 << "\" min=\"" << min_value << "\" max=\"" << max_value << "\" step=\"" << (max_value - min_value)/100 << "\" onchange=\"updateTextInput1(this.value, '" << fixes_input_names[k] << "')\">" << endl;
                }

                buffer << "</td>" << endl;
                buffer << "</tr>" << endl;
                buffer << "\n" << endl;

                i += 1;
            }
            else if (raw_variables[k].type == Dataset::RawVariableType::Binary && raw_variable_categories.size() == 2 &&
                     ((raw_variable_categories[0]=="1" && raw_variable_categories[1]=="0") || (raw_variable_categories[1]=="1" && raw_variable_categories[0]=="0")))// INPUT & BINARY (1,0)
            {
                buffer << "<!-- ComboBox Ultima pasada-->" << endl;
                buffer << "<!-- 5scaling layer -->" << endl;
                buffer << "<tr style=\"height:3.5em\">" << endl;

                buffer << "<td> " << input_names[k] << " </td>" << endl;

                buffer << "<td style=\"text-align:center\">" << endl;
                buffer << "<select id=\"Select" << j << "\">" << endl;

                buffer << "<option value=\"" << 0 << "\">" << 0 << "</option>" << endl;
                buffer << "<option value=\"" << 1 << "\">" << 1 << "</option>" << endl;

                buffer << "</select>" << endl;
                buffer << "</td>" << endl;
                buffer << "</tr>" << endl;
                buffer << "\n" << endl;

                j += 1;
                i += 1;
            }
            else if (raw_variables[k].type == Dataset::RawVariableType::Binary && raw_variable_categories.size() == 2) // INPUT & BINARY (A,B)
            {
                buffer << "<!-- ComboBox Ultima pasada-->" << endl;
                buffer << "<!-- 5scaling layer -->" << endl;
                buffer << "<tr style=\"height:3.5em\">" << endl;

                buffer << "<td> " << input_names[k] << " </td>" << endl;

                buffer << "<td style=\"text-align:center\">" << endl;
                buffer << "<select id=\"Select" << j << "\">" << endl;

                buffer << "<option value=\"" << 0 << "\">" << raw_variable_categories[0] << "</option>" << endl;
                buffer << "<option value=\"" << 1 << "\">" << raw_variable_categories[1] << "</option>" << endl;

                buffer << "</select>" << endl;
                buffer << "</td>" << endl;
                buffer << "</tr>" << endl;
                buffer << "\n" << endl;

                j += 1;
                i += 1;
            }
            else if (raw_variables[k].type == Dataset::RawVariableType::Categorical) // INPUT & CATEGORICAL
            {
                buffer << "<!-- ComboBox Ultima pasada-->" << endl;
                buffer << "<!-- 5scaling layer -->" << endl;
                buffer << "<tr style=\"height:3.5em\">" << endl;

                buffer << "<td> " << input_names[k] << " </td>" << endl;

                buffer << "<td style=\"text-align:center\">" << endl;
                buffer << "<select id=\"Select" << j << "\">" << endl;

                for (int l = 0; l < raw_variable_categories.size(); ++l)
                {
                    buffer << "<option value=\"" << l << "\">" << raw_variable_categories[l] << "</option>" << endl;
                }

                buffer << "</select>" << endl;
                buffer << "</td>" << endl;
                buffer << "</tr>" << endl;
                buffer << "\n" << endl;

                j += 1;
                i += raw_variable_categories.size();
            }
        }
    }
    else
        for(Index i = 0; i < inputs_number; i++)
            buffer << "<!-- "<< to_string(i) <<"no scaling layer -->" << endl
                   << "<tr style=\"height:3.5em\">" << endl
                   << "<td> " << input_names[i] << " </td>" << endl
                   << "<td style=\"text-align:center\">" << endl
                   << "<input type=\"range\" id=\"" << fixes_input_names[i] << "\" value=\"0\" min=\"-1\" max=\"1\" step=\"0.01\" onchange=\"updateTextInput1(this.value, '" << fixes_input_names[i] << "_text')\" />" << endl
                   << "<input class=\"tabla\" type=\"number\" id=\"" << fixes_input_names[i] << "_text\" value=\"0\" min=\"-1\" max=\"1\" step=\"0.01\" onchange=\"updateTextInput1(this.value, '" << fixes_input_names[i] << "')\">" << endl
                   << "</td>" << endl
                   << "</tr>\n" << endl;


    buffer << "</table>" << endl
           << "</form>\n" << endl;

    if(outputs_number > maximum_output_variable_numbers)
    {
        buffer << "<!-- HIDDEN INPUTS -->" << endl;

        for(Index i = 0; i < outputs_number; i++)
            buffer << "<input type=\"hidden\" id=\"" << fixes_output_names[i] << "\" value=\"\">" << endl;

        buffer << "\n" << endl;
    }

    buffer << "<div align=\"center\">" << endl
           << "<!-- BUTTON HERE -->" << endl
           << "<button class=\"btn\" onclick=\"neuralNetwork()\">calculate outputs</button>" << endl
           << "</div>\n" << endl
           << "<br/>\n" << endl
           << "<table border=\"1px\" class=\"form\">" << endl
           << "<h4> OUTPUTS </h4>" << endl;

    if(outputs_number > maximum_output_variable_numbers)
    {
        buffer << "<tr style=\"height:3.5em\">" << endl
               << "<td> Target </td>" << endl
               << "<td>" << endl
               << "<select id=\"category_select\" onchange=\"updateSelectedCategory()\">" << endl;

        for(Index i = 0; i < outputs_number; i++)
            buffer << "<option value=\"" << output_names[i] << "\">" << output_names[i] << "</option>" << endl;

        buffer << "</select>" << endl
               << "</td>" << endl
               << "</tr>\n" << endl
               << "<tr style=\"height:3.5em\">" << endl
               << "<td> Value </td>" << endl
               << "<td>" << endl
               << "<input style=\"text-align:right; padding-right:20px;\" id=\"selected_value\" value=\"\" type=\"text\"  disabled/>" << endl
               << "</td>" << endl
               << "</tr>\n" << endl;
    }
    else
        for(Index i = 0; i < outputs_number; i++)
            buffer << "<tr style=\"height:3.5em\">" << endl
                   << "<td> " << output_names[i] << " </td>" << endl
                   << "<td>" << endl
                   << "<input style=\"text-align:right; padding-right:20px;\" id=\"" << fixes_output_names[i] << "\" value=\"\" type=\"text\"  disabled/>" << endl
                   << "</td>" << endl
                   << "</tr>\n" << endl;


    buffer << "</table>\n" << endl
           << "</form>" << endl
           << "</div>\n" << endl
           << "</section>\n" << endl
           << "<script>" << endl;

    if(outputs_number > maximum_output_variable_numbers)
    {
        buffer << "function updateSelectedCategory() {" << endl
               << "\tvar selectedCategory = document.getElementById(\"category_select\").value;" << endl
               << "\tvar selectedValueElement = document.getElementById(\"selected_value\");" << endl;

        for(Index i = 0; i < outputs_number; i++)
            buffer << "\tif(selectedCategory === \"" << fixes_output_names[i] << "\") {" << endl
                   << "\t\tselectedValueElement.value = document.getElementById(\"" << fixes_output_names[i] << "\").value;" << endl
                   << "\t}" << endl;

        buffer << "}\n" << endl;
    }

    buffer << "function Linear(x) { return x; }\n";

    if (expression.find("Logistic") != string::npos) buffer << logistic_javascript();
    if (expression.find("RectifiedLinear") != string::npos) buffer << relu_javascript();
    if (expression.find("ExponentialLinear") != string::npos) buffer << exponential_linear_javascript();
    if (expression.find("SELU") != string::npos) buffer << selu_javascript();
    buffer << "\n";

    buffer << "function neuralNetwork()" << endl
           << "{" << endl
           << "\t" << "var inputs = [];" << endl;

    Index j = 0;

    vector<string> variables_input_fixed;
    vector<string> variables_input;

    for (int k = 0; k < inputs_number; ++k) {

        const vector<string> raw_variable_categories = raw_variables[k].categories;

        if (raw_variables[k].type == Dataset::RawVariableType::Numeric) // INPUT & NUMERIC
        {
            buffer << "\t" << "var " << fixes_input_names[k] << " =" << " document.getElementById(\"" << fixes_input_names[k] << "\").value; " << endl;
            buffer << "\t" << "inputs.push(" << fixes_input_names[k] << ");" << endl;

            variables_input_fixed.push_back(fixes_input_names[k]);
            variables_input.push_back(input_names[k]);
        }
        else if (raw_variables[k].type == Dataset::RawVariableType::Binary)// INPUT BINARY
        {
            string aux_buffer = "";

            buffer << "\t" << "var selectElement" << j << "= document.getElementById('Select" << j << "');" << endl;
            buffer << "\t" << "var selectedValue" << j << "= +selectElement" << j << ".value;" << endl;

            buffer << "\t" << "var " << fixes_input_names[k] << "= 0;" << endl;
            aux_buffer = aux_buffer + "inputs.push(" + fixes_input_names[k] + ");" + "\n";

            buffer << "switch (selectedValue" << j << "){" << endl;

            buffer << "\t" << "case " << 0 << ":";
            buffer << "\n" << "\t\t" << fixes_input_names[k] << " = " << "0;" << endl;
            buffer << "\tbreak;" << endl;

            buffer << "case " << 1 << ":";
            buffer << "\n" << "\t\t" << fixes_input_names[k] << " = " << "1;" << endl;
            buffer << "\tbreak;" << endl;

            buffer << "\t" << "default:" << endl;
            buffer << "\t" << "\tbreak;" << endl;
            buffer << "\t" << "}\n" << endl;

            buffer << aux_buffer << endl;

            j += 1;
            variables_input_fixed.push_back(fixes_input_names[k]);
            variables_input.push_back(input_names[k]);
        }
        else if (raw_variables[k].type == Dataset::RawVariableType::Categorical) // INPUT & CATEGORICAL
        {
            string aux_buffer = "";

            buffer << "\t" << "var selectElement" << j << "= document.getElementById('Select" << j << "');" << endl;
            buffer << "\t" << "var selectedValue" << j << "= +selectElement" << j << ".value;" << endl;

            for (int l = 0; l < raw_variable_categories.size(); ++l)
            {
                string category = raw_variable_categories[l];
                string fixed_category = replace_reserved_keywords(category);

                buffer << "\t" << "var " << fixed_category << "= 0;" << endl;
                aux_buffer = aux_buffer + "inputs.push(" + fixed_category + ");" + "\n";
                variables_input_fixed.push_back(fixed_category);
                variables_input.push_back(category);
            }

            buffer << "switch (selectedValue" << j << "){" << endl;

            for (int l = 0; l < raw_variable_categories.size(); ++l)
            {
                string category = raw_variable_categories[l];
                string fixed_category = replace_reserved_keywords(category);

                buffer << "\t" << "case " << l << ":";
                buffer << "\n" << "\t\t" << fixed_category << " = " << "1;" << endl;
                buffer << "\t" << "\tbreak;" << endl;
            }

            buffer << "\t" << "default:" << endl;
            buffer << "\t" << "\tbreak;" << endl;
            buffer << "\t" << "}" << endl;

            buffer << aux_buffer << endl;

            j += 1;
        }
    }

    buffer << "\n" << "\t" << "var outputs = calculate_outputs(inputs); " << endl;

    if(outputs_number > maximum_output_variable_numbers)
        buffer << "\t" << "updateSelectedCategory();" << endl;
    else
        for(Index i = 0; i < outputs_number; i++)
            buffer << "\t" << "var " << fixes_output_names[i] << " = document.getElementById(\"" << fixes_output_names[i] << "\");" << endl
                   << "\t" << fixes_output_names[i] << ".value = outputs[" << to_string(i) << "].toFixed(4);" << endl;

    while(getline(ss, token, '\n'))
    {
        if(token.size() > 1 && token.back() == '{')
            break;

        if(token.size() > 1 && token.back() != ';')
            token += ';';

        lines.push_back(token);
    }

    vector<string> variable_scaled(variables_input.size());
    for (size_t i = 0; i < variables_input.size(); ++i)
        variable_scaled[i] = "scaled_" + variables_input[i];

    buffer << "}" << endl
           << "function calculate_outputs(inputs)" << endl
           << "{" << endl;

    for(size_t i = 0; i < variables_input_fixed.size(); i++)
        buffer << "\t" << "var " << variables_input_fixed[i] << " = " << "+inputs[" << to_string(i) << "];" << endl;

    buffer << endl;

    for(size_t i = 0; i < lines.size(); i++)
    {
        const string word = get_first_word(lines[i]);

        if(word.size() > 1)
            found_tokens.push_back(word);
    }

    string target_string_0("Logistic");
    string target_string_1("RectifiedLinear");
    string target_string_4("ExponentialLinear");
    string target_string_5("SELU");

    string sufix = "Math.";

    found_mathematical_expressions.push_back("exp");
    found_mathematical_expressions.push_back("tanh");
    found_mathematical_expressions.push_back("max");
    found_mathematical_expressions.push_back("min");

    for(size_t i = 0; i < lines.size(); i++)
    {
        string line = lines[i];

        const size_t substring_length_0 = line.find(target_string_0);
        const size_t substring_length_1 = line.find(target_string_1);
        const size_t substring_length_4 = line.find(target_string_4);
        const size_t substring_length_5 = line.find(target_string_5);

        if(substring_length_1 < line.size() && substring_length_1!=0) ReLU = true;
        if(substring_length_0 < line.size() && substring_length_0!=0) logistic = true;
        if(substring_length_4 < line.size() && substring_length_4!=0) ExpLinear = true;
        if(substring_length_5 < line.size() && substring_length_5!=0) SExpLinear = true;

        for (size_t i = 0; i < variables_input.size(); ++i)
            if(line.find(variables_input[i]) != string::npos)
            {
                string original_input_name = variables_input[i];
                string fix_input_name = replace_reserved_keywords(original_input_name);
                int position = 0;

                while((position = line.find(original_input_name, position)) != string::npos){
                    line.replace(position, original_input_name.length(), fix_input_name);
                    position += fix_input_name.length();
                }
            }

        for (size_t i = 0; i < variable_scaled.size(); ++i)
            if(line.find(variable_scaled[i]) != string::npos)
            {
                string original_input_name = variable_scaled[i];
                string fix_input_name = replace_reserved_keywords(original_input_name);
                int position = 0;

                while((position = line.find(original_input_name, position)) != string::npos){
                    line.replace(position, original_input_name.length(), fix_input_name);
                    position += fix_input_name.length();
                }
            }

        for(size_t i = 0; i < found_mathematical_expressions.size(); i++)
        {
            string key_word = found_mathematical_expressions[i];
            string new_word = sufix + key_word;
            replace_all_appearances(line, key_word, new_word);
        }

        line.size() <= 1
            ? buffer << endl
            : buffer << "\t" << "var " << line << endl;
    }

    const vector<string> fixed_outputs = fix_get_expression_outputs(expression, output_names, ProgrammingLanguage::JavaScript);

    for(size_t i = 0; i < fixed_outputs.size(); i++)
        buffer << fixed_outputs[i] << endl;

    buffer << "\t" << "var out = [];" << endl;

    for(Index i = 0; i < outputs_number; i++)
        buffer << "\t" << "out.push(" << fixes_output_names[i] << ");" << endl;

    buffer << "\n\t" << "return out;" << endl
           << "}\n" << endl;

    if (logistic) buffer << logistic_javascript();
    if (ReLU) buffer << relu_javascript();
    if (ExpLinear) buffer << exponential_linear_javascript();
    if (SExpLinear) buffer << "scaled_exponential_linear()";

    buffer << "function updateTextInput1(val, id)" << endl
           << "{" << endl
           << "\t"<< "document.getElementById(id).value = val;" << endl
           << "}\n" << endl
           << "</script>\n" << endl
           << "<!--script source=\"https://www.neuraldesigner.com/app/htmlparts/footer.js\"></script-->\n" << endl
           << "</body>\n" << endl
           << "</html>" << endl;

    return buffer.str();
}

string ModelExpression::write_header_python() const
{
    return "\'\'\' \n"
           "Artificial Intelligence Techniques SL\n"
           "artelnics@artelnics.com\n\n"
           "Your model has been exported to this python file.\n"
           "You can manage it with the 'NeuralNetwork' class.\n"
           "Example:\n \n"
           "\tmodel = NeuralNetwork()\n"
           "\tsample = [input_1, input_2, input_3, input_4, ...]\n"
           "\toutputs = model.calculate_outputs(sample)\n \n \n"
           "Inputs Names: \n";
}

string ModelExpression::write_subheader_python() const
{
    return "\nYou can predict with a batch of samples using calculate_batch_output method\t \n"
           "IMPORTANT: input batch must be <class 'numpy.ndarray'> type\n"
           "Example_1:\n"
           "\tmodel = NeuralNetwork()\n"
           "\tinput_batch = np.array([[1, 2], [4, 5]])\n"
           "\toutputs = model.calculate_batch_output(input_batch)\n"
           "Example_2:\n"
           "\tinput_batch = pd.DataFrame( {'col1': [1, 2], 'col2': [3, 4]})\n"
           "\toutputs = model.calculate_batch_output(input_batch.values)\n"
           "\'\'\' \n" ;
}


string ModelExpression::get_expression_python() const
{
    ostringstream buffer;

    vector<string> found_tokens;
    vector<string> found_mathematical_expressions;

    vector<string> original_inputs = neural_network->get_input_names();
    vector<string> inputs = fix_input_names(original_inputs);
    vector<string> original_outputs = neural_network->get_output_names();
    vector<string> outputs = fix_input_names(original_outputs);

    const Index inputs_number = inputs.size();
    const Index outputs_number = outputs.size();

    bool logistic     = false;
    bool ReLU         = false;
    bool ExpLinear    = false;
    bool SExpLinear   = false;

    buffer << write_header_python();

    for(Index i = 0; i < inputs_number; i++)
        buffer << "\t" << i << ") " << inputs[i] << endl;

    buffer << write_subheader_python();

    vector<string> lines;

    string expression = neural_network->get_expression();
    string line;

    stringstream string_stream(expression);

    while(getline(string_stream, line, '\n'))
    {
        if(line.size() > 1 && line.back() == '{')
            break;

        if(line.size() > 1 && line.back() != ';')
            line += ';';

        for(size_t i = 0; i < inputs_number; i++)
        {
            replace_all_appearances(line, "scaled_" + original_inputs[i], "scaled_" + inputs[i]);
            replace_all_appearances(line, original_inputs[i], inputs[i]);
        }

        lines.push_back(line);
    }

    const string target_string0("Logistic");
    const string target_string1("RectifiedLinear");
    const string target_string4("ExponentialLinear");
    const string target_string5("SELU");

    const Index lines_number = lines.size();

    for(size_t i = 0; i < lines_number; i++)
    {
        string word;
        string line = lines[i];

        const size_t substring_length0 = line.find(target_string0);
        const size_t substring_length1 = line.find(target_string1);
        const size_t substring_length4 = line.find(target_string4);
        const size_t substring_length5 = line.find(target_string5);

        if(substring_length0 < line.size() && substring_length0 != 0)
            logistic = true;
        if(substring_length1 < line.size() && substring_length1 != 0)
            ReLU = true;
        if(substring_length4 < line.size() && substring_length4 != 0)
            ExpLinear = true;
        if(substring_length5 < line.size() && substring_length5 != 0)
            SExpLinear = true;

        word = get_first_word(line);

        if(word.size() > 1)
            found_tokens.push_back(word);
    }

    buffer << "import numpy as np" << endl
           << "import pandas as pd\n" << endl
           << "class NeuralNetwork:\n" << endl;

    string inputs_list;

    for(size_t i = 0; i < inputs_number; i++)
    {
        inputs_list += "'" + inputs[i] + "'";

        if(i < inputs_number - 1)
            inputs_list += ", ";
    }

    buffer << "\tdef __init__(self):" << endl
           << "\t\t" << "self.inputs_number = " << to_string(inputs_number) << endl
           << "\t\t" << "self.input_names = [" << inputs_list << "]\n" << endl;

    buffer << "\t@staticmethod" << endl
           << "\tdef Linear(x):" << endl
           << "\t\t" << "return x\n" << endl;

    if(logistic)
        buffer << "\t@staticmethod" << endl
               << "\tdef Logistic (x):" << endl
               << "\t\t" << "z = 1/(1+np.exp(-x))" << endl
               << "\t\t" << "return z\n" << endl;

    if(ReLU)
        buffer << "\t@staticmethod" << endl
               << "\tdef RectifiedLinear (x):" << endl
               << "\t\t" << "z = max(0, x)" << endl
               << "\t\t" << "return z\n" << endl;

    if(ExpLinear)
        buffer << "\t@staticmethod" << endl
               << "\tdef ExponentialLinear (x):" << endl
               << "\t\t"   << "alpha = 1.67326" << endl
               << "\t\t"   << "if(x>0):" << endl
               << "\t\t\t" << "return x" << endl
               << "\t\t"   << "else:" << endl
               << "\t\t\t" << "return alpha*(np.exp(x)-1)\n" << endl;

    if(SExpLinear)
        buffer << "\t@staticmethod" << endl
               << "\tdef SELU (x):" << endl
               << "\t\t"   << "alpha = 1.67326" << endl
               << "\t\t"   << "lambda_val = 1.05070" << endl
               << "\t\t"   << "if(x>0):" << endl
               << "\t\t\t" << "return lambda_val*x" << endl
               << "\t\t"   << "else:" << endl
               << "\t\t\t" << "return lambda_val*alpha*(np.exp(x)-1)\n" << endl;

    buffer << "\t" << "def calculate_outputs(self, inputs):" << endl;

    for(Index i = 0; i < inputs_number; i++)
        buffer << "\t\t" << inputs[i] << " = " << "inputs[" << to_string(i) << "]" << endl;

    buffer << endl;

    found_tokens.resize(0);
    found_tokens.push_back("log");
    found_tokens.push_back("exp");
    found_tokens.push_back("tanh");

    found_mathematical_expressions.push_back("Logistic");
    found_mathematical_expressions.push_back("RectifiedLinear");
    found_mathematical_expressions.push_back("ExponentialLinear");
    found_mathematical_expressions.push_back("SELU");
    found_mathematical_expressions.push_back(" Linear");

    string sufix;
    string new_word;
    string key_word ;

<<<<<<< HEAD
    const Index lines_number = lines.size();

    for(Index i = 0; i < lines_number; i++)
=======
    for(size_t i = 0; i < lines_number; i++)
>>>>>>> afe85afa
    {
        string line = lines[i];

        sufix = "np.";

        for(int j = 0; j < found_tokens.size(); j++)
        {
            key_word = found_tokens[j];
            new_word = sufix + key_word;
            replace_all_appearances(line, key_word, new_word);
        }

        sufix = "self.";

        for(int j = 0; j < found_mathematical_expressions.size(); j++)
        {
            key_word = found_mathematical_expressions[j];
            if(key_word == " Linear")
                new_word = " " + sufix + "Linear";
            else
                new_word = sufix + key_word;
            replace_all_appearances(line, key_word, new_word);
        }

        buffer << "\t\t" << line << endl;
    }

    const vector<string> fixed_outputs = fix_get_expression_outputs(expression, outputs, ProgrammingLanguage::Python);

    for (const string& assignment : fixed_outputs)
        buffer << "\t\t" << assignment << endl;

    string return_list = "[";
    for(size_t i = 0; i < outputs.size(); ++i)
    {
        return_list += outputs[i];
        if (i < outputs.size() - 1)
        {
            return_list += ", ";
        }
    }
    return_list += "]";
    buffer << "\t\treturn " << return_list << "\n" << endl;

    buffer << "\tdef calculate_batch_output(self, input_batch):" << endl
           << "\t\t" << "output_batch = np.zeros((len(input_batch), " << to_string(outputs_number) << "))" << endl
           << "\t\t" << "for i in range(len(input_batch)):" << endl
           << "\t\t\t" << "inputs = list(input_batch[i])" << endl
           << "\t\t\t" << "output = self.calculate_outputs(inputs)" << endl
           << "\t\t\t" << "output_batch[i] = output" << endl
           << "\t\t" << "return output_batch\n" << endl;

    buffer << "def main():" << endl
           << "\n\tinputs = []\n" << endl;

    for(Index i = 0; i < inputs_number; i++)
        buffer << "\t" << inputs[i] << " = " << "#- ENTER YOUR VALUE HERE -#" << endl
               << "\t" << "inputs.append(" << inputs[i] << ")\n" << endl;

    buffer << "\t" << "nn = NeuralNetwork()" << endl
           << "\t" << "outputs = nn.calculate_outputs(inputs)" << endl
           << "\t" << "print(outputs)" << endl
           << "\n" << "main()" << endl;

    string out = buffer.str();

    replace(out, ";", "");

    return out;
}


string ModelExpression::replace_reserved_keywords(const string& s) const
{
    string out = "";

    if(s[0] == '$')
        out=s;

    for (char c : s)
    {
        if (c == ' ') out += "_";
        else if (c == '.') out += "_dot_";
        else if (c == '/') out += "_div_";
        else if (c == '*') out += "_mul_";
        else if (c == '+') out += "_sum_";
        else if (c == '-') out += "_res_";
        else if (c == '=') out += "_equ_";
        else if (c == '!') out += "_not_";
        else if (c == ',') out += "_colon_";
        else if (c == ';') out += "_semic_";
        else if (c == '\\') out += "_slash_";
        else if (c == '&') out += "_amprsn_";
        else if (c == '?') out += "_ntrgtn_";
        else if (c == '<') out += "_lower_";
        else if (c == '>') out += "_higher_";
        else if (isalnum(c) || c == '_') out += c;
    }

    if(!out.empty() && isdigit(out[0]))
        out = '_' + out;

    unordered_map<string, string> sprcialWords = {
        {"min", "mi_n"},
        {"max", "ma_x"},
        {"exp", "ex_p"},
        {"tanh", "ta_nh"}
    };

    for (const auto& pair : sprcialWords)
    {
        int position = 0;

        while ((position = out.find(pair.first, position)) != string::npos)
        {
            out.replace(position, pair.first.length(), pair.second);
            position += pair.second.length();
        }
    }

    return out;

}


vector<string> ModelExpression::fix_get_expression_outputs(const string& str,
                                                           const vector<string>& outputs,
                                                           const ProgrammingLanguage& programming_Language) const
{
    vector<string> out;
    vector<string> tokens;
    vector<string> found_tokens;

    string token;
    string out_string;
    string new_variable;
    string old_variable;
    string expression = str;

    stringstream ss(expression);

    const Index outputs_number = outputs.size();

    const size_t dimension = outputs_number;

    while(getline(ss, token, '\n'))
    {
        if(token.size() > 1 && token.back() == '{')
            break;

        if(token.size() > 1 && token.back() != ';')
            token += ';';

        tokens.push_back(token);
    }

    for(size_t i = 0; i < tokens.size(); i++)
    {
        string s = tokens[i];
        string word;

        for(char& c : s)
            if(c!=' ' && c!='=')
                word += c;
            else
                break;

        if(word.size() > 1)
            found_tokens.push_back(word);
    }

    new_variable = found_tokens[found_tokens.size()-1];
    old_variable = outputs[dimension-1];

    if(new_variable != old_variable)
    {
        Index j = found_tokens.size();

        for(Index i = dimension; i --> 0;)
        {
            j -= 1;

            new_variable = found_tokens[j];
            old_variable = outputs[i];

            switch(programming_Language)
            {
            //JavaScript
            case  ProgrammingLanguage::JavaScript:
                out_string = "\tvar "
                             + old_variable
                             + " = "
                             + new_variable
                             + ";";
                break;

                //Php
            case  ProgrammingLanguage::PHP:
                out_string = "$"
                             + old_variable
                             + " = "
                             + "$"
                             + new_variable
                             + ";";
                break;

                //Python
            case  ProgrammingLanguage::Python:
                out_string = old_variable
                             + " = "
                             + new_variable;
                break;

                //C
            case  ProgrammingLanguage::C:
                out_string = "double "
                             + old_variable
                             + " = "
                             + new_variable
                             + ";";
                break;

            default:
                break;
            }

            vector<string> fixes_outputs = fix_output_names(outputs);
            for(size_t i = 0; i < outputs.size(); i++)
                replace_all_appearances(out_string, outputs[i], fixes_outputs[i]);
            out.push_back(out_string);
        }
    }
    return out;
}


vector<string> ModelExpression::fix_input_names(const vector<string>& input_names) const
{
    const Index inputs_number = input_names.size();
    vector<string> fixes_input_names(inputs_number);

    for(Index i = 0; i < inputs_number; i++)
        if(input_names[i].empty())
            fixes_input_names[i] = "input_" + to_string(i);
        else
            fixes_input_names[i] = replace_reserved_keywords(input_names[i]);

    return fixes_input_names;

}


vector<string> ModelExpression::fix_output_names(const vector<string>& output_names) const
{

    const Index outputs_number = output_names.size();

    vector<string> fixes_output_names(outputs_number);

    for (Index i = 0; i < outputs_number; i++)
        if (output_names[i].empty())
            fixes_output_names[i] = "output_" + to_string(i);
        else
            fixes_output_names[i] = replace_reserved_keywords(output_names[i]);

    return fixes_output_names;
}


void ModelExpression::save_python(const filesystem::path& file_name) const
{
    ofstream file(file_name);

    if (!file.is_open())
        return;

    file << get_expression_python();
}


void ModelExpression::save_c(const filesystem::path& file_name) const
{
    ofstream file(file_name);

    if (!file.is_open())
        return;

    file << get_expression_c();
}


void ModelExpression::save_javascript(const filesystem::path& file_name, const vector<Dataset::RawVariable>& raw_variables) const
{
    ofstream file(file_name);

    if (!file.is_open())
        return;

    file << get_expression_javascript(raw_variables);
}


void ModelExpression::save_api(const filesystem::path& file_name) const
{
    ofstream file(file_name);

    if (!file.is_open())
        return;


    file << get_expression_api();
}

}
// Namespace

// OpenNN: Open Neural Networks Library.
// Copyright(C) 2005-2025 Artificial Intelligence Techniques, SL.
//
// This library is free software; you can redistribute it and/or
// modify it under the terms of the GNU Lesser General Public
// License as published by the Free Software Foundation; either
// version 2.1 of the License, or any later version.
//
// This library is distributed in the hope that it will be useful,
// but WITHOUT ANY WARRANTY; without even the implied warranty of
// MERCHANTABILITY or FITNESS FOR A PARTICULAR PURPOSE.  See the GNU
// Lesser General Public License for more details.

// You should have received a copy of the GNU Lesser General Public
// License along with this library; if not, write to the Free Software
// Foundation, Inc., 51 Franklin St, Fifth Floor, Boston, MA  02110-1301  USA<|MERGE_RESOLUTION|>--- conflicted
+++ resolved
@@ -143,7 +143,7 @@
 
     buffer << write_comments_c();
 
-    for(Index i = 0; i < inputs_number; i++)
+    for(size_t i = 0; i < inputs_number; i++)
         buffer << "\n// \t " << i << ")  " << input_names[i];
 
     buffer << "\n \n \n#include <stdio.h>\n"
@@ -181,7 +181,7 @@
 
     vector<string> variable_names;
 
-    for (Index i = 0; i < lines_number; i++)
+    for (size_t i = 0; i < lines_number; i++)
     {
         const string first_word = get_first_word(lines[i]);
 
@@ -205,17 +205,12 @@
     buffer << "float* calculate_outputs(const float* inputs)" << endl
            << "{" << endl;
 
-<<<<<<< HEAD
-    for(Index i = 0; i < inputs_number; i++)
-        buffer << "\t" << "const float " << input_names[i] << " = " << "inputs[" << to_string(i) << "];" << endl;
-=======
     for(size_t i = 0; i < inputs_number; i++)
         buffer << "\t" << "const float " << fixes_input_names[i] << " = " << "inputs[" << to_string(i) << "];" << endl;
->>>>>>> afe85afa
 
     buffer << endl;
 
-    for(Index i = 0; i < lines_number; i++)
+    for(size_t i = 0; i < lines_number; i++)
         lines[i].size() <= 1
             ? outputs_buffer << endl
             : outputs_buffer << "\t" << lines[i] << endl;
@@ -236,16 +231,8 @@
 
     const vector<string> fixed_outputs = fix_get_expression_outputs(expression, output_names, ProgrammingLanguage::C);
 
-<<<<<<< HEAD
-    if(fixed_outputs.size() > 0)
-        for(Index i = 0; i < outputs_number; i++)
-            buffer << "\t" << fixed_outputs[i] << endl;
-
-    buffer << "\t" << "vector<float> out(" << outputs_number << ");" << endl;
-=======
     for(size_t i = 0; i < outputs_number; i++)
         buffer << "\t" << fixed_outputs[i] << endl;
->>>>>>> afe85afa
 
     buffer << endl;
     buffer << "\t" << "float* out = (float*)malloc(" << outputs_number << " * sizeof(float));" << endl;
@@ -254,29 +241,18 @@
            << "\t\t" << "return NULL;" << endl
            << "\t" << "}" << endl << endl;
 
-<<<<<<< HEAD
-    for(Index i = 0; i < outputs_number; i++)
-        buffer << "\t" << "out[" << to_string(i) << "] = " << output_names[i] << ";" << endl;
-=======
     for(size_t i = 0; i < outputs_number; i++)
         buffer << "\t" << "out[" << to_string(i) << "] = " << fixes_output_names[i] << ";" << endl;
->>>>>>> afe85afa
 
     buffer << "\n\t" << "return out;" << endl
            << "}\n"  << endl
            << "\n" << "int main() { \n" << endl;
 
-<<<<<<< HEAD
-    for(Index i = 0; i < inputs_number; i++)
-        buffer << "\t" << "const float " << input_names[i] << " =" << " //enter your value here; " << endl
-               << "\t" << "inputs[" << to_string(i) << "] = " << input_names[i] << ";" << endl;
-=======
     buffer << "\t" << "float* inputs = (float*)malloc(" << to_string(inputs_number) << " * sizeof(float)); \n"
            << "\t" << "if (inputs == NULL) {\n"
            << "\t\t" << "printf(\"Error: Memory allocation failed for inputs.\\n\");\n"
            << "\t\t" << "return 1;\n"
            << "\t" << "}\n" << endl;
->>>>>>> afe85afa
 
     buffer << "\t" << "// Please enter your values here:" << endl;
     for(size_t i = 0; i < inputs_number; i++)
@@ -288,10 +264,6 @@
            << "\t" << "if (outputs != NULL) {" << endl
            << "\t\t" << "printf(\"These are your outputs:\\n\");" << endl;
 
-<<<<<<< HEAD
-    for(Index i = 0; i < outputs_number; i++)
-        buffer << "\t" << "printf( \""<< output_names[i] << ":" << " %f \\n\", "<< "outputs[" << to_string(i) << "]" << ");" << endl;
-=======
     for(size_t i = 0; i < outputs_number; i++)
         buffer << "\t\t" << "printf(\""<< fixes_output_names[i] << ": %f \\n\", outputs[" << to_string(i) << "]);" << endl;
     buffer << "\t" << "}" << endl << endl;
@@ -299,7 +271,6 @@
     buffer << "\t" << "// Free the allocated memory" << endl
            << "\t" << "free(inputs);" << endl
            << "\t" << "free(outputs);" << endl << endl;
->>>>>>> afe85afa
 
     buffer << "\t" << "return 0;" << endl
            << "} \n" << endl;
@@ -466,7 +437,7 @@
 
     buffer << write_header_api();
 
-    for(Index i = 0; i < inputs_number; i++)
+    for(size_t i = 0; i < inputs_number; i++)
         buffer << "\n\t\t" << i << ")  " << input_names[i];
 
     buffer << write_subheader_api();
@@ -495,7 +466,7 @@
 
     string word;
 
-    for(Index i = 0; i < lines_number; i++)
+    for(size_t i = 0; i < lines_number; i++)
     {
         string line = lines[i];
         word = get_first_word(line);
@@ -515,13 +486,13 @@
            << "$url_components = parse_url($url);" << endl
            << "parse_str($url_components['query'], $params);\n" << endl;
 
-    for(Index i = 0; i < inputs_number; i++)
+    for(size_t i = 0; i < inputs_number; i++)
         buffer << "$num" + to_string(i) << " = " << "$params['num" + to_string(i) << "'];" << endl
                << "$" << fixes_input_names[i]      << " = floatval(" << "$num"  + to_string(i) << ");"  << endl;
 
     buffer << "if(" << endl;
 
-    for(Index i = 0; i < inputs_number; i++)
+    for(size_t i = 0; i < inputs_number; i++)
         i != inputs_number - 1
             ? buffer << "is_numeric(" << "$" << "num" + to_string(i) << ") &&" << endl
             : buffer << "is_numeric(" << "$" << "num" + to_string(i) << "))" << endl;
@@ -583,13 +554,8 @@
     buffer << "if($status === 200){" << endl
            << "$response = ['status' => $status,  'status_message' => $status_msg" << endl;
 
-<<<<<<< HEAD
-    for(Index i = 0; i < outputs_number; i++)
-        buffer << ", '" << output_names[i] << "' => " << "$" << output_names[i] << endl;
-=======
     for(size_t i = 0; i < outputs_number; i++)
         buffer << ", '" << fixes_output_names[i] << "' => " << "$" << fixes_output_names[i] << endl;
->>>>>>> afe85afa
 
     buffer << "];" << endl
            << "}" << endl
@@ -881,7 +847,7 @@
 
     buffer << header_javascript();
 
-    for(Index i = 0; i < inputs_number; i++)
+    for(size_t i = 0; i < inputs_number; i++)
         buffer << "\n\t " << i + 1 << ")  " << input_names[i];
 
     buffer << subheader_javascript();
@@ -999,7 +965,7 @@
         }
     }
     else
-        for(Index i = 0; i < inputs_number; i++)
+        for(size_t i = 0; i < inputs_number; i++)
             buffer << "<!-- "<< to_string(i) <<"no scaling layer -->" << endl
                    << "<tr style=\"height:3.5em\">" << endl
                    << "<td> " << input_names[i] << " </td>" << endl
@@ -1017,7 +983,7 @@
     {
         buffer << "<!-- HIDDEN INPUTS -->" << endl;
 
-        for(Index i = 0; i < outputs_number; i++)
+        for(size_t i = 0; i < outputs_number; i++)
             buffer << "<input type=\"hidden\" id=\"" << fixes_output_names[i] << "\" value=\"\">" << endl;
 
         buffer << "\n" << endl;
@@ -1038,7 +1004,7 @@
                << "<td>" << endl
                << "<select id=\"category_select\" onchange=\"updateSelectedCategory()\">" << endl;
 
-        for(Index i = 0; i < outputs_number; i++)
+        for(size_t i = 0; i < outputs_number; i++)
             buffer << "<option value=\"" << output_names[i] << "\">" << output_names[i] << "</option>" << endl;
 
         buffer << "</select>" << endl
@@ -1052,7 +1018,7 @@
                << "</tr>\n" << endl;
     }
     else
-        for(Index i = 0; i < outputs_number; i++)
+        for(size_t i = 0; i < outputs_number; i++)
             buffer << "<tr style=\"height:3.5em\">" << endl
                    << "<td> " << output_names[i] << " </td>" << endl
                    << "<td>" << endl
@@ -1073,7 +1039,7 @@
                << "\tvar selectedCategory = document.getElementById(\"category_select\").value;" << endl
                << "\tvar selectedValueElement = document.getElementById(\"selected_value\");" << endl;
 
-        for(Index i = 0; i < outputs_number; i++)
+        for(size_t i = 0; i < outputs_number; i++)
             buffer << "\tif(selectedCategory === \"" << fixes_output_names[i] << "\") {" << endl
                    << "\t\tselectedValueElement.value = document.getElementById(\"" << fixes_output_names[i] << "\").value;" << endl
                    << "\t}" << endl;
@@ -1185,7 +1151,7 @@
     if(outputs_number > maximum_output_variable_numbers)
         buffer << "\t" << "updateSelectedCategory();" << endl;
     else
-        for(Index i = 0; i < outputs_number; i++)
+        for(size_t i = 0; i < outputs_number; i++)
             buffer << "\t" << "var " << fixes_output_names[i] << " = document.getElementById(\"" << fixes_output_names[i] << "\");" << endl
                    << "\t" << fixes_output_names[i] << ".value = outputs[" << to_string(i) << "].toFixed(4);" << endl;
 
@@ -1292,7 +1258,7 @@
 
     buffer << "\t" << "var out = [];" << endl;
 
-    for(Index i = 0; i < outputs_number; i++)
+    for(size_t i = 0; i < outputs_number; i++)
         buffer << "\t" << "out.push(" << fixes_output_names[i] << ");" << endl;
 
     buffer << "\n\t" << "return out;" << endl
@@ -1482,7 +1448,7 @@
 
     buffer << "\t" << "def calculate_outputs(self, inputs):" << endl;
 
-    for(Index i = 0; i < inputs_number; i++)
+    for(size_t i = 0; i < inputs_number; i++)
         buffer << "\t\t" << inputs[i] << " = " << "inputs[" << to_string(i) << "]" << endl;
 
     buffer << endl;
@@ -1502,13 +1468,7 @@
     string new_word;
     string key_word ;
 
-<<<<<<< HEAD
-    const Index lines_number = lines.size();
-
-    for(Index i = 0; i < lines_number; i++)
-=======
     for(size_t i = 0; i < lines_number; i++)
->>>>>>> afe85afa
     {
         string line = lines[i];
 
@@ -1750,7 +1710,7 @@
     const Index inputs_number = input_names.size();
     vector<string> fixes_input_names(inputs_number);
 
-    for(Index i = 0; i < inputs_number; i++)
+    for(size_t i = 0; i < inputs_number; i++)
         if(input_names[i].empty())
             fixes_input_names[i] = "input_" + to_string(i);
         else
@@ -1768,7 +1728,7 @@
 
     vector<string> fixes_output_names(outputs_number);
 
-    for (Index i = 0; i < outputs_number; i++)
+    for (size_t i = 0; i < outputs_number; i++)
         if (output_names[i].empty())
             fixes_output_names[i] = "output_" + to_string(i);
         else
