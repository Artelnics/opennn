--- conflicted
+++ resolved
@@ -135,13 +135,8 @@
     fix_input_names(input_names);
     fix_output_names(output_names);
 */
-<<<<<<< HEAD
-    const size_t inputs_number = neural_network.get_inputs_number();
-    const size_t outputs_number = neural_network.get_outputs_number();
-=======
     const Index inputs_number = neural_network->get_inputs_number();
     const Index outputs_number = neural_network->get_outputs_number();
->>>>>>> 5a66b353
 
     // int cell_states_counter = 0;
     // int hidden_state_counter = 0;
@@ -189,7 +184,7 @@
          {"ExponentialLinear", &ExpLinear},
          {"SELU", &SExpLinear}};
 
-    const auto lines_number = lines.size();
+    const Index lines_number = lines.size();
 
     vector<string> variable_names;
 
@@ -414,13 +409,8 @@
     vector<string> input_names =  neural_network->get_input_names();
     vector<string> output_names = neural_network->get_output_names();
 
-<<<<<<< HEAD
-    const size_t inputs_number = neural_network.get_inputs_number();
-    const size_t outputs_number = neural_network.get_outputs_number();
-=======
     const Index inputs_number = neural_network->get_inputs_number();
     const Index outputs_number = neural_network->get_outputs_number();
->>>>>>> 5a66b353
 
     bool logistic     = false;
     bool ReLU         = false;
@@ -454,7 +444,7 @@
         lines.push_back(line);
     }
 
-    const auto lines_number = lines.size();
+    const Index lines_number = lines.size();
 
     string word;
 
@@ -811,8 +801,8 @@
             output_names.push_back(raw_variable.name);
 
 
-    const auto inputs_number = input_names.size();
-    const auto outputs_number = output_names.size();
+    const Index inputs_number = input_names.size();
+    const Index outputs_number = output_names.size();
 
     vector<string> fixes_input_names = fix_input_names(input_names);
     vector<string> fixes_output_names = fix_output_names(output_names);
@@ -1313,8 +1303,8 @@
     vector<string> original_inputs = neural_network->get_input_names();
     vector<string> outputs = neural_network->get_output_names();
 
-    const auto inputs_number = inputs.size();
-    const auto outputs_number = outputs.size();
+    const Index inputs_number = inputs.size();
+    const Index outputs_number = outputs.size();
 
     bool logistic     = false;
     bool ReLU         = false;
@@ -1323,7 +1313,7 @@
 
     buffer << write_header_python();
 
-    for(size_t i = 0; i < inputs_number; i++)
+    for(Index i = 0; i < inputs_number; i++)
         buffer << "\t" << i << ") " << inputs[i] << endl;
 
     buffer << write_subheader_python();
@@ -1444,7 +1434,7 @@
     string new_word;
     string key_word ;
 
-    const auto lines_number = lines.size();
+    const Index lines_number = lines.size();
 
     for(size_t i = 0; i < lines_number; i++)
     {
@@ -1480,7 +1470,7 @@
            << "def main():" << endl
            << "\n\tinputs = []\n" << endl;
 
-    for(auto i = 0; i < inputs_number; i++)
+    for(Index i = 0; i < inputs_number; i++)
         buffer << "\t" << inputs[i] << " = " << "#- ENTER YOUR VALUE HERE -#" << endl
                << "\t" << "inputs.append(" << inputs[i] << ")\n" << endl;
 
@@ -1660,7 +1650,7 @@
 
 vector<string> ModelExpression::fix_input_names(vector<string>& input_names) const
 {
-    const auto inputs_number = input_names.size();
+    const Index inputs_number = input_names.size();
     vector<string> fixes_input_names(inputs_number);
 
     for(size_t i = 0; i < inputs_number; i++)
@@ -1677,7 +1667,7 @@
 vector<string> ModelExpression::fix_output_names(vector<string>& output_names) const
 {
 
-    const auto outputs_number = output_names.size();
+    const Index outputs_number = output_names.size();
 
     vector<string> fixes_output_names(outputs_number);
 
