--- conflicted
+++ resolved
@@ -143,7 +143,7 @@
 
     buffer << write_comments_c();
 
-    for(Index i = 0; i < inputs_number; i++)
+    for(size_t i = 0; i < inputs_number; i++)
         buffer << "\n// \t " << i << ")  " << input_names[i];
 
     buffer << "\n \n \n#include <stdio.h>\n"
@@ -181,7 +181,7 @@
 
     vector<string> variable_names;
 
-    for (Index i = 0; i < lines_number; i++)
+    for (size_t i = 0; i < lines_number; i++)
     {
         const string first_word = get_first_word(lines[i]);
 
@@ -195,7 +195,6 @@
     buffer << "\nfloat Linear (float x) {\n"
            << "\treturn x;\n"
            << "}\n\n";
-<<<<<<< HEAD
 
     if (expression.find("Logistic") != string::npos) buffer << write_logistic_c();
     if (expression.find("RectifiedLinear") != string::npos) buffer << write_relu_c();
@@ -206,25 +205,12 @@
     buffer << "float* calculate_outputs(const float* inputs)" << endl
            << "{" << endl;
 
-    for(Index i = 0; i < inputs_number; i++)
-=======
-
-    if (expression.find("Logistic") != string::npos) buffer << write_logistic_c();
-    if (expression.find("RectifiedLinear") != string::npos) buffer << write_relu_c();
-    if (expression.find("ExponentialLinear") != string::npos) buffer << write_exponential_linear_c();
-    if (expression.find("SELU") != string::npos) buffer << write_selu_c();
-    buffer << "\n";
-
-    buffer << "float* calculate_outputs(const float* inputs)" << endl
-           << "{" << endl;
-
     for(size_t i = 0; i < inputs_number; i++)
->>>>>>> ac730c16
         buffer << "\t" << "const float " << fixes_input_names[i] << " = " << "inputs[" << to_string(i) << "];" << endl;
 
     buffer << endl;
 
-    for(Index i = 0; i < lines_number; i++)
+    for(size_t i = 0; i < lines_number; i++)
         lines[i].size() <= 1
             ? outputs_buffer << endl
             : outputs_buffer << "\t" << lines[i] << endl;
@@ -235,11 +221,7 @@
 
     replace_substring_in_string(variable_names, outputs_expression, keyword);
 
-<<<<<<< HEAD
-    for(Index i = 0; i < inputs_number; i++)
-=======
     for(size_t i = 0; i < inputs_number; i++)
->>>>>>> ac730c16
     {
         replace_all_word_appearances(outputs_expression, "scaled_" + input_names[i], "scaled_" + fixes_input_names[i]);
         replace_all_word_appearances(outputs_expression, input_names[i], fixes_input_names[i]);
@@ -249,11 +231,7 @@
 
     const vector<string> fixed_outputs = fix_get_expression_outputs(expression, output_names, ProgrammingLanguage::C);
 
-<<<<<<< HEAD
-    for(Index i = 0; i < outputs_number; i++)
-=======
     for(size_t i = 0; i < outputs_number; i++)
->>>>>>> ac730c16
         buffer << "\t" << fixed_outputs[i] << endl;
 
     buffer << endl;
@@ -263,11 +241,7 @@
            << "\t\t" << "return NULL;" << endl
            << "\t" << "}" << endl << endl;
 
-<<<<<<< HEAD
-    for(Index i = 0; i < outputs_number; i++)
-=======
     for(size_t i = 0; i < outputs_number; i++)
->>>>>>> ac730c16
         buffer << "\t" << "out[" << to_string(i) << "] = " << fixes_output_names[i] << ";" << endl;
 
     buffer << "\n\t" << "return out;" << endl
@@ -281,8 +255,7 @@
            << "\t" << "}\n" << endl;
 
     buffer << "\t" << "// Please enter your values here:" << endl;
-<<<<<<< HEAD
-    for(Index i = 0; i < inputs_number; i++)
+    for(size_t i = 0; i < inputs_number; i++)
         buffer << "\t" << "inputs[" << to_string(i) << "] = 0.0f; // " << fixes_input_names[i] << endl;
     buffer << endl;
 
@@ -291,25 +264,10 @@
            << "\t" << "if (outputs != NULL) {" << endl
            << "\t\t" << "printf(\"These are your outputs:\\n\");" << endl;
 
-    for(Index i = 0; i < outputs_number; i++)
-        buffer << "\t\t" << "printf(\""<< fixes_output_names[i] << ": %f \\n\", outputs[" << to_string(i) << "]);" << endl;
-    buffer << "\t" << "}" << endl << endl;
-
-=======
-    for(size_t i = 0; i < inputs_number; i++)
-        buffer << "\t" << "inputs[" << to_string(i) << "] = 0.0f; // " << fixes_input_names[i] << endl;
-    buffer << endl;
-
-    buffer << "\t" << "float* outputs;" << endl
-           << "\n\toutputs = calculate_outputs(inputs);" << endl << endl
-           << "\t" << "if (outputs != NULL) {" << endl
-           << "\t\t" << "printf(\"These are your outputs:\\n\");" << endl;
-
     for(size_t i = 0; i < outputs_number; i++)
         buffer << "\t\t" << "printf(\""<< fixes_output_names[i] << ": %f \\n\", outputs[" << to_string(i) << "]);" << endl;
     buffer << "\t" << "}" << endl << endl;
 
->>>>>>> ac730c16
     buffer << "\t" << "// Free the allocated memory" << endl
            << "\t" << "free(inputs);" << endl
            << "\t" << "free(outputs);" << endl << endl;
@@ -479,7 +437,7 @@
 
     buffer << write_header_api();
 
-    for(Index i = 0; i < inputs_number; i++)
+    for(size_t i = 0; i < inputs_number; i++)
         buffer << "\n\t\t" << i << ")  " << input_names[i];
 
     buffer << write_subheader_api();
@@ -508,7 +466,7 @@
 
     string word;
 
-    for(Index i = 0; i < lines_number; i++)
+    for(size_t i = 0; i < lines_number; i++)
     {
         string line = lines[i];
         word = get_first_word(line);
@@ -528,13 +486,13 @@
            << "$url_components = parse_url($url);" << endl
            << "parse_str($url_components['query'], $params);\n" << endl;
 
-    for(Index i = 0; i < inputs_number; i++)
+    for(size_t i = 0; i < inputs_number; i++)
         buffer << "$num" + to_string(i) << " = " << "$params['num" + to_string(i) << "'];" << endl
                << "$" << fixes_input_names[i]      << " = floatval(" << "$num"  + to_string(i) << ");"  << endl;
 
     buffer << "if(" << endl;
 
-    for(Index i = 0; i < inputs_number; i++)
+    for(size_t i = 0; i < inputs_number; i++)
         i != inputs_number - 1
             ? buffer << "is_numeric(" << "$" << "num" + to_string(i) << ") &&" << endl
             : buffer << "is_numeric(" << "$" << "num" + to_string(i) << "))" << endl;
@@ -596,11 +554,7 @@
     buffer << "if($status === 200){" << endl
            << "$response = ['status' => $status,  'status_message' => $status_msg" << endl;
 
-<<<<<<< HEAD
-    for(Index i = 0; i < outputs_number; i++)
-=======
     for(size_t i = 0; i < outputs_number; i++)
->>>>>>> ac730c16
         buffer << ", '" << fixes_output_names[i] << "' => " << "$" << fixes_output_names[i] << endl;
 
     buffer << "];" << endl
@@ -893,7 +847,7 @@
 
     buffer << header_javascript();
 
-    for(Index i = 0; i < inputs_number; i++)
+    for(size_t i = 0; i < inputs_number; i++)
         buffer << "\n\t " << i + 1 << ")  " << input_names[i];
 
     buffer << subheader_javascript();
@@ -1011,7 +965,7 @@
         }
     }
     else
-        for(Index i = 0; i < inputs_number; i++)
+        for(size_t i = 0; i < inputs_number; i++)
             buffer << "<!-- "<< to_string(i) <<"no scaling layer -->" << endl
                    << "<tr style=\"height:3.5em\">" << endl
                    << "<td> " << input_names[i] << " </td>" << endl
@@ -1029,7 +983,7 @@
     {
         buffer << "<!-- HIDDEN INPUTS -->" << endl;
 
-        for(Index i = 0; i < outputs_number; i++)
+        for(size_t i = 0; i < outputs_number; i++)
             buffer << "<input type=\"hidden\" id=\"" << fixes_output_names[i] << "\" value=\"\">" << endl;
 
         buffer << "\n" << endl;
@@ -1050,7 +1004,7 @@
                << "<td>" << endl
                << "<select id=\"category_select\" onchange=\"updateSelectedCategory()\">" << endl;
 
-        for(Index i = 0; i < outputs_number; i++)
+        for(size_t i = 0; i < outputs_number; i++)
             buffer << "<option value=\"" << output_names[i] << "\">" << output_names[i] << "</option>" << endl;
 
         buffer << "</select>" << endl
@@ -1064,7 +1018,7 @@
                << "</tr>\n" << endl;
     }
     else
-        for(Index i = 0; i < outputs_number; i++)
+        for(size_t i = 0; i < outputs_number; i++)
             buffer << "<tr style=\"height:3.5em\">" << endl
                    << "<td> " << output_names[i] << " </td>" << endl
                    << "<td>" << endl
@@ -1085,7 +1039,7 @@
                << "\tvar selectedCategory = document.getElementById(\"category_select\").value;" << endl
                << "\tvar selectedValueElement = document.getElementById(\"selected_value\");" << endl;
 
-        for(Index i = 0; i < outputs_number; i++)
+        for(size_t i = 0; i < outputs_number; i++)
             buffer << "\tif(selectedCategory === \"" << fixes_output_names[i] << "\") {" << endl
                    << "\t\tselectedValueElement.value = document.getElementById(\"" << fixes_output_names[i] << "\").value;" << endl
                    << "\t}" << endl;
@@ -1197,7 +1151,7 @@
     if(outputs_number > maximum_output_variable_numbers)
         buffer << "\t" << "updateSelectedCategory();" << endl;
     else
-        for(Index i = 0; i < outputs_number; i++)
+        for(size_t i = 0; i < outputs_number; i++)
             buffer << "\t" << "var " << fixes_output_names[i] << " = document.getElementById(\"" << fixes_output_names[i] << "\");" << endl
                    << "\t" << fixes_output_names[i] << ".value = outputs[" << to_string(i) << "].toFixed(4);" << endl;
 
@@ -1304,7 +1258,7 @@
 
     buffer << "\t" << "var out = [];" << endl;
 
-    for(Index i = 0; i < outputs_number; i++)
+    for(size_t i = 0; i < outputs_number; i++)
         buffer << "\t" << "out.push(" << fixes_output_names[i] << ");" << endl;
 
     buffer << "\n\t" << "return out;" << endl
@@ -1398,11 +1352,7 @@
         if(line.size() > 1 && line.back() != ';')
             line += ';';
 
-<<<<<<< HEAD
-        for(Index i = 0; i < inputs_number; i++)
-=======
         for(size_t i = 0; i < inputs_number; i++)
->>>>>>> ac730c16
         {
             replace_all_appearances(line, "scaled_" + original_inputs[i], "scaled_" + inputs[i]);
             replace_all_appearances(line, original_inputs[i], inputs[i]);
@@ -1418,11 +1368,7 @@
 
     const Index lines_number = lines.size();
 
-<<<<<<< HEAD
-    for(Index i = 0; i < lines_number; i++)
-=======
     for(size_t i = 0; i < lines_number; i++)
->>>>>>> ac730c16
     {
         string word;
         string line = lines[i];
@@ -1453,11 +1399,7 @@
 
     string inputs_list;
 
-<<<<<<< HEAD
-    for(Index i = 0; i < inputs_number; i++)
-=======
     for(size_t i = 0; i < inputs_number; i++)
->>>>>>> ac730c16
     {
         inputs_list += "'" + inputs[i] + "'";
 
@@ -1506,7 +1448,7 @@
 
     buffer << "\t" << "def calculate_outputs(self, inputs):" << endl;
 
-    for(Index i = 0; i < inputs_number; i++)
+    for(size_t i = 0; i < inputs_number; i++)
         buffer << "\t\t" << inputs[i] << " = " << "inputs[" << to_string(i) << "]" << endl;
 
     buffer << endl;
@@ -1526,11 +1468,7 @@
     string new_word;
     string key_word ;
 
-<<<<<<< HEAD
-    for(Index i = 0; i < lines_number; i++)
-=======
     for(size_t i = 0; i < lines_number; i++)
->>>>>>> ac730c16
     {
         string line = lines[i];
 
@@ -1772,7 +1710,7 @@
     const Index inputs_number = input_names.size();
     vector<string> fixes_input_names(inputs_number);
 
-    for(Index i = 0; i < inputs_number; i++)
+    for(size_t i = 0; i < inputs_number; i++)
         if(input_names[i].empty())
             fixes_input_names[i] = "input_" + to_string(i);
         else
@@ -1790,7 +1728,7 @@
 
     vector<string> fixes_output_names(outputs_number);
 
-    for (Index i = 0; i < outputs_number; i++)
+    for (size_t i = 0; i < outputs_number; i++)
         if (output_names[i].empty())
             fixes_output_names[i] = "output_" + to_string(i);
         else
