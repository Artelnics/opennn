--- conflicted
+++ resolved
@@ -8,11 +8,7 @@
 
 struct Descriptives
 {
-<<<<<<< HEAD
-  explicit Descriptives(const type& = type(NAN), const type& = type(NAN), const type& = type(NAN), const type& = type(NAN));
-=======
   Descriptives(const type& = type(NAN), const type& = type(NAN), const type& = type(NAN), const type& = type(NAN));
->>>>>>> 2441909d
 
   Tensor<type, 1> to_tensor() const;
 
