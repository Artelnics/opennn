--- conflicted
+++ resolved
@@ -212,7 +212,6 @@
 {
     descriptives.resize(new_neurons_number);
 
-<<<<<<< HEAD
     //new:
     // for(Index i = 0; i < new_neurons_number; i++){
     //     descriptives[i].set_minimum(type(-1.0));
@@ -222,12 +221,7 @@
     // }
     //end new
 
-    scalers.resize(new_neurons_number);
-
-    scalers.setConstant(Scaler::MinimumMaximum);
-=======
     scalers.resize(new_neurons_number, Scaler::MinimumMaximum);
->>>>>>> e7427034
 
     name = new_name;
 
