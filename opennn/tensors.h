#ifndef TENSORS_H
#define TENSORS_H

#include "pch.h"

namespace opennn
{

const Eigen::array<IndexPair<Index>, 1> A_B = { IndexPair<Index>(1, 0) };

type calculate_random_uniform(const type& = type(0), const type& = type(1));

bool calculate_random_bool();

template<int rank>
void set_random(Tensor<type, rank>& tensor, const type& minimum = -0.1, const type& maximum = 0.1)
{
    random_device rd;
    mt19937 gen(rd());

    uniform_real_distribution<type> distribution(minimum, maximum);

    for (Index i = 0; i < tensor.size(); ++i)
        tensor(i) = distribution(gen);
}


<<<<<<< HEAD

type bound(const type& value, const type& minimum, const type& maximum);

=======
>>>>>>> 2441909d
void get_row(Tensor<type, 1>&, const Tensor<type, 2, RowMajor>&, const Index&);

void set_row(Tensor<type, 2>&, const Tensor<type, 1>&, const Index&);

void set_row(Tensor<type, 2, RowMajor>&, const Tensor<type, 1>&, const Index&);

Tensor<type, 2> delete_row(const Tensor<type, 2>&, const Index&);

void sum_columns(const ThreadPoolDevice*, const Tensor<type, 1>&, Tensor<type, 2>&);
void sum_columns(const ThreadPoolDevice*, const Tensor<type, 1>&, TensorMap<Tensor<type, 2>>&);
void sum_matrices(const ThreadPoolDevice*, const Tensor<type, 1>&, Tensor<type, 3>&);
//void sum_matrices(const ThreadPoolDevice*, const TensorMap<Tensor<type, 1>>&, Tensor<type, 3>&);
//void sum_matrices(const ThreadPoolDevice*, const Tensor<type, 2>&, Tensor<type, 3>&);

void substract_columns(const ThreadPoolDevice*, const Tensor<type, 1>&, Tensor<type, 2>&);
void substract_matrices(const ThreadPoolDevice*, const Tensor<type, 2>&, Tensor<type, 3>&);

void set_identity(Tensor<type, 2>&);

void sum_diagonal(Tensor<type, 2>&, const type&);
void sum_diagonal(Tensor<type, 2>&, const Tensor<type, 1>&);

//void sum_diagonal(TensorMap<Tensor<type, 2>>&, const Tensor<type, 1>&);

void substract_diagonal(Tensor<type, 2>&, const Tensor<type, 1>&);

void multiply_rows(const Tensor<type, 2>&, const Tensor<type, 1>&);
void multiply_matrices(const ThreadPoolDevice*, Tensor<type, 3>&, const Tensor<type, 1>&);
void multiply_matrices(const ThreadPoolDevice*, Tensor<type, 3>&, const Tensor<type, 2>&);

void batch_matrix_multiplication(const ThreadPoolDevice*, const TensorMap<Tensor<type, 3>>&, TensorMap<Tensor<type, 3>>&, TensorMap<Tensor<type, 3>>&, const Eigen::array<IndexPair<Index>, 1> = A_B);
void batch_matrix_multiplication(const ThreadPoolDevice*, TensorMap<Tensor<type, 3>>&, const TensorMap<Tensor<type, 3>>&, TensorMap<Tensor<type, 3>>&, const Eigen::array<IndexPair<Index>, 1> = A_B);
void batch_matrix_multiplication(const ThreadPoolDevice*, const Tensor<type, 4>&, const Tensor<type, 4>&, Tensor<type, 4>&, const Eigen::array<IndexPair<Index>, 1> = A_B);
//void batch_matrix_multiplication(const ThreadPoolDevice*, const Tensor<type, 4>&, const Tensor<type, 3>&, Tensor<type, 4>&, const Eigen::array<IndexPair<Index>, 1> = A_B);
//void batch_matrix_multiplication(const ThreadPoolDevice*, const Tensor<type, 4>&, const Tensor<type, 3>&, Tensor<type, 3>&, const Eigen::array<IndexPair<Index>, 1> = A_B);
//void batch_matrix_multiplication(const ThreadPoolDevice*, const Tensor<type, 4>&, const Tensor<type, 3>&, TensorMap<Tensor<type, 3>>&, const Eigen::array<IndexPair<Index>, 1> = A_B);

Tensor<type, 2> self_kronecker_product(const ThreadPoolDevice*, const Tensor<type, 1>&);

//void divide_columns(const ThreadPoolDevice*, Tensor<type, 2>&, const Tensor<type, 1>&);
void divide_columns(const ThreadPoolDevice*, TensorMap<Tensor<type, 2>>&, const Tensor<type, 1>&);

bool is_zero(const Tensor<type, 1>&, const type& = type(NUMERIC_LIMITS_MIN));

bool is_binary_vector(const Tensor<type, 1>&);
bool is_binary_matrix(const Tensor<type, 2>&);

bool is_constant_vector(const Tensor<type, 1>&);
bool is_constant_matrix(const Tensor<type, 2>&);

bool is_false(const Tensor<bool, 1>&);

//bool is_equal(const Tensor<type, 2>&, const type&, const type& = type(0));

bool are_equal(const Tensor<type, 1>&, const Tensor<type, 1>&, const type& = type(0));
bool are_equal(const Tensor<bool, 1>&, const Tensor<bool, 1>&);
bool are_equal(const Tensor<type, 2>&, const Tensor<type, 2>&, const type& = type(0));
bool are_equal(const Tensor<bool, 2>&, const Tensor<bool, 2>&);

Tensor<bool, 2> elements_are_equal(const Tensor<type, 2>&, const Tensor<type, 2>&);

Index count_NAN(const Tensor<type, 1>&);
Index count_NAN(const Tensor<type, 2>&);

Index count_empty(const vector<string>&);
Index count_not_empty(const vector<string>&);

Index count_less_than(const Tensor<Index, 1>&, const Index&);
Index count_between(Tensor<type, 1>&, const type&, const type&);

Index count_less_than(const Tensor<double, 1>&, const double&);
Index count_greater_than(const vector<Index>&, const Index&);

//void save_csv(const Tensor<type,2>&, const string&);

Tensor<Index, 1> calculate_rank_greater(const Tensor<type, 1>&);
Tensor<Index, 1> calculate_rank_less(const Tensor<type, 1>&);

vector<string> sort_by_rank(const vector<string>&, const Tensor<Index,1>&);
Tensor<Index, 1> sort_by_rank(const Tensor<Index,1>&, const Tensor<Index,1>&);

Tensor<Index, 1> get_indices_less_than(const Tensor<Index,1>&, const Index&);
Tensor<Index, 1> get_indices_less_than(const Tensor<double,1>&, const double&);

vector<Index> get_elements_greater_than(const vector<Index>&, const Index&);
vector<Index> get_elements_greater_than(const vector<vector<Index>>&, const Index&);

void delete_indices(Tensor<Index,1>&, const Tensor<Index,1>&);
void delete_indices(vector<string>&, const Tensor<Index,1>&);
void delete_indices(Tensor<double,1>&, const Tensor<Index,1>&);

//vector<string> get_first(const vector<string>&, const Index&);
//Tensor<Index, 1> get_first(const Tensor<Index,1>&, const Index&);

//void scrub_missing_values(Tensor<type, 2>&, const type&);

Tensor<type,2> filter_column_minimum_maximum(Tensor<type,2>&, const Index&, const type&, const type&);

type l1_norm(const ThreadPoolDevice*, const Tensor<type, 1>&);
void l1_norm_gradient(const ThreadPoolDevice*, const Tensor<type, 1>&, Tensor<type, 1>&);
void l1_norm_hessian(const ThreadPoolDevice*, const Tensor<type, 1>&, Tensor<type, 2>&);

type l2_norm(const ThreadPoolDevice*, const Tensor<type, 1>&);
void l2_norm_gradient(const ThreadPoolDevice*, const Tensor<type, 1>&, Tensor<type, 1>&);
void l2_norm_hessian(const ThreadPoolDevice*, Tensor<type, 1>&, Tensor<type, 2>&);

type l2_distance(const type&, const TensorMap<Tensor<type, 0> > &);
type l2_distance(const Tensor<type, 1>&, const Tensor<type, 1>&);
type l2_distance(const type&, const type&);
type l2_distance(const Tensor<type, 2>&, const Tensor<type, 2>&);
Tensor<type, 1> l2_distance(const Tensor<type, 2>&, const Tensor<type, 2>&, const Index&);

void fill_tensor_data(const Tensor<type, 2>&, const vector<Index>&, const vector<Index>&, type*);
void fill_tensor_data_row_major(const Tensor<type, 2>&, const vector<Index>&, const vector<Index>&, type*);

bool contains(const Tensor<size_t, 1>&, const size_t&);
bool contains(const Tensor<type, 1>&, const type&);
bool contains(const vector<string>&, const string&);
bool contains(const Tensor<Index, 1>&, const Index&);

Tensor<type, 1> perform_Householder_QR_decomposition(const Tensor<type, 2>&, const Tensor<type, 1>&);

vector<Index> join_vector_vector(const vector<Index>&, const vector<Index>&);
vector<string> assemble_text_vector_vector(const vector<string>&, const vector<string>&);

Tensor<type, 2> assemble_vector_vector(const Tensor<type, 1>&, const Tensor<type, 1>&);
Tensor<type, 2> assemble_vector_matrix(const Tensor<type, 1>&, const Tensor<type, 2>&);
Tensor<type, 2> assemble_matrix_vector(const Tensor<type, 2>&, const Tensor<type, 1>&);
Tensor<type, 2> assemble_matrix_matrix(const Tensor<type, 2>&, const Tensor<type, 2>&);

template <typename T>
void push_back(Tensor<T, 1>& tensor, const T& value) 
{
    const int new_size = tensor.dimension(0) + 1;

    Tensor<T, 1> new_tensor(new_size);

    for (int i = 0; i < tensor.dimension(0); i++)
        new_tensor(i) = tensor(i);

    new_tensor(new_size - 1) = value;

    tensor = new_tensor;
}

//Tensor<Tensor<Index, 1>, 1> push_back(const Tensor<Tensor<Index, 1>&, 1>, const Tensor<Index, 1>&);

string dimensions_to_string(const dimensions&, const string& = " ");
dimensions string_to_dimensions(const string&, const string& = " ");
Tensor<type, 1> string_to_tensor(const string&, const string & = " ");

string vector_to_string(const vector<Index>&, const string& = " ");

string tensor_to_string(const Tensor<type, 1>&, const string& = " ");
string tensor_to_string(const Tensor<Index, 1>&, const string& = " ");
string string_tensor_to_string(const vector<string>&, const string& = " ");

vector<string> to_string_tensor(const Tensor<type, 1>&);

type round_to_precision(type, const int&);
//Tensor<type,2> round_to_precision_matrix(Tensor<type,2>, const int&);
//Tensor<type, 1> round_to_precision_tensor(Tensor<type, 1> tensor, const int& precision);

TensorMap<Tensor<type, 1>> tensor_map(const Tensor<type, 2>&, const Index&);

TensorMap<Tensor<type, 1>> tensor_map_1(const pair<type*, dimensions>& x_pair);
TensorMap<Tensor<type, 2>> tensor_map_2(const pair<type*, dimensions>& x_pair);
TensorMap<Tensor<type, 3>> tensor_map_3(const pair<type*, dimensions>& x_pair);
TensorMap<Tensor<type, 4>> tensor_map_4(const pair<type*, dimensions>& x_pair);

template <typename T>
void print_vector(const vector<T>& vec) 
{
    cout << "[ ";

    for (const auto& element : vec) 
        cout << element << " ";
   
    cout << "]\n";
}

template<class T, int n>
Tensor<Index, 1> get_dimensions(const Tensor<T, n>& tensor)
{
    Tensor<Index, 1> dimensions(n);

    memcpy(dimensions.data(), tensor.dimensions().data(), size_t(n)*sizeof(Index));

    return dimensions;
}


template<class T>
Tensor<T, 1> tensor_wrapper(T obj)
{
    Tensor<T, 1> wrapper(1);
    wrapper.setValues({obj});

    return wrapper;
}

}

#endif<|MERGE_RESOLUTION|>--- conflicted
+++ resolved
@@ -25,12 +25,9 @@
 }
 
 
-<<<<<<< HEAD
 
 type bound(const type& value, const type& minimum, const type& maximum);
 
-=======
->>>>>>> 2441909d
 void get_row(Tensor<type, 1>&, const Tensor<type, 2, RowMajor>&, const Index&);
 
 void set_row(Tensor<type, 2>&, const Tensor<type, 1>&, const Index&);
