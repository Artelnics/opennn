--- conflicted
+++ resolved
@@ -46,10 +46,6 @@
     return Eigen::array<Index, 4>({a, b, c, d});
 }
 
-inline array<Index, 5> array_5(const Index& a, const Index& b, const Index& c, const Index& d, const Index& e)
-{
-    return array<Index, 5>({a, b, c, d, e});
-}
 
 inline array<Index, 5> array_5(const Index& a, const Index& b, const Index& c, const Index& d, const Index& e)
 {
@@ -181,17 +177,10 @@
     {
         batch_number *= A.dimension(rank_index);
     }
-<<<<<<< HEAD
 
 
     cout << batch_number << endl;
 
-=======
-
-
-    cout << batch_number << endl;
-
->>>>>>> ac730c16
     const Index A_matrix_size = A_rows * A_cols;
     const Index B_matrix_size = B_rows * B_cols;
     const Index C_matrix_size = C_rows * C_cols;
@@ -482,15 +471,9 @@
         if constexpr (is_same_v<Type, bool>)
             if (tensor(i) != value)
                 return false;
-<<<<<<< HEAD
-        else
-            if (static_cast<Type>(abs(tensor(i) - value)) > tolerance)
-                return false;
-=======
             else
                 if (abs(tensor(i) - value) > tolerance)
                     return false;
->>>>>>> ac730c16
 
     return true;
 }
