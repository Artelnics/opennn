#ifndef TENSORS_H
#define TENSORS_H

#include "pch.h"

namespace opennn
{

struct ParameterView
{
    type* data = nullptr;
    Index size;

    ParameterView() noexcept = default;
    ParameterView(type* new_data, Index new_size) noexcept : data(new_data), size(new_size)
    {}
};


struct TensorView
{

    type* data = nullptr;
    dimensions dims;

    TensorView() noexcept = default;
    TensorView(type* new_data, dimensions new_dims) noexcept : data(new_data), dims(std::move(new_dims))
    {}

    Index rank() const { return dims.size(); }
    //Index size() const { return get_size(dims); }

    template <int Rank>
    auto to_tensor_map() const
    {
        if (dims.size() != Rank)
            throw runtime_error("TensorView Error: Requested TensorMap rank " + to_string(Rank) +
                                " does not match stored dimensions size " + to_string(dims.size()));
        if constexpr (Rank == 1)
            return TensorMap<const Tensor<const type, 1>>(data, dims[0]);
        else if constexpr (Rank == 2)
            return TensorMap<const Tensor<const type, 2>>(data, dims[0], dims[1]);
        else if constexpr (Rank == 3)
            return TensorMap<const Tensor<const type, 3>>(data, dims[0], dims[1], dims[2]);
        else if constexpr (Rank == 4)
            return TensorMap<const Tensor<const type, 4>>(data, dims[0], dims[1], dims[2], dims[3]);
        else
            static_assert(Rank >= 1 && Rank <= 4, "Unsupported TensorMap Rank requested.");
    }

    template <int Rank>
    auto to_tensor_map()
    {
        if (dims.size() != Rank)
            throw runtime_error("TensorView Error: Requested TensorMap rank " + to_string(Rank) +
                                " does not match stored dimensions size " + to_string(dims.size()));
        if constexpr (Rank == 1)
            return TensorMap<const Tensor<const type, 1>>(data, dims[0]);
        else if constexpr (Rank == 2)
            return TensorMap<const Tensor<const type, 2>>(data, dims[0], dims[1]);
        else if constexpr (Rank == 3)
            return TensorMap<const Tensor<const type, 3>>(data, dims[0], dims[1], dims[2]);
        else if constexpr (Rank == 4)
            return TensorMap<const Tensor<const type, 4>>(data, dims[0], dims[1], dims[2], dims[3]);
        else
            static_assert(Rank >= 1 && Rank <= 4, "Unsupported TensorMap Rank requested.");
    }

};


template<typename T, std::size_t N>
using array = Eigen::array<T, N>;

template <typename Index>
Eigen::array<IndexPair<Index>, 1> axes(const Index& a, const Index& b)
{
    return Eigen::array<IndexPair<Index>, 1>({IndexPair<Index>(a, b)});
}


template <typename Index>
Eigen::array<IndexPair<Index>, 2> axes(const Index& a1, const Index& b1, const Index& a2, const Index& b2)
{
    return Eigen::array<IndexPair<Index>, 2>({IndexPair<Index>(a1, b1), IndexPair<Index>(a2, b2)});
}


inline Eigen::array<Index, 1> array_1(const Index& a)
{
    return Eigen::array<Index, 1>({a});
}


inline Eigen::array<Index, 2> array_2(const Index& a, const Index& b)
{
    return Eigen::array<Index, 2>({a, b});
}


inline Eigen::array<Index, 3> array_3(const Index& a, const Index& b, const Index& c)
{
    return Eigen::array<Index, 3>({a, b, c});
}


inline Eigen::array<Index, 4> array_4(const Index& a, const Index& b, const Index& c, const Index& d)
{
    return Eigen::array<Index, 4>({a, b, c, d});
}


inline array<Index, 5> array_5(const Index& a, const Index& b, const Index& c, const Index& d, const Index& e)
{
    return array<Index, 5>({a, b, c, d, e});
}


Index get_random_index(const Index&, const Index&);

type get_random_type(const type& = type(-1), const type& = type(1));

bool get_random_bool();

template<int rank>
void set_random(Tensor<type, rank>& tensor, const type& minimum = -0.1, const type& maximum = 0.1)
{
    random_device rd;
    mt19937 gen(rd());

    uniform_real_distribution<type> distribution(minimum, maximum);

    for (Index i = 0; i < tensor.size(); ++i)
        tensor(i) = distribution(gen);
}


template<int rank>
void set_random(TensorMap<Tensor<type, rank>>& tensor, const type& minimum = -0.1, const type& maximum = 0.1)
{
    random_device rd;
    mt19937 gen(rd());

    uniform_real_distribution<type> distribution(minimum, maximum);

    for (Index i = 0; i < tensor.size(); ++i)
        tensor(i) = distribution(gen);
}


type bound(const type& value, const type& minimum, const type& maximum);

void set_row(Tensor<type, 2>&, const Tensor<type, 1>&, const Index&);

void sum_matrices(const ThreadPoolDevice*, const Tensor<type, 1>&, Tensor<type, 3>&);

void multiply_matrices(const ThreadPoolDevice*, Tensor<type, 3>&, const Tensor<type, 1>&);
void multiply_matrices(const ThreadPoolDevice*, Tensor<type, 3>&, const Tensor<type, 2>&);

void set_identity(Tensor<type, 2>&);

void sum_diagonal(Tensor<type, 2>&, const type&);


// template <typename T, Index Rank, typename CTensor>
// void batch_matrix_multiplication(const ThreadPoolDevice* device,
//                                  const Tensor<T, Rank>& A,
//                                  const Tensor<T, Rank>& B,
//                                  CTensor& C,
//                                  const Eigen::array<IndexPair<Index>, 1>& contraction_axes)
// {
//     static_assert(Rank >= 2 && Rank <= 4, "Tensor rank isn't supported");

//     if constexpr (Rank == 2)
//     {
//         C.device(*device) = A.contract(B, contraction_axes);
//         return;
//     }

//     const Index A_rows = A.dimension(0);
//     const Index A_columns = A.dimension(1);

//     const Index B_rows = B.dimension(0);
//     const Index B_columns = B.dimension(1);

//     const Index C_rows = contraction_axes[0].first == 0 ? A_columns : A_rows;
//     const Index C_columns = contraction_axes[0].second == 1 ? B_rows : B_columns;

//     // const Index batch_number = (Rank == 3) ? A.dimension(2) : A.dimension(2) * A.dimension(3);
//     Index batch_number = 1;
//     for (Index rank_index = 2; rank_index < Rank; ++rank_index)
//         batch_number *= A.dimension(rank_index);

//     const Index A_matrix_size = A_rows * A_columns;
//     const Index B_matrix_size = B_rows * B_columns;
//     const Index C_matrix_size = C_rows * C_columns;

//     const T* A_data = A.data();
//     const T* B_data = B.data();
//     T* C_data = C.data();

// #pragma omp parallel for
//     for (Index batch_index = 0; batch_index < batch_number; ++batch_index)
//     {
//         const TensorMap<const Tensor<T, 2>> A_mat(A_data + batch_index * A_matrix_size, A_rows, A_columns);
//         const TensorMap<const Tensor<T, 2>> B_mat(B_data + batch_index * B_matrix_size, B_rows, B_columns);

//         TensorMap<Tensor<T, 2>> C_mat(C_data + batch_index * C_matrix_size, C_rows, C_columns);

//         C_mat = A_mat.contract(B_mat, contraction_axes);
//     }
// }

template <typename T, Index Rank, typename CTensor>
void batch_matrix_multiplication(const ThreadPoolDevice* device,
                                 const Tensor<T, Rank>& A,
                                 const Tensor<T, Rank>& B,
                                 CTensor& C,
                                 const Eigen::array<IndexPair<Index>, 1>& contraction_axes)
{
    static_assert(Rank >= 2 && Rank <= 4, "Tensor rank isn't supported");

    if constexpr (Rank == 2)
    {
        C.device(*device) = A.contract(B, contraction_axes);
        return;
    }

    const Index A_rows = A.dimension(Rank - 2);
    const Index A_cols = A.dimension(Rank - 1);

    const Index B_rows = B.dimension(Rank - 2);
    const Index B_cols = B.dimension(Rank - 1);

    const Index C_rows = A_rows;
    const Index C_cols = B_rows;

    Index batch_number = 1;
    for (Index rank_index = 0; rank_index < Rank - 2; ++rank_index)
    {
        batch_number *= A.dimension(rank_index);
    }


    cout << batch_number << endl;

    const Index A_matrix_size = A_rows * A_cols;
    const Index B_matrix_size = B_rows * B_cols;
    const Index C_matrix_size = C_rows * C_cols;

    const T* A_data = A.data();
    const T* B_data = B.data();
    T* C_data = C.data();

    cout << "C_rows: " << C_rows << endl;
    cout << "C_cols: " << C_cols << endl;

#pragma omp parallel for
    for (Index batch_index = 0; batch_index < batch_number; ++batch_index)
    {
        const TensorMap<const Tensor<T, 2>> A_mat(A_data + batch_index * A_matrix_size, A_rows, A_cols);
        const TensorMap<const Tensor<T, 2>> B_mat(B_data + batch_index * B_matrix_size, B_rows, B_cols);

        cout << "A_mat" << A_mat.dimensions() << endl;
        cout << "B_mat" << B_mat.dimensions() << endl;

        TensorMap<Tensor<T, 2>> C_mat(C_data + batch_index * C_matrix_size, C_rows, C_cols);

        // Realiza la contracción para el par de matrices actual
        C_mat.device(*device) = A_mat.contract(B_mat, contraction_axes);
    }
}

Tensor<type, 2> self_kronecker_product(const ThreadPoolDevice*, const Tensor<type, 1>&);

void divide_columns(const ThreadPoolDevice*, TensorMap<Tensor<type, 2>>&, const Tensor<type, 1>&);

template <int Rank>
bool is_binary(const Tensor<type, Rank>& tensor)
{
    const Index size = tensor.size();

    for (Index i = 0; i < size; i++)
        if (tensor(i) != type(0) && tensor(i) != type(1) && !isnan(tensor(i)))
            return false;

    return true;
}


template <int Rank>
bool is_constant(const Tensor<type, Rank>& tensor)
{
    const Index size = tensor.size();

    Index first_non_nan_index = 0;

    while (first_non_nan_index < size && isnan(tensor(first_non_nan_index)))
        first_non_nan_index++;

    if (first_non_nan_index == size)
        return true;

    const type first_not_nan_element = tensor(first_non_nan_index);

    for (Index i = first_non_nan_index + 1; i < size; ++i)
        if (!isnan(tensor(i)) && abs(first_not_nan_element - tensor(i)) > numeric_limits<float>::min())
            return false;

    return true;
}

void save_csv(const Tensor<type,2>&, const filesystem::path&);

template<int rank>
Index count_NAN(const Tensor<type, rank>& x)
{
    return count_if(x.data(), x.data() + x.size(), [](type value) {return std::isnan(value); });
}

Index count_between(Tensor<type, 1>&, const type&, const type&);

Index count_greater_than(const vector<Index>&, const Index&);

Tensor<Index, 1> calculate_rank_greater(const Tensor<type, 1>&);
Tensor<Index, 1> calculate_rank_less(const Tensor<type, 1>&);

vector<Index> get_elements_greater_than(const vector<Index>&, const Index&);
vector<Index> get_elements_greater_than(const vector<vector<Index>>&, const Index&);

Tensor<type,2> filter_column_minimum_maximum(const Tensor<type,2>&, const Index&, const type&, const type&);

//type l2_distance(const type&, const TensorMap<Tensor<type, 0> > &);
type l2_distance(const Tensor<type, 1>&, const Tensor<type, 1>&);

void fill_tensor_data_row_major(const Tensor<type, 2>&, const vector<Index>&, const vector<Index>&, type*);

void fill_tensor_data(const Tensor<type, 2>&, const vector<Index>&, const vector<Index>&, type*);

void fill_tensor_sequence(const Tensor<type, 2>&, const vector<Index>&, const vector<Index>&, const Index&, type*);

template <typename Type, int Rank>
bool contains(const Tensor<Type, Rank>& vector, const Type& value)
{
    Tensor<Type, 1> copy(vector);

    const Type* it = find(copy.data(), copy.data() + copy.size(), value);

    return it != (copy.data() + copy.size());
}


bool contains(const vector<string>&, const string&);

Tensor<type, 1> perform_Householder_QR_decomposition(const Tensor<type, 2>&, const Tensor<type, 1>&);

vector<Index> join_vector_vector(const vector<Index>&, const vector<Index>&);

Tensor<type, 2> assemble_vector_vector(const Tensor<type, 1>&, const Tensor<type, 1>&);
Tensor<type, 2> assemble_vector_matrix(const Tensor<type, 1>&, const Tensor<type, 2>&);
Tensor<type, 2> assemble_matrix_matrix(const Tensor<type, 2>&, const Tensor<type, 2>&);

template <typename T>
void push_back(Tensor<T, 1>& tensor, const T& value)
{
    const int new_size = tensor.dimension(0) + 1;

    Tensor<T, 1> new_tensor(new_size);

    for (int i = 0; i < tensor.dimension(0); i++)
        new_tensor(i) = tensor(i);

    new_tensor(new_size - 1) = value;

    tensor = new_tensor;
}

string dimensions_to_string(const dimensions&, const string& = " ");
dimensions string_to_dimensions(const string&, const string& = " ");

dimensions prepend(const Index& x, const dimensions& d);

Index get_size(const dimensions& d);

template <typename T>
string vector_to_string(const vector<T>& x, const string& separator = " ")
{
    ostringstream buffer;

    for (size_t i = 0; i < x.size(); i++)
    {
        buffer << x[i];
        if (i < x.size() - 1)
            buffer << separator;
    }

    return buffer.str();
}


template <typename T, size_t Rank>
string tensor_to_string(const Tensor<T, Rank>& x, const string& separator = " ")
{
    ostringstream buffer;

    for(Index i = 0; i < x.size(); i++)
        buffer << x(i) << separator;

    return buffer.str();
}


template <typename T, size_t Rank>
void string_to_tensor(const string& input, Tensor<T, Rank>& x)
{
    istringstream stream(input);
    T value;
    Index i = 0;

    while (stream >> value)
        x(i++) = value;
}


type round_to_precision(type, const int&);

TensorMap<Tensor<type, 1>> tensor_map(const Tensor<type, 2>&, const Index&);

TensorMap<Tensor<type, 2>> tensor_map(const Tensor<type, 3>&, const Index&);
TensorMap<Tensor<type, 3>> tensor_map(const Tensor<type, 4>&, const Index&);
TensorMap<Tensor<type, 2>> tensor_map(const Tensor<type, 4>&, const Index&, const Index&);

TensorMap<Tensor<type, 3>> tensor_map_(const TensorMap<Tensor<type, 4>>&, const Index&);
TensorMap<Tensor<type, 1>> tensor_map_(const TensorMap<Tensor<type, 2>>&, const Index&);


template <Index rank>
TensorMap<Tensor<type, rank>> tensor_map(const TensorView& x_pair)
{
    if (!x_pair.data)
        throw runtime_error("tensor_map: Null pointer in pair.");

    if (x_pair.rank() != rank)
        throw runtime_error("Dimensions is " + to_string(x_pair.rank()) + " and must be " + to_string(rank));

    if constexpr (rank == 1)
        return TensorMap<Tensor<type, 1>>(x_pair.data, x_pair.dims[0]);
    else if constexpr (rank == 2)
        return TensorMap<Tensor<type, 2>>(x_pair.data,
                                          x_pair.dims[0],
                                          x_pair.dims[1]);
    else if constexpr (rank == 3)
        return TensorMap<Tensor<type, 3>>(x_pair.data,
                                          x_pair.dims[0],
                                          x_pair.dims[1],
                                          x_pair.dims[2]);
    else if constexpr (rank == 4)
        return TensorMap<Tensor<type, 4>>(x_pair.data,
                                          x_pair.dims[0],
                                          x_pair.dims[1],
                                          x_pair.dims[2],
                                          x_pair.dims[3]);
    else
        static_assert(rank >= 1 && rank <= 4, "Unsupported tensor rank");
}


template <typename T>
size_t get_maximum_size(const vector<vector<T>>& v)
{
    size_t maximum_size = 0;

    //#pragma omp parallel for reduction(max : maximum_size)
    for (size_t i = 0; i < v.size(); i++)
        if (v[i].size() > maximum_size)
            maximum_size = v[i].size();

    return maximum_size;
}


template <typename T>
void print_vector(const vector<T>& vec)
{
    cout << "[ ";

    for (size_t i = 0; i < vec.size(); ++i) {
        cout << vec[i];
        if (i < vec.size() - 1)
            cout << ";";
    }

    cout << " ]\n";
}


template <typename T>
void print_vector(const vector<vector<T>>& vec)
{
    cout << "[ ";

    for (size_t i = 0; i < vec.size(); ++i)
    {
        print_vector(vec[i]);
        if (i < vec.size() - 1)
            cout << ";";
    }

    cout << " ]\n";
}

void print_pairs(const vector<pair<string, Index>>&);


template<class T, int n>
Tensor<Index, 1> get_dimensions(const Tensor<T, n>& tensor)
{
    Tensor<Index, 1> dimensions(n);

    memcpy(dimensions.data(), tensor.dimensions().data(), size_t(n)*sizeof(Index));

    return dimensions;
}


template <typename Type, int Rank>
bool is_equal(const Tensor<Type, Rank>& tensor,
              const Type& value,
              const Type& tolerance = 0.001)
{
    const Index size = tensor.size();

    for (Index i = 0; i < size; i++)
<<<<<<< HEAD
        if (abs(tensor(i) - value) > tolerance)
            return false;

    return true;
}


template <int Rank>
bool is_equal(const Tensor<bool, Rank>& tensor,
    const bool value)
{
    const Index size = tensor.size();

    for (Index i = 0; i < size; i++)
        if (tensor(i) != value)
            return false;
=======
        if constexpr (is_same_v<Type, bool>)
        {
            if (tensor(i) != value)
                return false;
            else
                if (std::abs(tensor(i) - value) > tolerance)
                    return false;
        }
>>>>>>> 471895a6

    return true;
}


template <typename Type, int Rank>
bool are_equal(const Tensor<Type, Rank>& tensor_1,
               const Tensor<Type, Rank>& tensor_2,
               const Type& tolerance = 0.001)
{
    if (tensor_1.size() != tensor_2.size())
        throw runtime_error("Tensor sizes are different");

    const Index size = tensor_1.size();

    for (Index i = 0; i < size; i++)
        if constexpr (is_same_v<Type, bool>)
        {
            if (tensor_1(i) != tensor_2(i))
                return false;
            else
                if (abs(tensor_1(i) - tensor_2(i)) > tolerance)
                    return false;
        }

    return true;
}

}

#endif<|MERGE_RESOLUTION|>--- conflicted
+++ resolved
@@ -531,24 +531,6 @@
     const Index size = tensor.size();
 
     for (Index i = 0; i < size; i++)
-<<<<<<< HEAD
-        if (abs(tensor(i) - value) > tolerance)
-            return false;
-
-    return true;
-}
-
-
-template <int Rank>
-bool is_equal(const Tensor<bool, Rank>& tensor,
-    const bool value)
-{
-    const Index size = tensor.size();
-
-    for (Index i = 0; i < size; i++)
-        if (tensor(i) != value)
-            return false;
-=======
         if constexpr (is_same_v<Type, bool>)
         {
             if (tensor(i) != value)
@@ -557,7 +539,6 @@
                 if (std::abs(tensor(i) - value) > tolerance)
                     return false;
         }
->>>>>>> 471895a6
 
     return true;
 }
