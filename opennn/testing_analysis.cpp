--- conflicted
+++ resolved
@@ -877,13 +877,10 @@
 
 Tensor<Index, 2> TestingAnalysis::calculate_confusion() const
 {
-<<<<<<< HEAD
-=======
     check();
 
     const Index outputs_number = neural_network->get_outputs_number();
 
->>>>>>> bcf7aaf966a431b1629c597d0c4c67f369607120
     Tensor<type, 2> inputs = data_set->get_data(DataSet::SampleUse::Testing, DataSet::VariableUse::Input);
 
     const Tensor<type, 2> targets = data_set->get_data(DataSet::SampleUse::Testing, DataSet::VariableUse::Target);
@@ -2123,7 +2120,7 @@
 
     Transformer* transformer = static_cast<Transformer*>(neural_network);
 
-    return transformer->calculate_outputs(context_string,imported_vocabulary);
+    return transformer->calculate_outputs(context_string);
 }
 
 
