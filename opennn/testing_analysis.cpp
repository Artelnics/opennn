--- conflicted
+++ resolved
@@ -22,14 +22,11 @@
     : neural_network(new_neural_network),
       data_set(new_data_set)
 {
-<<<<<<< HEAD
-    // set_default();
-=======
     const unsigned int threads_number = thread::hardware_concurrency();
 
     thread_pool = make_unique<ThreadPool>(threads_number);
     thread_pool_device = make_unique<ThreadPoolDevice>(thread_pool.get(), threads_number);
->>>>>>> 64ae3e22
+
 }
 
 
@@ -921,19 +918,6 @@
 
 Tensor<Index, 2> TestingAnalysis::calculate_sentimental_analysis_transformer_confusion() const
 {
-    // const Index outputs_number = neural_network->get_outputs_number();
-
-    // Tensor<type, 2> inputs = data_set->get_data(DataSet::SampleUse::Testing, DataSet::VariableUse::Input);
-
-    // const Tensor<type, 2> targets = data_set->get_data(DataSet::SampleUse::Testing, DataSet::VariableUse::Target);
-
-    // const Index samples_number = targets.dimension(0);
-
-    // const dimensions& input_dimensions = data_set->get_input_dimensions();
-
-
-
-
     Transformer* transformer = static_cast<Transformer*>(neural_network);
     LanguageDataSet* language_data_set = static_cast<LanguageDataSet*>(data_set);
 
@@ -964,7 +948,7 @@
     if(input_dimensions.size() == 1)
     {
         Tensor<type, 3> outputs = transformer->calculate_outputs(testing_input, testing_context);
-
+        cout<<outputs.dimensions()<<endl;
         Tensor<type, 2> reduced_outputs(outputs.dimension(0), targets.dimension(1));
 
         for (Index i = 0; i < outputs.dimension(0); i++) {
@@ -992,27 +976,8 @@
         // }
         // cout<<reduced_outputs.dimensions()<<endl;
 
-        return calculate_confusion(reduced_outputs, targets);
-    }
-    else if(input_dimensions.size() == 2)
-    {
-        // @todo not needed?
-    }
-    // else if(input_dimensions.size() == 3)
-    // {
-    //     type* input_data = inputs.data();
-
-    //     Tensor<type, 4> inputs_4d(samples_number,
-    //                               input_dimensions[0],
-    //                               input_dimensions[1],
-    //                               input_dimensions[2]);
-
-    //     memcpy(inputs_4d.data(), input_data, samples_number * inputs.dimension(1)*sizeof(type));
-
-    //     const Tensor<type, 2> outputs = neural_network->calculate_outputs(inputs_4d);
-
-    //     return calculate_confusion(outputs, targets);
-    // }
+        return calculate_confusion(reduced_outputs, testing_target);
+    }
 
     return Tensor<Index, 2>();
 }
