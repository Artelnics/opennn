--- conflicted
+++ resolved
@@ -89,109 +89,8 @@
 {
     const Index layers_number = get_layers_number();
 
-<<<<<<< HEAD
-    for(Index i = 0; i < layers_number; i++)
-        if(layers[i]->get_type() == Layer::Type::Scaling2D)
-            return true;
-
-    return false;
-}
-
-
-bool NeuralNetwork::has_scaling_layer_4d() const
-{
-    const Index layers_number = get_layers_number();
-
-    for(Index i = 0; i < layers_number; i++)
-        if(layers[i]->get_type() == Layer::Type::Scaling4D)
-            return true;
-
-    return false;
-}
-
-
-bool NeuralNetwork::has_long_short_term_memory_layer() const
-{
-    const Index layers_number = get_layers_number();
-
-    for(Index i = 0; i < layers_number; i++)
-        if(layers[i]->get_type() == Layer::Type::LongShortTermMemory)
-            return true;
-
-    return false;
-}
-
-
-bool NeuralNetwork::has_convolutional_layer() const
-{
-    const Index layers_number = get_layers_number();
-
-    for(Index i = 0; i < layers_number; i++)
-        if(layers[i]->get_type() == Layer::Type::Convolutional)
-            return true;
-
-    return false;
-}
-
-
-bool NeuralNetwork::has_flatten_layer() const
-{
-    const Index layers_number = get_layers_number();
-
-    for(Index i = 0; i < layers_number; i++)
-        if(layers[i]->get_type() == Layer::Type::Flatten)
-            return true;
-
-    return false;
-}
-
-
-bool NeuralNetwork::has_recurrent_layer() const
-{
-    const Index layers_number = get_layers_number();
-
-    for(Index i = 0; i < layers_number; i++)
-        if(layers[i]->get_type() == Layer::Type::Recurrent)
-            return true;
-
-    return false;
-}
-
-
-bool NeuralNetwork::has_unscaling_layer() const
-{
-    const Index layers_number = get_layers_number();
-
-    for(Index i = 0; i < layers_number; i++)
-        if(layers[i]->get_type() == Layer::Type::Unscaling)
-            return true;
-
-    return false;
-}
-
-
-bool NeuralNetwork::has_bounding_layer() const
-{
-    const Index layers_number = get_layers_number();
-
-    for(Index i = 0; i < layers_number; i++)
-        if(layers[i]->get_type() == Layer::Type::Bounding)
-            return true;
-
-    return false;
-}
-
-
-bool NeuralNetwork::has_probabilistic_layer() const
-{
-    const Index layers_number = get_layers_number();
-
-    for(Index i = 0; i < layers_number; i++)
-        if(layers[i]->get_type() == Layer::Type::Probabilistic)
-=======
     for (Index i = 0; i < layers_number; i++)
         if (layers[i]->get_type() == layer_type)
->>>>>>> de917c1d
             return true;
 
     return false;
@@ -515,16 +414,6 @@
     for(Index i = 0; i < inputs_number; i++)
         input_names(i) = "input_" + to_string(i+1);
 
-<<<<<<< HEAD
-    if(model_type == ModelType::Approximation)
-    {
-
-        add_layer(make_unique<ScalingLayer2D>(input_dimensions));
-
-        for(Index i = 0; i < complexity_size; i++)
-        {
-            const dimensions neurons_number = {complexity_dimensions[i]};
-=======
     switch(model_type)
     {    
     case ModelType::Approximation:
@@ -534,7 +423,6 @@
     case ModelType::Classification: 
         set_classification(input_dimensions, complexity_dimensions, output_dimensions);
         break;
->>>>>>> de917c1d
 
     case ModelType::TextClassification:
         set_classification(input_dimensions, complexity_dimensions, output_dimensions);
@@ -551,8 +439,8 @@
     case ModelType::AutoAssociation:
         set_auto_association(input_dimensions, complexity_dimensions, output_dimensions);
         break;
-
-    }
+    }
+
     const Index outputs_number = accumulate(output_dimensions.begin(), output_dimensions.end(), 1, multiplies<Index>());
 
     output_names.resize(outputs_number);
@@ -561,42 +449,6 @@
         output_names(i) = "output_" + to_string(i+1);
 }
 
-<<<<<<< HEAD
-        add_layer(make_unique<BoundingLayer>(output_dimensions));
-    }
-    else if(model_type == ModelType::ImageClassification)
-    {
-        add_layer(make_unique<ScalingLayer4D>(input_dimensions));
-
-        for (Index i = 0; i < complexity_size; i++)
-        {
-
-            const dimensions kernel_dimensions = {3, 3, get_output_dimensions()[2], complexity_dimensions[i]};
-            const dimensions convolution_stride_dimensions = {1, 1};
-            const ConvolutionalLayer::ConvolutionType convolution_type = ConvolutionalLayer::ConvolutionType::Valid;
-
-            //add_layer(make_unique<ConvolutionalLayer>(get_output_dimensions(),
-            //                                          kernel_dimensions,
-            //                                          ConvolutionalLayer::ActivationFunction::RectifiedLinear,
-            //                                          convolution_stride_dimensions,
-            //                                          convolution_type),
-            //          "convolutional_layer_" + to_string(i + 1));
-
-            const dimensions pool_dimensions = {2, 2};
-            const dimensions pooling_stride_dimensions = { 2, 2 };
-            const dimensions padding_dimensions = { 0, 0 };
-            const PoolingLayer::PoolingMethod pooling_method = PoolingLayer::PoolingMethod::AveragePooling;
-
-            //add_layer(make_unique<PoolingLayer>(get_output_dimensions(),
-            //                                    pool_dimensions,
-            //                                    pooling_stride_dimensions,
-            //                                    padding_dimensions,
-            //                                    pooling_method),
-            //          "pooling_layer_" + to_string(i + 1));
-
-        }
-=======
->>>>>>> de917c1d
 
 void NeuralNetwork::set_approximation(const dimensions& input_dimensions, 
                                       const dimensions& complexity_dimensions, 
@@ -606,214 +458,11 @@
 
     add_layer(make_unique<ScalingLayer2D>(input_dimensions));
 
-<<<<<<< HEAD
-        add_layer(make_unique<ProbabilisticLayer>(get_output_dimensions(), output_dimensions), "Probabilistic_layer");
-    }
-    else if(model_type == ModelType::YoloV2)
-    {
-        //add_layer(make_unique<ScalingLayer4D>(input_dimensions));
-
-
-        const dimensions convolution_stride_dimensions = {1, 1};
-        const ConvolutionalLayer::ConvolutionType convolution_type = ConvolutionalLayer::ConvolutionType::Same;
-
-        const dimensions pool_dimensions = {2, 2};
-        const dimensions pooling_stride_dimensions = { 2, 2 };
-        const dimensions padding_dimensions = { 0, 0 };
-        const PoolingLayer::PoolingMethod pooling_method = PoolingLayer::PoolingMethod::MaxPooling;
-
-        add_layer(make_unique<ConvolutionalLayer>(input_dimensions,
-                                                  (dimensions){3, 3, input_dimensions[2], 32},
-                                                  ConvolutionalLayer::ActivationFunction::RectifiedLinear,
-                                                  convolution_stride_dimensions,
-                                                  convolution_type),
-                  "Convolutional layer 1");
-
-        add_layer(make_unique<PoolingLayer>(get_output_dimensions(),
-                                            pool_dimensions,
-                                            pooling_stride_dimensions,
-                                            padding_dimensions,
-                                            pooling_method),
-                  "Pooling layer 1");
-
-        add_layer(make_unique<ConvolutionalLayer>(get_output_dimensions(),
-                                                  (dimensions){3, 3, get_output_dimensions()[2], 64},
-                                                  ConvolutionalLayer::ActivationFunction::RectifiedLinear,
-                                                  convolution_stride_dimensions,
-                                                  convolution_type),
-                  "Convolutional layer 2");
-
-        add_layer(make_unique<PoolingLayer>(get_output_dimensions(),
-                                            pool_dimensions,
-                                            pooling_stride_dimensions,
-                                            padding_dimensions,
-                                            pooling_method),
-                  "Pooling layer 2");
-
-        add_layer(make_unique<ConvolutionalLayer>(get_output_dimensions(),
-                                                  (dimensions){3, 3, get_output_dimensions()[2], 128},
-                                                  ConvolutionalLayer::ActivationFunction::RectifiedLinear,
-                                                  convolution_stride_dimensions,
-                                                  convolution_type),
-                  "Convolutional layer 3");
-
-        add_layer(make_unique<ConvolutionalLayer>(get_output_dimensions(),
-                                                  (dimensions){1, 1, get_output_dimensions()[2], 64},
-                                                  ConvolutionalLayer::ActivationFunction::RectifiedLinear,
-                                                  convolution_stride_dimensions,
-                                                  convolution_type),
-                  "Convolutional layer 4");
-
-        add_layer(make_unique<ConvolutionalLayer>(get_output_dimensions(),
-                                                  (dimensions){3, 3, get_output_dimensions()[2], 128},
-                                                  ConvolutionalLayer::ActivationFunction::RectifiedLinear,
-                                                  convolution_stride_dimensions,
-                                                  convolution_type),
-                  "Convolutional layer 5");
-
-        add_layer(make_unique<PoolingLayer>(get_output_dimensions(),
-                                            pool_dimensions,
-                                            pooling_stride_dimensions,
-                                            padding_dimensions,
-                                            pooling_method),
-                  "Pooling layer 3");
-
-        add_layer(make_unique<ConvolutionalLayer>(get_output_dimensions(),
-                                                  (dimensions){3, 3, get_output_dimensions()[2], 256},
-                                                  ConvolutionalLayer::ActivationFunction::RectifiedLinear,
-                                                  convolution_stride_dimensions,
-                                                  convolution_type),
-                  "Convolutional layer 6");
-
-        add_layer(make_unique<ConvolutionalLayer>(get_output_dimensions(),
-                                                  (dimensions){1, 1, get_output_dimensions()[2], 128},
-                                                  ConvolutionalLayer::ActivationFunction::RectifiedLinear,
-                                                  convolution_stride_dimensions,
-                                                  convolution_type),
-                  "Convolutional layer 7");
-
-        add_layer(make_unique<ConvolutionalLayer>(get_output_dimensions(),
-                                                  (dimensions){3, 3, get_output_dimensions()[2], 256},
-                                                  ConvolutionalLayer::ActivationFunction::RectifiedLinear,
-                                                  convolution_stride_dimensions,
-                                                  convolution_type),
-                  "Convolutional layer 8");
-
-        add_layer(make_unique<PoolingLayer>(get_output_dimensions(),
-                                            pool_dimensions,
-                                            pooling_stride_dimensions,
-                                            padding_dimensions,
-                                            pooling_method),
-                  "Pooling layer 4");
-
-
-        add_layer(make_unique<ConvolutionalLayer>(get_output_dimensions(),
-                                                  (dimensions){3, 3, get_output_dimensions()[2], 512},
-                                                  ConvolutionalLayer::ActivationFunction::RectifiedLinear,
-                                                  convolution_stride_dimensions,
-                                                  convolution_type),
-                  "Convolutional layer 9");
-
-        add_layer(make_unique<ConvolutionalLayer>(get_output_dimensions(),
-                                                  (dimensions){1, 1, get_output_dimensions()[2], 256},
-                                                  ConvolutionalLayer::ActivationFunction::RectifiedLinear,
-                                                  convolution_stride_dimensions,
-                                                  convolution_type),
-                  "Convolutional layer 10");
-
-        add_layer(make_unique<ConvolutionalLayer>(get_output_dimensions(),
-                                                  (dimensions){3, 3, get_output_dimensions()[2], 512},
-                                                  ConvolutionalLayer::ActivationFunction::RectifiedLinear,
-                                                  convolution_stride_dimensions,
-                                                  convolution_type),
-                  "Convolutional layer 11");
-
-        add_layer(make_unique<ConvolutionalLayer>(get_output_dimensions(),
-                                                  (dimensions){1, 1, get_output_dimensions()[2], 256},
-                                                  ConvolutionalLayer::ActivationFunction::RectifiedLinear,
-                                                  convolution_stride_dimensions,
-                                                  convolution_type),
-                  "Convolutional layer 12");
-
-        add_layer(make_unique<ConvolutionalLayer>(get_output_dimensions(),
-                                                  (dimensions){3, 3, get_output_dimensions()[2], 512},
-                                                  ConvolutionalLayer::ActivationFunction::RectifiedLinear,
-                                                  convolution_stride_dimensions,
-                                                  convolution_type),
-                  "Convolutional layer 13");
-
-        add_layer(make_unique<PoolingLayer>(get_output_dimensions(),
-                                            pool_dimensions,
-                                            pooling_stride_dimensions,
-                                            padding_dimensions,
-                                            pooling_method),
-                  "Pooling layer 5");
-
-        add_layer(make_unique<ConvolutionalLayer>(get_output_dimensions(),
-                                                  (dimensions){3, 3, get_output_dimensions()[2], 1024},
-                                                  ConvolutionalLayer::ActivationFunction::RectifiedLinear,
-                                                  convolution_stride_dimensions,
-                                                  convolution_type),
-                  "Convolutional layer 14");
-
-        add_layer(make_unique<ConvolutionalLayer>(get_output_dimensions(),
-                                                  (dimensions){1, 1, get_output_dimensions()[2], 512},
-                                                  ConvolutionalLayer::ActivationFunction::RectifiedLinear,
-                                                  convolution_stride_dimensions,
-                                                  convolution_type),
-                  "Convolutional layer 15");
-
-        add_layer(make_unique<ConvolutionalLayer>(get_output_dimensions(),
-                                                  (dimensions){3, 3, get_output_dimensions()[2], 1024},
-                                                  ConvolutionalLayer::ActivationFunction::RectifiedLinear,
-                                                  convolution_stride_dimensions,
-                                                  convolution_type),
-                  "Convolutional layer 16");
-
-        add_layer(make_unique<ConvolutionalLayer>(get_output_dimensions(),
-                                                  (dimensions){1, 1, get_output_dimensions()[2], 512},
-                                                  ConvolutionalLayer::ActivationFunction::RectifiedLinear,
-                                                  convolution_stride_dimensions,
-                                                  convolution_type),
-                  "Convolutional layer 17");
-
-        add_layer(make_unique<ConvolutionalLayer>(get_output_dimensions(),
-                                                  (dimensions){3, 3, get_output_dimensions()[2], 1024},
-                                                  ConvolutionalLayer::ActivationFunction::RectifiedLinear,
-                                                  convolution_stride_dimensions,
-                                                  convolution_type),
-                  "Convolutional layer 18");
-
-        add_layer(make_unique<ConvolutionalLayer>(get_output_dimensions(),
-                                                  (dimensions){1, 1, get_output_dimensions()[2], 125},
-                                                  ConvolutionalLayer::ActivationFunction::RectifiedLinear,
-                                                  convolution_stride_dimensions,
-                                                  convolution_type),
-                  "Convolutional layer 19");
-
-
-
-        add_layer(make_unique<FlattenLayer>(get_output_dimensions())); //Comprobar si es necesaria o puedo trabajar con el output de la convolucional (cambiando todo lo necesario para que funcione la red)
-
-        // @todo Create a function which sends the data of the flatten layer (or convolutional) to a logistic, to a softmax or leaves it untouched to do the predictions.
-
-        // @todo Add_logistic_layer to check the object probability
-
-        //add_layer(make_unique<ProbabilisticLayer>(get_output_dimensions(), output_dimensions), "Probabilistic_layer");
-
-        // @todo Add non_max_supression_layer
-    }
-    else if(model_type == ModelType::AutoAssociation)
-    {
-/*
-        add_layer(make_unique<ScalingLayer2D>(inputs_number));
-=======
     for (Index i = 0; i < complexity_size; i++)
         add_layer(make_unique<PerceptronLayer>(get_output_dimensions(),
                                                dimensions{ complexity_dimensions[i] },
                                                PerceptronLayer::ActivationFunction::Linear,
                                                "perceptron_layer_" + to_string(i + 1)));
->>>>>>> de917c1d
 
     add_layer(make_unique<PerceptronLayer>(get_output_dimensions(),
                                            output_dimensions,
@@ -1449,13 +1098,9 @@
 
     forward_propagate({input_pair}, forward_propagation);
 
-<<<<<<< HEAD
-    const pair<type*, dimensions> outputs_pair
-=======
-    forward_propagation.print();
+    //forward_propagation.print();
 
     const pair<type*, dimensions> outputs_pair 
->>>>>>> de917c1d
         = forward_propagation.layers[layers_number - 1]->get_outputs_pair();
 
     return tensor_map_2(outputs_pair);
@@ -1580,14 +1225,8 @@
     const Index inputs_number = get_inputs_number();
     add_xml_element(printer, "InputsNumber", to_string(inputs_number));
 
-<<<<<<< HEAD
-    file_stream.OpenElement("InputsNumber");
-    file_stream.PushText(to_string(inputs_number).c_str());
-    file_stream.CloseElement();
-=======
     if (input_names.size() != inputs_number) 
         throw runtime_error("Size of input names is not equal to inputs number");
->>>>>>> de917c1d
 
     for (Index i = 0; i < inputs_number; i++) 
     {
@@ -2304,13 +1943,8 @@
         case Layer::Type::Perceptron:
             layers[i] = make_unique<PerceptronLayerForwardPropagation>(batch_samples_number, neural_network_layers[i].get());
         break;
-<<<<<<< HEAD
-
-        case Layer::Type::PerceptronLayer3D:
-=======
-        
+
         case Layer::Type::Perceptron3D:
->>>>>>> de917c1d
             layers[i] = make_unique<PerceptronLayer3DForwardPropagation>(batch_samples_number, neural_network_layers[i].get());
         break;
 
