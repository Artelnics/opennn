//   OpenNN: Open Neural Networks Library
//   www.opennn.net
//
//   N E U R A L   N E T W O R K   C L A S S
//
//   Artificial Intelligence Techniques SL
//   artelnics@artelnics.com

#include <cstdlib>
#include <fstream>
#include <iostream>
#include <sstream>
#include <numeric>

#include "tensors.h"
#include "neural_network.h"
#include "neural_network_forward_propagation.h"
#include "neural_network_back_propagation.h"
#include "neural_network_back_propagation_lm.h"
#include "config.h"
#include "layer.h"
#include "perceptron_layer.h"
#include "perceptron_layer_3d.h"
#include "pooling_layer.h"
#include "scaling_layer_2d.h"
#include "scaling_layer_4d.h"
#include "addition_layer_3d.h"
#include "normalization_layer_3d.h"
#include "unscaling_layer.h"
#include "bounding_layer.h"
#include "probabilistic_layer.h"
#include "probabilistic_layer_3d.h"
#include "convolutional_layer.h"
#include "flatten_layer.h"
#include "embedding_layer.h"
#include "multihead_attention_layer.h"

namespace opennn
{

NeuralNetwork::NeuralNetwork() : layers(0)
{
    set();
}


NeuralNetwork::NeuralNetwork(const NeuralNetwork::ModelType& model_type, 
                             const dimensions& input_dimensions,
                             const dimensions& complexity_dimensions,
                             const dimensions& output_dimensions)
{
    set(model_type, input_dimensions, complexity_dimensions, output_dimensions);
}


NeuralNetwork::NeuralNetwork(const string& file_name)
{
    load(file_name);
}


void NeuralNetwork::add_layer(unique_ptr<Layer> layer, const string& name, const vector<Index>& input_indices)
{
    const Layer::Type layer_type = layer->get_type();

    if(!validate_layer_type(layer_type)) return;

    const Index old_layers_number = get_layers_number();

    layers.push_back(std::move(layer));

    layer_input_indices.push_back(input_indices.empty() 
        ? std::vector<Index>(1, old_layers_number - 1) 
        : input_indices);

    layers[old_layers_number]->set_name(name);
}


bool NeuralNetwork::validate_layer_type(const Layer::Type& layer_type) const
{
    if(has(Layer::Type::Bounding))
        throw runtime_error("No layers can be added after a bounding layer.\n");

    return true;
}


bool NeuralNetwork::has(const Layer::Type& layer_type) const
{
    const Index layers_number = get_layers_number();

    for (Index i = 0; i < layers_number; i++)
        if (layers[i]->get_type() == layer_type)
            return true;

    return false;
}


bool NeuralNetwork::is_empty() const
{
    return layers.empty();
}


const Tensor<string, 1>& NeuralNetwork::get_input_names() const
{
    return input_names;
}


string NeuralNetwork::get_input_name(const Index& index) const
{
    return input_names[index];
}


Index NeuralNetwork::get_input_index(const string& name) const
{
    for(Index i = 0; i < input_names.size(); i++)
        if(input_names(i) == name) 
            return i;

    throw runtime_error("Input name not found: " + name);
}


NeuralNetwork::ModelType NeuralNetwork::get_model_type() const
{
    return model_type;
}


string NeuralNetwork::get_model_type_string() const
{
    switch (model_type)
    {
        case ModelType::AutoAssociation:
            return "AutoAssociation";
        case ModelType::Approximation:
            return "Approximation";
        case ModelType::Classification:
            return "Classification";
        case ModelType::Forecasting:
            return "Forecasting";
        case ModelType::TextClassification:
            return "TextClassification";
        case ModelType::ImageClassification:
            return "ImageClassification";
        default:
            throw runtime_error("Unkown model type");
    }
}


const Tensor<string, 1>& NeuralNetwork::get_output_names() const
{
    return output_names;
}


string NeuralNetwork::get_output_name(const Index& index) const
{
    return output_names[index];
}


Index NeuralNetwork::get_output_index(const string& name) const
{
    for(Index i = 0; i < output_names.size(); i++)
        if(output_names(i) == name) 
            return i;

    throw runtime_error("Output name not found: " + name);
}


const vector<unique_ptr<Layer>>& NeuralNetwork::get_layers() const
{
    return layers;
}


const unique_ptr<Layer>& NeuralNetwork::get_layer(const Index& layer_index) const
{
    return layers[layer_index];
}


const unique_ptr<Layer>& NeuralNetwork::get_layer(const string& name) const
{
    const Tensor<string, 1> layer_names = get_layer_names();

    for(Index i = 0; i < layer_names.size(); i++)
        if(layer_names(i) == name)
            return layers[i];

    throw runtime_error("Layer not found in neural network");
}


Index NeuralNetwork::get_layer_index(const string& name) const
{
    if(name == "dataset" || name == "input")
        return -1;

    if(name == "context")
        return -2;

    const Index layers_number = get_layers_number();

    for(Index i = 0; i < layers_number; i++)
        if(layers[i]->get_name() == name)
            return i;

    throw runtime_error("Layer not found" + name);
}


const vector<vector<Index>>& NeuralNetwork::get_layer_input_indices() const
{
    return layer_input_indices;
}


vector<vector<Index>> NeuralNetwork::get_layer_output_indices() const
{
    const Index layers_number = layer_input_indices.size();

    vector<vector<Index>> layer_output_indices(layers_number);

    for (Index i = 0; i < layers_number; i++)
    {
        for (Index k = 0; k < Index(layer_input_indices[i].size()); k++)
        {
            const Index input_index = layer_input_indices[i][k];

            if (input_index != -1) 
                layer_output_indices[input_index].push_back(i);
        }
    }

    for (Index i = 0; i < layers_number; i++)
        if (layer_output_indices[i].empty()) 
            layer_output_indices[i].push_back(-1);

    return layer_output_indices;
}


Index NeuralNetwork::find_input_index(const vector<Index>& layer_inputs_indices, const Index& layer_index) const
{
    for (Index i = 0; i < Index(layer_inputs_indices.size()); i++)
        if (layer_inputs_indices[i] == layer_index)
            return i;

    return -1;
}


ScalingLayer2D* NeuralNetwork::get_scaling_layer_2d() const
{
    const Index layers_number = get_layers_number();

    for(Index i = 0; i < layers_number; i++)
        if(layers[i]->get_type() == Layer::Type::Scaling2D)
            return dynamic_cast<ScalingLayer2D*>(layers[i].get());

    throw runtime_error("No scaling layer 2d in neural network.\n");
}


ScalingLayer4D* NeuralNetwork::get_scaling_layer_4d() const
{
    const Index layers_number = get_layers_number();

    for(Index i = 0; i < layers_number; i++)
        if(layers[i]->get_type() == Layer::Type::Scaling4D)
            return dynamic_cast<ScalingLayer4D*>(layers[i].get());

    throw runtime_error("No scaling layer in neural network.\n");
}


UnscalingLayer* NeuralNetwork::get_unscaling_layer() const
{
    const Index layers_number = get_layers_number();

    for(Index i = 0; i < layers_number; i++)
        if(layers[i]->get_type() == Layer::Type::Unscaling)
            return dynamic_cast<UnscalingLayer*>(layers[i].get());

    throw runtime_error("No unscaling layer in neural network.\n");
}


BoundingLayer* NeuralNetwork::get_bounding_layer() const
{
    const Index layers_number = get_layers_number();

    for(Index i = 0; i < layers_number; i++)
        if(layers[i]->get_type() == Layer::Type::Bounding)
            return dynamic_cast<BoundingLayer*>(layers[i].get());

    throw runtime_error("No bounding layer in neural network.\n");
}


// FlattenLayer* NeuralNetwork::get_flatten_layer() const
// {
//     const Index layers_number = get_layers_number();

//     for(Index i = 0; i < layers_number; i++)
//         if(layers[i]->get_type() == Layer::Type::Flatten)
//             return dynamic_cast<FlattenLayer*>(layers[i]);

//     throw runtime_error("No flatten layer in neural network.\n");
// }


//ConvolutionalLayer* NeuralNetwork::get_convolutional_layer() const
//{
//    const Index layers_number = get_layers_number();
//
//    for(Index i = 0; i < layers_number; i++)
//        if(layers[i]->get_type() == Layer::Type::Convolutional)
//            return dynamic_cast<ConvolutionalLayer*>(layers[i]);
//
//    throw runtime_error("No convolutional layer in neural network.\n");
//}


// PoolingLayer* NeuralNetwork::get_pooling_layer() const
// {
//     const Index layers_number = get_layers_number();

//     for(Index i = 0; i < layers_number; i++)
//         if(layers[i]->get_type() == Layer::Type::PoolingLayer)
//             return dynamic_cast<PoolingLayer*>(layers[i]);

//     throw runtime_error("No pooling layer in neural network.\n");
// }


ProbabilisticLayer* NeuralNetwork::get_probabilistic_layer() const
{
    const Index layers_number = get_layers_number();

    for(Index i = 0; i < layers_number; i++)
        if(layers[i]->get_type() == Layer::Type::Probabilistic)
            return dynamic_cast<ProbabilisticLayer*>(layers[i].get());

    throw runtime_error("No probabilistic layer in neural network.\n");
}


LongShortTermMemoryLayer* NeuralNetwork::get_long_short_term_memory_layer() const
{
    const Index layers_number = get_layers_number();

    for(Index i = 0; i < layers_number; i++)
        if(layers[i]->get_type() == Layer::Type::LongShortTermMemory)
            return dynamic_cast<LongShortTermMemoryLayer*>(layers[i].get());

    throw runtime_error("No long-short-term memory layer in neural network.\n");
}


RecurrentLayer* NeuralNetwork::get_recurrent_layer() const
{
    const Index layers_number = get_layers_number();

    for(Index i = 0; i < layers_number; i++)
        if(layers[i]->get_type() == Layer::Type::Recurrent)
            return dynamic_cast<RecurrentLayer*>(layers[i].get());

    throw runtime_error("No recurrent layer in neural network.\n");
}


const bool& NeuralNetwork::get_display() const
{
    return display;
}


void NeuralNetwork::set()
{
    input_names.resize(0);

    output_names.resize(0);

    layers.resize(0);

    set_default();
}


void NeuralNetwork::set(const NeuralNetwork::ModelType& new_model_type,
                        const dimensions& input_dimensions, 
                        const dimensions& complexity_dimensions,
                        const dimensions& output_dimensions)
{
    set_default();

    layers.resize(0);

    model_type = new_model_type;


    const Index inputs_number = accumulate(input_dimensions.begin(), input_dimensions.end(), 1, multiplies<Index>());

    input_names.resize(inputs_number);

    for(Index i = 0; i < inputs_number; i++)
        input_names(i) = "input_" + to_string(i+1);

    switch(model_type)
    {    
    case ModelType::Approximation:
        set_approximation(input_dimensions, complexity_dimensions, output_dimensions);
        break;
    
    case ModelType::Classification: 
        set_classification(input_dimensions, complexity_dimensions, output_dimensions);
        break;

    case ModelType::TextClassification:
        set_classification(input_dimensions, complexity_dimensions, output_dimensions);
        break;

    case ModelType::Forecasting:
        set_forecasting(input_dimensions, complexity_dimensions, output_dimensions);
        break;

    case ModelType::ImageClassification:
        set_image_classification(input_dimensions, complexity_dimensions, output_dimensions);
        break;
    
    case ModelType::AutoAssociation:
        set_auto_association(input_dimensions, complexity_dimensions, output_dimensions);
        break;

    }
    const Index outputs_number = accumulate(output_dimensions.begin(), output_dimensions.end(), 1, multiplies<Index>());

    output_names.resize(outputs_number);

    for(Index i = 0; i < outputs_number; i++)
        output_names(i) = "output_" + to_string(i+1);
}


void NeuralNetwork::set_approximation(const dimensions& input_dimensions, 
                                      const dimensions& complexity_dimensions, 
                                      const dimensions& output_dimensions)
{
    const Index complexity_size = complexity_dimensions.size();

    add_layer(make_unique<ScalingLayer2D>(input_dimensions));

    for (Index i = 0; i < complexity_size; i++)
    {
        const dimensions neurons_number = { complexity_dimensions[i] };

        add_layer(make_unique<PerceptronLayer>(get_output_dimensions(), neurons_number, PerceptronLayer::ActivationFunction::HyperbolicTangent),
            "perceptron_layer_" + to_string(i + 1));
    }

    add_layer(make_unique<PerceptronLayer>(get_output_dimensions(), output_dimensions, PerceptronLayer::ActivationFunction::Linear), "perceptron_layer_" + to_string(complexity_size + 1));

    add_layer(make_unique<UnscalingLayer>(output_dimensions));

    add_layer(make_unique<BoundingLayer>(output_dimensions));

}


void NeuralNetwork::set_classification(const dimensions& input_dimensions, 
                                       const dimensions& complexity_dimensions, 
                                       const dimensions& output_dimensions)
{
    const Index complexity_size = complexity_dimensions.size();

    for (Index i = 0; i < complexity_size; i++)
    {
        const dimensions neurons_number = { complexity_dimensions[i] };

        add_layer(make_unique<PerceptronLayer>(get_output_dimensions(), neurons_number, PerceptronLayer::ActivationFunction::HyperbolicTangent),
            "perceptron_layer_" + to_string(i + 1));
    }

    add_layer(make_unique<ProbabilisticLayer>(get_output_dimensions(), output_dimensions), "probabilistic_layer");

}


void NeuralNetwork::set_forecasting(const dimensions& input_dimensions, 
                                    const dimensions& complexity_dimensions, 
                                    const dimensions& output_dimensions)
{
    add_layer(make_unique<ScalingLayer2D>(input_dimensions));

    add_layer(make_unique<UnscalingLayer>(output_dimensions));

    add_layer(make_unique<BoundingLayer>(output_dimensions));
}


void NeuralNetwork::set_auto_association(const dimensions& input_dimensions, 
                                         const dimensions& complexity_dimensions, 
                                         const dimensions& output_dimensions)
{
    add_layer(make_unique<ScalingLayer2D>(input_dimensions));

    const Index mapping_neurons_number = 10;
    const Index bottle_neck_neurons_number = complexity_dimensions[0];
/*
    add_layer(make_unique<PerceptronLayer>(input_dimensions[0], mapping_neurons_number, PerceptronLayer::ActivationFunction::HyperbolicTangent),
                "mapping_layer");

    add_layer(make_unique<PerceptronLayer>(mapping_neurons_number, bottle_neck_neurons_number, PerceptronLayer::ActivationFunction::Linear),
                "bottleneck_layer");

    add_layer(make_unique<PerceptronLayer>(bottle_neck_neurons_number, mapping_neurons_number, PerceptronLayer::ActivationFunction::HyperbolicTangent),
                "demapping_layer");

    add_layer(make_unique<PerceptronLayer>(mapping_neurons_number, output_dimensions[0], PerceptronLayer::ActivationFunction::Linear),
                "output_layer");
*/
    add_layer(make_unique<UnscalingLayer>(output_dimensions));
}


void NeuralNetwork::set_image_classification(const dimensions& input_dimensions, 
                                             const dimensions& complexity_dimensions, 
                                             const dimensions& output_dimensions)
{
    const Index complexity_size = complexity_dimensions.size();

    add_layer(make_unique<ScalingLayer4D>(input_dimensions));

    for (Index i = 0; i < complexity_size; i++)
    {
        const dimensions kernel_dimensions = { 3, 3, get_output_dimensions()[2], complexity_dimensions[i] };
        const dimensions convolution_stride_dimensions = { 1, 1 };
        const ConvolutionalLayer::ConvolutionType convolution_type = ConvolutionalLayer::ConvolutionType::Same;

        add_layer(make_unique<ConvolutionalLayer>(get_output_dimensions(),
            kernel_dimensions,
            ConvolutionalLayer::ActivationFunction::RectifiedLinear,
            convolution_stride_dimensions,
            convolution_type),
            "convolutional_layer_" + to_string(i + 1));

        const dimensions pool_dimensions = { 2, 2 };
        const dimensions pooling_stride_dimensions = { 2, 2 };
        const dimensions padding_dimensions = { 0, 0 };
        const PoolingLayer::PoolingMethod pooling_method = PoolingLayer::PoolingMethod::AveragePooling;

        //add_layer(make_unique<PoolingLayer>(get_output_dimensions(),
        //                                    pool_dimensions,
        //                                    pooling_stride_dimensions,
        //                                    padding_dimensions,
        //                                    pooling_method),
        //          "pooling_layer_" + to_string(i + 1));

    }

    add_layer(make_unique<FlattenLayer>(get_output_dimensions()));

    //const dimensions neurons_number = { complexity_dimensions[complexity_dimensions.size()]*2 };
    //add_layer(make_unique<PerceptronLayer>(get_output_dimensions(), neurons_number, PerceptronLayer::ActivationFunction::RectifiedLinear), "perceptron_layer");

    add_layer(make_unique<ProbabilisticLayer>(get_output_dimensions(), output_dimensions), "probabilistic_layer");
}


void NeuralNetwork::set(const string& file_name)
{
    layers.resize(0);

    load(file_name);
}


void NeuralNetwork::set_model_type(const NeuralNetwork::ModelType& new_model_type)
{
    model_type = new_model_type;
}


void NeuralNetwork::set_model_type_string(const string& new_model_type)
{
    if(new_model_type == "Approximation")
        set_model_type(ModelType::Approximation);
    else if(new_model_type == "Classification")
        set_model_type(ModelType::Classification);
    else if(new_model_type == "Forecasting")
        set_model_type(ModelType::Forecasting);
    else if(new_model_type == "ImageClassification")
        set_model_type(ModelType::ImageClassification);
    else if(new_model_type == "TextClassification")
        set_model_type(ModelType::TextClassification);
    else if(new_model_type == "AutoAssociation")
        set_model_type(ModelType::AutoAssociation);
    else
        throw runtime_error("Unknown model type: " + new_model_type + "\n");
}


void NeuralNetwork::set_inputs_names(const Tensor<string, 1>& new_inputs_names)
{
    input_names = new_inputs_names;
}


void NeuralNetwork::set_output_namess(const Tensor<string, 1>& new_output_namess)
{
    output_names = new_output_namess;
}


void NeuralNetwork::set_inputs_number(const Index& new_inputs_number)
{
    input_names.resize(new_inputs_number);

    if(has(Layer::Type::Scaling2D))
    {
        ScalingLayer2D* scaling_layer_2d = get_scaling_layer_2d();

        scaling_layer_2d->set_inputs_number(new_inputs_number);
    }

    const Index first_trainable_layer_index = get_first_trainable_layer_index();

    layers[first_trainable_layer_index]->set_inputs_number(new_inputs_number);
}


void NeuralNetwork::set_default()
{
    display = true;

    layer_input_indices = vector<vector<Index>>();

    const int n = omp_get_max_threads();

    thread_pool = new ThreadPool(n);
    thread_pool_device = new ThreadPoolDevice(thread_pool, n);
}


void NeuralNetwork::set_threads_number(const int& new_threads_number)
{
    const Index layers_number = get_layers_number();

    for(Index i = 0; i < layers_number; i++)
        layers[i]->set_threads_number(new_threads_number);
}


void NeuralNetwork::set_layers_number(const Index& new_layers_number)
{
    layers.resize(new_layers_number);
    layer_input_indices.resize(new_layers_number);
}


void NeuralNetwork::set_layer_input_indices(const vector<vector<Index>>& new_layer_input_indices)
{
    layer_input_indices = new_layer_input_indices;
}


void NeuralNetwork::set_layer_inputs_indices(const Index& layer_index, const vector<Index>& new_layer_input_indices)
{
    layer_input_indices[layer_index] = new_layer_input_indices;
}


void NeuralNetwork::set_layer_inputs_indices(const string& name, 
                                             const Tensor<string, 1>& new_layer_inputs_names)
{
    const Index layer_index = get_layer_index(name);

    const Index size = new_layer_inputs_names.size();

    vector<Index> new_layer_input_indices(size);

    for(Index i = 0; i < size; i++)
        new_layer_input_indices[i] = get_layer_index(new_layer_inputs_names(i));

    layer_input_indices[layer_index] = new_layer_input_indices;
}


void NeuralNetwork::set_layer_inputs_indices(const string& name, 
                                             const initializer_list<string>& new_layer_inputs_names_list)
{
    Tensor<string, 1> new_layer_inputs_names(new_layer_inputs_names_list.size());
    new_layer_inputs_names.setValues(new_layer_inputs_names_list);

    set_layer_inputs_indices(name, new_layer_inputs_names);
}


void NeuralNetwork::set_layer_inputs_indices(const string& name, const string& new_layer_inputs_name)
{
    const Index layer_index = get_layer_index(name);

    vector<Index> new_layer_input_indices(1);

    new_layer_input_indices[0] = get_layer_index(new_layer_inputs_name);

    layer_input_indices[layer_index] = new_layer_input_indices;
}


PerceptronLayer* NeuralNetwork::get_first_perceptron_layer() const
{
    const Index layers_number = get_layers_number();

    for(Index i = 0; i < layers_number; i++)
        if(layers[i]->get_type() == Layer::Type::Perceptron)
            return static_cast<PerceptronLayer*>(layers[i].get());

    return nullptr;
}


Index NeuralNetwork::get_inputs_number() const
{
    if(layers.empty())
        return 0;

    return layers[0]->get_inputs_number();
}


Index NeuralNetwork::get_outputs_number() const
{
    if(layers.empty()) 
        return 0;

    const Layer* last_layer = layers[layers.size() - 1].get();

    const dimensions output_dimensions = last_layer->get_output_dimensions();

    const Index outputs_rank = output_dimensions.size();

    Index outputs_number = 1;

    for(Index i = 0; i < outputs_rank; i++)
        outputs_number *= output_dimensions[i];

    return outputs_number;
}


dimensions NeuralNetwork::get_output_dimensions() const
{
    if(layers.empty()) 
        return {};

    return layers[layers.size() - 1]->get_output_dimensions();
}


Index NeuralNetwork::get_parameters_number() const
{
    Index parameters_number = 0;

    #pragma omp parallel for reduction(+: parameters_number)

    for(Index i = 0; i < Index(layers.size()); i++)
        parameters_number += layers[i]->get_parameters_number();

    return parameters_number;
}


Tensor<type, 1> NeuralNetwork::get_parameters() const
{
    const Index parameters_number = get_parameters_number();

    Tensor<type, 1> parameters(parameters_number);

    const Index layers_number = get_layers_number();

    Index position = 0;

    for(Index i = 0; i < layers_number; i++)
    {
        const Tensor<type, 1> layer_parameters = layers[i]->get_parameters();

        // @todo use memcpy

        for(Index j = 0; j < layer_parameters.size(); j++)
            parameters(j + position) = layer_parameters(j);

        position += layer_parameters.size();
    }

    return parameters;
}


vector<Index> NeuralNetwork::get_layer_parameter_numbers() const
{
    const Index layers_number = get_layers_number();

    vector<Index> layers_parameters_number(layers_number);

    #pragma omp parallel for 

    for(Index i = 0; i < layers_number; i++)
        layers_parameters_number[i] = layers[i]->get_parameters_number();

    return layers_parameters_number;
}


void NeuralNetwork::set_parameters(const Tensor<type, 1>& new_parameters) const
{
    const Index layers_number = get_layers_number();

    const vector<Index> layer_parameter_numbers = get_layer_parameter_numbers();

    Index index = 0;

    for(Index i = 0; i < layers_number; i++)
    {
        layers[i]->set_parameters(new_parameters, index);

        index += layer_parameter_numbers[i];
    }
}


void NeuralNetwork::set_display(const bool& new_display)
{
    display = new_display;
}


Index NeuralNetwork::get_layers_number() const
{
    return layers.size();
}


bool NeuralNetwork::is_trainable(const Layer::Type& layer_type)
{
    return layer_type != Layer::Type::Scaling2D &&
        layer_type != Layer::Type::Scaling4D &&
        layer_type != Layer::Type::Unscaling &&
        layer_type != Layer::Type::Bounding;
}


Index NeuralNetwork::get_first_trainable_layer_index() const
{
    const Index layers_number = get_layers_number();

    for(Index i = 0; i < layers_number; i++)
        if (is_trainable(layers[i]->get_type())) 
            return i;

    throw runtime_error("The neural network has no trainable layers.");
}


Index NeuralNetwork::get_last_trainable_layer_index() const
{
    const Index layers_number = get_layers_number();

    for(Index i = layers_number-1; i >= 0 ; i--)
        if (is_trainable(layers[i]->get_type()))
            return i;

    throw runtime_error("The neural network has no trainable layers.");
}


Index NeuralNetwork::get_perceptron_layers_number() const
{
    const Index layers_number = get_layers_number();

    Index count = 0;

    #pragma omp parallel for reduction(+: count)

    for(Index i = 0; i < layers_number; i++)
        if(layers[i]->get_type() == Layer::Type::Perceptron)
            count++;

    return count;
}


Index NeuralNetwork::get_probabilistic_layers_number() const
{
    const Index layers_number = get_layers_number();

    Index count = 0;

    #pragma omp parallel for reduction(+: count)

    for(Index i = 0; i < layers_number; i++)
        if(layers[i]->get_type() == Layer::Type::Probabilistic)
            count++;

    return count;
}


Index NeuralNetwork::get_long_short_term_memory_layers_number() const
{
    const Index layers_number = get_layers_number();

    Index count = 0;

    #pragma omp parallel for reduction(+: count)

    for(Index i = 0; i < layers_number; i++)
        if(layers[i]->get_type() == Layer::Type::LongShortTermMemory)
            count++;
 
    return count;
}


Index NeuralNetwork::get_flatten_layers_number() const
{
    const Index layers_number = get_layers_number();

    Index count = 0;

    #pragma omp parallel for reduction(+: count)

    for(Index i = 0; i < layers_number; i++)
        if(layers[i]->get_type() == Layer::Type::Flatten)
            count++;

    return count;
}


Index NeuralNetwork::get_convolutional_layers_number() const
{
    const Index layers_number = get_layers_number();

    Index count = 0;

    #pragma omp parallel for reduction(+: count)

    for(Index i = 0; i < layers_number; i++)
        if(layers[i]->get_type() == Layer::Type::Convolutional)
            count++;

    return count;
}


Index NeuralNetwork::get_pooling_layers_number() const
{
    const Index layers_number = get_layers_number();

    Index count = 0;

    #pragma omp parallel for reduction(+: count)

    for(Index i = 0; i < layers_number; i++)
        if(layers[i]->get_type() == Layer::Type::Pooling)
            count++;

    return count;
}


Index NeuralNetwork::get_recurrent_layers_number() const
{
    const Index layers_number = get_layers_number();

    Index count = 0;

    #pragma omp parallel for reduction(+: count)

    for(Index i = 0; i < layers_number; i++)
        if(layers[i]->get_type() == Layer::Type::Recurrent)
            count++;

    return count;
}


bool NeuralNetwork::is_input_layer(const vector<Index>& this_layer_inputs_indices) const
{
    const Index input_layers_number = this_layer_inputs_indices.size();

    for(Index i = 0; i < input_layers_number; i++)
        if(this_layer_inputs_indices[i] == -1)
            return true;

    return false;
}


bool NeuralNetwork::is_context_layer(const vector<Index>& this_layer_inputs_indices) const
{   
    // @todo Is this ok?
    const Index layers_number = get_layers_number();

    for(Index i = 0; i < layers_number; i++)
        if(this_layer_inputs_indices[i] == -2)
            return true;

    return false;
}


void NeuralNetwork::set_parameters_constant(const type& value) const
{
    const Index layers_number = get_layers_number();

    #pragma omp parallel for
    for(Index i = 0; i < layers_number; i++)
        layers[i]->set_parameters_constant(value);
}


void NeuralNetwork::set_parameters_random() const
{
    const Index layers_number = get_layers_number();

    const vector<unique_ptr<Layer>>& layers = get_layers();

    #pragma omp parallel for
    for(Index i = 0; i < layers_number; i++)
        layers[i]->set_parameters_random();
}


void NeuralNetwork::forward_propagate(const Batch& batch,
                                      ForwardPropagation& forward_propagation,
                                      const bool& is_training) const
{

    const Index layers_number = get_layers_number();

    const Index first_trainable_layer_index = get_first_trainable_layer_index();
    const Index last_trainable_layer_index = get_last_trainable_layer_index();

    const Index first_layer_index = is_training ? first_trainable_layer_index : 0;
    const Index last_layer_index = is_training ? last_trainable_layer_index : layers_number - 1;

    const vector<vector<pair<type*, dimensions>>> layer_input_pairs = forward_propagation.get_layer_input_pairs(batch.get_input_pairs());

    for(Index i = first_layer_index; i <= last_layer_index; i++)
        layers[i]->forward_propagate(layer_input_pairs[i],
                                     forward_propagation.layers[i],
                                     is_training);
}


void NeuralNetwork::forward_propagate(const vector<pair<type*, dimensions>>& input_pair,
                                      ForwardPropagation& forward_propagation,
                                      const bool& is_training) const
{
    const Index layers_number = get_layers_number();

    const Index first_trainable_layer_index = get_first_trainable_layer_index();
    const Index last_trainable_layer_index = get_last_trainable_layer_index();

    const Index first_layer_index = is_training ? first_trainable_layer_index : 0;
    const Index last_layer_index = is_training ? last_trainable_layer_index : layers_number - 1;

<<<<<<< HEAD
    for(Index i = first_layer_index; i <= last_layer_index; i++){
        cout<<"Works properly"<<endl;
        layers[i]->forward_propagate(layer_input_pairs[i],
                                     forward_propagation.layers[i],
                                     is_training);}
    cout<<"Works properly"<<endl;
=======
    const vector<vector<pair<type*, dimensions>>> layer_input_pairs = forward_propagation.get_layer_input_pairs(input_pair);

    for (Index i = first_layer_index; i <= last_layer_index; i++)
        layers[i]->forward_propagate(layer_input_pairs[i],
                                     forward_propagation.layers[i],
                                     is_training);

>>>>>>> 2f544222
}


void NeuralNetwork::forward_propagate(const Batch& batch,
                                      const Tensor<type, 1>& new_parameters,
                                      ForwardPropagation& forward_propagation) const
{
    const Tensor<type, 1> original_parameters = get_parameters();

    set_parameters(new_parameters);

    const bool is_training = true;

    forward_propagate(batch, forward_propagation, is_training);

    set_parameters(original_parameters);
}


Tensor<type, 2> NeuralNetwork::calculate_outputs(const Tensor<type, 2>& inputs)
{
    const Index layers_number = get_layers_number();

    if (layers_number == 0)
        return Tensor<type, 2>();

    const Index batch_samples_number = inputs.dimension(0);
    const Index inputs_number = inputs.dimension(1);

    ForwardPropagation forward_propagation(batch_samples_number, this);

    const pair<type*, dimensions> input_pair((type*)inputs.data(), {{batch_samples_number, inputs_number}});

    forward_propagate({input_pair}, forward_propagation);

    const pair<type*, dimensions> outputs_pair 
        = forward_propagation.layers[layers_number - 1]->get_outputs_pair();

    return tensor_map_2(outputs_pair);
}


Tensor<type, 2> NeuralNetwork::calculate_outputs(const Tensor<type, 4>& inputs)
{
    const Index layers_number = get_layers_number();

    if (layers_number == 0) 
        return Tensor<type, 2>();

    const Index batch_samples_number = inputs.dimension(0);

    ForwardPropagation forward_propagation(batch_samples_number, this);

    const pair<type*, dimensions> input_pair((type*)inputs.data(), { {inputs.dimension(0), inputs.dimension(1), inputs.dimension(2), inputs.dimension(3)}});

    forward_propagate({input_pair}, forward_propagation);

    const pair<type*, dimensions> outputs_pair 
        = forward_propagation.layers[layers_number - 1]->get_outputs_pair();

    return tensor_map_2(outputs_pair);
}


Tensor<type, 2> NeuralNetwork::calculate_directional_inputs(const Index& direction,
                                                            const Tensor<type, 1>& point,
                                                            const type& minimum,
                                                            const type& maximum,
                                                            const Index& points_number) const
{
    const Index inputs_number = get_inputs_number();

    Tensor<type, 2> directional_inputs(points_number, inputs_number);

    Tensor<type, 1> inputs(inputs_number);

    inputs = point;

    for(Index i = 0; i < points_number; i++)
    {
        inputs(direction) = minimum + (maximum - minimum)*type(i)/type(points_number-1);

        for(Index j = 0; j < inputs_number; j++)
            directional_inputs(i, j) = inputs(j);
    }

    return directional_inputs;
}


Tensor<string, 2> NeuralNetwork::get_perceptron_layers_information() const
{
    const Index layers_number = get_layers_number();

    const Index perceptron_layers_number = get_perceptron_layers_number();

    Tensor<string, 2> information(perceptron_layers_number, 3);

    Index perceptron_layer_index = 0;

    for(Index i = 0; i < layers_number; i++)
    {
        const Layer::Type layer_type = layers[i]->get_type();

        if (layer_type != Layer::Type::Perceptron) 
            continue;

        information(perceptron_layer_index, 0) = to_string(layers[i]->get_inputs_number());
        information(perceptron_layer_index, 1) = to_string(layers[i]->get_neurons_number());

        const PerceptronLayer* perceptron_layer = static_cast<PerceptronLayer*>(layers[i].get());

        information(perceptron_layer_index, 2) = perceptron_layer->write_activation_function();

        perceptron_layer_index++;
    }

    return information;
}


Tensor<string, 2> NeuralNetwork::get_probabilistic_layer_information() const
{
    const Index layers_number = get_layers_number();

    const Index probabilistic_layers_number = get_probabilistic_layers_number();

    Tensor<string, 2> information(probabilistic_layers_number, 3);

    Index probabilistic_layer_index = 0;

    for(Index i = 0; i < layers_number; i++)
    {
        const Layer::Type layer_type = layers[i]->get_type();

        if (layer_type != Layer::Type::Probabilistic) 
            continue;

        information(probabilistic_layer_index,0) = to_string(layers[i]->get_inputs_number());
        information(probabilistic_layer_index,1) = to_string(layers[i]->get_neurons_number());

        const ProbabilisticLayer* probabilistic_layer = static_cast<ProbabilisticLayer*>(layers[i].get());

        information(probabilistic_layer_index,2) = probabilistic_layer->write_activation_function();

        probabilistic_layer_index++;
    }

    return information;
}


void NeuralNetwork::to_XML(tinyxml2::XMLPrinter& printer) const
{
    printer.OpenElement("NeuralNetwork");

    printer.OpenElement("Inputs");
    const Index inputs_number = get_inputs_number();
    add_xml_element(printer, "InputsNumber", to_string(inputs_number));

    if (input_names.size() != inputs_number) 
        throw runtime_error("Size of input names is not equal to inputs number");

    for (Index i = 0; i < inputs_number; i++) 
    {
        printer.OpenElement("Input");
        printer.PushAttribute("Index", to_string(i + 1).c_str());
        printer.PushText(input_names[i].c_str());
        printer.CloseElement();
    }

    printer.CloseElement();

    printer.OpenElement("Layers");
    const Index layers_number = get_layers_number();
    add_xml_element(printer, "LayersNumber", to_string(layers_number));

    for (Index i = 0; i < layers_number; i++) 
        layers[i]->to_XML(printer);

    printer.OpenElement("LayersInputsIndices");
    ostringstream buffer;
    
    for (Index i = 0; i < Index(layer_input_indices.size()); i++) 
    {
        printer.OpenElement("LayerInputsIndices");
        printer.PushAttribute("LayerIndex", to_string(i + 1).c_str());

        const vector<Index>& indices = layer_input_indices[i];
        
        buffer.str("");
        
        for (Index j = 0; j < Index(indices.size()); j++) 
        {
            buffer << indices[j];
            if (j != indices.size() - 1) buffer << " ";
        }
        printer.PushText(buffer.str().c_str());
        printer.CloseElement();
    }

    printer.CloseElement(); 
    printer.CloseElement(); 

    printer.OpenElement("Outputs");
    const Index outputs_number = output_names.size();
    add_xml_element(printer, "OutputsNumber", to_string(outputs_number));

    for (Index i = 0; i < outputs_number; i++) 
    {
        printer.OpenElement("Output");
        printer.PushAttribute("Index", to_string(i + 1).c_str());
        printer.PushText(output_names[i].c_str());
        printer.CloseElement();
    }

    printer.CloseElement(); 

    printer.CloseElement();
}


void NeuralNetwork::from_XML(const tinyxml2::XMLDocument& document)
{
    set();

    const tinyxml2::XMLElement* neural_network_element = document.FirstChildElement("NeuralNetwork");

    if(!neural_network_element)
        throw runtime_error("Neural network element is nullptr.\n");

    // Inputs

    const tinyxml2::XMLElement* inputs_element = neural_network_element->FirstChildElement("Inputs");

    if(!inputs_element)
        throw runtime_error("Inputs element is nullptr.");

    tinyxml2::XMLDocument inputs_document;
    tinyxml2::XMLNode* inputs_element_clone = inputs_element->DeepClone(&inputs_document);

    inputs_document.InsertFirstChild(inputs_element_clone);

    inputs_from_XML(inputs_document);

    // Layers

    const tinyxml2::XMLElement* layers_element = neural_network_element->FirstChildElement("Layers");

    if(!layers_element)
        throw runtime_error("Layers element is nullptr.");

    tinyxml2::XMLDocument layers_document;
    tinyxml2::XMLNode* layers_element_clone = layers_element->DeepClone(&layers_document);

    layers_document.InsertFirstChild(layers_element_clone);

    layers_from_XML(layers_document);

    // Outputs

    const tinyxml2::XMLElement* outputs_element = neural_network_element->FirstChildElement("Outputs");

    if(!outputs_element)
        throw runtime_error("Outputs element is nullptr.");

    tinyxml2::XMLDocument outputs_document;
    tinyxml2::XMLNode* outputs_element_clone = outputs_element->DeepClone(&outputs_document);

    outputs_document.InsertFirstChild(outputs_element_clone);

    outputs_from_XML(outputs_document);
    
    // Display

    const tinyxml2::XMLElement* display_element = neural_network_element->FirstChildElement("Display");

    if(display_element)
        set_display(display_element->GetText() != string("0"));
}


void NeuralNetwork::inputs_from_XML(const tinyxml2::XMLDocument& document)
{
    const tinyxml2::XMLElement* inputs_element = document.FirstChildElement("Inputs");

    if(!inputs_element)
        throw runtime_error("Inputs element is nullptr.\n");

    // Inputs number

    const tinyxml2::XMLElement* inputs_number_element = inputs_element->FirstChildElement("InputsNumber");

    if(!inputs_number_element)
        throw runtime_error("Inputs number element is nullptr.\n");

    const Index new_inputs_number = Index(atoi(inputs_number_element->GetText()));
    input_names.resize(new_inputs_number);

    // if(inputs_number_element->GetText())
    //     set_inputs_number(inputs_number);

    // Inputs names

    const tinyxml2::XMLElement* start_element = inputs_number_element;

    for(Index i = 0; i < new_inputs_number; i++)
    {
        const tinyxml2::XMLElement* input_element = start_element->NextSiblingElement("Input");

        if(input_element->Attribute("Index") != to_string(i+1))
            throw runtime_error("Input index number (" + to_string(i+1) + ") does not match (" + input_element->Attribute("Item") + ").\n");

        if(!input_element->GetText())
            throw runtime_error("Input text is nullptr.");

        input_names(i) = input_element->GetText();

        start_element = input_element;
    }
}


void NeuralNetwork::layers_from_XML(const tinyxml2::XMLDocument& document)
{
    const tinyxml2::XMLElement* layers_element = document.FirstChildElement("Layers");

    if(!layers_element)
        throw runtime_error("Layers element is nullptr.\n");

    // Layers types

    const tinyxml2::XMLElement* layers_number_element = layers_element->FirstChildElement("LayersNumber");

    if(!layers_number_element)
        throw runtime_error("LayersNumber element is nullptr.\n");

    const Index layers_number = Index(atoi(layers_number_element->GetText()));

    // Add layers

    const tinyxml2::XMLElement* start_element = layers_number_element;

    for(Index i = 0; i < layers_number; i++)
    {
        const tinyxml2::XMLElement* layer_element = start_element->NextSiblingElement();

        if(!layer_element)
             throw runtime_error("Layer element is nullptr.");

        const string layer_type_string = layer_element->Name();

        tinyxml2::XMLDocument layer_document;
        tinyxml2::XMLNode* element_clone = layer_element->DeepClone(&layer_document);
        layer_document.InsertFirstChild(element_clone);

        // @todo
        Layer::Type layer_type;// = string_to_layer_type(layer_type_string);

        switch(layer_type)
        {
        case Layer::Type::Scaling2D:
        {
            unique_ptr<ScalingLayer2D> scaling_layer = make_unique<ScalingLayer2D>();
            scaling_layer->from_XML(layer_document);
            add_layer(std::move(scaling_layer));
        }
        break;
        case Layer::Type::Scaling4D:
        {
            unique_ptr<ScalingLayer4D> scaling_layer = make_unique<ScalingLayer4D>();
            scaling_layer->from_XML(layer_document);
            add_layer(std::move(scaling_layer));
        }
        break;
        case Layer::Type::Convolutional:
        {
            unique_ptr<ConvolutionalLayer> convolutional_layer = make_unique<ConvolutionalLayer>();
            convolutional_layer->from_XML(layer_document);
            add_layer(std::move(convolutional_layer));
        }
        break;
        case Layer::Type::Perceptron:
        {
            unique_ptr<PerceptronLayer> perceptron_layer = make_unique<PerceptronLayer>();
            perceptron_layer->from_XML(layer_document);
            add_layer(std::move(perceptron_layer));
        }
        break;
        case Layer::Type::Perceptron3D:
        {
            unique_ptr<PerceptronLayer3D> perceptron_layer_3d = make_unique<PerceptronLayer3D>();
            perceptron_layer_3d->from_XML(layer_document);
            add_layer(std::move(perceptron_layer_3d));
        }
        break;
        case Layer::Type::Pooling:
        {
            unique_ptr<PoolingLayer> pooling_layer = make_unique<PoolingLayer>();
            pooling_layer->from_XML(layer_document);
            add_layer(std::move(pooling_layer));
        }
        break;
        case Layer::Type::Probabilistic:
        {
            unique_ptr<ProbabilisticLayer> probabilistic_layer = make_unique<ProbabilisticLayer>();
            probabilistic_layer->from_XML(layer_document);
            add_layer(std::move(probabilistic_layer));
        }
        break;
        case Layer::Type::Probabilistic3D:
        {
            unique_ptr<ProbabilisticLayer3D> probabilistic_layer_3d = make_unique<ProbabilisticLayer3D>();
            probabilistic_layer_3d->from_XML(layer_document);
            add_layer(std::move(probabilistic_layer_3d));
        }
        break;
        case Layer::Type::LongShortTermMemory:
        {
            unique_ptr<LongShortTermMemoryLayer> long_short_term_memory_layer = make_unique<LongShortTermMemoryLayer>();
            long_short_term_memory_layer->from_XML(layer_document);
            add_layer(std::move(long_short_term_memory_layer));
        }
        break;
        case Layer::Type::Recurrent:
        {
            unique_ptr<RecurrentLayer> recurrent_layer = make_unique<RecurrentLayer>();
            recurrent_layer->from_XML(layer_document);
            add_layer(std::move(recurrent_layer));
        }
        break;
        case Layer::Type::Unscaling:
        {
            unique_ptr<UnscalingLayer> unscaling_layer = make_unique<UnscalingLayer>();
            unscaling_layer->from_XML(layer_document);
            add_layer(std::move(unscaling_layer));
        }
        break;
        case Layer::Type::Bounding:
        {
            unique_ptr<BoundingLayer> bounding_layer = make_unique<BoundingLayer>();
            bounding_layer->from_XML(layer_document);
            add_layer(std::move(bounding_layer));
        }
        break;
        case Layer::Type::Embedding:
        {
            unique_ptr<EmbeddingLayer> embedding_layer = make_unique<EmbeddingLayer>();
            embedding_layer->from_XML(layer_document);
            add_layer(std::move(embedding_layer));
        }
        break;
        case Layer::Type::MultiheadAttention:
        {
            unique_ptr<MultiheadAttentionLayer> multihead_attention_layer = make_unique<MultiheadAttentionLayer>();
            multihead_attention_layer->from_XML(layer_document);
            add_layer(std::move(multihead_attention_layer));
        }
        break;
        case Layer::Type::Addition3D:
        {
            unique_ptr<AdditionLayer3D> addition_layer_3d = make_unique<AdditionLayer3D>();
            addition_layer_3d->from_XML(layer_document);
            add_layer(std::move(addition_layer_3d));
        }
        break;
        case Layer::Type::Normalization3D:
        {
            unique_ptr<NormalizationLayer3D> normalization_layer_3d = make_unique<NormalizationLayer3D>();
            normalization_layer_3d->from_XML(layer_document);
            add_layer(std::move(normalization_layer_3d));
        }
        break;
        default:
        {
            throw runtime_error("Unknown layer type");
        }
        }

        start_element = layer_element;
    }

    // Layers inputs indices
/*
    const tinyxml2::XMLElement* layer_input_indices_element = layers_element->FirstChildElement("LayersInputsIndices");

    if(!layer_input_indices_element)
        throw runtime_error("LayersInputsIndices element is nullptr.\n");

    layer_input_indices.resize(layers.size());

    for(const tinyxml2::XMLElement* layer_inputs_indices_element = layer_input_indices_element->FirstChildElement("LayerInputsIndices");
        layer_inputs_indices_element;
        layer_inputs_indices_element = layer_inputs_indices_element->NextSiblingElement("LayerInputsIndices"))
    {
        if(layer_inputs_indices_element->GetText())
        {
//            const Index layer_index = Index(stoi(layer_inputs_indices_element->Attribute("LayerIndex"))) - 1;
//            const string indices_string = layer_inputs_indices_element->GetText();
//            layer_input_indices[layer_index] = to_type_vector(indices_string, ' ').cast<Index>();
        }
    }
*/
}


void NeuralNetwork::outputs_from_XML(const tinyxml2::XMLDocument& document)
{
    ostringstream buffer;

    const tinyxml2::XMLElement* root_element = document.FirstChildElement("Outputs");

    if(!root_element)
        throw runtime_error("Outputs element is nullptr.\n");

    // Outputs number
    
    const tinyxml2::XMLElement* outputs_number_element = root_element->FirstChildElement("OutputsNumber");

    if(!outputs_number_element)
        throw runtime_error("Outputs number element is nullptr.\n");

    Index new_outputs_number = 0;

    if(outputs_number_element->GetText())
        new_outputs_number = Index(atoi(outputs_number_element->GetText()));

    // Outputs names

    const tinyxml2::XMLElement* start_element = outputs_number_element;

    output_names.resize(new_outputs_number);

    for(Index i = 0; i < new_outputs_number; i++)
    {
        const tinyxml2::XMLElement* output_element = start_element->NextSiblingElement("Output");
        start_element = output_element;

        if(output_element->Attribute("Index") != to_string(i+1))
            throw runtime_error("Output index number (" + to_string(i+1) + ") does not match (" + output_element->Attribute("Item") + ").\n");

        if(output_element->GetText())
            output_names(i) = output_element->GetText();
    }
}


void NeuralNetwork::print() const
{
    cout << "Neural network" << endl;

    if(model_type != ModelType::ImageClassification)
        cout << "Inputs:" << endl
             << get_input_names() << endl;

    const Index layers_number = get_layers_number();       

    cout << "Layers number: " << layers_number << endl;

    for(Index i = 0; i < layers_number; i++)
    {
        cout << endl
             << "Layer " << i << ": " << endl;
        layers[i]->print();
    }

    cout << "Outputs:" << endl
         << get_output_names() << endl
         << "Parameters:" << endl
         << get_parameters_number() << endl;
}


void NeuralNetwork::save(const string& file_name) const
{
    ofstream file(file_name);

    if (!file.is_open())
        return;

    tinyxml2::XMLPrinter printer;
    to_XML(printer);
    file << printer.CStr();
}


void NeuralNetwork::save_parameters(const string& file_name) const
{
    ofstream file(file_name.c_str());

    if(!file.is_open())
        throw runtime_error("Cannot open parameters data file.\n");

    const Tensor<type, 1> parameters = get_parameters();

    file << parameters << endl;

    // Close file

    file.close();
}


void NeuralNetwork::load(const string& file_name)
{
    set_default();

    tinyxml2::XMLDocument document;

    if(document.LoadFile(file_name.c_str()))
        throw runtime_error("Cannot load XML file " + file_name + ".\n");

    from_XML(document);
}


void NeuralNetwork::load_parameters_binary(const string& file_name)
{
    ifstream file;

    file.open(file_name.c_str(), ios::binary);

    if(!file.is_open())
        throw runtime_error("Cannot open binary file: " + file_name + "\n");

    streamsize size = sizeof(type);

    const Index parameters_number = get_parameters_number();

    Tensor<type, 1> new_parameters(parameters_number);

    type value = 0;

    for(Index i = 0; i < parameters_number; i++)
    {
        file.read(reinterpret_cast<char*>(&value), size);

        new_parameters(i) = value;
    }

    set_parameters(new_parameters);
}


void NeuralNetwork::save_expression_c(const string& file_name) const
{
    ofstream file(file_name.c_str());

    if(!file.is_open())
        throw runtime_error("Cannot open expression text file.\n");
    /*
    file << write_expression_c();
    */
    file.close();
}


void NeuralNetwork::save_expression_api(const string& file_name) const
{
    ofstream file(file_name.c_str());

    if(!file.is_open())
        throw runtime_error("Cannot open expression text file.\n");
    /*
    file << write_expression_api();
    */
    file.close();
}


void NeuralNetwork::save_expression_javascript(const string& file_name) const
{
    ofstream file(file_name.c_str());

    if(!file.is_open())
        throw runtime_error("Cannot open expression text file.\n");
    /*
    file << write_expression_javascript();
    */
    file.close();
}


void NeuralNetwork::save_expression_python(const string& file_name) const
{
    ofstream file(file_name.c_str());

    if(!file.is_open())
        throw runtime_error("Cannot open expression text file.\n");
/*
    file << write_expression_python();
*/
    file.close();
}


void NeuralNetwork::save_outputs(Tensor<type, 2>& inputs, const string & file_name)
{
    const Tensor<type, 2> outputs = calculate_outputs(inputs);

    ofstream file(file_name.c_str());

    if(!file.is_open())
        throw runtime_error("Cannot open " + file_name + " file.\n");

    const Tensor<string, 1> output_names = get_output_names();

    const Index outputs_number = get_outputs_number();
    const Index samples_number = inputs.dimension(0);

    for(Index i = 0; i < outputs_number; i++)
    {
        file << output_names[i];

        if(i != output_names.size()-1) 
            file << ";";
    }

    file << "\n";

    for(Index i = 0; i < samples_number; i++)
    {
        for(Index j = 0; j < outputs_number; j++)
        {
            file << outputs(i, j);

            if(j != outputs_number-1) 
                file << ";";
        }

        file << "\n";
    }

    file.close();
}


Tensor<string, 1> NeuralNetwork::get_layer_names() const
{
    const Index layers_number = get_layers_number();

    Tensor<string, 1> layer_names(layers_number);

    for(Index i = 0; i < layers_number; i++)
        layer_names[i] = layers[i]->get_name();

    return layer_names;
}


Tensor<string, 1> NeuralNetwork::get_layer_types_string() const
{
    const Index layers_number = get_layers_number();

    Tensor<string, 1> layer_types(layers_number);

    for(Index i = 0; i < layers_number; i++)
        layer_types[i] = layers[i]->get_type_string();

    return layer_types;
}


void NeuralNetworkBackPropagation::set(const Index& new_batch_samples_number, NeuralNetwork* new_neural_network)
{
    batch_samples_number = new_batch_samples_number;

    neural_network = new_neural_network;

    const vector<unique_ptr<Layer>>& neural_network_layers = neural_network->get_layers();

    const Index layers_number = neural_network_layers.size();

    layers.resize(layers_number);

    for(Index i = 0; i < layers_number; i++)
    {
        switch (neural_network_layers[i]->get_type())
        {
        case Layer::Type::Perceptron:
            layers[i] = make_unique< PerceptronLayerBackPropagation>(batch_samples_number, neural_network_layers[i].get());
        break;

        case Layer::Type::Perceptron3D:
            layers[i] = make_unique < PerceptronLayer3DBackPropagation>(batch_samples_number, neural_network_layers[i].get());
        break;

        case Layer::Type::Probabilistic:
            layers[i] = make_unique < ProbabilisticLayerBackPropagation>(batch_samples_number, neural_network_layers[i].get());
        break;

        case Layer::Type::Probabilistic3D:
            layers[i] = make_unique < ProbabilisticLayer3DBackPropagation>(batch_samples_number, neural_network_layers[i].get());
        break;

        case Layer::Type::Recurrent:
            layers[i] = make_unique < RecurrentLayerBackPropagation>(batch_samples_number, neural_network_layers[i].get());
        break;

        case Layer::Type::LongShortTermMemory:
            layers[i] = make_unique < LongShortTermMemoryLayerBackPropagation>(batch_samples_number, neural_network_layers[i].get());
        break;

        case Layer::Type::Convolutional:
            layers[i] = make_unique < ConvolutionalLayerBackPropagation>(batch_samples_number, neural_network_layers[i].get());
        break;

        case Layer::Type::Pooling:
            layers[i] = make_unique < PoolingLayerBackPropagation>(batch_samples_number, neural_network_layers[i].get());
        break;

        case Layer::Type::Flatten:
            layers[i] = make_unique < FlattenLayerBackPropagation>(batch_samples_number, neural_network_layers[i].get());
        break;

        case Layer::Type::Embedding:
            layers[i] = make_unique < EmbeddingLayerBackPropagation>(batch_samples_number, neural_network_layers[i].get());
        break;

        case Layer::Type::MultiheadAttention:
            layers[i] = make_unique < MultiheadAttentionLayerBackPropagation>(batch_samples_number, neural_network_layers[i].get());
        break;

        case Layer::Type::Addition3D:
            layers[i] = make_unique < AdditionLayer3DBackPropagation>(batch_samples_number, neural_network_layers[i].get());
        break;

        case Layer::Type::Normalization3D:
            layers[i] = make_unique < NormalizationLayer3DBackPropagation>(batch_samples_number, neural_network_layers[i].get());
        break;

        default: break;
        }
    }
}


void ForwardPropagation::set(const Index& new_batch_samples_number, NeuralNetwork* new_neural_network)
{
    batch_samples_number = new_batch_samples_number;

    neural_network = new_neural_network;

    const vector<unique_ptr<Layer>>& neural_network_layers = neural_network->get_layers();

    const Index layers_number = neural_network_layers.size();

    layers.resize(layers_number);

    for(Index i = 0; i < layers_number; i++)
    {
        switch (neural_network_layers[i]->get_type())
        {
        case Layer::Type::Perceptron:
            layers[i] = make_unique<PerceptronLayerForwardPropagation>(batch_samples_number, neural_network_layers[i].get());
        break;
        
        case Layer::Type::Perceptron3D:
            layers[i] = make_unique<PerceptronLayer3DForwardPropagation>(batch_samples_number, neural_network_layers[i].get());
        break;

        case Layer::Type::Probabilistic:
            layers[i] = make_unique<ProbabilisticLayerForwardPropagation>(batch_samples_number, neural_network_layers[i].get());
        break;

        case Layer::Type::Probabilistic3D:
            layers[i] = make_unique<ProbabilisticLayer3DForwardPropagation>(batch_samples_number, neural_network_layers[i].get());
        break;

        case Layer::Type::Recurrent:
            layers[i] = make_unique<RecurrentLayerForwardPropagation>(batch_samples_number, neural_network_layers[i].get());
        break;

        case Layer::Type::LongShortTermMemory:
            layers[i] = make_unique<LongShortTermMemoryLayerForwardPropagation>(batch_samples_number, neural_network_layers[i].get());
        break;

        case Layer::Type::Convolutional:
            layers[i] = make_unique<ConvolutionalLayerForwardPropagation>(batch_samples_number, neural_network_layers[i].get());
        break;

        case Layer::Type::Pooling:
            layers[i] = make_unique<PoolingLayerForwardPropagation>(batch_samples_number, neural_network_layers[i].get());
        break;

        case Layer::Type::Flatten:
            layers[i] = make_unique<FlattenLayerForwardPropagation>(batch_samples_number, neural_network_layers[i].get());
        break;

        case Layer::Type::Scaling2D:
            layers[i] = make_unique<ScalingLayer2DForwardPropagation>(batch_samples_number, neural_network_layers[i].get());
        break;

        case Layer::Type::Scaling4D:
            layers[i] = make_unique<ScalingLayer4DForwardPropagation>(batch_samples_number, neural_network_layers[i].get());
        break;

        case Layer::Type::Unscaling:
            layers[i] = make_unique<UnscalingLayerForwardPropagation>(batch_samples_number, neural_network_layers[i].get());
        break;

        case Layer::Type::Bounding:
            layers[i] = make_unique<BoundingLayerForwardPropagation>(batch_samples_number, neural_network_layers[i].get());
        break;

        case Layer::Type::Embedding:
            layers[i] = make_unique<EmbeddingLayerForwardPropagation>(batch_samples_number, neural_network_layers[i].get());
        break;

        case Layer::Type::MultiheadAttention:
            layers[i] = make_unique<MultiheadAttentionLayerForwardPropagation>(batch_samples_number, neural_network_layers[i].get());
        break;

        case Layer::Type::Addition3D:
            layers[i] = make_unique<AdditionLayer3DForwardPropagation>(batch_samples_number, neural_network_layers[i].get());
        break;

        case Layer::Type::Normalization3D:
            layers[i] = make_unique<NormalizationLayer3DForwardPropagation>(batch_samples_number, neural_network_layers[i].get());
        break;

        default: cout << "Default" << endl; break;
        }
    }
}


pair<type*, dimensions> ForwardPropagation::get_last_trainable_layer_outputs_pair() const
{
    const Index last_trainable_layer_index = neural_network->get_last_trainable_layer_index();

    const unique_ptr<LayerForwardPropagation>& layer_forward_propagation = layers[last_trainable_layer_index];

    return layer_forward_propagation->get_outputs_pair();
}


vector<vector<pair<type*, dimensions>>> ForwardPropagation::get_layer_input_pairs(const vector<pair<type*, dimensions>>& batch_input_pairs) const
{
    const Index layers_number = neural_network->get_layers_number();

    if (layers_number == 0) 
        return vector<vector<pair<type*, dimensions>>>();

    const vector<vector<Index>>& layer_input_indices = neural_network->get_layer_input_indices();

    vector<vector<pair<type*, dimensions>>> layer_input_pairs(layers_number);

    layer_input_pairs[0] = batch_input_pairs;

    const Index first_trainable_layer_index = neural_network->get_first_trainable_layer_index();

    for (Index i = first_trainable_layer_index; i < layers_number; i++)
    {
        const vector<Index>& this_layer_input_indices = layer_input_indices[i];

        layer_input_pairs[i].resize(1);

        if (i == first_trainable_layer_index) 
        {
            layer_input_pairs[i] = batch_input_pairs;

            continue;
        }
               
        const Index this_layer_inputs_number = this_layer_input_indices.size();

        for (Index j = 0; j < this_layer_inputs_number; j++)
        {
            const Index this_layer_input_index = this_layer_input_indices[j];

            layer_input_pairs[i][j] = layers[this_layer_input_index]->get_outputs_pair();
        }       
    }

    return layer_input_pairs;
}


void ForwardPropagation::print() const
{
    cout << "Neural network forward propagation" << endl;

    const Index layers_number = layers.size();

    cout << "Layers number: " << layers_number << endl;

    for (Index i = 0; i < layers_number; i++)
    {
        cout << "Layer " << i + 1 << ": " << layers[i]->layer->get_name() << endl;

        layers[i]->print();
    }
}


void NeuralNetworkBackPropagationLM::set(const Index new_batch_samples_number, NeuralNetwork* new_neural_network)
{
    batch_samples_number = new_batch_samples_number;

    neural_network = new_neural_network;

    const Index layers_number = neural_network->get_layers_number();

    const vector<unique_ptr<Layer>>& neural_network_layers = neural_network->get_layers();

    layers.resize(layers_number);

    for(Index i = 0; i < layers_number; i++)
    {
        switch (neural_network_layers[i]->get_type())
        {
        case Layer::Type::Perceptron:
            layers[i] = make_unique<PerceptronLayerBackPropagationLM>(batch_samples_number, neural_network_layers[i].get());
            break;

        case Layer::Type::Probabilistic:
            layers[i] = make_unique<ProbabilisticLayerBackPropagationLM>(batch_samples_number, neural_network_layers[i].get());
            break;

        default:
            throw runtime_error("Levenberg-Marquardt can only be used with Perceptron and Probabilistic layers.\n");
        }
    }
}
}

// OpenNN: Open Neural Networks Library.
// Copyright(C) 2005-2024 Artificial Intelligence Techniques, SL.
//
// This library is free software; you can redistribute it and/or
// modify it under the terms of the GNU Lesser General Public
// License as published by the Free Software Foundation; either
// version 2.1 of the License, or any later version.
//
// This library is distributed in the hope that it will be useful,
// but WITHOUT ANY WARRANTY; without even the implied warranty of
// MERCHANTABILITY or FITNESS FOR A PARTICULAR PURPOSE.  See the GNU
// Lesser General Public License for more details.

// You should have received a copy of the GNU Lesser General Public
// License along with this library; if not, write to the Free Software
// Foundation, Inc., 51 Franklin St, Fifth Floor, Boston, MA  02110-1301  USA<|MERGE_RESOLUTION|>--- conflicted
+++ resolved
@@ -1061,7 +1061,7 @@
     for(Index i = first_layer_index; i <= last_layer_index; i++)
         layers[i]->forward_propagate(layer_input_pairs[i],
                                      forward_propagation.layers[i],
-                                     is_training);
+                                     is_training);}
 }
 
 
@@ -1077,14 +1077,6 @@
     const Index first_layer_index = is_training ? first_trainable_layer_index : 0;
     const Index last_layer_index = is_training ? last_trainable_layer_index : layers_number - 1;
 
-<<<<<<< HEAD
-    for(Index i = first_layer_index; i <= last_layer_index; i++){
-        cout<<"Works properly"<<endl;
-        layers[i]->forward_propagate(layer_input_pairs[i],
-                                     forward_propagation.layers[i],
-                                     is_training);}
-    cout<<"Works properly"<<endl;
-=======
     const vector<vector<pair<type*, dimensions>>> layer_input_pairs = forward_propagation.get_layer_input_pairs(input_pair);
 
     for (Index i = first_layer_index; i <= last_layer_index; i++)
@@ -1092,7 +1084,6 @@
                                      forward_propagation.layers[i],
                                      is_training);
 
->>>>>>> 2f544222
 }
 
 
@@ -2117,7 +2108,6 @@
             throw runtime_error("Levenberg-Marquardt can only be used with Perceptron and Probabilistic layers.\n");
         }
     }
-}
 }
 
 // OpenNN: Open Neural Networks Library.
