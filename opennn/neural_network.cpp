--- conflicted
+++ resolved
@@ -1299,23 +1299,8 @@
 
     printer.OpenElement("LayerInputIndices");
 
-<<<<<<< HEAD
-        const vector<Index>& indices = layer_input_indices[i];
-
-        buffer.str("");
-        
-        for (size_t j = 0; j < indices.size(); j++)
-        {
-            buffer << indices[j];
-            if (j != indices.size() - 1) buffer << " ";
-        }
-        printer.PushText(buffer.str().c_str());
-        printer.CloseElement();
-    }
-=======
     for (Index i = 0; i < Index(layer_input_indices.size()); i++) 
         add_xml_element_attribute(printer, "LayerInputsIndices", vector_to_string(layer_input_indices[i]), "LayerIndex", to_string(i));
->>>>>>> bcf7aaf9
 
     printer.CloseElement(); 
     printer.CloseElement();
