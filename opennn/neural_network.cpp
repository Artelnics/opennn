//   OpenNN: Open Neural Networks Library
//   www.opennn.net
//
//   N E U R A L   N E T W O R K   C L A S S
//
//   Artificial Intelligence Techniques SL
//   artelnics@artelnics.com

#include <cstdlib>
#include <fstream>
#include <iostream>
#include <sstream>
#include <numeric>

#include "tensors.h"
#include "images.h"
#include "neural_network.h"
#include "forward_propagation.h"
#include "neural_network_back_propagation.h"
#include "neural_network_back_propagation_lm.h"
#include "config.h"
#include "layer.h"
#include "perceptron_layer.h"
#include "perceptron_layer_3d.h"
#include "pooling_layer.h"
#include "scaling_layer_2d.h"
#include "scaling_layer_4d.h"
#include "addition_layer_3d.h"
#include "normalization_layer_3d.h"
#include "unscaling_layer.h"
#include "bounding_layer.h"
#include "probabilistic_layer.h"
#include "probabilistic_layer_3d.h"
#include "convolutional_layer.h"
#include "flatten_layer.h"
#include "embedding_layer.h"
#include "multihead_attention_layer.h"

namespace opennn
{

NeuralNetwork::NeuralNetwork() : layers(0)
{
    set();
}


NeuralNetwork::NeuralNetwork(const NeuralNetwork::ModelType& model_type, 
                             const dimensions& input_dimensions,
                             const dimensions& complexity_dimensions,
                             const dimensions& output_dimensions)
{
    set(model_type, input_dimensions, complexity_dimensions, output_dimensions);
}


NeuralNetwork::NeuralNetwork(const string& file_name)
{
    load(file_name);
}


void NeuralNetwork::add_layer(unique_ptr<Layer> layer, const vector<Index>& input_indices)
{
    const Layer::Type layer_type = layer->get_type();

    if(!validate_layer_type(layer_type)) return;

    const Index old_layers_number = get_layers_number();

    layers.push_back(std::move(layer));

    layer_input_indices.push_back(input_indices.empty()
        ? std::vector<Index>(1, old_layers_number - 1)
        : input_indices);

}


bool NeuralNetwork::validate_layer_type(const Layer::Type& layer_type) const
{
    if(has(Layer::Type::Bounding))
        throw runtime_error("No layers can be added after a bounding layer.\n");

    return true;
}


bool NeuralNetwork::has(const Layer::Type& layer_type) const
{
    const Index layers_number = get_layers_number();

    for (Index i = 0; i < layers_number; i++)
        if (layers[i]->get_type() == layer_type)
            return true;

    return false;
}


bool NeuralNetwork::is_empty() const
{
    return layers.empty();
}


const vector<string>& NeuralNetwork::get_input_names() const
{
    return input_names;
}


string NeuralNetwork::get_input_name(const Index& index) const
{
    return input_names[index];
}


Index NeuralNetwork::get_input_index(const string& name) const
{
    for(Index i = 0; i < input_names.size(); i++)
        if(input_names[i] == name) 
            return i;

    throw runtime_error("Input name not found: " + name);
}


NeuralNetwork::ModelType NeuralNetwork::get_model_type() const
{
    return model_type;
}


string NeuralNetwork::get_model_type_string() const
{
    switch (model_type)
    {
        case ModelType::AutoAssociation:
            return "AutoAssociation";
        case ModelType::Approximation:
            return "Approximation";
        case ModelType::Classification:
            return "Classification";
        case ModelType::Forecasting:
            return "Forecasting";
        case ModelType::TextClassification:
            return "TextClassification";
        case ModelType::ImageClassification:
            return "ImageClassification";
        default:
            throw runtime_error("Unkown model type");
    }
}


const vector<string>& NeuralNetwork::get_output_names() const
{
    return output_names;
}


string NeuralNetwork::get_output_name(const Index& index) const
{
    return output_names[index];
}


Index NeuralNetwork::get_output_index(const string& name) const
{
    for(Index i = 0; i < output_names.size(); i++)
        if(output_names[i] == name) 
            return i;

    throw runtime_error("Output name not found: " + name);
}


const vector<unique_ptr<Layer>>& NeuralNetwork::get_layers() const
{
    return layers;
}


const unique_ptr<Layer>& NeuralNetwork::get_layer(const Index& layer_index) const
{
    return layers[layer_index];
}


const unique_ptr<Layer>& NeuralNetwork::get_layer(const string& name) const
{
    const vector<string> layer_names = get_layer_names();

    for(Index i = 0; i < layer_names.size(); i++)
        if(layer_names[i] == name)
            return layers[i];

    throw runtime_error("Layer not found in neural network");
}


Index NeuralNetwork::get_layer_index(const string& name) const
{
    if(name == "dataset" || name == "input")
        return -1;

    if(name == "context")
        return -1;  //-1 instead of -2

    const Index layers_number = get_layers_number();

    for(Index i = 0; i < layers_number; i++)
        if(layers[i]->get_name() == name)
            return i;

    throw runtime_error("Layer not found " + name);
}


const vector<vector<Index>>& NeuralNetwork::get_layer_input_indices() const
{
    return layer_input_indices;
}


vector<vector<Index>> NeuralNetwork::get_layer_output_indices() const
{
    const Index layers_number = layer_input_indices.size();

    vector<vector<Index>> layer_output_indices(layers_number);

    for (Index i = 0; i < layers_number; i++)
    {
        for (Index k = 0; k < Index(layer_input_indices[i].size()); k++)
        {
            const Index input_index = layer_input_indices[i][k];

            if (input_index != -1) 
                layer_output_indices[input_index].push_back(i);
        }
    }

    for (Index i = 0; i < layers_number; i++)
        if (layer_output_indices[i].empty()) 
            layer_output_indices[i].push_back(-1);

    return layer_output_indices;
}


Index NeuralNetwork::find_input_index(const vector<Index>& layer_inputs_indices, const Index& layer_index) const
{
    for (Index i = 0; i < Index(layer_inputs_indices.size()); i++)
        if (layer_inputs_indices[i] == layer_index)
            return i;

    return -1;
}


ScalingLayer2D* NeuralNetwork::get_scaling_layer_2d() const
{
    const Index layers_number = get_layers_number();

    for(Index i = 0; i < layers_number; i++)
        if(layers[i]->get_type() == Layer::Type::Scaling2D)
            return static_cast<ScalingLayer2D*>(layers[i].get());

    throw runtime_error("No scaling layer 2d in neural network.\n");
}


ScalingLayer4D* NeuralNetwork::get_scaling_layer_4d() const
{
    const Index layers_number = get_layers_number();

    for(Index i = 0; i < layers_number; i++)
        if(layers[i]->get_type() == Layer::Type::Scaling4D)
            return dynamic_cast<ScalingLayer4D*>(layers[i].get());

    throw runtime_error("No scaling layer in neural network.\n");
}


UnscalingLayer* NeuralNetwork::get_unscaling_layer() const
{
    const Index layers_number = get_layers_number();

    for(Index i = 0; i < layers_number; i++)
        if(layers[i]->get_type() == Layer::Type::Unscaling)
            return dynamic_cast<UnscalingLayer*>(layers[i].get());

    throw runtime_error("No unscaling layer in neural network.\n");
}


BoundingLayer* NeuralNetwork::get_bounding_layer() const
{
    const Index layers_number = get_layers_number();

    for(Index i = 0; i < layers_number; i++)
        if(layers[i]->get_type() == Layer::Type::Bounding)
            return dynamic_cast<BoundingLayer*>(layers[i].get());

    throw runtime_error("No bounding layer in neural network.\n");
}


// FlattenLayer* NeuralNetwork::get_flatten_layer() const
// {
//     const Index layers_number = get_layers_number();

//     for(Index i = 0; i < layers_number; i++)
//         if(layers[i]->get_type() == Layer::Type::Flatten)
//             return dynamic_cast<FlattenLayer*>(layers[i]);

//     throw runtime_error("No flatten layer in neural network.\n");
// }


//ConvolutionalLayer* NeuralNetwork::get_convolutional_layer() const
//{
//    const Index layers_number = get_layers_number();
//
//    for(Index i = 0; i < layers_number; i++)
//        if(layers[i]->get_type() == Layer::Type::Convolutional)
//            return dynamic_cast<ConvolutionalLayer*>(layers[i]);
//
//    throw runtime_error("No convolutional layer in neural network.\n");
//}


// PoolingLayer* NeuralNetwork::get_pooling_layer() const
// {
//     const Index layers_number = get_layers_number();

//     for(Index i = 0; i < layers_number; i++)
//         if(layers[i]->get_type() == Layer::Type::PoolingLayer)
//             return dynamic_cast<PoolingLayer*>(layers[i]);

//     throw runtime_error("No pooling layer in neural network.\n");
// }


ProbabilisticLayer* NeuralNetwork::get_probabilistic_layer() const
{
    const Index layers_number = get_layers_number();

    for(Index i = 0; i < layers_number; i++)
        if(layers[i]->get_type() == Layer::Type::Probabilistic)
            return dynamic_cast<ProbabilisticLayer*>(layers[i].get());

    throw runtime_error("No probabilistic layer in neural network.\n");
}


LongShortTermMemoryLayer* NeuralNetwork::get_long_short_term_memory_layer() const
{
    const Index layers_number = get_layers_number();

    for(Index i = 0; i < layers_number; i++)
        if(layers[i]->get_type() == Layer::Type::LongShortTermMemory)
            return dynamic_cast<LongShortTermMemoryLayer*>(layers[i].get());

    throw runtime_error("No long-short-term memory layer in neural network.\n");
}


RecurrentLayer* NeuralNetwork::get_recurrent_layer() const
{
    const Index layers_number = get_layers_number();

    for(Index i = 0; i < layers_number; i++)
        if(layers[i]->get_type() == Layer::Type::Recurrent)
            return dynamic_cast<RecurrentLayer*>(layers[i].get());

    throw runtime_error("No recurrent layer in neural network.\n");
}


const bool& NeuralNetwork::get_display() const
{
    return display;
}


void NeuralNetwork::set()
{
    input_names.resize(0);

    output_names.resize(0);

    layers.resize(0);

    set_default();
}


void NeuralNetwork::set(const NeuralNetwork::ModelType& new_model_type,
                        const dimensions& input_dimensions, 
                        const dimensions& complexity_dimensions,
                        const dimensions& output_dimensions)
{
    set_default();

    layers.resize(0);

    model_type = new_model_type;

    const Index inputs_number = accumulate(input_dimensions.begin(), input_dimensions.end(), 1, multiplies<Index>());

    input_names.resize(inputs_number);

    for(Index i = 0; i < inputs_number; i++)
        input_names[i] = "input_" + to_string(i+1);

    switch(model_type)
    {    
    case ModelType::Approximation:
        set_approximation(input_dimensions, complexity_dimensions, output_dimensions);
        break;
    
    case ModelType::Classification: 
        set_classification(input_dimensions, complexity_dimensions, output_dimensions);
        break;

    case ModelType::TextClassification:
        set_classification(input_dimensions, complexity_dimensions, output_dimensions);
        break;

    case ModelType::Forecasting:
        set_forecasting(input_dimensions, complexity_dimensions, output_dimensions);
        break;

    case ModelType::ImageClassification:
        set_image_classification(input_dimensions, complexity_dimensions, output_dimensions);
        break;
    
    case ModelType::AutoAssociation:
        set_auto_association(input_dimensions, complexity_dimensions, output_dimensions);
        break;

    }
    const Index outputs_number = accumulate(output_dimensions.begin(), output_dimensions.end(), 1, multiplies<Index>());

    output_names.resize(outputs_number);

    for(Index i = 0; i < outputs_number; i++)
        output_names[i] = "output_" + to_string(i+1);
}


void NeuralNetwork::set_approximation(const dimensions& input_dimensions, 
                                      const dimensions& complexity_dimensions, 
                                      const dimensions& output_dimensions)
{
    const Index complexity_size = complexity_dimensions.size();

    add_layer(make_unique<ScalingLayer2D>(input_dimensions));

    for (Index i = 0; i < complexity_size; i++)
        add_layer(make_unique<PerceptronLayer>(get_output_dimensions(),
                                               dimensions{ complexity_dimensions[i] },
                                               PerceptronLayer::ActivationFunction::RectifiedLinear,
                                               "perceptron_layer_" + to_string(i + 1)));

    add_layer(make_unique<PerceptronLayer>(get_output_dimensions(),
                                           output_dimensions,
                                           PerceptronLayer::ActivationFunction::Linear,
                                           "perceptron_layer_" + to_string(complexity_size + 1)));

    add_layer(make_unique<UnscalingLayer>(output_dimensions));

    add_layer(make_unique<BoundingLayer>(output_dimensions));

}


void NeuralNetwork::set_classification(const dimensions& input_dimensions, 
                                       const dimensions& complexity_dimensions, 
                                       const dimensions& output_dimensions)
{
    const Index complexity_size = complexity_dimensions.size();

    add_layer(make_unique<ScalingLayer2D>(input_dimensions));

    for (Index i = 0; i < complexity_size; i++)
        add_layer(make_unique<PerceptronLayer>(get_output_dimensions(),
                                               dimensions{complexity_dimensions[i]},
                                               PerceptronLayer::ActivationFunction::HyperbolicTangent,
                                               "perceptron_layer_" + to_string(i + 1)));

    add_layer(make_unique<ProbabilisticLayer>(get_output_dimensions(),
                                              output_dimensions,
                                              "probabilistic_layer"));

}


void NeuralNetwork::set_forecasting(const dimensions& input_dimensions, 
                                    const dimensions& complexity_dimensions, 
                                    const dimensions& output_dimensions)
{
    add_layer(make_unique<ScalingLayer2D>(input_dimensions));

    add_layer(make_unique<RecurrentLayer>(get_output_dimensions(),
        dimensions{ complexity_dimensions[0] }));

    add_layer(make_unique<PerceptronLayer>(get_output_dimensions(),
        output_dimensions,
        PerceptronLayer::ActivationFunction::HyperbolicTangent,
        "recurrent_layer"));

    add_layer(make_unique<UnscalingLayer>(output_dimensions));

    add_layer(make_unique<BoundingLayer>(output_dimensions));
}


void NeuralNetwork::set_auto_association(const dimensions& input_dimensions, 
                                         const dimensions& complexity_dimensions, 
                                         const dimensions& output_dimensions)
{
// @todo

    add_layer(make_unique<ScalingLayer2D>(input_dimensions));
/*
    const Index mapping_neurons_number = 10;
    const Index bottle_neck_neurons_number = complexity_dimensions[0];

    add_layer(make_unique<PerceptronLayer>(input_dimensions[0], mapping_neurons_number, PerceptronLayer::ActivationFunction::HyperbolicTangent),
                "mapping_layer");

    add_layer(make_unique<PerceptronLayer>(mapping_neurons_number, bottle_neck_neurons_number, PerceptronLayer::ActivationFunction::Linear),
                "bottleneck_layer");

    add_layer(make_unique<PerceptronLayer>(bottle_neck_neurons_number, mapping_neurons_number, PerceptronLayer::ActivationFunction::HyperbolicTangent),
                "demapping_layer");

    add_layer(make_unique<PerceptronLayer>(mapping_neurons_number, output_dimensions[0], PerceptronLayer::ActivationFunction::Linear),
                "output_layer");
*/
    add_layer(make_unique<UnscalingLayer>(output_dimensions));
}


void NeuralNetwork::set_image_classification(const dimensions& input_dimensions, 
                                             const dimensions& complexity_dimensions, 
                                             const dimensions& output_dimensions)
{
    const Index complexity_size = complexity_dimensions.size();

    add_layer(make_unique<ScalingLayer4D>(input_dimensions));

    for (Index i = 0; i < complexity_size; i++)
    {
        const dimensions kernel_dimensions = { 3, 3, get_output_dimensions()[2], complexity_dimensions[i] };
        const dimensions convolution_stride_dimensions = { 1, 1 };
        const ConvolutionalLayer::ConvolutionType convolution_type = ConvolutionalLayer::ConvolutionType::Valid;

        add_layer(make_unique<ConvolutionalLayer>(get_output_dimensions(),
                                                  kernel_dimensions,
                                                  ConvolutionalLayer::ActivationFunction::RectifiedLinear,
                                                  convolution_stride_dimensions,
                                                  convolution_type,
            "convolutional_layer_" + to_string(i+1)));

        const dimensions pool_dimensions = { 2, 2 };
        const dimensions pooling_stride_dimensions = { 2, 2 };
        const dimensions padding_dimensions = { 0, 0 };
        const PoolingLayer::PoolingMethod pooling_method = PoolingLayer::PoolingMethod::AveragePooling;

        add_layer(make_unique<PoolingLayer>(get_output_dimensions(),
                                            pool_dimensions,
                                            pooling_stride_dimensions,
                                            padding_dimensions,
                                            pooling_method,
            "pooling_layer_" + to_string(i + 1)));

    }

    add_layer(make_unique<FlattenLayer>(get_output_dimensions()));

    //const dimensions neurons_number = { complexity_dimensions[complexity_dimensions.size()]*2 };
    //add_layer(make_unique<PerceptronLayer>(get_output_dimensions(), neurons_number, PerceptronLayer::ActivationFunction::RectifiedLinear), "perceptron_layer");

    add_layer(make_unique<ProbabilisticLayer>(get_output_dimensions(),
                                              output_dimensions,
                                              "probabilistic_layer"));
}


void NeuralNetwork::set(const string& file_name)
{
    layers.resize(0);

    load(file_name);
}


void NeuralNetwork::set_model_type(const NeuralNetwork::ModelType& new_model_type)
{
    model_type = new_model_type;
}


void NeuralNetwork::set_model_type_string(const string& new_model_type)
{
    if(new_model_type == "Approximation")
        set_model_type(ModelType::Approximation);
    else if(new_model_type == "Classification")
        set_model_type(ModelType::Classification);
    else if(new_model_type == "Forecasting")
        set_model_type(ModelType::Forecasting);
    else if(new_model_type == "ImageClassification")
        set_model_type(ModelType::ImageClassification);
    else if(new_model_type == "TextClassification")
        set_model_type(ModelType::TextClassification);
    else if(new_model_type == "AutoAssociation")
        set_model_type(ModelType::AutoAssociation);
    else
        throw runtime_error("Unknown model type: " + new_model_type + "\n");
}


void NeuralNetwork::set_input_names(const vector<string>& new_input_namess)
{
    input_names = new_input_namess;
}


void NeuralNetwork::set_output_namess(const vector<string>& new_output_namess)
{
    output_names = new_output_namess;
}


void NeuralNetwork::set_input_dimensions(const dimensions& new_input_dimensions)
{
/*
    input_names.resize(new_inputs_number);

    if(has(Layer::Type::Scaling2D))
    {
        ScalingLayer2D* scaling_layer_2d = get_scaling_layer_2d();

        scaling_layer_2d->set_inputs_number(new_inputs_number);
    }

    const Index first_trainable_layer_index = get_first_trainable_layer_index();

    layers[first_trainable_layer_index]->set_inputs_number(new_inputs_number);
*/
}


void NeuralNetwork::set_default()
{
    display = true;

    layer_input_indices = vector<vector<Index>>();

    const unsigned int threads_number = thread::hardware_concurrency();

    thread_pool = new ThreadPool(threads_number);
    thread_pool_device = new ThreadPoolDevice(thread_pool, threads_number);
}


void NeuralNetwork::set_threads_number(const int& new_threads_number)
{
    const Index layers_number = get_layers_number();

    for(Index i = 0; i < layers_number; i++)
        layers[i]->set_threads_number(new_threads_number);
}


void NeuralNetwork::set_layers_number(const Index& new_layers_number)
{
    layers.resize(new_layers_number);
    layer_input_indices.resize(new_layers_number);
}


void NeuralNetwork::set_layer_input_indices(const vector<vector<Index>>& new_layer_input_indices)
{
    layer_input_indices = new_layer_input_indices;
}


void NeuralNetwork::set_layer_inputs_indices(const Index& layer_index, const vector<Index>& new_layer_input_indices)
{
    layer_input_indices[layer_index] = new_layer_input_indices;
}


void NeuralNetwork::set_layer_inputs_indices(const string& name, 
                                             const Tensor<string, 1>& new_layer_input_namess)
{
    const Index layer_index = get_layer_index(name);

    const Index size = new_layer_input_namess.size();

    vector<Index> new_layer_input_indices(size);

    for(Index i = 0; i < size; i++)
        new_layer_input_indices[i] = get_layer_index(new_layer_input_namess(i));

    layer_input_indices[layer_index] = new_layer_input_indices;
}


void NeuralNetwork::set_layer_inputs_indices(const string& name, 
                                             const initializer_list<string>& new_layer_input_namess_list)
{
    Tensor<string, 1> new_layer_input_namess(new_layer_input_namess_list.size());
    new_layer_input_namess.setValues(new_layer_input_namess_list);

    set_layer_inputs_indices(name, new_layer_input_namess);
}


void NeuralNetwork::set_layer_inputs_indices(const string& name, const string& new_layer_input_names)
{
    const Index layer_index = get_layer_index(name);

<<<<<<< HEAD
    layer_input_indices[layer_index] = {get_layer_index(new_layer_inputs_name)};

=======
    layer_input_indices[layer_index] = {get_layer_index(new_layer_input_names)};
>>>>>>> db673df6
}


PerceptronLayer* NeuralNetwork::get_first_perceptron_layer() const
{
    const Index layers_number = get_layers_number();

    for(Index i = 0; i < layers_number; i++)
        if(layers[i]->get_type() == Layer::Type::Perceptron)
            return static_cast<PerceptronLayer*>(layers[i].get());

    return nullptr;
}


Index NeuralNetwork::get_inputs_number() const
{

    if(layers.empty())
        return 0;

    dimensions input_dimensions = layers[0]->get_input_dimensions();

    Index inputs_number = 1;
    for (Index dimension : input_dimensions) {
        inputs_number *= dimension;
    }

    return inputs_number;
}


Index NeuralNetwork::get_outputs_number() const
{
    if(layers.empty()) 
        return 0;

    const Layer* last_layer = layers[layers.size() - 1].get();

    const dimensions output_dimensions = last_layer->get_output_dimensions();

    const Index outputs_rank = output_dimensions.size();

    Index outputs_number = 1;

    for(Index i = 0; i < outputs_rank; i++)
        outputs_number *= output_dimensions[i];

    return outputs_number;
}


dimensions NeuralNetwork::get_output_dimensions() const
{
    if(layers.empty()) 
        return {};

    return layers[layers.size() - 1]->get_output_dimensions();
}


Index NeuralNetwork::get_parameters_number() const
{
    Index parameters_number = 0;

    #pragma omp parallel for reduction(+: parameters_number)

    for(Index i = 0; i < Index(layers.size()); i++)
        parameters_number += layers[i]->get_parameters_number();

    return parameters_number;
}


Tensor<type, 1> NeuralNetwork::get_parameters() const
{
    const Index parameters_number = get_parameters_number();

    Tensor<type, 1> parameters(parameters_number);

    const Index layers_number = get_layers_number();

    Index position = 0;
    //cout << "layers_number: " << layers_number << endl;
    for(Index i = 0; i < layers_number; i++)
    {
        //cout << "layer : " << i << endl;
        const Tensor<type, 1> layer_parameters = layers[i]->get_parameters();

        // @todo use memcpy

        for(Index j = 0; j < layer_parameters.size(); j++)
            parameters(j + position) = layer_parameters(j);
        
        position += layer_parameters.size();
        //cout << "exit" << endl;
    }

    return parameters;
}


vector<Index> NeuralNetwork::get_layer_parameter_numbers() const
{
    const Index layers_number = get_layers_number();

    vector<Index> layers_parameters_number(layers_number);

    #pragma omp parallel for 

    for(Index i = 0; i < layers_number; i++)
        layers_parameters_number[i] = layers[i]->get_parameters_number();

    return layers_parameters_number;
}


void NeuralNetwork::set_parameters(const Tensor<type, 1>& new_parameters) const
{
    const Index layers_number = get_layers_number();

    const vector<Index> layer_parameter_numbers = get_layer_parameter_numbers();

    Index index = 0;

    for(Index i = 0; i < layers_number; i++)
    {
        layers[i]->set_parameters(new_parameters, index);

        index += layer_parameter_numbers[i];
    }
}


void NeuralNetwork::set_display(const bool& new_display)
{
    display = new_display;
}


Index NeuralNetwork::get_layers_number() const
{
    return layers.size();
}


bool NeuralNetwork::is_trainable(const Layer::Type& layer_type)
{
    return layer_type != Layer::Type::Scaling2D &&
           layer_type != Layer::Type::Scaling4D &&
           layer_type != Layer::Type::Unscaling &&
           layer_type != Layer::Type::Bounding;
}


Index NeuralNetwork::get_first_trainable_layer_index() const
{
    const Index layers_number = get_layers_number();

    for(Index i = 0; i < layers_number; i++)
        if (is_trainable(layers[i]->get_type())) 
            return i;

    throw runtime_error("The neural network has no trainable layers.");
}


Index NeuralNetwork::get_last_trainable_layer_index() const
{
    const Index layers_number = get_layers_number();

    for(Index i = layers_number-1; i >= 0 ; i--)
        if (is_trainable(layers[i]->get_type()))
            return i;

    throw runtime_error("The neural network has no trainable layers.");
}


Index NeuralNetwork::get_perceptron_layers_number() const
{
    const Index layers_number = get_layers_number();

    Index count = 0;

    #pragma omp parallel for reduction(+: count)

    for(Index i = 0; i < layers_number; i++)
        if(layers[i]->get_type() == Layer::Type::Perceptron)
            count++;

    return count;
}


Index NeuralNetwork::get_probabilistic_layers_number() const
{
    const Index layers_number = get_layers_number();

    Index count = 0;

    #pragma omp parallel for reduction(+: count)

    for(Index i = 0; i < layers_number; i++)
        if(layers[i]->get_type() == Layer::Type::Probabilistic)
            count++;

    return count;
}


Index NeuralNetwork::get_long_short_term_memory_layers_number() const
{
    const Index layers_number = get_layers_number();

    Index count = 0;

    #pragma omp parallel for reduction(+: count)

    for(Index i = 0; i < layers_number; i++)
        if(layers[i]->get_type() == Layer::Type::LongShortTermMemory)
            count++;
 
    return count;
}


Index NeuralNetwork::get_flatten_layers_number() const
{
    const Index layers_number = get_layers_number();

    Index count = 0;

    #pragma omp parallel for reduction(+: count)

    for(Index i = 0; i < layers_number; i++)
        if(layers[i]->get_type() == Layer::Type::Flatten)
            count++;

    return count;
}


Index NeuralNetwork::get_convolutional_layers_number() const
{
    const Index layers_number = get_layers_number();

    Index count = 0;

    #pragma omp parallel for reduction(+: count)

    for(Index i = 0; i < layers_number; i++)
        if(layers[i]->get_type() == Layer::Type::Convolutional)
            count++;

    return count;
}


Index NeuralNetwork::get_pooling_layers_number() const
{
    const Index layers_number = get_layers_number();

    Index count = 0;

    #pragma omp parallel for reduction(+: count)

    for(Index i = 0; i < layers_number; i++)
        if(layers[i]->get_type() == Layer::Type::Pooling)
            count++;

    return count;
}


Index NeuralNetwork::get_recurrent_layers_number() const
{
    const Index layers_number = get_layers_number();

    Index count = 0;

    #pragma omp parallel for reduction(+: count)

    for(Index i = 0; i < layers_number; i++)
        if(layers[i]->get_type() == Layer::Type::Recurrent)
            count++;

    return count;
}


bool NeuralNetwork::is_input_layer(const vector<Index>& this_layer_inputs_indices) const
{
    const Index input_layers_number = this_layer_inputs_indices.size();

    for(Index i = 0; i < input_layers_number; i++)
        if(this_layer_inputs_indices[i] == -1)
            return true;

    return false;
}


bool NeuralNetwork::is_context_layer(const vector<Index>& this_layer_inputs_indices) const
{   
    // @todo Is this ok?
    const Index layers_number = get_layers_number();

    for(Index i = 0; i < layers_number; i++)
        if(this_layer_inputs_indices[i] == -2)
            return true;

    return false;
}


void NeuralNetwork::set_parameters_constant(const type& value) const
{
    const Index layers_number = get_layers_number();

    #pragma omp parallel for
    for(Index i = 0; i < layers_number; i++)
        layers[i]->set_parameters_constant(value);
}


void NeuralNetwork::set_parameters_random() const
{
    const Index layers_number = get_layers_number();

    const vector<unique_ptr<Layer>>& layers = get_layers();

    #pragma omp parallel for
    for(Index i = 0; i < layers_number; i++)
        layers[i]->set_parameters_random();
}


void NeuralNetwork::forward_propagate(const vector<pair<type*, dimensions>>& input_pair,
                                      ForwardPropagation& forward_propagation,
                                      const bool& is_training) const
{
    const Index layers_number = get_layers_number();

    const Index first_trainable_layer_index = get_first_trainable_layer_index();
    const Index last_trainable_layer_index = get_last_trainable_layer_index();

    const Index first_layer_index = is_training ? first_trainable_layer_index : 0;
    const Index last_layer_index = is_training ? last_trainable_layer_index : layers_number - 1;

    const vector<vector<pair<type*, dimensions>>> layer_input_pairs = forward_propagation.get_layer_input_pairs(input_pair);

    for (Index i = first_layer_index; i <= last_layer_index; i++){

        layers[i]->forward_propagate(layer_input_pairs[i],
                                     forward_propagation.layers[i],
                                     is_training);}

}


void NeuralNetwork::forward_propagate(const vector<pair<type*, dimensions>>& input_pair,
                                      const Tensor<type, 1>& new_parameters,
                                      ForwardPropagation& forward_propagation) const
{
    const Tensor<type, 1> original_parameters = get_parameters();

    set_parameters(new_parameters);

    const bool is_training = true;

    forward_propagate(input_pair, forward_propagation, is_training);

    set_parameters(original_parameters);
}


string NeuralNetwork::get_expression() const
{
    /*
    const Index layers_number = neural_network.get_layers_number();

    const vector<unique_ptr<Layer>>& layers = neural_network.get_layers();
    const vector<string> layer_names = neural_network.get_layer_names();

    vector<string> input_names = neural_network.get_input_names();
    vector<string> output_names = neural_network.get_output_names();

    const Index inputs_number = input_names.size();

    string aux_name;

    for (int i = 0; i < inputs_number; i++)
    if (!input_names[i].empty())
    input_names[i] = replace_non_allowed_programming_expressions(input_names[i]);
    else
    input_names[i] = "input_" + to_string(i);

    Index layer_neurons_number;

    vector<string> scaled_input_names(inputs_number);
    vector<string> unscaled_output_namess(inputs_number);

    ostringstream buffer;

    for (Index i = 0; i < layers_number; i++)
    {
    if (i == layers_number - 1)
    {
    for (int j = 0; j < output_names.size(); j++)
    if (!output_names[j].empty())
    output_names[j] = replace_non_allowed_programming_expressions(output_names[j]);
    else
    output_names[j] = "output_" + to_string(i);

    //buffer << layers[i]->get_expression(input_names, output_names) << endl;
    }
    else
    {

    layer_neurons_number = layers[i]->get_neurons_number();
    output_namess_vector.resize(layer_neurons_number);

    for (Index j = 0; j < layer_neurons_number; j++)
    {
    if (layer_names[i] == "scaling_layer")
    {
    output_names[j] = "scaled_" + replace_non_allowed_programming_expressions(input_names[j]);
    scaled_input_names[j] = output_names[j];
    }
    else
    {
    output_names[j] = layer_names[i] + "_output_" + to_string(j);
    }
    }

    //            buffer << layers[i]->get_expression(input_names, output_names) << endl;
    //            input_namess_vector = output_namess_vector;
    //            unscaled_output_namess = input_namess_vector;
    }
    }

    string expression = buffer.str();

    replace(expression, "+-", "-");
    return expression;
    */
    return string();
}


Tensor<type, 2> NeuralNetwork::calculate_outputs(const Tensor<type, 2>& inputs)
{
    const Index layers_number = get_layers_number();

    if (layers_number == 0)
        return Tensor<type, 2>();

    const Index batch_samples_number = inputs.dimension(0);
    const Index inputs_number = inputs.dimension(1);

    ForwardPropagation forward_propagation(batch_samples_number, this);

    const pair<type*, dimensions> input_pair((type*)inputs.data(), {{batch_samples_number, inputs_number}});

    forward_propagate({input_pair}, forward_propagation);

    forward_propagation.print();

    const pair<type*, dimensions> outputs_pair
        = forward_propagation.layers[layers_number - 1]->get_outputs_pair();

    return tensor_map_2(outputs_pair);
}


Tensor<type, 2> NeuralNetwork::calculate_outputs(const Tensor<type, 4>& inputs)
{
    const Index layers_number = get_layers_number();

    if (layers_number == 0) 
        return Tensor<type, 2>();

    const Index batch_samples_number = inputs.dimension(0);

    ForwardPropagation forward_propagation(batch_samples_number, this);

    const pair<type*, dimensions> input_pair((type*)inputs.data(), { {inputs.dimension(0), inputs.dimension(1), inputs.dimension(2), inputs.dimension(3)}});

    forward_propagate({input_pair}, forward_propagation);

    const pair<type*, dimensions> outputs_pair 
        = forward_propagation.layers[layers_number - 1]->get_outputs_pair();

    return tensor_map_2(outputs_pair);
}


Tensor<type, 2> NeuralNetwork::calculate_directional_inputs(const Index& direction,
                                                            const Tensor<type, 1>& point,
                                                            const type& minimum,
                                                            const type& maximum,
                                                            const Index& points_number) const
{
    const Index inputs_number = get_inputs_number();

    Tensor<type, 2> directional_inputs(points_number, inputs_number);

    Tensor<type, 1> inputs(inputs_number);

    inputs = point;

    for(Index i = 0; i < points_number; i++)
    {
        inputs(direction) = minimum + (maximum - minimum)*type(i)/type(points_number-1);

        for(Index j = 0; j < inputs_number; j++)
            directional_inputs(i, j) = inputs(j);
    }

    return directional_inputs;
}


Index NeuralNetwork::calculate_image_output(const string& image_path)
{
    const Tensor<unsigned char, 3> image_data = read_bmp_image(image_path);

    const Index height = this->get_scaling_layer_4d()->get_input_dimensions()[0];
    const Index width = this->get_scaling_layer_4d()->get_input_dimensions()[1];
    const Index image_channels = this->get_scaling_layer_4d()->get_input_dimensions()[2];

    const Index current_height = image_data.dimension(0);
    const Index current_width = image_data.dimension(1);
    const Index current_channels = image_data.dimension(2);

    if (current_channels != image_channels)
        throw runtime_error("Error: Different channels number " + image_path + "\n");

    Tensor<unsigned char, 3> resized_image_data(height, width, image_channels);
/*
    (current_height != height || current_width != width)
        ? bilinear_interpolation_resize_image(image_data, resized_image_data, height, width)
        : resized_image_data = image_data;
*/
    Tensor<type, 4> input_data(1, height, width, image_channels);

    const Index pixels_number = height * width * image_channels;

#pragma omp parallel for
    for (Index j = 0; j < pixels_number; j++)
        input_data(j) = resized_image_data(j);

    const Tensor<type, 2> outputs = calculate_outputs(input_data);

    Index predicted_index = -1;

    if (outputs.size() > 1)
    {
        type max_value = outputs(0);
        for (Index i = 1; i < outputs.dimension(1); ++i) {
            if (outputs(i) > max_value) {
                max_value = outputs(i);
                predicted_index = i;
            }
        }
    }
    else
        predicted_index = outputs(0);

    return predicted_index;
}


Tensor<string, 2> NeuralNetwork::get_perceptron_layers_information() const
{
    const Index layers_number = get_layers_number();

    const Index perceptron_layers_number = get_perceptron_layers_number();

    Tensor<string, 2> information(perceptron_layers_number, 3);

    Index perceptron_layer_index = 0;

    for(Index i = 0; i < layers_number; i++)
    {
        const Layer::Type layer_type = layers[i]->get_type();

        if (layer_type != Layer::Type::Perceptron) 
            continue;

        information(perceptron_layer_index, 0) = to_string(layers[i]->get_input_dimensions()[0]);
        information(perceptron_layer_index, 1) = to_string(layers[i]->get_output_dimensions()[0]);

        const PerceptronLayer* perceptron_layer = static_cast<PerceptronLayer*>(layers[i].get());

        information(perceptron_layer_index, 2) = perceptron_layer->get_activation_function_string();

        perceptron_layer_index++;
    }

    return information;
}


Tensor<string, 2> NeuralNetwork::get_probabilistic_layer_information() const
{
    const Index layers_number = get_layers_number();

    const Index probabilistic_layers_number = get_probabilistic_layers_number();

    Tensor<string, 2> information(probabilistic_layers_number, 3);

    Index probabilistic_layer_index = 0;

    for(Index i = 0; i < layers_number; i++)
    {
        const Layer::Type layer_type = layers[i]->get_type();

        if (layer_type != Layer::Type::Probabilistic) 
            continue;

        information(probabilistic_layer_index,0) = to_string(layers[i]->get_input_dimensions()[0]);
        information(probabilistic_layer_index,1) = to_string(layers[i]->get_output_dimensions()[0]);

        const ProbabilisticLayer* probabilistic_layer = static_cast<ProbabilisticLayer*>(layers[i].get());

        information(probabilistic_layer_index,2) = probabilistic_layer->get_activation_function_string();

        probabilistic_layer_index++;
    }

    return information;
}


void NeuralNetwork::to_XML(tinyxml2::XMLPrinter& printer) const
{
    printer.OpenElement("NeuralNetwork");

    printer.OpenElement("Inputs");
    const Index inputs_number = get_inputs_number();
    add_xml_element(printer, "InputsNumber", to_string(inputs_number));

    if (input_names.size() != inputs_number) 
        throw runtime_error("Size of input names is not equal to inputs number");

    for (Index i = 0; i < inputs_number; i++) 
    {
        printer.OpenElement("Input");
        printer.PushAttribute("Index", to_string(i + 1).c_str());
        printer.PushText(input_names[i].c_str());
        printer.CloseElement();
    }

    printer.CloseElement();

    printer.OpenElement("Layers");
    const Index layers_number = get_layers_number();
    add_xml_element(printer, "LayersNumber", to_string(layers_number));

    for (Index i = 0; i < layers_number; i++) 
        layers[i]->to_XML(printer);

    printer.OpenElement("LayersInputsIndices");
    ostringstream buffer;
    
    for (Index i = 0; i < Index(layer_input_indices.size()); i++) 
    {
        printer.OpenElement("LayerInputsIndices");
        printer.PushAttribute("LayerIndex", to_string(i).c_str());

        const vector<Index>& indices = layer_input_indices[i];
        
        buffer.str("");
        
        for (Index j = 0; j < Index(indices.size()); j++) 
        {
            buffer << indices[j];
            if (j != indices.size() - 1) buffer << " ";
        }
        printer.PushText(buffer.str().c_str());
        printer.CloseElement();
    }

    printer.CloseElement(); 
    printer.CloseElement(); 

    printer.OpenElement("Outputs");
    const Index outputs_number = output_names.size();
    add_xml_element(printer, "OutputsNumber", to_string(outputs_number));

    for (Index i = 0; i < outputs_number; i++) 
    {
        printer.OpenElement("Output");
        printer.PushAttribute("Index", to_string(i + 1).c_str());
        printer.PushText(output_names[i].c_str());
        printer.CloseElement();
    }

    printer.CloseElement(); 

    printer.CloseElement();
}


void NeuralNetwork::from_XML(const tinyxml2::XMLDocument& document)
{
    set();

    const tinyxml2::XMLElement* neural_network_element = document.FirstChildElement("NeuralNetwork");

    if(!neural_network_element)
        throw runtime_error("Neural network element is nullptr.\n");

    // Inputs

    const tinyxml2::XMLElement* inputs_element = neural_network_element->FirstChildElement("Inputs");

    if(!inputs_element)
        throw runtime_error("Inputs element is nullptr.");

    tinyxml2::XMLDocument inputs_document;
    tinyxml2::XMLNode* inputs_element_clone = inputs_element->DeepClone(&inputs_document);

    inputs_document.InsertFirstChild(inputs_element_clone);

    inputs_from_XML(inputs_document);

    // Layers

    const tinyxml2::XMLElement* layers_element = neural_network_element->FirstChildElement("Layers");

    if(!layers_element)
        throw runtime_error("Layers element is nullptr.");

    tinyxml2::XMLDocument layers_document;
    tinyxml2::XMLNode* layers_element_clone = layers_element->DeepClone(&layers_document);

    layers_document.InsertFirstChild(layers_element_clone);

    layers_from_XML(layers_document);

    // Outputs

    const tinyxml2::XMLElement* outputs_element = neural_network_element->FirstChildElement("Outputs");

    if(!outputs_element)
        throw runtime_error("Outputs element is nullptr.");

    tinyxml2::XMLDocument outputs_document;
    tinyxml2::XMLNode* outputs_element_clone = outputs_element->DeepClone(&outputs_document);

    outputs_document.InsertFirstChild(outputs_element_clone);

    outputs_from_XML(outputs_document);
    
    // Display

    const tinyxml2::XMLElement* display_element = neural_network_element->FirstChildElement("Display");

    if(display_element)
        set_display(display_element->GetText() != string("0"));
}


void NeuralNetwork::inputs_from_XML(const tinyxml2::XMLDocument& document)
{
    const tinyxml2::XMLElement* inputs_element = document.FirstChildElement("Inputs");

    if(!inputs_element)
        throw runtime_error("Inputs element is nullptr.\n");

    // Inputs number

    const tinyxml2::XMLElement* inputs_number_element = inputs_element->FirstChildElement("InputsNumber");

    if(!inputs_number_element)
        throw runtime_error("Inputs number element is nullptr.\n");

    const Index new_inputs_number = Index(atoi(inputs_number_element->GetText()));
    input_names.resize(new_inputs_number);

    // if(inputs_number_element->GetText())
    //     set_inputs_number(inputs_number);

    // Inputs names

    const tinyxml2::XMLElement* start_element = inputs_number_element;

    for(Index i = 0; i < new_inputs_number; i++)
    {
        const tinyxml2::XMLElement* input_element = start_element->NextSiblingElement("Input");

        if(input_element->Attribute("Index") != to_string(i+1))
            throw runtime_error("Input index number (" + to_string(i+1) + ") does not match (" + input_element->Attribute("Item") + ").\n");

        if(!input_element->GetText())
            throw runtime_error("Input text is nullptr.");

        input_names[i] = input_element->GetText();

        start_element = input_element;
    }
}


void NeuralNetwork::layers_from_XML(const tinyxml2::XMLDocument& document)
{
    const tinyxml2::XMLElement* layers_element = document.FirstChildElement("Layers");

    if(!layers_element)
        throw runtime_error("Layers element is nullptr.\n");

    const Index layers_number = read_xml_index(layers_element, "LayersNumber");

    // Add layers

    const tinyxml2::XMLElement* start_element = layers_element->FirstChildElement("LayersNumber");

    for(Index i = 0; i < layers_number; i++)
    {
        const tinyxml2::XMLElement* layer_element = start_element->NextSiblingElement();

        if(!layer_element)
             throw runtime_error("Layer element is nullptr.");

        const string layer_type_string = layer_element->Name();

        tinyxml2::XMLDocument layer_document;
        tinyxml2::XMLNode* element_clone = layer_element->DeepClone(&layer_document);
        layer_document.InsertFirstChild(element_clone);

        if (layer_type_string == "Scaling2D") {
            unique_ptr<ScalingLayer2D> scaling_layer = make_unique<ScalingLayer2D>();
            scaling_layer->from_XML(layer_document);
            add_layer(std::move(scaling_layer));
        }
        else if (layer_type_string == "Scaling4D") {
            unique_ptr<ScalingLayer4D> scaling_layer = make_unique<ScalingLayer4D>();
            scaling_layer->from_XML(layer_document);
            add_layer(std::move(scaling_layer));
        }
        else if (layer_type_string == "Convolutional") {
            unique_ptr<ConvolutionalLayer> convolutional_layer = make_unique<ConvolutionalLayer>();
            convolutional_layer->from_XML(layer_document);
            add_layer(std::move(convolutional_layer));
        }
        else if (layer_type_string == "Perceptron") {
            unique_ptr<PerceptronLayer> perceptron_layer = make_unique<PerceptronLayer>();
            perceptron_layer->from_XML(layer_document);
            add_layer(std::move(perceptron_layer));
        }
        else if (layer_type_string == "Perceptron3D") {
            unique_ptr<PerceptronLayer3D> perceptron_layer_3d = make_unique<PerceptronLayer3D>();
            perceptron_layer_3d->from_XML(layer_document);
            add_layer(std::move(perceptron_layer_3d));
        }
        else if (layer_type_string == "Pooling") {
            unique_ptr<PoolingLayer> pooling_layer = make_unique<PoolingLayer>();
            pooling_layer->from_XML(layer_document);
            add_layer(std::move(pooling_layer));
        }
        else if (layer_type_string == "Flatten") {
            unique_ptr<FlattenLayer> flatten_layer = make_unique<FlattenLayer>();
            flatten_layer->from_XML(layer_document);
            add_layer(std::move(flatten_layer));
        }
        else if (layer_type_string == "Probabilistic") {
            unique_ptr<ProbabilisticLayer> probabilistic_layer = make_unique<ProbabilisticLayer>();
            probabilistic_layer->from_XML(layer_document);
            add_layer(std::move(probabilistic_layer));
        }
        else if (layer_type_string == "Probabilistic3D") {
            unique_ptr<ProbabilisticLayer3D> probabilistic_layer_3d = make_unique<ProbabilisticLayer3D>();
            probabilistic_layer_3d->from_XML(layer_document);
            add_layer(std::move(probabilistic_layer_3d));
        }
        else if (layer_type_string == "LongShortTermMemory") {
            unique_ptr<LongShortTermMemoryLayer> long_short_term_memory_layer = make_unique<LongShortTermMemoryLayer>();
            long_short_term_memory_layer->from_XML(layer_document);
            add_layer(std::move(long_short_term_memory_layer));
        }
        else if (layer_type_string == "Recurrent") {
            unique_ptr<RecurrentLayer> recurrent_layer = make_unique<RecurrentLayer>();
            recurrent_layer->from_XML(layer_document);
            add_layer(std::move(recurrent_layer));
        }
        else if (layer_type_string == "Unscaling") {
            unique_ptr<UnscalingLayer> unscaling_layer = make_unique<UnscalingLayer>();
            unscaling_layer->from_XML(layer_document);
            add_layer(std::move(unscaling_layer));
        }
        else if (layer_type_string == "Bounding") {
            unique_ptr<BoundingLayer> bounding_layer = make_unique<BoundingLayer>();
            bounding_layer->from_XML(layer_document);
            add_layer(std::move(bounding_layer));
        }
        else if (layer_type_string == "Embedding") {
            unique_ptr<EmbeddingLayer> embedding_layer = make_unique<EmbeddingLayer>();
            embedding_layer->from_XML(layer_document);
            add_layer(std::move(embedding_layer));
        }
        else if (layer_type_string == "MultiheadAttention") {
            unique_ptr<MultiheadAttentionLayer> multihead_attention_layer = make_unique<MultiheadAttentionLayer>();
            multihead_attention_layer->from_XML(layer_document);
            add_layer(std::move(multihead_attention_layer));
        }
        else if (layer_type_string == "Addition3D") {
            unique_ptr<AdditionLayer3D> addition_layer_3d = std::make_unique<AdditionLayer3D>();
            addition_layer_3d->from_XML(layer_document);
            add_layer(std::move(addition_layer_3d));
        }
        else if (layer_type_string == "Normalization3D") {
            unique_ptr<NormalizationLayer3D> normalization_layer_3d = make_unique<NormalizationLayer3D>();
            normalization_layer_3d->from_XML(layer_document);
            add_layer(std::move(normalization_layer_3d));
        }
        else {
            throw runtime_error("Unknown layer type");
        }

        start_element = layer_element;
        
    }

    // Layers inputs indices

    const tinyxml2::XMLElement* layer_input_indices_element = layers_element->FirstChildElement("LayersInputsIndices");

    if(!layer_input_indices_element)
        throw runtime_error("LayersInputsIndices element is nullptr.\n");

    layer_input_indices.clear(); // @todo .clear because they are already saved from Add layers for (is this code needed?)
    layer_input_indices.resize(layers.size());

    for(const tinyxml2::XMLElement* layer_inputs_indices_element = layer_input_indices_element->FirstChildElement("LayerInputsIndices");
        layer_inputs_indices_element;
        layer_inputs_indices_element = layer_inputs_indices_element->NextSiblingElement("LayerInputsIndices"))
    {
        int layer_index;

        if (layer_inputs_indices_element->QueryIntAttribute("LayerIndex", &layer_index) != tinyxml2::XML_SUCCESS) {
            throw runtime_error("Error: LayerIndex attribute missing or invalid.\n");
        }

        const char* text = layer_inputs_indices_element->GetText();
        if (!text) {
            throw runtime_error("Error: LayerInputsIndices element is missing a value.\n");
        }

        Index input_index;
        try {
            input_index = stoi(text);
        }
        catch (const invalid_argument&) {
            throw runtime_error("Error: LayerInputsIndices value is not a valid integer.\n");
        }

        layer_input_indices[layer_index].push_back(input_index);
    }
}


void NeuralNetwork::outputs_from_XML(const tinyxml2::XMLDocument& document)
{
    ostringstream buffer;

    const tinyxml2::XMLElement* root_element = document.FirstChildElement("Outputs");

    if(!root_element)
        throw runtime_error("Outputs element is nullptr.\n");

    // Outputs number
    
    const tinyxml2::XMLElement* outputs_number_element = root_element->FirstChildElement("OutputsNumber");

    if(!outputs_number_element)
        throw runtime_error("Outputs number element is nullptr.\n");

    Index new_outputs_number = 0;

    if(outputs_number_element->GetText())
        new_outputs_number = Index(atoi(outputs_number_element->GetText()));

    // Outputs names

    const tinyxml2::XMLElement* start_element = outputs_number_element;

    output_names.resize(new_outputs_number);

    for(Index i = 0; i < new_outputs_number; i++)
    {
        const tinyxml2::XMLElement* output_element = start_element->NextSiblingElement("Output");
        start_element = output_element;

        if(output_element->Attribute("Index") != to_string(i+1))
            throw runtime_error("Output index number (" + to_string(i+1) + ") does not match (" + output_element->Attribute("Item") + ").\n");

        if(output_element->GetText())
            output_names[i] = output_element->GetText();
    }
}


void NeuralNetwork::print() const
{
    cout << "Neural network" << endl;
/*
    if(model_type != ModelType::ImageClassification)
        cout << "Inputs:" << endl
             << get_input_names() << endl;
*/
    const Index layers_number = get_layers_number();       

    cout << "Layers number: " << layers_number << endl;

    for(Index i = 0; i < layers_number; i++)
    {
        cout << endl
             << "Layer " << i << ": " << endl;
        layers[i]->print();
    }
/*
    cout << "Outputs:" << endl
         << get_output_names() << endl
         << "Parameters:" << endl
         << get_parameters_number() << endl;
*/
}


void NeuralNetwork::save(const string& file_name) const
{
    ofstream file(file_name);

    if (!file.is_open())
        return;

    tinyxml2::XMLPrinter printer;
    to_XML(printer);
    file << printer.CStr();
}


void NeuralNetwork::save_parameters(const string& file_name) const
{
    ofstream file(file_name.c_str());

    if(!file.is_open())
        throw runtime_error("Cannot open parameters data file.\n");

    const Tensor<type, 1> parameters = get_parameters();

    file << parameters << endl;

    // Close file

    file.close();
}


void NeuralNetwork::load(const string& file_name)
{
    set_default();

    tinyxml2::XMLDocument document;

    if(document.LoadFile(file_name.c_str()))
        throw runtime_error("Cannot load XML file " + file_name + ".\n");

    from_XML(document);
}


void NeuralNetwork::load_parameters_binary(const string& file_name)
{
    ifstream file;

    file.open(file_name.c_str(), ios::binary);

    if(!file.is_open())
        throw runtime_error("Cannot open binary file: " + file_name + "\n");

    streamsize size = sizeof(type);

    const Index parameters_number = get_parameters_number();

    Tensor<type, 1> new_parameters(parameters_number);

    type value = 0;

    for(Index i = 0; i < parameters_number; i++)
    {
        file.read(reinterpret_cast<char*>(&value), size);

        new_parameters(i) = value;
    }

    set_parameters(new_parameters);
}


void NeuralNetwork::save_expression_c(const string& file_name) const
{
    ofstream file(file_name.c_str());

    if(!file.is_open())
        throw runtime_error("Cannot open expression text file.\n");
    /*
    file << get_expression_c();
    */
    file.close();
}


void NeuralNetwork::save_expression_api(const string& file_name) const
{
    ofstream file(file_name.c_str());

    if(!file.is_open())
        throw runtime_error("Cannot open expression text file.\n");
    /*
    file << get_expression_api();
    */
    file.close();
}


void NeuralNetwork::save_expression_javascript(const string& file_name) const
{
    ofstream file(file_name.c_str());

    if(!file.is_open())
        throw runtime_error("Cannot open expression text file.\n");
    /*
    file << get_expression_javascript();
    */
    file.close();
}


void NeuralNetwork::save_expression_python(const string& file_name) const
{
    ofstream file(file_name.c_str());

    if(!file.is_open())
        throw runtime_error("Cannot open expression text file.\n");
/*
    file << get_expression_python();
*/
    file.close();
}


void NeuralNetwork::save_outputs(Tensor<type, 2>& inputs, const string & file_name)
{
    const Tensor<type, 2> outputs = calculate_outputs(inputs);

    ofstream file(file_name.c_str());

    if(!file.is_open())
        throw runtime_error("Cannot open " + file_name + " file.\n");

    const vector<string> output_names = get_output_names();

    const Index outputs_number = get_outputs_number();
    const Index samples_number = inputs.dimension(0);

    for(Index i = 0; i < outputs_number; i++)
    {
        file << output_names[i];

        if(i != output_names.size()-1) 
            file << ";";
    }

    file << "\n";

    for(Index i = 0; i < samples_number; i++)
    {
        for(Index j = 0; j < outputs_number; j++)
        {
            file << outputs(i, j);

            if(j != outputs_number-1) 
                file << ";";
        }

        file << "\n";
    }

    file.close();
}


vector<string> NeuralNetwork::get_layer_names() const
{
    const Index layers_number = get_layers_number();

    vector<string> layer_names(layers_number);

    for(Index i = 0; i < layers_number; i++)
        layer_names[i] = layers[i]->get_name();

    return layer_names;
}


vector<string> NeuralNetwork::get_layer_types_string() const
{
    const Index layers_number = get_layers_number();

    vector<string> layer_types(layers_number);

    for(Index i = 0; i < layers_number; i++)
        layer_types[i] = layers[i]->get_type_string();

    return layer_types;
}


NeuralNetworkBackPropagation::NeuralNetworkBackPropagation(const Index& new_batch_samples_number, NeuralNetwork* new_neural_network)
{
    set(new_batch_samples_number, new_neural_network);
}


void NeuralNetworkBackPropagation::set(const Index& new_batch_samples_number, NeuralNetwork* new_neural_network)
{
    batch_samples_number = new_batch_samples_number;

    neural_network = new_neural_network;

    if(!neural_network) return;

    const vector<unique_ptr<Layer>>& neural_network_layers = neural_network->get_layers();

    const Index layers_number = neural_network_layers.size();

    layers.resize(layers_number);

    for(Index i = 0; i < layers_number; i++)
    {
        switch (neural_network_layers[i]->get_type())
        {
        case Layer::Type::Perceptron:
            layers[i] = make_unique< PerceptronLayerBackPropagation>(batch_samples_number, neural_network_layers[i].get());
        break;

        case Layer::Type::Perceptron3D:
            layers[i] = make_unique < PerceptronLayer3DBackPropagation>(batch_samples_number, neural_network_layers[i].get());
        break;

        case Layer::Type::Probabilistic:
            layers[i] = make_unique < ProbabilisticLayerBackPropagation>(batch_samples_number, neural_network_layers[i].get());
        break;

        case Layer::Type::Probabilistic3D:
            layers[i] = make_unique < ProbabilisticLayer3DBackPropagation>(batch_samples_number, neural_network_layers[i].get());
        break;

        case Layer::Type::Recurrent:
            layers[i] = make_unique < RecurrentLayerBackPropagation>(batch_samples_number, neural_network_layers[i].get());
        break;

        case Layer::Type::LongShortTermMemory:
            layers[i] = make_unique < LongShortTermMemoryLayerBackPropagation>(batch_samples_number, neural_network_layers[i].get());
        break;

        case Layer::Type::Convolutional:
            layers[i] = make_unique < ConvolutionalLayerBackPropagation>(batch_samples_number, neural_network_layers[i].get());
        break;

        case Layer::Type::Pooling:
            layers[i] = make_unique < PoolingLayerBackPropagation>(batch_samples_number, neural_network_layers[i].get());
        break;

        case Layer::Type::Flatten:
            layers[i] = make_unique < FlattenLayerBackPropagation>(batch_samples_number, neural_network_layers[i].get());
        break;

        case Layer::Type::Embedding:
            layers[i] = make_unique < EmbeddingLayerBackPropagation>(batch_samples_number, neural_network_layers[i].get());
        break;

        case Layer::Type::MultiheadAttention:
            layers[i] = make_unique < MultiheadAttentionLayerBackPropagation>(batch_samples_number, neural_network_layers[i].get());
        break;

        case Layer::Type::Addition3D:
            layers[i] = make_unique < AdditionLayer3DBackPropagation>(batch_samples_number, neural_network_layers[i].get());
        break;

        case Layer::Type::Normalization3D:
            layers[i] = make_unique < NormalizationLayer3DBackPropagation>(batch_samples_number, neural_network_layers[i].get());
        break;

        default: break;
        }
    }
}


const vector<unique_ptr<LayerBackPropagation>>& NeuralNetworkBackPropagation::get_layers() const
{
    return layers;
}


NeuralNetwork* NeuralNetworkBackPropagation::get_neural_network() const
{
    return neural_network;
}


void NeuralNetworkBackPropagation::print() const
{
    cout << "Neural network back-propagation" << endl;

    const Index layers_number = layers.size();

    for (Index i = 0; i < layers_number; i++)
    {
        cout << "Layer " << i << ": ";
        cout << neural_network->get_layer(i)->get_type_string() << endl;

        if (!layers[i]) continue;

        layers[i]->print();
    }
}


ForwardPropagation::ForwardPropagation(const Index& new_batch_samples_number,
                                       NeuralNetwork* new_neural_network)
{
    set(new_batch_samples_number, new_neural_network);
}


void ForwardPropagation::set(const Index& new_batch_samples_number, NeuralNetwork* new_neural_network)
{
    batch_samples_number = new_batch_samples_number;

    neural_network = new_neural_network;

    if(!neural_network) return;

    const vector<unique_ptr<Layer>>& neural_network_layers = neural_network->get_layers();

    const Index layers_number = neural_network_layers.size();

    layers.resize(layers_number);
    
    for(Index i = 0; i < layers_number; i++)
    {
        switch (neural_network_layers[i]->get_type())
        {
        case Layer::Type::Perceptron:
            layers[i] = make_unique<PerceptronLayerForwardPropagation>(batch_samples_number, neural_network_layers[i].get());
        break;
        
        case Layer::Type::Perceptron3D:
            layers[i] = make_unique<PerceptronLayer3DForwardPropagation>(batch_samples_number, neural_network_layers[i].get());
        break;

        case Layer::Type::Probabilistic:
            layers[i] = make_unique<ProbabilisticLayerForwardPropagation>(batch_samples_number, neural_network_layers[i].get());
        break;

        case Layer::Type::Probabilistic3D:
            layers[i] = make_unique<ProbabilisticLayer3DForwardPropagation>(batch_samples_number, neural_network_layers[i].get());
        break;

        case Layer::Type::Recurrent:
            layers[i] = make_unique<RecurrentLayerForwardPropagation>(batch_samples_number, neural_network_layers[i].get());
        break;

        case Layer::Type::LongShortTermMemory:
            layers[i] = make_unique<LongShortTermMemoryLayerForwardPropagation>(batch_samples_number, neural_network_layers[i].get());
        break;

        case Layer::Type::Convolutional:
            layers[i] = make_unique<ConvolutionalLayerForwardPropagation>(batch_samples_number, neural_network_layers[i].get());
        break;

        case Layer::Type::Pooling:
            layers[i] = make_unique<PoolingLayerForwardPropagation>(batch_samples_number, neural_network_layers[i].get());
        break;

        case Layer::Type::Flatten:
            layers[i] = make_unique<FlattenLayerForwardPropagation>(batch_samples_number, neural_network_layers[i].get());
        break;

        case Layer::Type::Scaling2D:
            layers[i] = make_unique<ScalingLayer2DForwardPropagation>(batch_samples_number, neural_network_layers[i].get());
        break;

        case Layer::Type::Scaling4D:
            layers[i] = make_unique<ScalingLayer4DForwardPropagation>(batch_samples_number, neural_network_layers[i].get());
        break;

        case Layer::Type::Unscaling:
            layers[i] = make_unique<UnscalingLayerForwardPropagation>(batch_samples_number, neural_network_layers[i].get());
        break;

        case Layer::Type::Bounding:
            layers[i] = make_unique<BoundingLayerForwardPropagation>(batch_samples_number, neural_network_layers[i].get());
        break;

        case Layer::Type::Embedding:
            layers[i] = make_unique<EmbeddingLayerForwardPropagation>(batch_samples_number, neural_network_layers[i].get());
        break;

        case Layer::Type::MultiheadAttention:
            layers[i] = make_unique<MultiheadAttentionLayerForwardPropagation>(batch_samples_number, neural_network_layers[i].get());
        break;

        case Layer::Type::Addition3D:
            layers[i] = make_unique<AdditionLayer3DForwardPropagation>(batch_samples_number, neural_network_layers[i].get());
        break;

        case Layer::Type::Normalization3D:
            layers[i] = make_unique<NormalizationLayer3DForwardPropagation>(batch_samples_number, neural_network_layers[i].get());
        break;

        default: cout << "Default" << endl; break;
        }
    }
}


pair<type*, dimensions> ForwardPropagation::get_last_trainable_layer_outputs_pair() const
{
    const Index last_trainable_layer_index = neural_network->get_last_trainable_layer_index();

    const unique_ptr<LayerForwardPropagation>& layer_forward_propagation = layers[last_trainable_layer_index];

    return layer_forward_propagation->get_outputs_pair();
}


vector<vector<pair<type*, dimensions>>> ForwardPropagation::get_layer_input_pairs(const vector<pair<type*, dimensions>>& batch_input_pairs) const
{
    const Index layers_number = neural_network->get_layers_number();

    if (layers_number == 0) 
        return vector<vector<pair<type*, dimensions>>>();

    const vector<vector<Index>>& layer_input_indices = neural_network->get_layer_input_indices();


    vector<vector<pair<type*, dimensions>>> layer_input_pairs(layers_number);

    //layer_input_pairs[0] = batch_input_pairs;

    const Index first_trainable_layer_index = neural_network->get_first_trainable_layer_index();

    for (Index i = first_trainable_layer_index; i < layers_number; i++)
    {
        const vector<Index>& this_layer_input_indices = layer_input_indices[i];

        layer_input_pairs[i].resize(1);

        // if (i == first_trainable_layer_index)
        // {
        //     layer_input_pairs[i] = batch_input_pairs;
        //     continue;
        // }

        if(neural_network->get_model_type_string() == "TextClassification"){
            if (i == first_trainable_layer_index)
            {   vector<pair<type*, dimensions>> batch_input_pairs1;
                batch_input_pairs1.push_back(batch_input_pairs[0]);
                layer_input_pairs[i] = batch_input_pairs1;
                continue;
            }

            if (i == first_trainable_layer_index+1)
            {   vector<pair<type*, dimensions>> batch_input_pairs2;
                batch_input_pairs2.push_back(batch_input_pairs[1]);
                layer_input_pairs[i] = batch_input_pairs2;
                continue;
            }
        } else {
            if (i == first_trainable_layer_index)
            {
                layer_input_pairs[i] = batch_input_pairs;
                continue;
            }
        };

        const Index this_layer_inputs_number = this_layer_input_indices.size();
        layer_input_pairs[i].resize(this_layer_inputs_number);
        for (Index j = 0; j < this_layer_inputs_number; j++)
        {
            const Index this_layer_input_index = this_layer_input_indices[j];

            layer_input_pairs[i][j] = layers[this_layer_input_index]->get_outputs_pair();

        }
    }

    return layer_input_pairs;
}


void ForwardPropagation::print() const
{
    cout << "Neural network forward propagation" << endl;

    const Index layers_number = layers.size();

    cout << "Layers number: " << layers_number << endl;

    for (Index i = 0; i < layers_number; i++)
    {
        cout << "Layer " << i + 1 << ": " << neural_network->get_layer(i)->get_name() << endl;

        layers[i]->print();
    }
}


void NeuralNetworkBackPropagationLM::set(const Index& new_batch_samples_number, 
                                         NeuralNetwork* new_neural_network)
{
    batch_samples_number = new_batch_samples_number;

    neural_network = new_neural_network;

    const Index layers_number = neural_network->get_layers_number();

    const vector<unique_ptr<Layer>>& neural_network_layers = neural_network->get_layers();

    layers.resize(layers_number);

    for(Index i = 0; i < layers_number; i++)
    {
        switch (neural_network_layers[i]->get_type())
        {
        case Layer::Type::Perceptron:
            layers[i] = make_unique<PerceptronLayerBackPropagationLM>(batch_samples_number, neural_network_layers[i].get());
            break;

        case Layer::Type::Probabilistic:
            layers[i] = make_unique<ProbabilisticLayerBackPropagationLM>(batch_samples_number, neural_network_layers[i].get());
            break;

        default:
            throw runtime_error("Levenberg-Marquardt can only be used with Perceptron and Probabilistic layers.\n");
        }
    }
}

} // Namespace

// OpenNN: Open Neural Networks Library.
// Copyright(C) 2005-2024 Artificial Intelligence Techniques, SL.
//
// This library is free software; you can redistribute it and/or
// modify it under the terms of the GNU Lesser General Public
// License as published by the Free Software Foundation; either
// version 2.1 of the License, or any later version.
//
// This library is distributed in the hope that it will be useful,
// but WITHOUT ANY WARRANTY; without even the implied warranty of
// MERCHANTABILITY or FITNESS FOR A PARTICULAR PURPOSE.  See the GNU
// Lesser General Public License for more details.

// You should have received a copy of the GNU Lesser General Public
// License along with this library; if not, write to the Free Software
// Foundation, Inc., 51 Franklin St, Fifth Floor, Boston, MA  02110-1301  USA<|MERGE_RESOLUTION|>--- conflicted
+++ resolved
@@ -726,12 +726,7 @@
 {
     const Index layer_index = get_layer_index(name);
 
-<<<<<<< HEAD
-    layer_input_indices[layer_index] = {get_layer_index(new_layer_inputs_name)};
-
-=======
     layer_input_indices[layer_index] = {get_layer_index(new_layer_input_names)};
->>>>>>> db673df6
 }
 
 
@@ -1398,17 +1393,17 @@
 
     printer.OpenElement("LayersInputsIndices");
     ostringstream buffer;
-    
-    for (Index i = 0; i < Index(layer_input_indices.size()); i++) 
+
+    for (Index i = 0; i < Index(layer_input_indices.size()); i++)
     {
         printer.OpenElement("LayerInputsIndices");
         printer.PushAttribute("LayerIndex", to_string(i).c_str());
 
         const vector<Index>& indices = layer_input_indices[i];
-        
+
         buffer.str("");
         
-        for (Index j = 0; j < Index(indices.size()); j++) 
+        for (Index j = 0; j < Index(indices.size()); j++)
         {
             buffer << indices[j];
             if (j != indices.size() - 1) buffer << " ";
@@ -1636,7 +1631,7 @@
             add_layer(std::move(embedding_layer));
         }
         else if (layer_type_string == "MultiheadAttention") {
-            unique_ptr<MultiheadAttentionLayer> multihead_attention_layer = make_unique<MultiheadAttentionLayer>();
+            unique_ptr<MultiheadAttentionLayer> multihead_attention_layer = make_unique<MultiheadAttentionLayer>();           
             multihead_attention_layer->from_XML(layer_document);
             add_layer(std::move(multihead_attention_layer));
         }
@@ -1680,18 +1675,16 @@
 
         const char* text = layer_inputs_indices_element->GetText();
         if (!text) {
-            throw runtime_error("Error: LayerInputsIndices element is missing a value.\n");
-        }
-
-        Index input_index;
-        try {
-            input_index = stoi(text);
-        }
-        catch (const invalid_argument&) {
-            throw runtime_error("Error: LayerInputsIndices value is not a valid integer.\n");
-        }
-
-        layer_input_indices[layer_index].push_back(input_index);
+            throw runtime_error("Text is nullptr for LayerInputsIndices element.");
+        }
+
+        vector<Index> input_index = string_to_dimensions(string(text), " ");
+
+        if (layer_index >= layer_input_indices.size()) {
+            layer_input_indices.resize(layer_index + 1);
+        }
+
+        layer_input_indices[layer_index] = input_index;
     }
 }
 
@@ -2183,7 +2176,6 @@
         return vector<vector<pair<type*, dimensions>>>();
 
     const vector<vector<Index>>& layer_input_indices = neural_network->get_layer_input_indices();
-
 
     vector<vector<pair<type*, dimensions>>> layer_input_pairs(layers_number);
 
