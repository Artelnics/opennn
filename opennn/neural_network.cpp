--- conflicted
+++ resolved
@@ -805,13 +805,7 @@
 {
     Index parameters_number = 0;
 
-<<<<<<< HEAD
-    #pragma omp parallel for reduction(+: parameters_number)
-
-    for(Index i = 0; i < Index(layers.size()); i++)
-=======
     for (Index i = 0; i < layers.size(); i++)
->>>>>>> df78098b
         parameters_number += layers[i]->get_parameters_number();
 
     return parameters_number;
@@ -1195,7 +1189,6 @@
         return Tensor<type, 2>();
     }
 
-    return Tensor<type, 2>();
 }
 
 
