//   OpenNN: Open Neural Networks Library
//   www.opennn.net
//
//   N E U R A L   N E T W O R K   C L A S S
//
//   Artificial Intelligence Techniques SL
//   artelnics@artelnics.com

#include "neural_network.h"

namespace opennn
{

/// Default constructor.
/// It creates an empty neural network object.
/// It also initializes all pointers in the object to nullptr.
/// Finally, it initializes the rest of the members to their default values.

NeuralNetwork::NeuralNetwork()
{
    set();
}


/// Type of model and architecture of the Neural Network constructor.
/// It creates a neural network object with the given model type and architecture.
/// It initializes the rest of the members to their default values.
/// @param model_type Type of problem to be solved with the neural network
/// (Approximation, Classification, Forecasting, ImageClassification, TextClassification, AutoAssociation).
/// @param architecture Architecture of the neural network({inputs_number, hidden_neurons_number, outputs_number}).

NeuralNetwork::NeuralNetwork(const NeuralNetwork::ProjectType& model_type, const Tensor<Index, 1>& architecture)
{
    set(model_type, architecture);
}


NeuralNetwork::NeuralNetwork(const NeuralNetwork::ProjectType& model_type, const initializer_list<Index>& architecture_list)
{
    Tensor<Index, 1> architecture(architecture_list.size());
    architecture.setValues(architecture_list);

    set(model_type, architecture);
}


/// (Convolutional layer) constructor.
/// It creates a neural network object with the given parameters.
/// Note that this method is only valid when our problem presents convolutional layers.

NeuralNetwork::NeuralNetwork(const Tensor<Index, 1>& new_inputs_dimensions,
                             const Index& new_blocks_number,
                             const Tensor<Index, 1>& new_filters_dimensions,
                             const Index& new_outputs_number)
{
    set(new_inputs_dimensions, new_blocks_number, new_filters_dimensions, new_outputs_number);
}


/// File constructor.
/// It creates a neural network object by loading its members from an XML-type file.
/// @param file_name Name of neural network file.

NeuralNetwork::NeuralNetwork(const string& file_name)
{
    load(file_name);
}


/// XML constructor.
/// It creates a neural network object by loading its members from an XML document.
/// @param document TinyXML document containing the neural network data.

NeuralNetwork::NeuralNetwork(const tinyxml2::XMLDocument& document)
{
    from_XML(document);
}


/// Layers constructor.
/// It creates a neural network object by
/// It also sets the rest of the members to their default values.

NeuralNetwork::NeuralNetwork(const Tensor<Layer*, 1>& new_layers_pointers)
{
    set();

    layers_pointers = new_layers_pointers;
}


/// Destructor.

NeuralNetwork::~NeuralNetwork()
{
    delete_layers();
}


void NeuralNetwork::delete_layers()
{
    const Index layers_number = get_layers_number();

    for(Index i = 0;  i < layers_number; i++)
    {
        delete layers_pointers[i];

        layers_pointers[i] = nullptr;
    }

    layers_pointers.resize(0);
}


/// Add a new layer to the Neural Network model.
/// @param layer The layer that will be added.

void NeuralNetwork::add_layer(Layer* layer_pointer)
{
    if(has_bounding_layer())
    {
        ostringstream buffer;

        buffer << "OpenNN Exception: NeuralNetwork class.\n"
               << "NeuralNetwork::add_layer() method.\n"
               << "No layers can be added after a bounding layer.\n";

        print();

        throw invalid_argument(buffer.str());
    }

    if(has_probabilistic_layer())
    {
        ostringstream buffer;

        buffer << "OpenNN Exception: NeuralNetwork class.\n"
               << "NeuralNetwork::add_layer() method.\n"
               << "No layers can be added after a probabilistic layer.\n";

        throw invalid_argument(buffer.str());
    }

    //    if(layer_pointer->get_type_string() == "Pooling")
    //    {
    //        ostringstream buffer;

    //        buffer << "OpenNN Exception: NeuralNetwork class.\n"
    //               << "NeuralNetwork::add_layer() method.\n"
    //               << "Pooling Layer is not available yet. It will be included in future versions.\n";

    //        throw invalid_argument(buffer.str());
    //    }

    //    if(layer_pointer->get_type_string() == "Convolutional")
    //    {
    //        ostringstream buffer;

    //        buffer << "OpenNN Exception: NeuralNetwork class.\n"
    //               << "NeuralNetwork::add_layer() method.\n"
    //               << "Convolutional Layer is not available yet. It will be included in future versions.\n";

    //        throw invalid_argument(buffer.str());
    //    }

    const Layer::Type layer_type = layer_pointer->get_type();

    if(check_layer_type(layer_type))
    {
        const Index old_layers_number = get_layers_number();

        Tensor<Layer*, 1> old_layers_pointers = get_layers_pointers();

        layers_pointers.resize(old_layers_number+1);

        for(Index i = 0; i < old_layers_number; i++) layers_pointers(i) = old_layers_pointers(i);

        layers_pointers(old_layers_number) = layer_pointer;
    }
    else
    {
        ostringstream buffer;

        buffer << "OpenNN Exception: NeuralNetwork class.\n"
               << "void add_layer(const Layer*) method.\n"
               << "Layer type " << layer_pointer->get_type_string() << " cannot be added in position " << layers_pointers.size()
               << " in the neural network architecture.\n";

        throw invalid_argument(buffer.str());
    }
}


/// Check if a given layer type can be added to the structure of the neural network.
/// LSTM and Recurrent layers can only be added at the beginning.
/// @param layer_type Type of new layer to be added.

bool NeuralNetwork::check_layer_type(const Layer::Type layer_type)
{
    const Index layers_number = layers_pointers.size();

    if(layers_number > 1 && (layer_type == Layer::Type::Recurrent || layer_type == Layer::Type::LongShortTermMemory))
    {
        return false;
    }
    else if(layers_number == 1 && (layer_type == Layer::Type::Recurrent || layer_type == Layer::Type::LongShortTermMemory))
    {
        const Layer::Type first_layer_type = layers_pointers[0]->get_type();

        if(first_layer_type != Layer::Type::Scaling) return false;
    }

    return true;
}


/// Returns true if the neural network object has a scaling layer object inside,
/// and false otherwise.

bool NeuralNetwork::has_scaling_layer() const
{
    const Index layers_number = get_layers_number();

    for(Index i = 0; i < layers_number; i++)
    {
        if(layers_pointers[i]->get_type() == Layer::Type::Scaling) return true;
    }

    return false;
}


/// Returns true if the neural network object has a long short-term memory layer object inside,
/// and false otherwise.

bool NeuralNetwork::has_long_short_term_memory_layer() const
{
    const Index layers_number = get_layers_number();

    for(Index i = 0; i < layers_number; i++)
    {
        if(layers_pointers[i]->get_type() == Layer::Type::LongShortTermMemory) return true;
    }

    return false;
}


/// Returns true if the neural network object has a convolutional object inside,
/// and false otherwise.

bool NeuralNetwork::has_convolutional_layer() const
{
    const Index layers_number = get_layers_number();

    for(Index i = 0; i < layers_number; i++)
    {
        if(layers_pointers[i]->get_type() == Layer::Type::Convolutional) return true;
    }

    return false;
}

/// Returns true if the neural network object has a flaten object inside,
/// and false otherwise.

bool NeuralNetwork::has_flatten_layer() const
{
    const Index layers_number = get_layers_number();

    for(Index i = 0; i < layers_number; i++)
    {
        if(layers_pointers[i]->get_type() == Layer::Type::Flatten) return true;
    }

    return false;
}



/// Returns true if the neural network object has a recurrent layer object inside,
/// and false otherwise.

bool NeuralNetwork::has_recurrent_layer() const
{
    const Index layers_number = get_layers_number();

    for(Index i = 0; i < layers_number; i++)
    {
        if(layers_pointers[i]->get_type() == Layer::Type::Recurrent) return true;
    }

    return false;
}


/// Returns true if the neural network object has an unscaling layer object inside,
/// and false otherwise.

bool NeuralNetwork::has_unscaling_layer() const
{
    const Index layers_number = get_layers_number();

    for(Index i = 0; i < layers_number; i++)
    {
        if(layers_pointers[i]->get_type() == Layer::Type::Unscaling) return true;
    }

    return false;
}


/// Returns true if the neural network object has a bounding layer object inside,
/// and false otherwise.

bool NeuralNetwork::has_bounding_layer() const
{
    const Index layers_number = get_layers_number();

    for(Index i = 0; i < layers_number; i++)
    {
        if(layers_pointers[i]->get_type() == Layer::Type::Bounding) return true;
    }

    return false;
}


/// Returns true if the neural network object has a probabilistic layer object inside,
/// and false otherwise.

bool NeuralNetwork::has_probabilistic_layer() const
{
    const Index layers_number = get_layers_number();

    for(Index i = 0; i < layers_number; i++)
    {
        if(layers_pointers[i]->get_type() == Layer::Type::Probabilistic) return true;
    }

    return false;
}


/// Returns true if the neural network object is empty,
/// and false otherwise.

bool NeuralNetwork::is_empty() const
{
    if(layers_pointers.dimension(0) == 0) return true;

    return false;
}


/// Returns a string vector with the names of the variables used as inputs.

const Tensor<string, 1>& NeuralNetwork::get_inputs_names() const
{
    return inputs_names;
}


/// Returns a string with the name of the variable used as inputs on a certain index.
/// @param index Index of the variable to be examined.

string NeuralNetwork::get_input_name(const Index& index) const
{
    return inputs_names[index];
}


/// Returns the index of the variable with a given name.
/// @param name Name of the variable to be examined.

Index NeuralNetwork::get_input_index(const string& name) const
{
    for(Index i = 0; i < inputs_names.size(); i++)
    {
        if(inputs_names(i) == name) return i;
    }

    return 0;
}

NeuralNetwork::ProjectType NeuralNetwork::get_project_type() const
{
    return project_type;
}


string NeuralNetwork::get_project_type_string() const
{
    if(project_type == ProjectType::Approximation)
    {
        return "Approximation";
    }
    else if(project_type == ProjectType::Classification)
    {
        return "Classification";
    }
    else if(project_type == ProjectType::Forecasting)
    {
        return "Forecasting";
    }
    else if(project_type == ProjectType::ImageClassification)
    {
        return "ImageClassification";
    }
<<<<<<< HEAD
=======
    else if(project_type == ProjectType::TextGeneration)
    {
        return "TextGeneration";
    }
    else if(project_type == ProjectType::AutoAssociation)
    {
        return "AutoAssociation";
    }
>>>>>>> 621caceb
}

/// Returns a string vector with the names of the variables used as outputs.

const Tensor<string, 1>& NeuralNetwork::get_outputs_names() const
{
    return outputs_names;
}


/// Returns a string with the name of the variable used as outputs on a certain index.
/// @param index Index of the variable to be examined.

string NeuralNetwork::get_output_name(const Index& index) const
{
    return outputs_names[index];
}


/// Returns the index of the variable with a given name.
/// @param name Name of the variable to be examined.

Index NeuralNetwork::get_output_index(const string& name) const
{
    for(Index i = 0; i < outputs_names.size(); i++)
    {
        if(outputs_names(i) == name) return i;
    }

    return 0;
}


/// Returns a pointer to the layers object composing this neural network object.

Tensor<Layer*, 1> NeuralNetwork::get_layers_pointers() const
{
    return layers_pointers;
}


Layer* NeuralNetwork::get_layer_pointer(const Index& layer_index) const
{
    return layers_pointers(layer_index);
}


/// Returns a pointer to the trainable layers object composing this neural network object.

Tensor<Layer*, 1> NeuralNetwork::get_trainable_layers_pointers() const
{
    const Index layers_number = get_layers_number();

    const Index trainable_layers_number = get_trainable_layers_number();

    Tensor<Layer*, 1> trainable_layers_pointers(trainable_layers_number);

    Index index = 0;

    for(Index i = 0; i < layers_number; i++)
    {
        if(layers_pointers[i]->get_type() != Layer::Type::Scaling
                && layers_pointers[i]->get_type() != Layer::Type::Unscaling
                && layers_pointers[i]->get_type() != Layer::Type::Bounding)
        {
            trainable_layers_pointers[index] = layers_pointers[i];
            index++;
        }
    }

    return trainable_layers_pointers;
}


/// Returns a vector with the indices of the trainable layers.

Tensor<Index, 1> NeuralNetwork::get_trainable_layers_indices() const
{
    const Index layers_number = get_layers_number();

    const Index trainable_layers_number = get_trainable_layers_number();

    Tensor<Index, 1> trainable_layers_indices(trainable_layers_number);

    Index trainable_layer_index = 0;

    for(Index i = 0; i < layers_number; i++)
    {
        if(layers_pointers[i]->get_type() != Layer::Type::Scaling
                && layers_pointers[i]->get_type() != Layer::Type::Unscaling
                && layers_pointers[i]->get_type() != Layer::Type::Bounding)
        {
            trainable_layers_indices[trainable_layer_index] = i;
            trainable_layer_index++;
        }
    }

    return trainable_layers_indices;
}


/// Returns a pointer to the scaling layer object composing this neural network object.

ScalingLayer* NeuralNetwork::get_scaling_layer_pointer() const
{
    const Index layers_number = get_layers_number();

    for(Index i = 0; i < layers_number; i++)
    {
        if(layers_pointers[i]->get_type() == Layer::Type::Scaling)
        {
            return dynamic_cast<ScalingLayer*>(layers_pointers[i]);
        }
    }

    ostringstream buffer;

    buffer << "OpenNN Exception: NeuralNetwork class.\n"
           << "ScalingLayer* get_scaling_layer_pointer() const method.\n"
           << "No scaling layer in neural network.\n";

    throw invalid_argument(buffer.str());
}


/// Returns a pointer to the unscaling layers object composing this neural network object.

UnscalingLayer* NeuralNetwork::get_unscaling_layer_pointer() const
{
    const Index layers_number = get_layers_number();

    for(Index i = 0; i < layers_number; i++)
    {
        if(layers_pointers[i]->get_type() == Layer::Type::Unscaling)
        {
            return dynamic_cast<UnscalingLayer*>(layers_pointers[i]);
        }
    }

    ostringstream buffer;

    buffer << "OpenNN Exception: NeuralNetwork class.\n"
           << "UnscalingLayer* get_unscaling_layer_pointer() const method.\n"
           << "No unscaling layer in neural network.\n";

    throw invalid_argument(buffer.str());
}


/// Returns a pointer to the bounding layer object composing this neural network object.

BoundingLayer* NeuralNetwork::get_bounding_layer_pointer() const
{
    const Index layers_number = get_layers_number();

    for(Index i = 0; i < layers_number; i++)
    {
        if(layers_pointers[i]->get_type() == Layer::Type::Bounding)
        {
            return dynamic_cast<BoundingLayer*>(layers_pointers[i]);
        }
    }

    ostringstream buffer;

    buffer << "OpenNN Exception: NeuralNetwork class.\n"
           << "BoundingLayer* get_bounding_layer_pointer() const method.\n"
           << "No bounding layer in neural network.\n";

    throw invalid_argument(buffer.str());
}

/// Returns a pointer to the flatten layer object composing this neural network object.

FlattenLayer* NeuralNetwork::get_flatten_layer_pointer() const
{
    const Index layers_number = get_layers_number();

    for(Index i = 0; i < layers_number; i++)
    {
        if(layers_pointers[i]->get_type() == Layer::Type::Flatten)
        {
            return dynamic_cast<FlattenLayer*>(layers_pointers[i]);
        }
    }

    ostringstream buffer;

    buffer << "OpenNN Exception: NeuralNetwork class.\n"
           << "BoundingLayer* get_flatten_layer_pointer() const method.\n"
           << "No flatten layer in neural network.\n";

    throw invalid_argument(buffer.str());
}


ConvolutionalLayer* NeuralNetwork::get_convolutional_layer_pointer() const
{
    const Index layers_number = get_layers_number();

    for(Index i = 0; i < layers_number; i++)
    {
        if(layers_pointers[i]->get_type() == Layer::Type::Convolutional)
        {
            return dynamic_cast<ConvolutionalLayer*>(layers_pointers[i]);
        }
    }

    ostringstream buffer;

    buffer << "OpenNN Exception: NeuralNetwork class.\n"
           << "ConvolutionalLayer* get_convolutional_layer_pointer() const method.\n"
           << "No convolutional layer in neural network.\n";

    throw invalid_argument(buffer.str());
}


PoolingLayer* NeuralNetwork::get_pooling_layer_pointer() const
{
    const Index layers_number = get_layers_number();

    for(Index i = 0; i < layers_number; i++)
    {
        if(layers_pointers[i]->get_type() == Layer::Type::Pooling)
        {
            return dynamic_cast<PoolingLayer*>(layers_pointers[i]);
        }
    }

    ostringstream buffer;

    buffer << "OpenNN Exception: NeuralNetwork class.\n"
           << "PoolingLayer* get_pooling_layer_pointer() const method.\n"
           << "No pooling layer in neural network.\n";

    throw invalid_argument(buffer.str());
}


/// Returns a pointer to the first probabilistic layer composing this neural network.

ProbabilisticLayer* NeuralNetwork::get_probabilistic_layer_pointer() const
{
    const Index layers_number = get_layers_number();

    for(Index i = 0; i < layers_number; i++)
    {
        if(layers_pointers[i]->get_type() == Layer::Type::Probabilistic)
        {
            return dynamic_cast<ProbabilisticLayer*>(layers_pointers[i]);
        }
    }

    ostringstream buffer;

    buffer << "OpenNN Exception: NeuralNetwork class.\n"
           << "ProbabilisticLayer* get_probabilistic_layer_pointer() const method.\n"
           << "No probabilistic layer in neural network.\n";

    throw invalid_argument(buffer.str());
}

/// Returns a pointer to the long short-term memory layer of this neural network, if it exits.

LongShortTermMemoryLayer* NeuralNetwork::get_long_short_term_memory_layer_pointer() const
{
    const Index layers_number = get_layers_number();

    for(Index i = 0; i < layers_number; i++)
    {
        if(layers_pointers[i]->get_type() == Layer::Type::LongShortTermMemory)
        {
            return dynamic_cast<LongShortTermMemoryLayer*>(layers_pointers[i]);
        }
    }

    ostringstream buffer;

    buffer << "OpenNN Exception: NeuralNetwork class.\n"
           << "LongShortTermMemoryLayer* get_long_short_term_memory_layer_pointer() const method.\n"
           << "No long-short-term memory layer in neural network.\n";

    throw invalid_argument(buffer.str());
}


/// Returns a pointer to the recurrent layer of this neural network, if it exits.

RecurrentLayer* NeuralNetwork::get_recurrent_layer_pointer() const
{
    const Index layers_number = get_layers_number();

    for(Index i = 0; i < layers_number; i++)
    {
        if(layers_pointers[i]->get_type() == Layer::Type::Recurrent)
        {
            return dynamic_cast<RecurrentLayer*>(layers_pointers[i]);
        }
    }

    ostringstream buffer;

    buffer << "OpenNN Exception: NeuralNetwork class.\n"
           << "RecurrentLayer* get_recurrent_layer_pointer() const method.\n"
           << "No recurrent layer in neural network.\n";

    throw invalid_argument(buffer.str());
}


/// Returns true if messages from this class are displayed on the screen, or false if messages
/// from this class are not displayed on the screen.

const bool& NeuralNetwork::get_display() const
{
    return display;
}


/// This method deletes all the pointers in the neural network.
/// It also sets the rest of the members to their default values.

void NeuralNetwork::set()
{
    inputs_names.resize(0);

    outputs_names.resize(0);

    delete_layers();

    set_default();
}


/// Sets a new neural network with a given neural network architecture.
/// It also sets the rest of the members to their default values.
/// @param architecture Architecture of the neural network.

void NeuralNetwork::set(const NeuralNetwork::ProjectType& model_type, const Tensor<Index, 1>& architecture)
{
    delete_layers();

    if(architecture.size() <= 1) return;

    const Index size = architecture.size();

    const Index inputs_number = architecture[0];
    const Index outputs_number = architecture[size-1];

    inputs_names.resize(inputs_number);

    ScalingLayer* scaling_layer_pointer = new ScalingLayer(inputs_number);

    this->add_layer(scaling_layer_pointer);

    if(model_type == ProjectType::Approximation)
    {
        for(Index i = 0; i < size-1; i++)
        {
            PerceptronLayer* perceptron_layer_pointer = new PerceptronLayer(architecture[i], architecture[i+1]);
            perceptron_layer_pointer->set_name("perceptron_layer_" + to_string(i+1));

            this->add_layer(perceptron_layer_pointer);

            if(i == size-2) perceptron_layer_pointer->set_activation_function(PerceptronLayer::ActivationFunction::Linear);
        }

        UnscalingLayer* unscaling_layer_pointer = new UnscalingLayer(outputs_number);

        this->add_layer(unscaling_layer_pointer);

        BoundingLayer* bounding_layer_pointer = new BoundingLayer(outputs_number);

        this->add_layer(bounding_layer_pointer);
    }
    else if(model_type == ProjectType::Classification || model_type == ProjectType::TextClassification)
    {
        for(Index i = 0; i < size-2; i++)
        {
            PerceptronLayer* perceptron_layer_pointer = new PerceptronLayer(architecture[i], architecture[i+1]);

            perceptron_layer_pointer->set_name("perceptron_layer_" + to_string(i+1));

            this->add_layer(perceptron_layer_pointer);
        }

        ProbabilisticLayer* probabilistic_layer_pointer = new ProbabilisticLayer(architecture[size-2], architecture[size-1]);

        this->add_layer(probabilistic_layer_pointer);
    }
    else if(model_type == ProjectType::Forecasting)
    {
<<<<<<< HEAD
        //        LongShortTermMemoryLayer* long_short_term_memory_layer_pointer = new LongShortTermMemoryLayer(architecture[0], architecture[1]);
        //        RecurrentLayer* long_short_term_memory_layer_pointer = new RecurrentLayer(architecture[0], architecture[1]);

        //        this->add_layer(long_short_term_memory_layer_pointer);
=======
        //                LongShortTermMemoryLayer* long_short_term_memory_layer_pointer = new LongShortTermMemoryLayer(architecture[0], architecture[1]);
        //                RecurrentLayer* long_short_term_memory_layer_pointer = new RecurrentLayer(architecture[0], architecture[1]);

        //                this->add_layer(long_short_term_memory_layer_pointer);
>>>>>>> 621caceb

        for(Index i = 0; i < size-1; i++)
        {
            PerceptronLayer* perceptron_layer_pointer = new PerceptronLayer(architecture[i], architecture[i+1]);

            perceptron_layer_pointer->set_name("perceptron_layer_" + to_string(i+1));

            this->add_layer(perceptron_layer_pointer);

            if(i == size-2) perceptron_layer_pointer->set_activation_function(PerceptronLayer::ActivationFunction::Linear);
        }

        UnscalingLayer* unscaling_layer_pointer = new UnscalingLayer(architecture[size-1]);

        this->add_layer(unscaling_layer_pointer);

        BoundingLayer* bounding_layer_pointer = new BoundingLayer(outputs_number);

        this->add_layer(bounding_layer_pointer);
    }
    else if(model_type == ProjectType::ImageClassification)
    {
        // Use the set mode build specifically for image classification
    }
<<<<<<< HEAD
=======
    else if(model_type == ProjectType::TextGeneration)
    {
        LongShortTermMemoryLayer* long_short_term_memory_layer_pointer = new LongShortTermMemoryLayer(architecture[0], architecture[1]);

        ProbabilisticLayer* probabilistic_layer_pointer = new ProbabilisticLayer(architecture[1], architecture[2]);

        this->add_layer(long_short_term_memory_layer_pointer);
        this->add_layer(probabilistic_layer_pointer);
    }
    else if(model_type == ProjectType::AutoAssociation)
    {
        const Index mapping_neurons_number = 50;
        const Index bottle_neck_neurons_number = architecture[1];
        const Index target_variables_number = architecture[2];

        PerceptronLayer *mapping_layer = new PerceptronLayer(architecture[0], mapping_neurons_number, PerceptronLayer::ActivationFunction::HyperbolicTangent);
        PerceptronLayer *bottle_neck_layer = new PerceptronLayer(mapping_neurons_number, bottle_neck_neurons_number, PerceptronLayer::ActivationFunction::Linear);
        PerceptronLayer *demapping_layer = new PerceptronLayer(bottle_neck_neurons_number, mapping_neurons_number, PerceptronLayer::ActivationFunction::HyperbolicTangent);
        PerceptronLayer *output_layer = new PerceptronLayer(mapping_neurons_number, target_variables_number, PerceptronLayer::ActivationFunction::Linear);
        UnscalingLayer *unscaling_layer = new UnscalingLayer(target_variables_number);

        this->add_layer(mapping_layer);
        this->add_layer(bottle_neck_layer);
        this->add_layer(demapping_layer);
        this->add_layer(output_layer);
        this->add_layer(unscaling_layer);
    }
>>>>>>> 621caceb

    outputs_names.resize(outputs_number);

    set_default();
}


void NeuralNetwork::set(const NeuralNetwork::ProjectType& model_type, const initializer_list<Index>& architecture_list)
{
    Tensor<Index, 1> architecture(architecture_list.size());
    architecture.setValues(architecture_list);

    set_project_type(model_type);

    set(model_type, architecture);
}


/// Sets a new neural network with a given convolutional neural network architecture (CNN).
/// It also sets the rest of the members to their default values.
/// @param input_variables_dimensions Define the dimensions of the input varibales.
/// @param blocks_number Number of blocks.
/// @param filters_dimensions Architecture of the neural network.
/// @param outputs_number Architecture of the neural network.

void NeuralNetwork::set(const Tensor<Index, 1>& input_variables_dimensions,
                        const Index& blocks_number,
                        const Tensor<Index, 1>& filters_dimensions,
                        const Index& outputs_number)
{
    delete_layers();

    ScalingLayer* scaling_layer = new ScalingLayer(input_variables_dimensions);

    this->add_layer(scaling_layer);

    Tensor<Index, 1> outputs_dimensions = scaling_layer->get_outputs_dimensions();

    for(Index i = 0; i < blocks_number; i++)
    {
        ConvolutionalLayer* convolutional_layer = new ConvolutionalLayer(outputs_dimensions, filters_dimensions);
        this->add_layer(convolutional_layer);

        outputs_dimensions = convolutional_layer->get_outputs_dimensions();

        // Pooling layer 1

        PoolingLayer* pooling_layer_1 = new PoolingLayer(outputs_dimensions);
        this->add_layer(pooling_layer_1);

        outputs_dimensions = pooling_layer_1->get_outputs_dimensions();
    }

    FlattenLayer* flatten_layer = new FlattenLayer(outputs_dimensions);
    this->add_layer(flatten_layer);

    outputs_dimensions = flatten_layer->get_outputs_dimensions();

    const Tensor<Index, 0> outputs_dimensions_prod = outputs_dimensions.prod();

    PerceptronLayer* perceptron_layer = new PerceptronLayer(outputs_dimensions_prod(0), 3);
    perceptron_layer->set_name("perceptron_layer_1");
    this->add_layer(perceptron_layer);

    const Index perceptron_layer_outputs = perceptron_layer->get_neurons_number();

    ProbabilisticLayer* probabilistic_layer = new ProbabilisticLayer(perceptron_layer_outputs, outputs_number);
    this->add_layer(probabilistic_layer);
}


/// Sets the neural network members by loading them from an XML file.
/// @param file_name Neural network XML file_name.

void NeuralNetwork::set(const string& file_name)
{
    delete_layers();

    load(file_name);
}

void NeuralNetwork::set_project_type(const NeuralNetwork::ProjectType& new_project_type)
{
    project_type = new_project_type;
}

void NeuralNetwork::set_project_type_string(const string& newLearningTask)
{
    if(newLearningTask == "Approximation")
    {
        set_project_type(ProjectType::Approximation);
    }
    else if(newLearningTask == "Classification")
    {
        set_project_type(ProjectType::Classification);
    }
    else if(newLearningTask == "Forecasting")
    {
        set_project_type(ProjectType::Forecasting);
    }
    else if(newLearningTask == "ImageClassification")
    {
        set_project_type(ProjectType::ImageClassification);
    }
    else if(newLearningTask == "AutoAssociation")
    {
        set_project_type(ProjectType::AutoAssociation);
    }

    else
    {
        const string message =
                "Neural Engine Exception:\n"
                "void NeuralEngine::setProjectType(const QString&)\n"
                "Unknown project type: " + newLearningTask + "\n";

        throw logic_error(message);
    }
}


/// Sets the names of inputs in neural network
/// @param new_inputs_names Tensor with the new names of inputs.

void NeuralNetwork::set_inputs_names(const Tensor<string, 1>& new_inputs_names)
{
    inputs_names = new_inputs_names;
}


/// Sets the names of outputs in neural network.
/// @param new_outputs_names Tensor with the new names of outputs.

void NeuralNetwork::set_outputs_names(const Tensor<string, 1>& new_outputs_names)
{
    outputs_names = new_outputs_names;
}


/// Sets the new inputs number of this neural network object.
/// @param new_inputs_number Number of inputs.

void NeuralNetwork::set_inputs_number(const Index& new_inputs_number)
{
#ifdef OPENNN_DEBUG

    if(new_inputs_number == 0)
    {
        ostringstream buffer;

        buffer << "OpenNN Exception: NeuralNetwork class.\n"
               << "void set_inputs_number(const Index&) method.\n"
               << "The number of inputs (" << new_inputs_number << ") must be greater than 0.\n";

        throw invalid_argument(buffer.str());
    }

#endif

    inputs_names.resize(new_inputs_number);

    if(has_scaling_layer())
    {
        ScalingLayer* scaling_layer_pointer = get_scaling_layer_pointer();

        scaling_layer_pointer->set_inputs_number(new_inputs_number);
    }

    const Index trainable_layers_number = get_trainable_layers_number();
    Tensor<Layer*, 1> trainable_layers_pointers = get_trainable_layers_pointers();

    if(trainable_layers_number > 0)
    {
        trainable_layers_pointers[0]->set_inputs_number(new_inputs_number);
    }
}


/// Sets the new inputs number of this neural network object.
/// @param inputs Boolean vector containing the number of inputs.

void NeuralNetwork::set_inputs_number(const Tensor<bool, 1>& inputs)
{
    if(layers_pointers.dimension(0) == 0) return;

    Index new_inputs_number = 0;

    for(Index i = 0; i < inputs.dimension(0); i++)
    {
        if(inputs(i)) new_inputs_number++;
    }

    set_inputs_number(new_inputs_number);
}


/// Sets those members which are not pointer to their default values.

void NeuralNetwork::set_default()
{
    display = true;
}


void NeuralNetwork::set_threads_number(const int& new_threads_number)
{
    const Index layers_number = get_layers_number();

    for(Index i = 0; i < layers_number; i++)
    {
        layers_pointers(i)->set_threads_number(new_threads_number);
    }
}


void NeuralNetwork::set_layers_pointers(Tensor<Layer*, 1>& new_layers_pointers)
{
    layers_pointers = new_layers_pointers;
}


PerceptronLayer* NeuralNetwork::get_first_perceptron_layer_pointer() const
{
    const Index layers_number = get_layers_number();

    for(Index i = 0; i < layers_number; i++)
    {
        if(layers_pointers(i)->get_type() == Layer::Type::Perceptron)
        {
            return static_cast<PerceptronLayer*>(layers_pointers[i]);
        }
    }

    return nullptr;
}


/// Returns the number of inputs to the neural network.

Index NeuralNetwork::get_inputs_number() const
{
    if(layers_pointers.dimension(0) != 0)
    {
        return layers_pointers(0)->get_inputs_number();
    }

    return 0;
}


Index NeuralNetwork::get_outputs_number() const
{
    if(layers_pointers.size() > 0)
    {
        const Layer* last_layer = layers_pointers[layers_pointers.size()-1];

        return last_layer->get_neurons_number();
    }

    return 0;
}


Tensor<Index, 1> NeuralNetwork::get_trainable_layers_neurons_numbers() const
{
    const Index trainable_layers_number = get_trainable_layers_number();

    Tensor<Index, 1> layers_neurons_number(trainable_layers_number);

    Index count = 0;

    for(Index i = 0; i < layers_pointers.size(); i++)
    {
        if(layers_pointers(i)->get_type() != Layer::Type::Scaling
                && layers_pointers(i)->get_type() != Layer::Type::Unscaling
                && layers_pointers(i)->get_type() != Layer::Type::Bounding)
        {
            layers_neurons_number(count) = layers_pointers[i]->get_neurons_number();

            count++;
        }

    }

    return layers_neurons_number;
}


Tensor<Index, 1> NeuralNetwork::get_trainable_layers_inputs_numbers() const
{
    const Index trainable_layers_number = get_trainable_layers_number();

    Tensor<Index, 1> layers_neurons_number(trainable_layers_number);

    Index count = 0;

    for(Index i = 0; i < layers_pointers.size(); i++)
    {
        if(layers_pointers(i)->get_type() != Layer::Type::Scaling
                && layers_pointers(i)->get_type() != Layer::Type::Unscaling
                && layers_pointers(i)->get_type() != Layer::Type::Bounding)
        {
            layers_neurons_number(count) = layers_pointers[i]->get_inputs_number();

            count++;
        }
    }

    return layers_neurons_number;
}


/// Returns a vector with the architecture of the neural network.
/// The elements of this vector are as follows:
/// <UL>
/// <LI> Number of scaling neurons (if there is a scaling layer).</LI>
/// <LI> Multilayer perceptron architecture(if there is a neural network).</LI>
/// <LI> Number of unscaling neurons (if there is an unscaling layer).</LI>
/// <LI> Number of probabilistic neurons (if there is a probabilistic layer).</LI>
/// <LI> Number of bounding neurons (if there is a bounding layer).</LI>
/// </UL>

Tensor<Index, 1> NeuralNetwork::get_architecture() const
{
    const Index layers_number = get_layers_number();

    Tensor<Index, 1> architecture(layers_number);

    const Index inputs_number = get_inputs_number();

    if(inputs_number == 0) return architecture;

    if(layers_number > 0)
    {
        for(Index i = 0; i < layers_number; i++)
        {
            architecture(i) = layers_pointers(i)->get_neurons_number();
        }
    }

    return architecture;
}


/// Returns the number of parameters in the neural network
/// The number of parameters is the sum of all the neural network parameters (biases and synaptic weights).

Index NeuralNetwork::get_parameters_number() const
{
    const Tensor<Layer*, 1> trainable_layers_pointers = get_trainable_layers_pointers();

    Index parameters_number = 0;

    for(Index i = 0; i < trainable_layers_pointers.size(); i++)
    {
        parameters_number += trainable_layers_pointers[i]->get_parameters_number();
    }

    return parameters_number;
}


/// Returns the values of the parameters in the neural network as a single vector.
/// This contains all the neural network parameters (biases and synaptic weights).

Tensor<type, 1> NeuralNetwork::get_parameters() const
{
    const Index parameters_number = get_parameters_number();

    Tensor<type, 1> parameters(parameters_number);

    const Index trainable_layers_number = get_trainable_layers_number();

    const Tensor<Layer*, 1> trainable_layers_pointers = get_trainable_layers_pointers();

    Index position = 0;

    for(Index i = 0; i < trainable_layers_number; i++)
    {
        const Tensor<type, 1> layer_parameters = trainable_layers_pointers(i)->get_parameters();

        for(Index j = 0; j < layer_parameters.size(); j++)
        {
            parameters(j + position) = layer_parameters(j);
        }

        position += layer_parameters.size();
    }

    return parameters;
}


Tensor< Tensor< TensorMap< Tensor<type, 1> >*, 1>, 1> NeuralNetwork::get_layers_parameters()
{
    const Index trainable_layers_number = get_trainable_layers_number();
    const Tensor<Layer*, 1> trainable_layers_pointers = get_trainable_layers_pointers();

    Tensor< Tensor< TensorMap< Tensor<type, 1> >*, 1>, 1> layers_parameters(trainable_layers_number);

    for(Index i = 0; i < trainable_layers_number; i++)
    {
        layers_parameters(i) = trainable_layers_pointers(i)->get_layer_parameters();

    }

    return layers_parameters;
}


Tensor<Index, 1> NeuralNetwork::get_trainable_layers_parameters_numbers() const
{
    const Index trainable_layers_number = get_trainable_layers_number();

    const Tensor<Layer*, 1> trainable_layers_pointers = get_trainable_layers_pointers();

    Tensor<Index, 1> trainable_layers_parameters_number(trainable_layers_number);

    for(Index i = 0; i < trainable_layers_number; i++)
    {
        trainable_layers_parameters_number[i] = trainable_layers_pointers[i]->get_parameters_number();
    }

    return trainable_layers_parameters_number;
}


Tensor<Tensor<type, 1>, 1> NeuralNetwork::get_trainable_layers_parameters(const Tensor<type, 1>& parameters) const
{
    const Index trainable_layers_number = get_trainable_layers_number();

    const Tensor<Index, 1> trainable_layers_parameters_number = get_trainable_layers_parameters_numbers();

    Tensor<Tensor<type, 1>, 1> trainable_layers_parameters(trainable_layers_number);

    Index index = 0;

    for(Index i = 0; i < trainable_layers_number; i++)
    {

        trainable_layers_parameters(i).resize(trainable_layers_parameters_number(i));

        trainable_layers_parameters(i) = parameters.slice(Eigen::array<Eigen::Index, 1>({index}), Eigen::array<Eigen::Index, 1>({trainable_layers_parameters_number(i)}));

        index += trainable_layers_parameters_number(i);

    }

    return trainable_layers_parameters;
}


/// Sets all the parameters(biases and synaptic weights) from a single vector.
/// @param new_parameters New set of parameter values.

void NeuralNetwork::set_parameters(Tensor<type, 1>& new_parameters) const
{
#ifdef OPENNN_DEBUG

    const Index size = new_parameters.size();

    const Index parameters_number = get_parameters_number();

    if(size < parameters_number)
    {
        ostringstream buffer;

        buffer << "OpenNN Exception: NeuralNetwork class.\n"
               << "void set_parameters(const Tensor<type, 1>&) method.\n"
               << "Size (" << size << ") must be greater or equal to number of parameters (" << parameters_number << ").\n";

        throw invalid_argument(buffer.str());
    }

#endif

    const Index trainable_layers_number = get_trainable_layers_number();

    const Tensor<Layer*, 1> trainable_layers_pointers = get_trainable_layers_pointers();

    const Tensor<Index, 1> trainable_layers_parameters_numbers = get_trainable_layers_parameters_numbers();

    Index index = 0;

    for(Index i = 0; i < trainable_layers_number; i++)
    {
        trainable_layers_pointers(i)->set_parameters(new_parameters, index);

        index += trainable_layers_parameters_numbers(i);
    }
}


/// Sets a new display value.
/// If it is set to true messages from this class are displayed on the screen;
/// if it is set to false messages from this class are not displayed on the screen.
/// @param new_display Display value.

void NeuralNetwork::set_display(const bool& new_display)
{
    display = new_display;
}


/// Returns the number of layers in the neural network.
/// That includes perceptron, scaling, unscaling, inputs trending, outputs trending, bounding, probabilistic or conditions layers.

Index NeuralNetwork::get_layers_number() const
{
    return layers_pointers.size();
}


Tensor<Index, 1> NeuralNetwork::get_layers_neurons_numbers() const
{
    Tensor<Index, 1> layers_neurons_number(layers_pointers.size());

    for(Index i = 0; i < layers_pointers.size(); i++)
    {
        layers_neurons_number(i) = layers_pointers[i]->get_neurons_number();
    }

    return layers_neurons_number;
}


Index NeuralNetwork::get_trainable_layers_number() const
{
    const Index layers_number = get_layers_number();

    Index count = 0;

    for(Index i = 0; i < layers_number; i++)
    {
        if(layers_pointers(i)->get_type() != Layer::Type::Scaling
                && layers_pointers(i)->get_type() != Layer::Type::Unscaling
                && layers_pointers(i)->get_type() != Layer::Type::Flatten
                && layers_pointers(i)->get_type() != Layer::Type::Bounding)
        {
            count++;
        }
    }

    return count;
}


Index NeuralNetwork::get_perceptron_layers_number() const
{
    const Index layers_number = get_layers_number();

    Index count = 0;

    for(Index i = 0; i < layers_number; i++)
    {
        if(layers_pointers(i)->get_type() == Layer::Type::Perceptron)
        {
            count++;
        }
    }

    return count;
}


Index NeuralNetwork::get_probabilistic_layers_number() const
{
    const Index layers_number = get_layers_number();

    Index count = 0;

    for(Index i = 0; i < layers_number; i++)
    {
        if(layers_pointers(i)->get_type() == Layer::Type::Probabilistic)
        {
            count++;
        }
    }

    return count;
}


Index NeuralNetwork::get_long_short_term_memory_layers_number() const
{
    const Index layers_number = get_layers_number();

    Index count = 0;

    for(Index i = 0; i < layers_number; i++)
    {
        if(layers_pointers(i)->get_type() == Layer::Type::LongShortTermMemory)
        {
            count++;
        }
    }

    return count;
}


Index NeuralNetwork::get_flatten_layers_number() const
{
    const Index layers_number = get_layers_number();

    Index count = 0;

    for(Index i = 0; i < layers_number; i++)
    {
        if(layers_pointers(i)->get_type() == Layer::Type::Flatten)
        {
            count++;
        }
    }

    return count;
}


Index NeuralNetwork::get_convolutional_layers_number() const
{
    const Index layers_number = get_layers_number();

    Index count = 0;

    for(Index i = 0; i < layers_number; i++)
    {
        if(layers_pointers(i)->get_type() == Layer::Type::Convolutional)
        {
            count++;
        }
    }

    return count;
}


Index NeuralNetwork::get_pooling_layers_number() const
{
    const Index layers_number = get_layers_number();

    Index count = 0;

    for(Index i = 0; i < layers_number; i++)
    {
        if(layers_pointers(i)->get_type() == Layer::Type::Pooling)
        {
            count++;
        }
    }

    return count;
}


Index NeuralNetwork::get_recurrent_layers_number() const
{
    const Index layers_number = get_layers_number();

    Index count = 0;

    for(Index i = 0; i < layers_number; i++)
    {
        if(layers_pointers(i)->get_type() == Layer::Type::Recurrent)
        {
            count++;
        }
    }

    return count;
}


/// Initializes all the biases and synaptic weights with a given value.

void NeuralNetwork::set_parameters_constant(const type& value) const
{
    const Index trainable_layers_number = get_trainable_layers_number();

    const Tensor<Layer*, 1> trainable_layers_pointers = get_trainable_layers_pointers();

    for(Index i = 0; i < trainable_layers_number; i++)
    {
        trainable_layers_pointers[i]->set_parameters_constant(value);
    }
}


/// Initializes all the parameters in the newtork(biases and synaptic weiths + independent
/// parameters) at random with values comprised between a given minimum and a given maximum values.
/// @param minimum Minimum initialization value.
/// @param maximum Maximum initialization value.

void NeuralNetwork::set_parameters_random() const
{
    const Index trainable_layers_number = get_trainable_layers_number();

    Tensor<Layer*, 1> trainable_layers_pointers = get_trainable_layers_pointers();

    for(Index i = 0; i < trainable_layers_number; i++)
    {
        trainable_layers_pointers[i]->set_parameters_random();
    }
}


/// Returns the norm of the vector of parameters.

type NeuralNetwork::calculate_parameters_norm() const
{
    const Tensor<type, 1> parameters = get_parameters();

    const Tensor<type, 0> parameters_norm = parameters.square().sum().sqrt();

    return parameters_norm(0);
}


/// Perturbate parameters of the neural network.
/// @param perturbation Maximum distance of perturbation.

void NeuralNetwork::perturbate_parameters(const type& perturbation)
{
#ifdef OPENNN_DEBUG

    if(perturbation < 0)
    {
        ostringstream buffer;

        buffer << "OpenNN Exception: NeuralNetwork class.\n"
               << "void perturbate_parameters(const type&) method.\n"
               << "Perturbation must be equal or greater than 0.\n";

        throw invalid_argument(buffer.str());
    }

#endif

    Tensor<type, 1> parameters = get_parameters();

    parameters = parameters+perturbation;

    set_parameters(parameters);
}


/// Calculates the forward propagation in the neural network.
/// @param batch DataSetBatch of data set that contains the inputs and targets to be trained.
/// @param foward_propagation Is a NeuralNetwork class structure where save the necessary parameters of forward propagation.

void NeuralNetwork::forward_propagate(DataSetBatch& batch,
                                      NeuralNetworkForwardPropagation& forward_propagation) const
{
    const Tensor<Layer*, 1> trainable_layers_pointers = get_trainable_layers_pointers();

    const Index trainable_layers_number = trainable_layers_pointers.size();

    trainable_layers_pointers(0)->forward_propagate(batch.inputs_data, batch.inputs_dimensions, forward_propagation.layers(0));

    for(Index i = 1; i < trainable_layers_number; i++)
    {
        trainable_layers_pointers(i)->forward_propagate(forward_propagation.layers(i-1)->outputs_data,
                                                        forward_propagation.layers(i-1)->outputs_dimensions,
                                                        forward_propagation.layers(i));
    }
}


/// Calculates the forward propagation in the neural network.
/// @param batch DataSetBatch of data set that contains the inputs and targets to be trained.
/// @param paramters Parameters of neural network.
/// @param foward_propagation Is a NeuralNetwork class structure where save the necessary parameters of forward propagation.

void NeuralNetwork::forward_propagate(const DataSetBatch& batch,
                                      Tensor<type, 1>& parameters,
                                      NeuralNetworkForwardPropagation& forward_propagation) const
{
    const Tensor<Layer*, 1> trainable_layers_pointers = get_trainable_layers_pointers();

    const Index trainable_layers_number = trainable_layers_pointers.size();

    const Index parameters_number = trainable_layers_pointers(0)->get_parameters_number();

    Tensor<type, 1> potential_parameters = TensorMap<Tensor<type, 1>>(parameters.data(), parameters_number);

    trainable_layers_pointers(0)->forward_propagate(batch.inputs_data, batch.inputs_dimensions,  potential_parameters, forward_propagation.layers(0));

    Index index = parameters_number;

    for(Index i = 1; i < trainable_layers_number; i++)
    {
        const Index parameters_number = trainable_layers_pointers(i)->get_parameters_number();

        Tensor<type, 1> potential_parameters = TensorMap<Tensor<type, 1>>(parameters.data() + index, parameters_number);

        trainable_layers_pointers(i)->forward_propagate(forward_propagation.layers(i-1)->outputs_data,
                                                        forward_propagation.layers(i-1)->outputs_dimensions,
                                                        potential_parameters,
                                                        forward_propagation.layers(i));

        index += parameters_number;
    }
}


/// Calculates the outputs vector from the neural network in response to an inputs vector.
/// The activity for that is the following:
/// <ul>
/// <li> Check inputs range.
/// <li> Calculate scaled inputs.
/// <li> Calculate forward propagation.
/// <li> Calculate unscaled outputs.
/// <li> Apply boundary conditions.
/// <li> Calculate bounded outputs.
/// </ul>
/// @param inputs Set of inputs to the neural network.

Tensor<type, 2> NeuralNetwork::calculate_outputs(type* inputs_data, const Tensor<Index, 1>& inputs_dimensions)
{
#ifdef OPENNN_DEBUG
    if(inputs_dimensions(1) != get_inputs_number())
    {
        ostringstream buffer;

        buffer << "OpenNN Exception: NeuralNetwork class.\n"
               << "void calculate_outputs(type* inputs_data, Tensor<Index, 1>& inputs_dimensions, type* outputs_data, Tensor<Index, 1>& outputs_dimensions) method.\n"
               << "Inputs columns number must be equal to " << get_inputs_number() << ", (inputs number).\n";

        throw invalid_argument(buffer.str());
    }
#endif

    const Index inputs_dimensions_number = inputs_dimensions.size();

    if(inputs_dimensions_number == 2)
    {
        Tensor<type, 2> outputs;
        Tensor<type, 2> last_layer_outputs;

        Tensor<Index, 1> outputs_dimensions;
        Tensor<Index, 1> last_layer_outputs_dimensions;

        const Index layers_number = get_layers_number();

        if(layers_number == 0)
        {
            const Tensor<Index, 0> inputs_size = inputs_dimensions.prod();
            outputs = TensorMap<Tensor<type,2>>(inputs_data, inputs_dimensions(0), inputs_dimensions(1));
            return outputs;
        }

        outputs.resize(inputs_dimensions(0),layers_pointers(0)->get_neurons_number());
        outputs_dimensions = get_dimensions(outputs);

        layers_pointers(0)->calculate_outputs(inputs_data, inputs_dimensions, outputs.data(), outputs_dimensions);

        last_layer_outputs = outputs;
        last_layer_outputs_dimensions = get_dimensions(last_layer_outputs);

        for(Index i = 1; i < layers_number; i++)
        {
            outputs.resize(inputs_dimensions(0),layers_pointers(i)->get_neurons_number());
            outputs_dimensions = get_dimensions(outputs);

            layers_pointers(i)->calculate_outputs(last_layer_outputs.data(), last_layer_outputs_dimensions, outputs.data(), outputs_dimensions);

            last_layer_outputs = outputs;
            last_layer_outputs_dimensions = get_dimensions(last_layer_outputs);
        }

        return outputs;
    }
    else if(inputs_dimensions_number == 4)
    {
        /// @todo
    }
    else
    {
        ostringstream buffer;

        buffer << "OpenNN Exception: NeuralNetwork class.\n"
               << "void calculate_outputs(type* inputs_data, Tensor<Index, 1>& inputs_dimensions, type* outputs_data, Tensor<Index, 1>& outputs_dimensions) method.\n"
               << "Inputs dimensions number (" << inputs_dimensions_number << ") must be 2 or 4.\n";

        throw invalid_argument(buffer.str());
    }
}


Tensor<type, 2> NeuralNetwork::calculate_scaled_outputs(type* scaled_inputs_data, Tensor<Index, 1>& inputs_dimensions)
{
#ifdef OPENNN_DEBUG
    if(inputs_dimensions(1) != get_inputs_number())
    {
        ostringstream buffer;

        buffer << "OpenNN Exception: NeuralNetwork class.\n"
               << "void calculate_outputs(type* inputs_data, Tensor<Index, 1>& inputs_dimensions, type* outputs_data, Tensor<Index, 1>& outputs_dimensions) method.\n"
               << "Inputs columns number must be equal to " << get_inputs_number() << ", (inputs number).\n";

        throw invalid_argument(buffer.str());
    }
#endif

    const Index inputs_dimensions_number = inputs_dimensions.size();

    if(inputs_dimensions_number == 2)
    {
        Tensor<type, 2> scaled_outputs;
        Tensor<type, 2> last_layer_outputs;

        Tensor<Index, 1> outputs_dimensions;
        Tensor<Index, 1> last_layer_outputs_dimensions;

        const Index layers_number = get_layers_number();

        if(layers_number == 0)
        {
            const Tensor<Index, 0> inputs_size = inputs_dimensions.prod();
            scaled_outputs = TensorMap<Tensor<type,2>>(scaled_inputs_data, inputs_dimensions(0), inputs_dimensions(1));
            return scaled_outputs;
        }

        scaled_outputs.resize(inputs_dimensions(0),layers_pointers(0)->get_neurons_number());

        outputs_dimensions = get_dimensions(scaled_outputs);

        if(layers_pointers(0)->get_type_string() != "Scaling")
        {
            layers_pointers(0)->calculate_outputs(scaled_inputs_data, inputs_dimensions, scaled_outputs.data(), outputs_dimensions);
        }
        else
        {
            scaled_outputs = TensorMap<Tensor<type,2>>(scaled_inputs_data, inputs_dimensions(0), inputs_dimensions(1));
        }

        last_layer_outputs = scaled_outputs;

        last_layer_outputs_dimensions = get_dimensions(last_layer_outputs);

        for(Index i = 1; i < layers_number; i++)
        {
            if(layers_pointers(i)->get_type_string() != "Unscaling" || layers_pointers(i)->get_type_string() != "Scaling")
            {
                scaled_outputs.resize(inputs_dimensions(0),layers_pointers(i)->get_neurons_number());
                outputs_dimensions = get_dimensions(scaled_outputs);

                layers_pointers(i)->calculate_outputs(last_layer_outputs.data(), last_layer_outputs_dimensions, scaled_outputs.data(), outputs_dimensions);

                last_layer_outputs = scaled_outputs;
                last_layer_outputs_dimensions = get_dimensions(last_layer_outputs);
            }
        }

        return scaled_outputs;
    }
    else if(inputs_dimensions_number == 4)
    {
        /// @todo
    }
    else
    {
        ostringstream buffer;

        buffer << "OpenNN Exception: NeuralNetwork class.\n"
               << "void calculate_outputs(type* inputs_data, Tensor<Index, 1>& inputs_dimensions, type* outputs_data, Tensor<Index, 1>& outputs_dimensions) method.\n"
               << "Inputs dimensions number (" << inputs_dimensions_number << ") must be 2 or 4.\n";

        throw invalid_argument(buffer.str());
    }

}


/// Calculates the input data necessary to compute the output data from the neural network in some direction.
/// @param direction Input index (must be between 0 and number of inputs - 1).
/// @param point Input point through the directional input passes.
/// @param minimum Minimum value of the input with the above index.
/// @param maximum Maximum value of the input with the above index.
/// @param points_number Number of points in the directional input data set.

Tensor<type, 2> NeuralNetwork::calculate_directional_inputs(const Index& direction,
                                                            const Tensor<type, 1>& point,
                                                            const type& minimum,
                                                            const type& maximum,
                                                            const Index& points_number) const
{
    const Index inputs_number = get_inputs_number();

    Tensor<type, 2> directional_inputs(points_number, inputs_number);

    Tensor<type, 1> inputs(inputs_number);

    inputs = point;

    for(Index i = 0; i < points_number; i++)
    {
        inputs(direction) = minimum + (maximum - minimum)*static_cast<type>(i)/static_cast<type>(points_number-1);

        for(Index j = 0; j < inputs_number; j++)
        {
            directional_inputs(i,j) = inputs(j);
        }
    }

    return directional_inputs;
}


/// Generates a text output based on the neural network and some input letters given by the user.
/// @param text_generation_alphabet TextGenerationAlphabet object used for the text generation model
/// @param input_string Input string given by the user
/// @param max_length Maximum length of the returned string
/// @param one_word Boolean, if true returns just one word, if false returns a phrase

string NeuralNetwork::calculate_text_outputs(TextGenerationAlphabet& text_generation_alphabet, const string& input_string, const Index& max_length, const bool& one_word)
{
    string result = one_word ? generate_word(text_generation_alphabet, input_string, max_length) : generate_phrase(text_generation_alphabet, input_string, max_length);

    return result;
}


/// @todo

string NeuralNetwork::generate_word(TextGenerationAlphabet& text_generation_alphabet, const string& first_letters, const Index& length)
{
    ostringstream buffer;

    buffer << "OpenNN Exception: NeuralNetwork class.\n"
           << "string generate_word(TextGenerationAlphabet&, const string&, const Index&) method.\n"
           << "This method is not implemented yet.\n";

    throw invalid_argument(buffer.str());

    return string();

    // Under development

    //    const Index alphabet_length = text_generation_alphabet.get_alphabet_length();

    //    if(first_letters.length()*alphabet_length != get_inputs_number())
    //    {
    //        ostringstream buffer;

    //        buffer << "OpenNN Exception: NeuralNetwork class.\n"
    //               << "string generate_word(TextGenerationAlphabet&, const string&, const Index&) method.\n"
    //               << "Input string length must be equal to " << int(get_inputs_number()/alphabet_length) << "\n";

    //        throw invalid_argument(buffer.str());
    //    }


    //    string result = first_letters;

    //    // 1. Input letters to one hot encode

    //    Tensor<type, 2> input_data = text_generation_alphabet.multiple_one_hot_encode(first_letters);

    //    Tensor<Index, 1> input_dimensions = get_dimensions(input_data);

    //    Tensor<string, 1> punctuation_signs(6); // @todo change for multiple letters predicted

    //    punctuation_signs.setValues({" ",",",".","\n",":",";"});

    //    // 2. Loop for forecasting the following letter in function of the last letters

    //    do{
    //        Tensor<type, 2> output = calculate_outputs(input_data.data(), input_dimensions);

    //        string letter = text_generation_alphabet.multiple_one_hot_decode(output);

    //        if(!contains(punctuation_signs, letter))
    //        {
    //            result += letter;

    //            input_data = text_generation_alphabet.multiple_one_hot_encode(result.substr(result.length() - first_letters.length()));
    //        }

    //    }while(result.length() < length);

    //    return result;
}


/// @todo

string NeuralNetwork::generate_phrase(TextGenerationAlphabet& text_generation_alphabet, const string& first_letters, const Index& length)
{
    const Index alphabet_length = text_generation_alphabet.get_alphabet_length();

    if(first_letters.length()*alphabet_length != get_inputs_number())
    {
        ostringstream buffer;

        buffer << "OpenNN Exception: NeuralNetwork class.\n"
               << "string generate_word(TextGenerationAlphabet&, const string&, const Index&) method.\n"
               << "Input string length must be equal to " << int(get_inputs_number()/alphabet_length) << "\n";

        throw invalid_argument(buffer.str());
    }

    string result = first_letters;

    Tensor<type, 2> input_data = text_generation_alphabet.multiple_one_hot_encode(first_letters);

    Tensor<Index, 1> input_dimensions = get_dimensions(input_data);

    do{
        Tensor<type, 2> output = calculate_outputs(input_data.data(), input_dimensions);

        string letter = text_generation_alphabet.multiple_one_hot_decode(output);

        result += letter;

        input_data = text_generation_alphabet.multiple_one_hot_encode(result.substr(result.length() - first_letters.length()));

    }while(result.length() < length);

    return result;
}


/// For each layer: inputs, neurons, activation function.
/// @todo Complete for the rest of the layers.

Tensor<string, 2> NeuralNetwork::get_information() const
{
    const Index trainable_layers_number = get_trainable_layers_number();

    Tensor<string, 2> information(trainable_layers_number, 3);

    Tensor<Layer*, 1> trainable_layers_pointers = get_trainable_layers_pointers();

    for(Index i = 0; i < trainable_layers_number; i++)
    {
        information(i,0) = to_string(trainable_layers_pointers(i)->get_inputs_number());
        information(i,1) = to_string(trainable_layers_pointers(i)->get_neurons_number());

        const string layer_type = trainable_layers_pointers(i)->get_type_string();

        if(layer_type == "Perceptron")
        {
            const PerceptronLayer* perceptron_layer = static_cast<PerceptronLayer*>(trainable_layers_pointers(i));

            information(i,2) = perceptron_layer->write_activation_function();
        }
        else if(layer_type == "Probabilistic")
        {
            const ProbabilisticLayer* probabilistic_layer = static_cast<ProbabilisticLayer*>(trainable_layers_pointers(i));

            information(i,2) = probabilistic_layer->write_activation_function();
        }
    }

    return information;
}


/// For each perceptron layer: inputs, neurons, activation function

Tensor<string, 2> NeuralNetwork::get_perceptron_layers_information() const
{
    const Index trainable_layers_number = get_trainable_layers_number();

    const Index perceptron_layers_number = get_perceptron_layers_number();

    Tensor<string, 2> information(perceptron_layers_number, 3);

    Tensor<Layer*, 1> trainable_layers_pointers = get_trainable_layers_pointers();

    Index perceptron_layer_index = 0;

    for(Index i = 0; i < trainable_layers_number; i++)
    {
        const string layer_type = trainable_layers_pointers(i)->get_type_string();

        if(layer_type == "Perceptron")
        {
            information(perceptron_layer_index,0) = to_string(trainable_layers_pointers(i)->get_inputs_number());
            information(perceptron_layer_index,1) = to_string(trainable_layers_pointers(i)->get_neurons_number());

            const PerceptronLayer* perceptron_layer = static_cast<PerceptronLayer*>(trainable_layers_pointers(i));

            information(perceptron_layer_index, 2) = perceptron_layer->write_activation_function();

            perceptron_layer_index++;
        }
    }

    return information;
}


/// For each probabilistic layer: inputs, neurons, activation function

Tensor<string, 2> NeuralNetwork::get_probabilistic_layer_information() const
{
    const Index trainable_layers_number = get_trainable_layers_number();

    const Index probabilistic_layers_number = get_probabilistic_layers_number();

    Tensor<string, 2> information(probabilistic_layers_number, 3);

    Tensor<Layer*, 1> trainable_layers_pointers = get_trainable_layers_pointers();

    Index probabilistic_layer_index = 0;

    for(Index i = 0; i < trainable_layers_number; i++)
    {
        const string layer_type = trainable_layers_pointers(i)->get_type_string();

        if(layer_type == "Probabilistic")
        {
            information(probabilistic_layer_index,0) = to_string(trainable_layers_pointers(i)->get_inputs_number());
            information(probabilistic_layer_index,1) = to_string(trainable_layers_pointers(i)->get_neurons_number());

            const ProbabilisticLayer* probabilistic_layer = static_cast<ProbabilisticLayer*>(trainable_layers_pointers(i));

            information(probabilistic_layer_index,2) = probabilistic_layer->write_activation_function();

            probabilistic_layer_index++;
        }
    }

    return information;
}


/// Serializes the neural network object into an XML document of the TinyXML library without keeping the DOM tree in memory.
/// See the OpenNN manual for more information about the format of this document.

void NeuralNetwork::write_XML(tinyxml2::XMLPrinter& file_stream) const
{
    ostringstream buffer;

    file_stream.OpenElement("NeuralNetwork");

    // Inputs

    file_stream.OpenElement("Inputs");

    // Inputs number

    file_stream.OpenElement("InputsNumber");

    buffer.str("");
    //    buffer << get_inputs_number();
    buffer << inputs_names.size();

    file_stream.PushText(buffer.str().c_str());

    file_stream.CloseElement();

    // Inputs names

    for(Index i = 0; i < inputs_names.size(); i++)
    {
        file_stream.OpenElement("Input");

        file_stream.PushAttribute("Index", to_string(i+1).c_str());

        file_stream.PushText(inputs_names[i].c_str());

        file_stream.CloseElement();
    }

    // Inputs (end tag)

    file_stream.CloseElement();

    // Layers

    file_stream.OpenElement("Layers");

    // Layers number

    file_stream.OpenElement("LayersTypes");

    buffer.str("");

    for(Index i = 0; i < layers_pointers.size(); i++)
    {
        buffer << layers_pointers[i]->get_type_string();
        if(i != (layers_pointers.size()-1)) buffer << " ";
    }

    file_stream.PushText(buffer.str().c_str());

    file_stream.CloseElement();

    // Layers information

    for(Index i = 0; i < layers_pointers.size(); i++)
    {
        layers_pointers[i]->write_XML(file_stream);
    }

    // Layers (end tag)

    file_stream.CloseElement();

    // Ouputs

    file_stream.OpenElement("Outputs");

    // Outputs number

    const Index outputs_number = outputs_names.size();

    file_stream.OpenElement("OutputsNumber");

    buffer.str("");
    buffer << outputs_number;

    file_stream.PushText(buffer.str().c_str());

    file_stream.CloseElement();

    // Outputs names

    for(Index i = 0; i < outputs_number; i++)
    {
        file_stream.OpenElement("Output");

        file_stream.PushAttribute("Index", to_string(i+1).c_str());

        file_stream.PushText(outputs_names[i].c_str());

        file_stream.CloseElement();
    }

    //Outputs (end tag)

    file_stream.CloseElement();

    // Neural network (end tag)

    file_stream.CloseElement();
}


/// Deserializes a TinyXML document into this neural network object.
/// @param document XML document containing the member data.

void NeuralNetwork::from_XML(const tinyxml2::XMLDocument& document)
{
    ostringstream buffer;

    const tinyxml2::XMLElement* root_element = document.FirstChildElement("NeuralNetwork");

    if(!root_element)
    {
        buffer << "OpenNN Exception: NeuralNetwork class.\n"
               << "void from_XML(const tinyxml2::XMLDocument&) method.\n"
               << "Neural network element is nullptr.\n";

        throw invalid_argument(buffer.str());
    }

    // Inputs
    {
        const tinyxml2::XMLElement* element = root_element->FirstChildElement("Inputs");

        if(element)
        {
            tinyxml2::XMLDocument inputs_document;
            tinyxml2::XMLNode* element_clone;

            element_clone = element->DeepClone(&inputs_document);

            inputs_document.InsertFirstChild(element_clone);

            inputs_from_XML(inputs_document);
        }
    }

    // Layers
    {
        const tinyxml2::XMLElement* element = root_element->FirstChildElement("Layers");

        if(element)
        {
            tinyxml2::XMLDocument layers_document;
            tinyxml2::XMLNode* element_clone;

            element_clone = element->DeepClone(&layers_document);

            layers_document.InsertFirstChild(element_clone);

            layers_from_XML(layers_document);
        }
    }

    // Outputs
    {
        const tinyxml2::XMLElement* element = root_element->FirstChildElement("Outputs");

        if(element)
        {

            tinyxml2::XMLDocument outputs_document;
            tinyxml2::XMLNode* element_clone;

            element_clone = element->DeepClone(&outputs_document);

            outputs_document.InsertFirstChild(element_clone);

            outputs_from_XML(outputs_document);

        }
    }

    // Display
    {
        const tinyxml2::XMLElement* element = root_element->FirstChildElement("Display");

        if(element)
        {
            const string new_display_string = element->GetText();

            try
            {
                set_display(new_display_string != "0");
            }
            catch(const invalid_argument& e)
            {
                cerr << e.what() << endl;
            }
        }
    }
}


void NeuralNetwork::inputs_from_XML(const tinyxml2::XMLDocument& document)
{
    ostringstream buffer;

    const tinyxml2::XMLElement* root_element = document.FirstChildElement("Inputs");

    if(!root_element)
    {
        buffer << "OpenNN Exception: NeuralNetwork class.\n"
               << "void inputs_from_XML(const tinyxml2::XMLDocument&) method.\n"
               << "Inputs element is nullptr.\n";

        throw invalid_argument(buffer.str());
    }

    // Inputs number

    const tinyxml2::XMLElement* inputs_number_element = root_element->FirstChildElement("InputsNumber");

    if(!inputs_number_element)
    {
        buffer << "OpenNN Exception: NeuralNetwork class.\n"
               << "void inputs_from_XML(const tinyxml2::XMLDocument&) method.\n"
               << "Inputs number element is nullptr.\n";

        throw invalid_argument(buffer.str());
    }

    Index new_inputs_number = 0;

    if(inputs_number_element->GetText())
    {
        new_inputs_number = static_cast<Index>(atoi(inputs_number_element->GetText()));

        set_inputs_number(new_inputs_number);
    }

    // Inputs names

    const tinyxml2::XMLElement* start_element = inputs_number_element;

    if(new_inputs_number > 0)
    {
        for(Index i = 0; i < new_inputs_number; i++)
        {
            const tinyxml2::XMLElement* input_element = start_element->NextSiblingElement("Input");
            start_element = input_element;

            if(input_element->Attribute("Index") != to_string(i+1))
            {
                buffer << "OpenNN Exception: NeuralNetwork class.\n"
                       << "void inputs_from_XML(const tinyxml2::XMLDocument&) method.\n"
                       << "Input index number (" << i+1 << ") does not match (" << input_element->Attribute("Item") << ").\n";

                throw invalid_argument(buffer.str());
            }

            if(!input_element->GetText())
            {
                inputs_names(i) = "";
            }
            else
            {
                inputs_names(i) = input_element->GetText();
            }
        }
    }
}


void NeuralNetwork::layers_from_XML(const tinyxml2::XMLDocument& document)
{
    ostringstream buffer;

    const tinyxml2::XMLElement* root_element = document.FirstChildElement("Layers");

    if(!root_element)
    {
        buffer << "OpenNN Exception: NeuralNetwork class.\n"
               << "void layers_from_XML(const tinyxml2::XMLDocument&) method.\n"
               << "Layers element is nullptr.\n";

        throw invalid_argument(buffer.str());
    }

    // Layers types

    const tinyxml2::XMLElement* layers_types_element = root_element->FirstChildElement("LayersTypes");

    if(!layers_types_element)
    {
        buffer << "OpenNN Exception: NeuralNetwork class.\n"
               << "void layers_from_XML(const tinyxml2::XMLDocument&) method.\n"
               << "Layers types element is nullptr.\n";

        throw invalid_argument(buffer.str());
    }

    Tensor<string, 1> layers_types;

    if(layers_types_element->GetText())
    {
        layers_types = get_tokens(layers_types_element->GetText(), ' ');
    }

    // Add layers

    const tinyxml2::XMLElement* start_element = layers_types_element;

    for(Index i = 0; i < layers_types.size(); i++)
    {
        if(layers_types(i) == "Scaling")
        {
            ScalingLayer* scaling_layer = new ScalingLayer();

            const tinyxml2::XMLElement* scaling_element = start_element->NextSiblingElement("ScalingLayer");
            start_element = scaling_element;

            if(scaling_element)
            {
                tinyxml2::XMLDocument scaling_document;
                tinyxml2::XMLNode* element_clone;

                element_clone = scaling_element->DeepClone(&scaling_document);

                scaling_document.InsertFirstChild(element_clone);

                scaling_layer->from_XML(scaling_document);
            }

            add_layer(scaling_layer);
        }
        else if(layers_types(i) == "Convolutional")
        {
            ConvolutionalLayer* convolutional_layer = new ConvolutionalLayer();

            const tinyxml2::XMLElement* convolutional_element = start_element->NextSiblingElement("ConvolutionalLayer");
            start_element = convolutional_element;

            if(convolutional_element)
            {
                tinyxml2::XMLDocument convolutional_document;
                tinyxml2::XMLNode* element_clone;

                element_clone = convolutional_element->DeepClone(&convolutional_document);

                convolutional_document.InsertFirstChild(element_clone);

                convolutional_layer->from_XML(convolutional_document);
            }

            add_layer(convolutional_layer);
        }
        else if(layers_types(i) == "Perceptron")
        {
            PerceptronLayer* perceptron_layer = new PerceptronLayer();

            const tinyxml2::XMLElement* perceptron_element = start_element->NextSiblingElement("PerceptronLayer");
            start_element = perceptron_element;

            if(perceptron_element)
            {
                tinyxml2::XMLDocument perceptron_document;
                tinyxml2::XMLNode* element_clone;

                element_clone = perceptron_element->DeepClone(&perceptron_document);

                perceptron_document.InsertFirstChild(element_clone);

                perceptron_layer->from_XML(perceptron_document);
            }

            add_layer(perceptron_layer);
        }
        else if(layers_types(i) == "Pooling")
        {
            PoolingLayer* pooling_layer = new PoolingLayer();

            const tinyxml2::XMLElement* pooling_element = start_element->NextSiblingElement("PoolingLayer");
            start_element = pooling_element;

            if(pooling_element)
            {
                tinyxml2::XMLDocument pooling_document;
                tinyxml2::XMLNode* element_clone;

                element_clone = pooling_element->DeepClone(&pooling_document);

                pooling_document.InsertFirstChild(element_clone);

                pooling_layer->from_XML(pooling_document);
            }

            add_layer(pooling_layer);
        }
        else if(layers_types(i) == "Probabilistic")
        {
            ProbabilisticLayer* probabilistic_layer = new ProbabilisticLayer();

            const tinyxml2::XMLElement* probabilistic_element = start_element->NextSiblingElement("ProbabilisticLayer");
            start_element = probabilistic_element;

            if(probabilistic_element)
            {
                tinyxml2::XMLDocument probabilistic_document;
                tinyxml2::XMLNode* element_clone;

                element_clone = probabilistic_element->DeepClone(&probabilistic_document);

                probabilistic_document.InsertFirstChild(element_clone);
                probabilistic_layer->from_XML(probabilistic_document);
            }

            add_layer(probabilistic_layer);
        }
        else if(layers_types(i) == "LongShortTermMemory")
        {
            LongShortTermMemoryLayer* long_short_term_memory_layer = new LongShortTermMemoryLayer();

            const tinyxml2::XMLElement* long_short_term_memory_element = start_element->NextSiblingElement("LongShortTermMemoryLayer");
            start_element = long_short_term_memory_element;

            if(long_short_term_memory_element)
            {
                tinyxml2::XMLDocument long_short_term_memory_document;
                tinyxml2::XMLNode* element_clone;

                element_clone = long_short_term_memory_element->DeepClone(&long_short_term_memory_document);

                long_short_term_memory_document.InsertFirstChild(element_clone);

                long_short_term_memory_layer->from_XML(long_short_term_memory_document);
            }

            add_layer(long_short_term_memory_layer);
        }
        else if(layers_types(i) == "Recurrent")
        {
            RecurrentLayer* recurrent_layer = new RecurrentLayer();

            const tinyxml2::XMLElement* recurrent_element = start_element->NextSiblingElement("RecurrentLayer");
            start_element = recurrent_element;

            if(recurrent_element)
            {
                tinyxml2::XMLDocument recurrent_document;
                tinyxml2::XMLNode* element_clone;

                element_clone = recurrent_element->DeepClone(&recurrent_document);

                recurrent_document.InsertFirstChild(element_clone);

                recurrent_layer->from_XML(recurrent_document);
            }

            add_layer(recurrent_layer);
        }
        else if(layers_types(i) == "Unscaling")
        {
            UnscalingLayer* unscaling_layer = new UnscalingLayer();

            const tinyxml2::XMLElement* unscaling_element = start_element->NextSiblingElement("UnscalingLayer");
            start_element = unscaling_element;

            if(unscaling_element)
            {
                tinyxml2::XMLDocument unscaling_document;
                tinyxml2::XMLNode* element_clone;

                element_clone = unscaling_element->DeepClone(&unscaling_document);

                unscaling_document.InsertFirstChild(element_clone);

                unscaling_layer->from_XML(unscaling_document);
            }

            add_layer(unscaling_layer);
        }
        else if(layers_types(i) == "Bounding")
        {
            BoundingLayer* bounding_layer = new BoundingLayer();

            const tinyxml2::XMLElement* bounding_element = start_element->NextSiblingElement("BoundingLayer");

            start_element = bounding_element;

            if(bounding_element)
            {
                tinyxml2::XMLDocument bounding_document;
                tinyxml2::XMLNode* element_clone;

                element_clone = bounding_element->DeepClone(&bounding_document);

                bounding_document.InsertFirstChild(element_clone);

                bounding_layer->from_XML(bounding_document);
            }

            add_layer(bounding_layer);
        }
    }
}


void NeuralNetwork::outputs_from_XML(const tinyxml2::XMLDocument& document)
{    
    ostringstream buffer;

    const tinyxml2::XMLElement* root_element = document.FirstChildElement("Outputs");

    if(!root_element)
    {
        buffer << "OpenNN Exception: NeuralNetwork class.\n"
               << "void outputs_from_XML(const tinyxml2::XMLDocument&) method.\n"
               << "Outputs element is nullptr.\n";

        throw invalid_argument(buffer.str());
    }

    // Outputs number

    const tinyxml2::XMLElement* outputs_number_element = root_element->FirstChildElement("OutputsNumber");

    if(!outputs_number_element)
    {
        buffer << "OpenNN Exception: NeuralNetwork class.\n"
               << "void inputs_from_XML(const tinyxml2::XMLDocument&) method.\n"
               << "Outputs number element is nullptr.\n";

        throw invalid_argument(buffer.str());
    }

    Index new_outputs_number = 0;

    if(outputs_number_element->GetText())
    {
        new_outputs_number = static_cast<Index>(atoi(outputs_number_element->GetText()));
    }

    // Outputs names

    const tinyxml2::XMLElement* start_element = outputs_number_element;

    if(new_outputs_number > 0)
    {
        outputs_names.resize(new_outputs_number);

        for(Index i = 0; i < new_outputs_number; i++)
        {
            const tinyxml2::XMLElement* output_element = start_element->NextSiblingElement("Output");
            start_element = output_element;

            if(output_element->Attribute("Index") != to_string(i+1))
            {
                buffer << "OpenNN Exception: NeuralNetwork class.\n"
                       << "void outputs_from_XML(const tinyxml2::XMLDocument&) method.\n"
                       << "Output index number (" << i+1 << ") does not match (" << output_element->Attribute("Item") << ").\n";

                throw invalid_argument(buffer.str());
            }

            if(!output_element->GetText())
            {
                outputs_names(i) = "";
            }
            else
            {
                outputs_names(i) = output_element->GetText();
            }
        }
    }
}


/// Prints to the screen the most important information about the neural network object.

void NeuralNetwork::print() const
{
    cout << "Neural network" << endl;

    const Index layers_number = get_layers_number();

    cout << "Layers number: " << layers_number << endl;

    for(Index i = 0; i < layers_number; i++)
    {
        cout << "Layer " << i+1 << ": " << layers_pointers[i]->get_neurons_number()
             << " " << layers_pointers[i]->get_type_string() << " neurons" << endl;
    }
}


/// Saves to an XML file the members of a neural network object.
/// @param file_name Name of neural network XML file.

void NeuralNetwork::save(const string& file_name) const
{
    FILE * file = fopen(file_name.c_str(), "w");

    if(file)
    {
        tinyxml2::XMLPrinter printer(file);
        write_XML(printer);
        fclose(file);
    }
}


/// Saves to a data file the parameters of a neural network object.
/// @param file_name Name of the parameters data file.

void NeuralNetwork::save_parameters(const string& file_name) const
{
    std::ofstream file(file_name.c_str());

    if(!file.is_open())
    {
        ostringstream buffer;

        buffer << "OpenNN Exception: NeuralNetwork class.\n"
               << "void save_parameters(const string&) const method.\n"
               << "Cannot open parameters data file.\n";

        throw invalid_argument(buffer.str());
    }

    const Tensor<type, 1> parameters = get_parameters();

    file << parameters << endl;

    // Close file

    file.close();
}


/// Loads from an XML file the members for this neural network object.
/// Please mind about the file format, which is specified in the User's Guide.
/// @param file_name Name of neural network XML file.

void NeuralNetwork::load(const string& file_name)
{
    set_default();

    tinyxml2::XMLDocument document;

    if(document.LoadFile(file_name.c_str()))
    {
        ostringstream buffer;

        buffer << "OpenNN Exception: NeuralNetwork class.\n"
               << "void load(const string&) method.\n"
               << "Cannot load XML file " << file_name << ".\n";

        throw invalid_argument(buffer.str());

    }

    from_XML(document);
}


/// Loads the neural network parameters from a data file.
/// The format of this file is just a sequence of numbers.
/// @param file_name Name of the parameters data file.

void NeuralNetwork::load_parameters_binary(const string& file_name)
{
    std::ifstream file;

    file.open(file_name.c_str(), ios::binary);

    if(!file.is_open())
    {
        ostringstream buffer;

        buffer << "OpenNN Exception: NeuralNetwork template.\n"
               << "void load_parameters_binary(const string&) method.\n"
               << "Cannot open binary file: " << file_name << "\n";

        throw invalid_argument(buffer.str());
    }

    streamsize size = sizeof(float);

    const Index parameters_number = get_parameters_number();

    Tensor<type, 1> new_parameters(parameters_number);

    type value;

    for(Index i = 0; i < parameters_number; i++)
    {
        file.read(reinterpret_cast<char*>(&value), size);

        new_parameters(i) = value;
    }

    set_parameters(new_parameters);
}


/// Returns a string with the c function of the expression represented by the neural network.

string NeuralNetwork::write_expression_c() const
{

<<<<<<< HEAD
    //get_scaling_layer_pointer()->get_descriptives()

    int LSTM_number = get_long_short_term_memory_layers_number();
    int cell_state_counter = 0;
    int hidden_state_counter = 0;

    vector<std::string> found_tokens;
=======
    //vector<string> found_tokens;

>>>>>>> checksmkl
    ostringstream buffer;
    ostringstream calculate_outputs_buffer;

    string aux = "";

    bool logistic     = false;
    bool ReLU         = false;
    bool Threshold    = false;
    bool SymThreshold = false;
    bool ExpLinear    = false;
    bool SExpLinear   = false;
    bool HSigmoid     = false;
    bool SoftPlus     = false;
    bool SoftSign     = false;


    buffer << "/**" << endl;
    buffer << "Artificial Intelligence Techniques SL\t" << endl;
    buffer << "artelnics@artelnics.com\t" << endl;
    buffer << "" << endl;
    buffer << "Your model has been exported to this c file." << endl;
    buffer << "You can manage it with the main method, where you \t" << endl;
    buffer << "can change the values of your inputs. For example:" << endl;
    buffer << "" << endl;

    buffer << "if we want to add these 3 values (0.3, 2.5 and 1.8)" << endl;
    buffer << "to our 3 inputs (Input_1, Input_2 and Input_1), the" << endl;
    buffer << "main program has to look like this:" << endl;
    buffer << "\t" << endl;
    buffer << "int main(){ " << endl;
    buffer << "\t" << "vector<float> inputs(3);"<< endl;
    buffer << "\t" << endl;
    buffer << "\t" << "const float asdas  = 0.3;" << endl;
    buffer << "\t" << "inputs[0] = asdas;"        << endl;
    buffer << "\t" << "const float input2 = 2.5;" << endl;
    buffer << "\t" << "inputs[1] = input2;"       << endl;
    buffer << "\t" << "const float input3 = 1.8;" << endl;
    buffer << "\t" << "inputs[2] = input3;"       << endl;
    buffer << "\t" << ". . ." << endl;
    buffer << "\n" << endl;

    buffer << "Inputs Names:" <<endl;

    /*
    const Tensor<string, 1> inputs = get_inputs_names();
    const Tensor<string, 1> outputs = get_outputs_names();

    for (int i = 0; i < inputs.dimension(0); i++)
    {
        if (inputs[i].empty())
        {
            buffer << "\t" << to_string(i) + ") " << "input_" + to_string(i) << endl;
        }
        else
        {
            buffer << "\t" << to_string(i) + ") " << inputs[i] << endl;
        }
    }
    */

    const Tensor<string, 1> inputs_base = get_inputs_names();
    Tensor<string, 1> inputs(inputs_base.dimension(0));

    const Tensor<string, 1> outputs_base = get_outputs_names();
    Tensor<string, 1> outputs(outputs_base.dimension(0));

    string input_name_aux;
    string output_name_aux;

    for (int i = 0; i < inputs_base.dimension(0); i++)
    {
        if (inputs_base[i].empty())
        {
            buffer << "\t" << to_string(i) + ") " << "input_" + to_string(i) << endl;
        }
        else
        {
            input_name_aux = inputs_base[i];
            input_name_aux = replace_non_allowed_programming_characters(input_name_aux);
            inputs(i) = input_name_aux;
            buffer << "\t" << to_string(i) + ") " << inputs(i) << endl;
        }
    }

    for (int i = 0; i < outputs_base.dimension(0); i++)
    {
        if (outputs_base[i].empty())
        {
            buffer << "\t" << to_string(i) + ") " << "ouput_" + to_string(i) << endl;
        }
        else
        {
            output_name_aux = outputs_base[i];
            output_name_aux = replace_non_allowed_programming_characters(output_name_aux);
            outputs(i) = output_name_aux;
        }
    }

    buffer << "*/" << endl;
    buffer << "\n" << endl;
    buffer << "#include <iostream>" << endl;
    buffer << "#include <vector>" << endl;
    buffer << "#include <math.h>" << endl;
    buffer << "#include <stdio.h>" << endl;
    buffer << "\n" << endl;
    buffer << "using namespace std;" << endl;
    buffer << "\n" << endl;

    string expression = write_expression();
    vector<std::string> tokens;
    std::string token;
    std::stringstream ss(expression);

    while (getline(ss, token, '\n'))
    {
        if (token.size() > 1 && token.back() == '{'){ break; }
        if (token.size() > 1 && token.back() != ';'){ token += ';'; }
        tokens.push_back(token);
    }

    for (auto& s : tokens)
    {
        string word = "";
        for (char& c : s)
        {
            if ( c!=' ' && c!='=' ){ word += c; }
            else { break; }
        }
        if (word.size() > 1)
        {
            if ( find(found_tokens.begin(), found_tokens.end(), word) == found_tokens.end() )
                found_tokens.push_back(word);
        }
    }

    std::string target_string0("Logistic");
    std::string target_string1("ReLU");
    std::string target_string2("Threshold");
    std::string target_string3("SymmetricThreshold");
    std::string target_string4("ExponentialLinear");
    std::string target_string5("ScaledExponentialLinear");
    std::string target_string6("HardSigmoid");
    std::string target_string7("SoftPlus");
    std::string target_string8("SoftSign");

    for (auto& t:tokens)
    {
        size_t substring_length0 = t.find(target_string0);
        size_t substring_length1 = t.find(target_string1);
        size_t substring_length2 = t.find(target_string2);
        size_t substring_length3 = t.find(target_string3);
        size_t substring_length4 = t.find(target_string4);
        size_t substring_length5 = t.find(target_string5);
        size_t substring_length6 = t.find(target_string6);
        size_t substring_length7 = t.find(target_string7);
        size_t substring_length8 = t.find(target_string8);

        if (substring_length0 < t.size() && substring_length0!=0){ logistic = true; }
        if (substring_length1 < t.size() && substring_length1!=0){ ReLU = true; }
        if (substring_length2 < t.size() && substring_length2!=0){ Threshold = true; }
        if (substring_length3 < t.size() && substring_length3!=0){ SymThreshold = true; }
        if (substring_length4 < t.size() && substring_length4!=0){ ExpLinear = true; }
        if (substring_length5 < t.size() && substring_length5!=0){ SExpLinear = true; }
        if (substring_length6 < t.size() && substring_length6!=0){ HSigmoid = true; }
        if (substring_length7 < t.size() && substring_length7!=0){ SoftPlus = true; }
        if (substring_length8 < t.size() && substring_length8!=0){ SoftSign = true; }
    }

    if(logistic)
    {
        buffer << "float Logistic (float x) {" << endl;
        buffer << "float z = 1/(1+exp(-x));" << endl;
        buffer << "return z;" << endl;
        buffer << "}" << endl;
        buffer << "\n" << endl;
    }

    if(ReLU)
    {
        buffer << "float ReLU(float x) {" << endl;
        buffer << "float z = max(0, x);" << endl;
        buffer << "return z;" << endl;
        buffer << "}" << endl;
        buffer << "\n" << endl;
    }

    if(Threshold)
    {
        buffer << "float Threshold(float x) {" << endl;
        buffer << "float z;" << endl;
        buffer << "if (x < 0) {" << endl;
        buffer << "z = 0;" << endl;
        buffer << "}else{" << endl;
        buffer << "z = 1;" << endl;
        buffer << "}" << endl;
        buffer << "return z;" << endl;
        buffer << "}" << endl;
        buffer << "\n" << endl;
    }

    if(SymThreshold)
    {
        buffer << "float SymmetricThreshold(float x) {" << endl;
        buffer << "float z" << endl;
        buffer << "if (x < 0) {" << endl;
        buffer << "z = -1;" << endl;
        buffer << "}else{" << endl;
        buffer << "z=1;" << endl;
        buffer << "}" << endl;
        buffer << "return z;" << endl;
        buffer << "}" << endl;
        buffer << "\n" << endl;
    }

    if(ExpLinear)
    {
        buffer << "float ExponentialLinear(float x) {" << endl;
        buffer << "float z;" << endl;
        buffer << "float alpha = 1.67326;" << endl;
        buffer << "if (x>0){" << endl;
        buffer << "z = x;" << endl;
        buffer << "}else{" << endl;
        buffer << "z = alpha*(exp(x)-1);" << endl;
        buffer << "}" << endl;
        buffer << "return z;" << endl;
        buffer << "}" << endl;
        buffer << "\n" << endl;
    }

    if(SExpLinear)
    {
        buffer << "float ScaledExponentialLinear(float x) {" << endl;
        buffer << "float z;" << endl;
        buffer << "float alpha  = 1.67326;" << endl;
        buffer << "float lambda = 1.05070;" << endl;
        buffer << "if (x > 0){" << endl;
        buffer << "z = lambda*x;" << endl;
        buffer << "}else{" << endl;
        buffer << "z = lambda*alpha*(exp(x)-1);" << endl;
        buffer << "}" << endl;
        buffer << "return z;" << endl;
        buffer << "}" << endl;
        buffer << "\n" << endl;
    }

    if(HSigmoid)
    {
        buffer << "float HardSigmoid(float x) {" << endl;
        buffer << "float z = 1/(1+exp(-x));" << endl;
        buffer << "return z;" << endl;
        buffer << "}" << endl;
        buffer << "\n" << endl;
    }

    if(SoftPlus)
    {
        buffer << "float SoftPlus(float x) {" << endl;
        buffer << "float z = log(1+exp(x));" << endl;
        buffer << "return z;" << endl;
        buffer << "}" << endl;
        buffer << "\n" << endl;
    }

    if(SoftSign)
    {
        buffer << "float SoftSign(float x) {" << endl;
        buffer << "float z = x/(1+abs(x));" << endl;
        buffer << "return z;" << endl;
        buffer << "}" << endl;
        buffer << "\n" << endl;
    }

    if(LSTM_number>0)
    {
        for (string & token: found_tokens)
        {
            if (token.find("cell_state") == 0)
            {
                cell_state_counter += 1;
            }

            if (token.find("hidden_state") == 0)
            {
                hidden_state_counter += 1;
            }
        }

        buffer << "struct LSTMMemory" << endl;
        buffer << "{" << endl;
        buffer << "\t" << "int time_steps = 3;" << endl;
        buffer << "\t" << "int time_step_counter = 1;" << endl;

        for(int i = 0; i < hidden_state_counter; i++)
        {
            buffer << "\t" << "float hidden_state_" << to_string(i) << " = 0;" << endl;
        }

        for(int i = 0; i < cell_state_counter; i++)
        {
            buffer << "\t" << "float cell_state_" << to_string(i) << " = 0;" << endl;
        }

        buffer << "} lstm; \n\n" << endl;
        buffer << "vector<float> calculate_outputs(const vector<float>& inputs, LSTMMemory& lstm)" << endl;
    }
    else
    {
        buffer << "vector<float> calculate_outputs(const vector<float>& inputs)" << endl;
    }


    buffer << "{" << endl;

    for (int i = 0; i < inputs.dimension(0); i++)
    {
        if (inputs[i].empty())
        {
            buffer << "\t" << "const float " << "input_" << to_string(i) << " = " << "inputs[" << to_string(i) << "];" << endl;
        }
        else
        {
            buffer << "\t" << "const float " << inputs[i] << " = " << "inputs[" << to_string(i) << "];" << endl;
        }
    }

    if(LSTM_number>0)
    {
        buffer << "\n\tif(lstm.time_step_counter%lstm.time_steps == 0 ){" << endl;
        buffer << "\t\t" << "lstm.time_step_counter = 1;" << endl;

        for(int i = 0; i < hidden_state_counter; i++)
        {
            buffer << "\t\t" << "lstm.hidden_state_" << to_string(i) << " = 0;" << endl;
        }

        for(int i = 0; i < cell_state_counter; i++)
        {
            buffer << "\t\t" << "lstm.cell_state_" << to_string(i) << " = 0;" << endl;
        }

        buffer << "\t}" << endl;
    }

    buffer << "" << endl;

    //USING BUFFER2
    for (auto& t:tokens)
    {
        if (t.size()<=1)
        {
            calculate_outputs_buffer << "" << endl;
        }
        else
        {
            //aux = "const float " + t;
            calculate_outputs_buffer << "\t" << t << endl;
        }
    }


    string calculate_outputs_string = calculate_outputs_buffer.str();
    for (auto& found_token: found_tokens){
        string toReplace(found_token);

        //el fallo es el cont float, con double si que funciona
        string newword = "double " + found_token;
        size_t pos = calculate_outputs_string.find(toReplace);
        calculate_outputs_string.replace(pos, toReplace.length(), newword);
    }

    if(LSTM_number>0)
    {
        replace_all_appearances(calculate_outputs_string, "(t)", "");
        replace_all_appearances(calculate_outputs_string, "(t-1)", "");
        replace_all_appearances(calculate_outputs_string, "double cell_state", "cell_state");
        replace_all_appearances(calculate_outputs_string, "double hidden_state", "hidden_state");
        replace_all_appearances(calculate_outputs_string, "cell_state"  , "lstm.cell_state"  );
        replace_all_appearances(calculate_outputs_string, "hidden_state", "lstm.hidden_state");
    }
    buffer << calculate_outputs_string;

    buffer << "\t" << "vector<float> out(" << outputs.size() << ");" << endl;
    for (int i = 0; i < outputs.dimension(0); i++)
    {
        if (outputs[i].empty())
        {
            buffer << "\t" << "out[" << to_string(i) << "] = " << "output" << to_string(i) << ";"<< endl;
        }
        else
        {
            buffer << "\t" << "out[" << to_string(i) << "] = " << outputs[i] << ";" << endl;
        }
    }

    if(LSTM_number)
    {
        buffer << "\n\t" << "lstm.time_step_counter += 1;" << endl;
    }

    buffer << "\n\t" << "return out;" << endl;
    buffer << "}"  << endl;
    buffer << "\n" << endl;
    buffer << "int main(){ \n" << endl;
    buffer << "\t" << "vector<float> inputs(" << to_string(inputs.size()) << "); \n" << endl;

    for (int i = 0; i < inputs.dimension(0); i++)
    {
        if (inputs[i].empty())
        {
            buffer << "\t" << "const float " << "input_" << to_string(i) <<" =" << " /*enter your value here*/; " << endl;
            buffer << "\t" << "inputs[" << to_string(i) << "] = " << "input_" << to_string(i) << ";" << endl;
        }
        else
        {
            buffer << "\t" << "const float " << inputs[i] << " =" << " /*enter your value here*/; " << endl;
            buffer << "\t" << "inputs[" << to_string(i) << "] = " << inputs[i] << ";" << endl;
        }
    }

    buffer << "" << endl;

    if(LSTM_number > 0)
    {
        buffer << "\t"   << "LSTMMemory lstm;" << "\n" << endl;
        buffer << "\t"   << "vector<float> outputs(" << outputs.size() <<");" << endl;
        buffer << "\n\t" << "outputs = calculate_outputs(inputs, lstm);" << endl;
    }
    else
    {
        buffer << "\t"   << "vector<float> outputs(" << outputs.size() <<");" << endl;
        buffer << "\n\t" << "outputs = calculate_outputs(inputs);" << endl;
    }
    buffer << "" << endl;
    buffer << "\t" << "printf(\"These are your outputs:\\n\");" << endl;

    for (int i = 0; i < outputs.dimension(0); i++)
    {
        if (outputs[i].empty())
        {
            buffer << "\t" << "printf( \"output" << to_string(i) << ":" << " %f \\n\", "<< "outputs[" << to_string(i) << "]" << ");" << endl;
        }
        else
        {
            buffer << "\t" << "printf( \""<< outputs_names[i] << ":" << " %f \\n\", "<< "outputs[" << to_string(i) << "]" << ");" << endl;
        }
    }

    buffer << "\n\t" << "return 0;" << endl;
    buffer << "} \n" << endl;

    string out = buffer.str();
    return out;
}


string NeuralNetwork::write_expression() const
{
    const Index layers_number = get_layers_number();

    const Tensor<Layer*, 1> layers_pointers = get_layers_pointers();
    const Tensor<string, 1> layers_names = get_layers_names();

    Tensor<string, 1> outputs_names_vector;
    Tensor<string, 1> inputs_names_vector;
    inputs_names_vector = inputs_names;
    string aux_name = "";
    for (int i = 0; i < inputs_names.dimension(0); i++)
    {
        if (!inputs_names_vector[i].empty())
        {
            aux_name = inputs_names[i];
            inputs_names_vector(i) = replace_non_allowed_programming_characters(aux_name);
        }
        else
        {
            inputs_names_vector(i) = "input_" + to_string(i);
        }
    }

    Index layer_neurons_number;

    ostringstream buffer;

    for(Index i = 0; i < layers_number; i++)
    {
        if(i == layers_number-1)
        {
            outputs_names_vector = outputs_names;
            for (int i = 0; i < outputs_names.dimension(0); i++)
            {
                if (!outputs_names_vector[i].empty())
                {
                    aux_name = outputs_names[i];
                    outputs_names_vector(i) = replace_non_allowed_programming_characters(aux_name);
                }
                else
                {
                    outputs_names_vector(i) = "output_" + to_string(i);
                }
            }
            buffer << layers_pointers[i]->write_expression(inputs_names_vector, outputs_names_vector) << endl;
        }
        else
        {
            layer_neurons_number = layers_pointers[i]->get_neurons_number();
            outputs_names_vector.resize(layer_neurons_number);

            for(Index j = 0; j < layer_neurons_number; j++)
            {
                if(layers_names(i) == "scaling_layer")
                {
                    aux_name = inputs_names(j);
                    outputs_names_vector(j) = "scaled_" + replace_non_allowed_programming_characters(aux_name);
                }
                else
                {
                    outputs_names_vector(j) =  layers_names(i) + "_output_" + to_string(j);
                }
            }
            buffer << layers_pointers[i]->write_expression(inputs_names_vector, outputs_names_vector) << endl;
            inputs_names_vector = outputs_names_vector;
        }
    }

    string expression = buffer.str();

    replace(expression, "+-", "-");

    return expression;
}


/// Returns a string that conatins an API composed by an html script (the index page), and a php scipt
/// that contains a function of the expression represented by the neural network.

string NeuralNetwork::write_expression_api() const
{
    vector<std::string> found_tokens;
    ostringstream buffer;

    int LSTM_number = get_long_short_term_memory_layers_number();
    int cell_state_counter = 0;
    int hidden_state_counter = 0;

    bool logistic     = false;
    bool ReLU         = false;
    bool Threshold    = false;
    bool SymThreshold = false;
    bool ExpLinear    = false;
    bool SExpLinear   = false;
    bool HSigmoid     = false;
    bool SoftPlus     = false;
    bool SoftSign     = false;

    buffer << "<!DOCTYPE html>" << endl;
    buffer << "<!--" << endl;
    buffer << "Artificial Intelligence Techniques SL\t" << endl;
    buffer << "artelnics@artelnics.com\t" << endl;
    buffer << "" << endl;
    buffer << "Your model has been exported to this php file." << endl;
    buffer << "You can manage it writting your parameters in the url of your browser.\t" << endl;
    buffer << "Example:" << endl;
    buffer << "" << endl;
    buffer << "\turl = http://localhost/API_example/\t" << endl;
    buffer << "\tparameters in the url = http://localhost/API_example/?num=5&num=2&...\t" << endl;
    buffer << "\tTo see the ouput refresh the page" << endl;
    buffer << "" << endl;
    buffer << "\tInputs Names: \t" << endl;

    const Tensor<string, 1> inputs_base = get_inputs_names();
    Tensor<string, 1> inputs(inputs_base.dimension(0));

    const Tensor<string, 1> outputs_base = get_outputs_names();
    Tensor<string, 1> outputs(outputs_base.dimension(0));

    string input_name_aux;
    string output_name_aux;

    for (int i = 0; i < inputs_base.dimension(0); i++)
    {
        if (inputs_base[i].empty())
        {
            inputs(i) = "input_" + to_string(i);
            buffer << "\t" << to_string(i) + ") " << inputs(i) << endl;
        }
        else
        {
            input_name_aux = inputs_base[i];
            input_name_aux = replace_non_allowed_programming_characters(input_name_aux);
            inputs(i) = input_name_aux;
            buffer << "\t" << to_string(i) + ") " << inputs(i) << endl;
        }
    }

    for (int i = 0; i < outputs_base.dimension(0); i++)
    {
        if (outputs_base[i].empty())
        {
            outputs(i) = "output_" + to_string(i);
            buffer << "\t" << to_string(i) + ") " << outputs(i) << endl;
        }
        else
        {
            output_name_aux = outputs_base[i];
            output_name_aux = replace_non_allowed_programming_characters(output_name_aux);
            outputs(i) = output_name_aux;
        }
    }

    buffer << "" << endl;
    buffer << "-->\t" << endl;
    buffer << "" << endl;
    buffer << "<html lang = \"en\">\n" << endl;
    buffer << "<head>\n" << endl;
    buffer << "<title>Rest API Client Side Demo</title>\n " << endl;
    buffer << "<meta charset = \"utf-8\">" << endl;
    buffer << "<meta name = \"viewport\" content = \"width=device-width, initial-scale=1\">" << endl;
    buffer << "<link rel = \"stylesheet\" href = \"https://maxcdn.bootstrapcdn.com/bootstrap/3.3.7/css/bootstrap.min.css\">" << endl;
    buffer << "<script src = \"https://ajax.googleapis.com/ajax/libs/jquery/3.2.0/jquery.min.js\"></script>" << endl;
    buffer << "<script src = \"https://maxcdn.bootstrapcdn.com/bootstrap/3.3.7/js/bootstrap.min.js\"></script>" << endl;
    buffer << "</head>" << endl;
    buffer << "<body>" << endl;
    buffer << "<div class = \"container\">" << endl;
    buffer << "<br></br>" << endl;
    buffer << "<div class = \"form-group\">" << endl;
    buffer << "<p>" << endl;
    buffer << "follow the steps defined in the \"index.php\" file" << endl;
    buffer << "</p>" << endl;
    buffer << "<p>" << endl;
    buffer << "Refresh the page to see the prediction" << endl;
    buffer << "</p>" << endl;
    buffer << "</div>" << endl;
    buffer << "<h4>" << endl;
    buffer << "<?php" << "\n" << endl;

    string expression = write_expression();
    vector<std::string> tokens;
    std::string token;
    std::stringstream ss(expression);

    while (getline(ss, token, '\n'))
    {
        if (token.size() > 1 && token.back() == '{'){ break; }
        if (token.size() > 1 && token.back() != ';'){ token += ';'; }
        tokens.push_back(token);
    }

    for (auto& s : tokens)
    {
        string word = "";
        for (char& c : s)
        {
            if ( c!=' ' && c!='=' ){ word += c; }
            else { break; }
        }
        if (word.size() > 1)
        {
            found_tokens.push_back(word);
        }
    }

    if(LSTM_number>0)
    {
        for (string & token: found_tokens)
        {
            if (token.find("cell_state") == 0)
            {
                cell_state_counter += 1;
            }

            if (token.find("hidden_state") == 0)
            {
                hidden_state_counter += 1;
            }
        }

        buffer << "class NeuralNetwork{" << endl;
        buffer << "public $time_steps = 3;" << endl;
        buffer << "public $time_step_counter = 1;" << endl;

        for(int i = 0; i < hidden_state_counter; i++)
        {
            buffer << "public $" << "hidden_state_" << to_string(i) << " = 0;" << endl;
        }

        for(int i = 0; i < cell_state_counter; i++)
        {
            buffer << "public $" << "cell_state_" << to_string(i) << " = 0;" << endl;
        }

        buffer << "}" << endl;
        buffer << "$nn = new NeuralNetwork;" << endl;
    }

    buffer << "session_start();" << endl;
    buffer << "if (isset($_SESSION['lastpage']) && $_SESSION['lastpage'] == __FILE__) { " << endl;
    buffer << "if (isset($_SERVER['HTTPS']) && $_SERVER['HTTPS'] === 'on') " << endl;
    buffer << "\t$url = \"https://\"; " << endl;
    buffer << "else" << endl;
    buffer << "\t$url = \"http://\"; " << endl;
    buffer << "\n" << endl;
    buffer << "$url.= $_SERVER['HTTP_HOST'];" << endl;
    buffer << "$url.= $_SERVER['REQUEST_URI'];" << endl;
    buffer << "$url_components = parse_url($url);" << endl;
    buffer << "parse_str($url_components['query'], $params);" << endl;
    buffer << "\n" << endl;

    for (int i = 0; i < inputs.dimension(0); i++)
    {
        if (inputs[i].empty())
        {
            buffer << "$num"    + to_string(i) << " = " << "$params['num" + to_string(i) << "'];" << endl;
            buffer << "$input_" + to_string(i) << " = intval(" << "$num"  + to_string(i) << ");"  << endl;
        }
        else
        {
            buffer << "$num" + to_string(i) << " = " << "$params['num" + to_string(i) << "'];" << endl;
            buffer << "$" << inputs[i]      << " = intval(" << "$num"  + to_string(i) << ");"  << endl;
        }
    }

    buffer << "if(" << endl;

    for (int i = 0; i < inputs.dimension(0); i++)
    {
        if (i != inputs.dimension(0)-1)
        {
            buffer << "is_numeric(" << "$" << "num" + to_string(i) << ") &&" << endl;
        }
        else
        {
            buffer << "is_numeric(" << "$" << "num" + to_string(i) << ") )" << endl;
        }
    }

    buffer << "{" << endl;
    buffer << "$status=200;" << endl;
    buffer << "$status_msg = 'valid parameters';" << endl;
    buffer << "}" << endl;
    buffer << "else" << endl;
    buffer << "{" << endl;
    buffer << "$status =400;" << endl;
    buffer << "$status_msg = 'invalid parameters';" << endl;
    buffer << "}"   << endl;

    if(LSTM_number>0)
    {
        buffer << "if( $nn->time_step_counter % $nn->time_steps === 0 ){" << endl;
        buffer << "$nn->time_steps = 3;" << endl;
        buffer << "$nn->time_step_counter = 1;" << endl;

        for(int i = 0; i < hidden_state_counter; i++)
        {
            buffer << "$nn->" << "hidden_state_" << to_string(i) << " = 0;" << endl;
        }

        for(int i = 0; i < cell_state_counter; i++)
        {
            buffer << "$nn->" << "cell_state_" << to_string(i) << " = 0;" << endl;
        }
        buffer << "}" << endl;
    }

    buffer << "\n" << endl;

    std::string target_string0("Logistic");
    std::string target_string1("ReLU");
    std::string target_string2("Threshold");
    std::string target_string3("SymmetricThreshold");
    std::string target_string4("ExponentialLinear");
    std::string target_string5("ScaledExponentialLinear");
    std::string target_string6("HardSigmoid");
    std::string target_string7("SoftPlus");
    std::string target_string8("SoftSign");

    size_t substring_length0;
    size_t substring_length1;
    size_t substring_length2;
    size_t substring_length3;
    size_t substring_length4;
    size_t substring_length5;
    size_t substring_length6;
    size_t substring_length7;
    size_t substring_length8;

    vector<string> words_in_senteces;
    string new_word;

    for (auto& t:tokens)
    {
        substring_length0 = t.find(target_string0);
        substring_length1 = t.find(target_string1);
        substring_length2 = t.find(target_string2);
        substring_length3 = t.find(target_string3);
        substring_length4 = t.find(target_string4);
        substring_length5 = t.find(target_string5);
        substring_length6 = t.find(target_string6);
        substring_length7 = t.find(target_string7);
        substring_length8 = t.find(target_string8);

        if (substring_length0 < t.size() && substring_length0!=0){ logistic     = true; }
        if (substring_length1 < t.size() && substring_length1!=0){ ReLU         = true; }
        if (substring_length2 < t.size() && substring_length2!=0){ Threshold    = true; }
        if (substring_length3 < t.size() && substring_length3!=0){ SymThreshold = true; }
        if (substring_length4 < t.size() && substring_length4!=0){ ExpLinear    = true; }
        if (substring_length5 < t.size() && substring_length5!=0){ SExpLinear   = true; }
        if (substring_length6 < t.size() && substring_length6!=0){ HSigmoid     = true; }
        if (substring_length7 < t.size() && substring_length7!=0){ SoftPlus     = true; }
        if (substring_length8 < t.size() && substring_length8!=0){ SoftSign     = true; }

        for (auto& key_word : found_tokens)
        {
            new_word.clear();
            new_word = "$" + key_word;
            replace_all_appearances(t, key_word, new_word);
        }

        for (int i = 0; i < inputs.dimension(0); i++)
        {
            new_word.clear();
            new_word = "$" + inputs[i];
            replace_all_appearances(t, inputs[i], new_word);
        }

        if(LSTM_number>0)
        {
            replace_all_appearances(t, "(t)"     , "");
            replace_all_appearances(t, "(t-1)"   , "");
            replace_all_appearances(t, "hidden_" , "$hidden_");
            replace_all_appearances(t, "cell_"   , "$cell_"  );
            replace_all_appearances(t, "$hidden_", "$nn->hidden_");
            replace_all_appearances(t, "$cell_"  , "$nn->cell_"  );
        }

        buffer << t << endl;
    }

    buffer << "if ($status === 200){" << endl;
    buffer << "$response = ['status' => $status,  'status_message' => $status_msg" << endl;

    for (int i = 0; i < outputs.dimension(0); i++)
    {
        buffer << ", '" << outputs(i) << "' => " << "$" << outputs[i] << endl;
    }

    buffer << "];" << endl;
    buffer << "}" << endl;
    buffer << "else" << endl;
    buffer << "{" << endl;
    buffer << "$response = ['status' => $status,  'status_message' => $status_msg" << "];" << endl;
    buffer << "}" << endl;

    if (LSTM_number>0)
    {
        buffer << "$nn->time_step_counter += 1;" << endl;
    }

    buffer << "\n" << endl;
    buffer << "$json_response_pretty = json_encode($response, JSON_PRETTY_PRINT);" << endl;
    buffer << "echo nl2br(\"\\n\" . $json_response_pretty . \"\\n\");" << endl;
    buffer << "}else{" << endl;
    buffer << "echo \"New page\";" << endl;
    buffer << "}" << endl;
    buffer << "$_SESSION['lastpage'] = __FILE__;" << endl;
    buffer << "?>" << endl;
    buffer << "\n" << endl;

    if(logistic)
    {
        buffer << "<?php" << endl;
        buffer << "function Logistic(int $x) {" << endl;
        buffer << "$z = 1/(1+exp(-$x));" << endl;
        buffer << "return $z;" << endl;
        buffer << "}" << endl;
        buffer << "?>" << endl;
        buffer << "\n" << endl;
    }

    if(ReLU)
    {
        buffer << "<?php" << endl;
        buffer << "function ReLU(int $x) {" << endl;
        buffer << "$z = max(0, $x);" << endl;
        buffer << "return $z;" << endl;
        buffer << "}" << endl;
        buffer << "?>" << endl;
        buffer << "\n" << endl;
    }

    if(Threshold)
    {
        buffer << "<?php" << endl;
        buffer << "function Threshold(int $x) {" << endl;
        buffer << "if ($x < 0) {" << endl;
        buffer << "$z = 0;" << endl;
        buffer << "}else{" << endl;
        buffer << "$z=1;" << endl;
        buffer << "}" << endl;
        buffer << "return $z;" << endl;
        buffer << "}" << endl;
        buffer << "?>" << endl;
        buffer << "\n" << endl;
    }

    if(SymThreshold)
    {
        buffer << "<?php" << endl;
        buffer << "function SymmetricThreshold(int $x) {" << endl;
        buffer << "if ($x < 0) {" << endl;
        buffer << "$z = -1;" << endl;
        buffer << "}else{" << endl;
        buffer << "$z=1;" << endl;
        buffer << "}" << endl;
        buffer << "return $z;" << endl;
        buffer << "}" << endl;
        buffer << "?>" << endl;
        buffer << "\n" << endl;
    }

    if(ExpLinear)
    {
        buffer << "<?php" << endl;
        buffer << "function ExponentialLinear(int $x) {" << endl;
        buffer << "$alpha = 1.6732632423543772848170429916717;" << endl;
        buffer << "if ($x>0){" << endl;
        buffer << "$z=$x;" << endl;
        buffer << "}else{" << endl;
        buffer << "$z=$alpha*(exp($x)-1);" << endl;
        buffer << "}" << endl;
        buffer << "return $z;" << endl;
        buffer << "}" << endl;
        buffer << "?>" << endl;
        buffer << "\n" << endl;
    }

    if(SExpLinear)
    {
        buffer << "<?php" << endl;
        buffer << "function ScaledExponentialLinear(int $x) {" << endl;
        buffer << "$alpha  = 1.67326;" << endl;
        buffer << "$lambda = 1.05070;" << endl;
        buffer << "if ($x>0){" << endl;
        buffer << "$z=$lambda*$x;" << endl;
        buffer << "}else{" << endl;
        buffer << "$z=$lambda*$alpha*(exp($x)-1);" << endl;
        buffer << "}" << endl;
        buffer << "return $z;" << endl;
        buffer << "}" << endl;
        buffer << "?>" << endl;
        buffer << "\n" << endl;
    }

    if(HSigmoid)
    {
        buffer << "<?php" << endl;
        buffer << "function HardSigmoid(int $x) {" << endl;
        buffer << "$z=1/(1+exp(-$x));" << endl;
        buffer << "return $z;" << endl;
        buffer << "}" << endl;
        buffer << "?>" << endl;
        buffer << "\n" << endl;
    }

    if(SoftPlus)
    {
        buffer << "<?php" << endl;
        buffer << "function SoftPlus(int $x) {" << endl;
        buffer << "$z=log(1+exp($x));" << endl;
        buffer << "return $z;" << endl;
        buffer << "}" << endl;
        buffer << "?>" << endl;
        buffer << "\n" << endl;
    }

    if(SoftSign)
    {
        buffer << "<?php" << endl;
        buffer << "function SoftSign(int $x) {" << endl;
        buffer << "$z=$x/(1+abs($x));" << endl;
        buffer << "return $z;" << endl;
        buffer << "}" << endl;
        buffer << "?>" << endl;
        buffer << "\n" << endl;
    }

    buffer << "</h4>" << endl;
    buffer << "</div>" << endl;
    buffer << "</body>" << endl;
    buffer << "</html>" << endl;

    string out = buffer.str();

    replace_all_appearances(out, "$$", "$");
    replace_all_appearances(out, "_$", "_");

    return out;

}


/// Returns a string with the javaScript function of the expression represented by the neural network.

string NeuralNetwork::write_expression_javascript() const
{

    vector<std::string> found_tokens;
    vector<std::string> found_tokens2;
    ostringstream buffer;

    string expression = write_expression();
    vector<std::string> tokens;
    std::string token;
    std::stringstream ss(expression);

    int LSTM_number = get_long_short_term_memory_layers_number();
    int cell_state_counter = 0;
    int hidden_state_counter = 0;

    bool logistic     = false;
    bool ReLU         = false;
    bool Threshold    = false;
    bool SymThreshold = false;
    bool ExpLinear    = false;
    bool SExpLinear   = false;
    bool HSigmoid     = false;
    bool SoftPlus     = false;
    bool SoftSign     = false;

    buffer << "<!--" << endl;
    buffer << "Artificial Intelligence Techniques SL\t" << endl;
    buffer << "artelnics@artelnics.com\t" << endl;
    buffer << "" << endl;
    buffer << "Your model has been exported to this JavaScript file." << endl;
    buffer << "You can manage it with the main method, where you \t" << endl;
    buffer << "can change the values of your inputs. For example:" << endl;
    buffer << "can change the values of your inputs. For example:" << endl;
    buffer << "" << endl;
    buffer << "if we want to add these 3 values (0.3, 2.5 and 1.8)" << endl;
    buffer << "to our 3 inputs (Input_1, Input_2 and Input_1), the" << endl;
    buffer << "main program has to look like this:" << endl;
    buffer << "\t" << endl;
    buffer << "int neuralNetwork(){ " << endl;
	buffer << "\t" << "vector<float> inputs(3);"<< endl;
    buffer << "\t" << endl;
	buffer << "\t" << "const float asdas  = 0.3;" << endl;
	buffer << "\t" << "inputs[0] = asdas;"        << endl;
	buffer << "\t" << "const float input2 = 2.5;" << endl;
	buffer << "\t" << "inputs[1] = input2;"       << endl;
	buffer << "\t" << "const float input3 = 1.8;" << endl;
	buffer << "\t" << "inputs[2] = input3;"       << endl;
	buffer << "\t" << ". . ." << endl;
    buffer << "\n" << endl;
    buffer << "Inputs Names:" <<endl;

    const Tensor<string, 1> inputs_base = get_inputs_names();
    Tensor<string, 1> inputs(inputs_base.dimension(0));

    const Tensor<string, 1> outputs_base = get_outputs_names();
    Tensor<string, 1> outputs(outputs_base.dimension(0));

    string input_name_aux;
    string output_name_aux;

    for (int i = 0; i < inputs_base.dimension(0); i++)
    {
        if (inputs_base[i].empty())
        {
            inputs(i) = "input_" + to_string(i);
            buffer << "\t" << to_string(i) + ") " << inputs(i) << endl;
        }
        else
        {
            input_name_aux = inputs_base[i];
            input_name_aux = replace_non_allowed_programming_characters(input_name_aux);
            inputs(i) = input_name_aux;
            buffer << "\t" << to_string(i) + ") " << inputs(i) << endl;
        }
    }

    for (int i = 0; i < outputs_base.dimension(0); i++)
    {
        if (outputs_base[i].empty())
        {
            outputs(i) = "output_" + to_string(i);
            buffer << "\t" << to_string(i) + ") " << outputs(i) << endl;
        }
        else
        {
            output_name_aux = outputs_base[i];
            output_name_aux = replace_non_allowed_programming_characters(output_name_aux);
            outputs(i) = output_name_aux;
        }
    }

    buffer << "-->" << endl;
    buffer << "\n" << endl;
    buffer << "<!DOCTYPE HTML>" << endl;
    buffer << "<html lang=\"en\">" << endl;
    buffer << "\n" << endl;
    buffer << "<head>" << endl;
    buffer << "<link href=\"https://www.neuraldesigner.com/assets/css/neuraldesigner.css\" rel=\"stylesheet\" />" << endl;
    buffer << "<link href=\"https://www.neuraldesigner.com/images/fav.ico\" rel=\"shortcut icon\" type=\"image/x-icon\" />" << endl;
    buffer << "</head>" << endl;
    buffer << "\n" << endl;
    buffer << "<body>" << endl;
    buffer << "\n" << endl;
    buffer << "<section>" << endl;
    buffer << "<br/>" << endl;
    buffer << "\n" << endl;
    buffer << "<div align=\"center\" style=\"display:block;text-align: center;\">" << endl;
    buffer << "<!-- MENU OPTIONS HERE  -->" << endl;
    buffer << "<form style=\"display: inline-block;margin-left: auto; margin-right: auto;\">" << endl;
    buffer << "\n" << endl;
    buffer << "<table border=\"1px\" class=\"form\">" << endl;
    buffer << "\n" << endl;
    buffer << "INPUTS" << endl;

    if (has_scaling_layer())
    {
        Tensor<Descriptives, 1>  inputs_descriptives = get_scaling_layer_pointer()->get_descriptives();

        for (int i = 0; i < inputs.dimension(0); i++)
        {
            buffer << "<!-- "<< to_string(i) <<"scaling layer -->" << endl;
            buffer << "<tr style=\"height:3.5em\">" << endl;
            buffer << "<td> " << inputs_names[i] << " </td>" << endl;
            buffer << "<td style=\"text-align:center\">" << endl;
            buffer << "<input type=\"range\" id=\"" << inputs[i] << "\" value=\"" << (inputs_descriptives(0).minimum + inputs_descriptives(0).maximum)/2 << "\" min=\"" << inputs_descriptives(0).minimum << "\" max=\"" << inputs_descriptives(0).maximum << "\" step=\"0.01\" onchange=\"updateTextInput1(this.value, '" << inputs[i] << "_text')\" />" << endl;
            buffer << "<input class=\"tabla\" type=\"number\" id=\"" << inputs[i] << "_text\" value=\"" << (inputs_descriptives(0).minimum + inputs_descriptives(0).maximum)/2 << "\" min=\"" << inputs_descriptives(0).minimum << "\" max=\"" << inputs_descriptives(0).maximum << "\" step=\"0.01\" onchange=\"updateTextInput1(this.value, '" << inputs[i] << "')\">" << endl;
            buffer << "</td>" << endl;
            buffer << "</tr>" << endl;
            buffer << "\n" << endl;
        }
    }
    else
    {
        for (int i = 0; i < inputs.dimension(0); i++)
        {
            buffer << "<!-- "<< to_string(i) <<"no scaling layer -->" << endl;
            buffer << "<tr style=\"height:3.5em\">" << endl;
            buffer << "<td> " << inputs_names[i] << " </td>" << endl;
            buffer << "<td style=\"text-align:center\">" << endl;
            buffer << "<input type=\"range\" id=\"" << inputs[i] << "\" value=\"0\" min=\"-1\" max=\"1\" step=\"0.01\" onchange=\"updateTextInput1(this.value, '" << inputs[i] << "_text')\" />" << endl;
            buffer << "<input class=\"tabla\" type=\"number\" id=\"" << inputs[i] << "_text\" value=\"0\" min=\"-1\" max=\"1\" step=\"0.01\" onchange=\"updateTextInput1(this.value, '" << inputs[i] << "')\">" << endl;
            buffer << "</td>" << endl;
            buffer << "</tr>" << endl;
            buffer << "\n" << endl;
        }
    }

    buffer << "</table>" << endl;
    buffer << "</form>" << endl;
    buffer << "\n" << endl;
    buffer << "<div align=\"center\">" << endl;
    buffer << "<!-- BUTTON HERE -->" << endl;
    buffer << "<button class=\"btn\" onclick=\"neuralNetwork()\">calculate outputs</button>" << endl;
    buffer << "</div>" << endl;
    buffer << "\n" << endl;
    buffer << "<br/>" << endl;
    buffer << "\n" << endl;
    buffer << "<table border=\"1px\" class=\"form\">" << endl;
    buffer << "OUTPUTS" << endl;

    for (int i = 0; i < outputs.dimension(0); i++)
    {
        buffer << "<tr style=\"height:3.5em\">" << endl;
        buffer << "<td> " << outputs_names[i] << " </td>" << endl;
        buffer << "<td>" << endl;
        buffer << "<input style=\"text-align:right; padding-right:20px;\" id=\"" << outputs[i] << "\" value=\"\" type=\"text\"  disabled/>" << endl;
        buffer << "</td>" << endl;
        buffer << "</tr>" << endl;
        buffer << "\n" << endl;
    }

    buffer << "</table>" << endl;
    buffer << "\n" << endl;
    buffer << "</form>" << endl;
    buffer << "</div>" << endl;
    buffer << "\n" << endl;
    buffer << "</section>" << endl;
    buffer << "\n" << endl;
    buffer << "<script>" << endl;
    buffer << "function neuralNetwork()" << endl;
    buffer << "{" << endl;
    buffer << "\t" << "var inputs = [];" << endl;

    for (int i = 0; i < inputs.dimension(0); i++)
    {
        buffer << "\t" << "var " << inputs[i] << " =" << " document.getElementById(\"" << inputs[i] << "\").value; " << endl;
        buffer << "\t" << "inputs.push(" << inputs[i] << ");" << endl;
    }

    buffer << "\n" << "\t" << "var outputs = calculate_outputs(inputs); " << endl;

    for (int i = 0; i < outputs.dimension(0); i++)
    {
        buffer << "\t" << "var " << outputs[i] << " = document.getElementById(\"" << outputs[i] << "\");" << endl;
        buffer << "\t" << outputs[i] << ".value = outputs[" << to_string(i) << "].toFixed(4);" << endl;
    }

    buffer << "\t" << "update_LSTM();" << endl;
    buffer << "}" << "\n" << endl;

    while (getline(ss, token, '\n'))
    {
        if (token.size() > 1 && token.back() == '{'){ break; }
        if (token.size() > 1 && token.back() != ';'){ token += ';'; }
        tokens.push_back(token);
    }

    buffer << "function calculate_outputs(inputs)" << endl;
    buffer << "{" << endl;

    for (int i = 0; i < inputs.dimension(0); i++)
    {
        buffer << "\t" << "var " << inputs[i] << " = " << "inputs[" << to_string(i) << "];" << endl;
    }

    buffer << "" << endl;

    for (auto& t:tokens)
    {
        string word = "";
        for (char& c : t)
        {
            if ( c!=' ' && c!='=' ){ word += c; }
            else { break; }
        }
        if (word.size() > 1)
        {
            found_tokens.push_back(word);
        }
    }

    if(LSTM_number>0)
    {
        for (string & token: found_tokens)
        {
            if (token.find("cell_state") == 0)
            {
                cell_state_counter += 1;
            }

            if (token.find("hidden_state") == 0)
            {
                hidden_state_counter += 1;
            }
        }

        buffer << "\t" << "if( time_step_counter % time_steps == 0 ){" << endl;
        buffer << "\t\t" << "time_step_counter = 1" << endl;

        for(int i = 0; i < hidden_state_counter; i++)
        {
            buffer << "\t\t" << "hidden_state_" << to_string(i) << " = 0" << endl;
        }

        for(int i = 0; i < cell_state_counter; i++)
        {
            buffer << "\t\t" << "cell_state_" << to_string(i) << " = 0" << endl;
        }

        buffer << "\t}\n" << endl;
    }

    std::string target_string0("Logistic");
    std::string target_string1("ReLU");
    std::string target_string2("Threshold");
    std::string target_string3("SymmetricThreshold");
    std::string target_string4("ExponentialLinear");
    std::string target_string5("ScaledExponentialLinear");
    std::string target_string6("HardSigmoid");
    std::string target_string7("SoftPlus");
    std::string target_string8("SoftSign");

    found_tokens2.push_back("exp");
    found_tokens2.push_back("tanh");
    found_tokens2.push_back("max");
    found_tokens2.push_back("min");
    string sufix = "Math.";

    for (auto& t:tokens)
    {
        size_t substring_length0 = t.find(target_string0);
        size_t substring_length1 = t.find(target_string1);
        size_t substring_length2 = t.find(target_string2);
        size_t substring_length3 = t.find(target_string3);
        size_t substring_length4 = t.find(target_string4);
        size_t substring_length5 = t.find(target_string5);
        size_t substring_length6 = t.find(target_string6);
        size_t substring_length7 = t.find(target_string7);
        size_t substring_length8 = t.find(target_string8);

        if (substring_length0 < t.size() && substring_length0!=0){ logistic = true; }
        if (substring_length1 < t.size() && substring_length1!=0){ ReLU = true; }
        if (substring_length2 < t.size() && substring_length2!=0){ Threshold = true; }
        if (substring_length3 < t.size() && substring_length3!=0){ SymThreshold = true; }
        if (substring_length4 < t.size() && substring_length4!=0){ ExpLinear = true; }
        if (substring_length5 < t.size() && substring_length5!=0){ SExpLinear = true; }
        if (substring_length6 < t.size() && substring_length6!=0){ HSigmoid = true; }
        if (substring_length7 < t.size() && substring_length7!=0){ SoftPlus = true; }
        if (substring_length8 < t.size() && substring_length8!=0){ SoftSign = true; }

        for (auto& key_word : found_tokens2)
        {
            string new_word = "";
            new_word = sufix + key_word;
            replace_all_appearances(t, key_word, new_word);
        }

        if (t.size()<=1)
        {
            buffer << "" << endl;
        }
        else
        {
            buffer << "\t" << "var " << t << endl;
        }
    }

    if(LSTM_number>0)
    {
        buffer << "\t" << "time_step_counter += 1" << "\n" << endl;
    }

    buffer << "\t" << "var out = [];" << endl;

    for (int i = 0; i < outputs.dimension(0); i++)
    {
        buffer << "\t" << "out.push(" << outputs[i] << ");" << endl;
    }

    buffer << "\n\t" << "return out;" << endl;
    buffer << "}" << "\n" << endl;

    if(LSTM_number>0)
    {
        buffer << "\t" << "var steps = 3;            " << endl;
        buffer << "\t" << "var time_steps = steps;   " << endl;
        buffer << "\t" << "var time_step_counter = 1;" << endl;

        for(int i = 0; i < hidden_state_counter; i++)
        {
            buffer << "\t" << "var " << "var hidden_state_" << to_string(i) << " = 0" << endl;
        }

        for(int i = 0; i < cell_state_counter; i++)
        {
            buffer << "\t" << "var " << "var cell_state_" << to_string(i) << " = 0" << endl;
        }

        buffer << "\n" << endl;
    }

    if(logistic)
    {
        buffer << "function Logistic(x) {" << endl;
        buffer << "\tvar z = 1/(1+Math.exp(x));" << endl;
        buffer << "\treturn z;" << endl;
        buffer << "}" << endl;
        buffer << "\n" << endl;
    }

    if(ReLU)
    {
        buffer << "function ReLU(x) {" << endl;
        buffer << "\tvar z = Math.max(0, x);" << endl;
        buffer << "\treturn z;" << endl;
        buffer << "}" << endl;
        buffer << "\n" << endl;
    }

    if(Threshold)
    {
        buffer << "function Threshold(x) {" << endl;
        buffer << "\tif (x < 0) {" << endl;
        buffer << "\t\tvar z = 0;" << endl;
        buffer << "\t}else{" << endl;
        buffer << "\t\tvar z = 1;" << endl;
        buffer << "\t}" << endl;
        buffer << "\treturn z;" << endl;
        buffer << "}" << endl;
        buffer << "\n" << endl;
    }

    if(SymThreshold)
    {
        buffer << "function SymmetricThreshold(x) {" << endl;
        buffer << "\tif (x < 0) {" << endl;
        buffer << "\t\tvar z = -1;" << endl;
        buffer << "\t}else{" << endl;
        buffer << "\t\tvar z=1;" << endl;
        buffer << "\t}" << endl;
        buffer << "\treturn z;" << endl;
        buffer << "}" << endl;
        buffer << "\n" << endl;
    }

    if(ExpLinear)
    {
        buffer << "function ExponentialLinear(x) {" << endl;
        buffer << "\tvar alpha = 1.67326;" << endl;
        buffer << "\tif (x>0){" << endl;
        buffer << "\t\tvar z = x;" << endl;
        buffer << "\t}else{" << endl;
        buffer << "\t\tvar z = alpha*(Math.exp(x)-1);" << endl;
        buffer << "\t}" << endl;
        buffer << "\treturn z;" << endl;
        buffer << "}" << endl;
        buffer << "\n" << endl;
    }

    if(SExpLinear)
    {
        buffer << "function ScaledExponentialLinear(x) {" << endl;
        buffer << "\tvar alpha  = 1.67326;" << endl;
        buffer << "\tvar lambda = 1.05070;" << endl;
        buffer << "\tif (x>0){" << endl;
        buffer << "\t\tvar z = lambda*x;" << endl;
        buffer << "\t}else{" << endl;
        buffer << "\t\tvar z = lambda*alpha*(Math.exp(x)-1);" << endl;
        buffer << "\t}" << endl;
        buffer << "return z;" << endl;
        buffer << "}" << endl;
        buffer << "\n" << endl;
    }

    if(HSigmoid)
    {
        buffer << "function HardSigmoid(x) {" << endl;
        buffer << "\tvar z=1/(1+Math.exp(-x));" << endl;
        buffer << "\treturn z;" << endl;
        buffer << "}" << endl;
        buffer << "\n" << endl;
    }

    if(SoftPlus)
    {
        buffer << "function SoftPlus(int x) {" << endl;
        buffer << "\tvar z=log(1+Math.exp(x));" << endl;
        buffer << "\treturn z;" << endl;
        buffer << "}" << endl;
        buffer << "\n" << endl;
    }

    if(SoftSign)
    {
        buffer << "function SoftSign(x) {" << endl;
        buffer << "\tvar z=x/(1+Math.abs(x));" << endl;
        buffer << "\treturn z;" << endl;
        buffer << "}" << endl;
        buffer << "\n" << endl;
    }

    buffer << "function updateTextInput1(val, id)" << endl;
    buffer << "{" << endl;
    buffer << "\t"<< "document.getElementById(id).value = val;" << endl;
    buffer << "}" << endl;
    buffer << "\n" << endl;
    buffer << "window.onresize = showDiv;" << endl;
    buffer << "\n" << endl;
    buffer << "</script>" << endl;
    buffer << "\n" << endl;
    buffer << "<!--script src=\"https://www.neuraldesigner.com/app/htmlparts/footer.js\"></script-->" << endl;
    buffer << "\n" << endl;
    buffer << "</body>" << endl;
    buffer << "\n" << endl;
    buffer << "</html>" << endl;

    string out = buffer.str();

    if(LSTM_number>0)
    {
        replace_all_appearances(out, "(t)", "");
        replace_all_appearances(out, "(t-1)", "");
        replace_all_appearances(out, "var cell_state"  , "cell_state"  );
        replace_all_appearances(out, "var hidden_state", "hidden_state");
    }

    return out;

}


/// Returns a string with the python function of the expression represented by the neural network.

string NeuralNetwork::write_expression_python() const
{

    ostringstream buffer;
    vector<std::string> found_tokens;
    vector<std::string> found_tokens2;

    int LSTM_number = get_long_short_term_memory_layers_number();
    int cell_state_counter = 0;
    int hidden_state_counter = 0;

    bool logistic     = false;
    bool ReLU         = false;
    bool Threshold    = false;
    bool SymThreshold = false;
    bool ExpLinear    = false;
    bool SExpLinear   = false;
    bool HSigmoid     = false;
    bool SoftPlus     = false;
    bool SoftSign     = false;

    buffer << "\'\'\' " << endl;
    buffer << "Artificial Intelligence Techniques SL\t" << endl;
    buffer << "artelnics@artelnics.com\t" << endl;
    buffer << "" << endl;
    buffer << "Your model has been exported to this python file." << endl;
    buffer << "You can manage it with the main method where you \t" << endl;
    buffer << "can change the values of your inputs. For example:" << endl;
    buffer << "" << endl;
    buffer << "if we want to add these 3 values (0.3, 2.5 and 1.8)" << endl;
    buffer << "to our 3 inputs (Input_1, Input_2 and Input_1), the" << endl;
    buffer << "main program has to look like this:" << endl;
    buffer << "" << endl;
    buffer << "def main ():" << endl;
    buffer << "\t" << "#default_val = 3.1416" << endl;
    buffer << "\t" << "inputs = [None]*3" << endl;
    buffer << "\t" <<  "" << endl;
    buffer << "\t" << "Id_1 = 0.3" << endl;
    buffer << "\t" << "Id_1 = 2.5" << endl;
    buffer << "\t" << "Id_1 = 1.8" << endl;
    buffer << "\t" << "" << endl;
    buffer << "\t" << "inputs[0] = Input_1" << endl;
    buffer << "\t" << "inputs[1] = Input_2" << endl;
    buffer << "\t" << "inputs[2] = Input_3" << endl;
    buffer << "\t" << ". . ." << endl;
    buffer << "\n" << endl;
    buffer << "Inputs Names: \t" << endl;

    const Tensor<string, 1> inputs_base = get_inputs_names();
    Tensor<string, 1> inputs(inputs_base.dimension(0));

    const Tensor<string, 1> outputs_base = get_outputs_names();
    Tensor<string, 1> outputs(outputs_base.dimension(0));

    string input_name_aux;
    string output_name_aux;

    for (int i = 0; i < inputs_base.dimension(0); i++)
    {
        if (inputs_base[i].empty())
        {
            inputs(i) = "input_" + to_string(i);
            buffer << "\t" << to_string(i) + ") " << inputs(i) << endl;
        }
        else
        {
            input_name_aux = inputs_base[i];
            input_name_aux = replace_non_allowed_programming_characters(input_name_aux);
            inputs(i) = input_name_aux;
            buffer << "\t" << to_string(i) + ") " << inputs(i) << endl;
        }
    }

    for (int i = 0; i < outputs_base.dimension(0); i++)
    {
        if (outputs_base[i].empty())
        {
            outputs(i) = "output_" + to_string(i);
            buffer << "\t" << to_string(i) + ") " << outputs(i) << endl;
        }
        else
        {
            output_name_aux = outputs_base[i];
            output_name_aux = replace_non_allowed_programming_characters(output_name_aux);
            outputs(i) = output_name_aux;
        }
    }

    buffer << "\n" << endl;
    buffer << "\'\'\' " << endl;
    buffer << "\n" << endl;

    string expression = write_expression();
    vector<std::string> tokens;
    std::string token;
    std::stringstream ss(expression);

    while (getline(ss, token, '\n'))
    {
        if (token.size() > 1 && token.back() == '{'){ break; }
        if (token.size() > 1 && token.back() != ';'){ token += ';'; }
        tokens.push_back(token);
    }

    std::string target_string0("Logistic");
    std::string target_string1("ReLU");
    std::string target_string2("Threshold");
    std::string target_string3("SymmetricThreshold");
    std::string target_string4("ExponentialLinear");
    std::string target_string5("ScaledExponentialLinear");
    std::string target_string6("HardSigmoid");
    std::string target_string7("SoftPlus");
    std::string target_string8("SoftSign");

    for (auto& t:tokens)
    {
        size_t substring_length0 = t.find(target_string0);
        size_t substring_length1 = t.find(target_string1);
        size_t substring_length2 = t.find(target_string2);
        size_t substring_length3 = t.find(target_string3);
        size_t substring_length4 = t.find(target_string4);
        size_t substring_length5 = t.find(target_string5);
        size_t substring_length6 = t.find(target_string6);
        size_t substring_length7 = t.find(target_string7);
        size_t substring_length8 = t.find(target_string8);

        if (substring_length0 < t.size() && substring_length0!=0){ logistic = true; }
        if (substring_length1 < t.size() && substring_length1!=0){ ReLU = true; }
        if (substring_length2 < t.size() && substring_length2!=0){ Threshold = true; }
        if (substring_length3 < t.size() && substring_length3!=0){ SymThreshold = true; }
        if (substring_length4 < t.size() && substring_length4!=0){ ExpLinear = true; }
        if (substring_length5 < t.size() && substring_length5!=0){ SExpLinear = true; }
        if (substring_length6 < t.size() && substring_length6!=0){ HSigmoid = true; }
        if (substring_length7 < t.size() && substring_length7!=0){ SoftPlus = true; }
        if (substring_length8 < t.size() && substring_length8!=0){ SoftSign = true; }

        string word = "";

        for (char& c : t)
        {
            if ( c!=' ' && c!='=' ){ word += c; }
            else { break; }
        }

        if (word.size() > 1)
            found_tokens.push_back(word);
    }

    for (string & token: found_tokens)
    {
        if (token.find("cell_state") == 0)
            cell_state_counter += 1;

        if (token.find("hidden_state") == 0)
            hidden_state_counter += 1;
    }

    buffer << "import math" << endl;
    buffer << "import numpy as np" << endl;
    buffer << "\n" << endl;
    buffer << "class NeuralNetwork:" << endl;

    if (LSTM_number > 0)
    {
        buffer << "\t" << "def __init__(self, ts = 0):" << endl;
        buffer << "\t\t" << "self.inputs_number = " << to_string(inputs.size()) << endl;
        buffer << "\t\t" << "self.time_steps = ts" << endl;

        for(int i = 0; i < hidden_state_counter; i++)
        {
            buffer << "\t\t" << "self.hidden_state_" << to_string(i) << " = 0" << endl;
        }

        for(int i = 0; i < cell_state_counter; i++)
        {
            buffer << "\t\t" << "self.cell_state_" << to_string(i) << " = 0" << endl;
        }

        buffer << "\t\t" << "self.time_step_counter = 1" << endl;
    }
    else
    {
        buffer << "\t" << "def __init__(self):" << endl;
        buffer << "\t\t" << "self.inputs_number = " << to_string(inputs.size()) << endl;
    }

    buffer << "\n" << endl;

    if(logistic)
    {
        buffer << "\tdef Logistic (x):" << endl;
        buffer << "\t\t" << "z = 1/(1+np.exp(-x))" << endl;
        buffer << "\t\t" << "return z" << endl;
        buffer << "\n" << endl;
    }

    if(ReLU)
    {
        buffer << "\tdef ReLU (x):" << endl;
        buffer << "\t\t" << "z = max(0, x)" << endl;
        buffer << "\t\t" << "return z" << endl;
        buffer << "\n" << endl;
    }

    if(Threshold)
    {
        buffer << "\tdef Threshold (x):" << endl;
        buffer << "\t\t"   << "if (x < 0):" << endl;
        buffer << "\t\t\t" << "z = 0" << endl;
        buffer << "\t\t"   << "else:" << endl;
        buffer << "\t\t\t" << "z = 1" << endl;
        buffer << "\t\t"   << "return z" << endl;
        buffer << "\n" << endl;
    }

    if(SymThreshold)
    {
        buffer << "\tdef SymmetricThreshold (x):" << endl;
        buffer << "\t\t"   << "if (x < 0):" << endl;
        buffer << "\t\t\t" << "z = -1" << endl;
        buffer << "\t\t"   << "else:" << endl;
        buffer << "\t\t\t" << "z = 1" << endl;
        buffer << "\t\t"   << "return z" << endl;
        buffer << "\n" << endl;
    }

    if(ExpLinear)
    {
        buffer << "\tdef ExponentialLinear (x):" << endl;
        buffer << "\t\t"   << "float alpha = 1.67326" << endl;
        buffer << "\t\t"   << "if (x>0):" << endl;
        buffer << "\t\t\t" << "z = x" << endl;
        buffer << "\t\t"   << "else:" << endl;
        buffer << "\t\t\t" << "z = alpha*(np.exp(x)-1)" << endl;
        buffer << "\t\t"   << "return z" << endl;
        buffer << "\n" << endl;
    }

    if(SExpLinear)
    {
        buffer << "\tdef ScaledExponentialLinear (x):" << endl;
        buffer << "\t\t"   << "float alpha = 1.67326" << endl;
        buffer << "\t\t"   << "float lambda = 1.05070" << endl;
        buffer << "\t\t"   << "if (x>0):" << endl;
        buffer << "\t\t\t" << "z = lambda*x" << endl;
        buffer << "\t\t"   << "else:" << endl;
        buffer << "\t\t\t" << "z = lambda*alpha*(np.exp(x)-1)" << endl;
        buffer << "\t\t"   << "return z" << endl;
        buffer << "\n" << endl;
    }

    if(HSigmoid)
    {
        buffer << "\tdef HardSigmoid (x):" << endl;
        buffer << "\t\t"   <<  "z = 1/(1+np.exp(-x))" << endl;
        buffer << "\t\t"   <<  "return z" << endl;
        buffer << "\n" << endl;
    }

    if(SoftPlus)
    {
        buffer << "\tdef SoftPlus (x):" << endl;
        buffer << "\t\t"   << "z = log(1+np.exp(x))" << endl;
        buffer << "\t\t"   << "return z" << endl;
        buffer << "\n" << endl;
    }

    if(SoftSign)
    {
        buffer << "\tdef SoftSign (x):" << endl;
        buffer << "\t\t"   << "z = x/(1+abs(x))" << endl;
        buffer << "\t\t"   << "return z" << endl;
        buffer << "\n" << endl;
    }

    buffer << "\t" << "def calculate_outputs(self, inputs):" << endl;

    for (int i = 0; i < inputs.dimension(0); i++)
    {
        buffer << "\t\t" << inputs[i] << " = " << "inputs[" << to_string(i) << "]" << endl;
    }

    if (LSTM_number>0)
    {
        buffer << "\n\t\t" << "if( self.time_step_counter % self.time_steps == 0 ):" << endl;
        buffer << "\t\t\t" << "self.t = 1" << endl;

        for(int i = 0; i < hidden_state_counter; i++)
        {
            buffer << "\t\t\t" << "self.hidden_state_" << to_string(i) << " = 0" << endl;
        }

        for(int i = 0; i < cell_state_counter; i++)
        {
            buffer << "\t\t\t" << "self.cell_state_" << to_string(i) << " = 0" << endl;
        }
    }

    buffer << "" << endl;

    found_tokens.clear();
    found_tokens.push_back("exp");
    found_tokens.push_back("tanh");

    found_tokens2.push_back("Logistic");
    found_tokens2.push_back("ReLU");
    found_tokens2.push_back("Threshold");
    found_tokens2.push_back("SymmetricThreshold");
    found_tokens2.push_back("ExponentialLinear");
    found_tokens2.push_back("ScaledExponentialLinear");
    found_tokens2.push_back("HardSigmoid");
    found_tokens2.push_back("SoftPlus");
    found_tokens2.push_back("SoftSign");

    string sufix;
    string new_word;

    for (auto& t:tokens)
    {
        new_word = "";
        sufix = "np.";

        for (auto& key_word : found_tokens)
        {
            new_word = "";
            new_word = sufix + key_word;
            replace_all_appearances(t, key_word, new_word);
        }

        new_word = "";
        sufix = "NeuralNetwork.";

        for (auto& key_word : found_tokens2)
        {
            new_word = "";
            new_word = sufix + key_word;
            replace_all_appearances(t, key_word, new_word);
        }

        if(LSTM_number>0)
        {
            replace_all_appearances(t, "(t)", "");
            replace_all_appearances(t, "(t-1)", "");
            replace_all_appearances(t, "cell_state", "self.cell_state");
            replace_all_appearances(t, "hidden_state", "self.hidden_state");
        }

        buffer << "\t\t" << t << endl;
    }

    buffer << "\t\t" << "out = " << "[None]*" << outputs.size() << "" << endl;

    for (int i = 0; i < outputs.dimension(0); i++)
    {
        buffer << "\t\t" << "out[" << to_string(i) << "] = " << outputs[i] << endl;
    }

    if(LSTM_number>0)
    {
        buffer << "\n\t\t" << "self.time_step_counter += 1" << endl;
    }

    buffer << "\n\t\t" << "return out;" << endl;
    buffer << "\n" << endl;
    buffer << "\t"   << "def main (self):" << endl;
    buffer << "\t\t" << "default_val = 3.1416" << endl;
    buffer << "\t\t" << "inputs = [None]*" << to_string(inputs.size()) << "\n" << endl;

    for (int i = 0; i < inputs.dimension(0); i++)
    {
        buffer << "\t\t" << inputs[i] << " = " << "default_val" << "\t" << "#Change this value" << endl;
        buffer << "\t\t" << "inputs[" << to_string(i) << "] = " << inputs[i] << "\n" << endl;
    }

    buffer << "" << endl;
    buffer << "\t\t" << "outputs = NeuralNetwork.calculate_outputs(self, inputs)" << endl;
    buffer << "" << endl;
    buffer << "\t\t" << "print(\"\\nThese are your outputs:\\n\")" << endl;

    for (int i = 0; i < outputs.dimension(0); i++)
    {
        buffer << "\t\t" << "print( \""<< "\\t " << outputs[i] << ":\" "<< "+ " << "str(outputs[" << to_string(i) << "])" << " + " << "\"\\n\" )" << endl;
    }

    buffer << "\n";

    if (LSTM_number>0){
        buffer << "steps = 3" << endl;
        buffer << "nn = NeuralNetwork(steps)" << endl;
        buffer << "nn.main()" << endl;
    }
    else
    {
        buffer << "nn = NeuralNetwork()" << endl;
        buffer << "nn.main()" << endl;
    }

    string out = buffer.str();
    return out;
}


/// Saves the mathematical expression represented by the neural network to a text file.
/// @param file_name Name of the expression text file.

void NeuralNetwork::save_expression_c(const string& file_name) const
{
    std::ofstream file(file_name.c_str());

    if(!file.is_open())
    {
        ostringstream buffer;

        buffer << "OpenNN Exception: NeuralNetwork class.\n"
               << "void  save_expression(const string&) method.\n"
               << "Cannot open expression text file.\n";

        throw invalid_argument(buffer.str());
    }

    file << write_expression_c();

    file.close();
}


/// Saves the api function of the expression represented by the neural network to a text file.
/// @param file_name Name of the expression text file.

void NeuralNetwork::save_expression_api(const string& file_name) const
{
    std::ofstream file(file_name.c_str());

    if(!file.is_open())
    {
        ostringstream buffer;

        buffer << "OpenNN Exception: NeuralNetwork class.\n"
               << "void  save_expression_api(const string&) method.\n"
               << "Cannot open expression text file.\n";

        throw invalid_argument(buffer.str());
    }

    file << write_expression_api();

    file.close();
}


/// Saves the javascript function of the expression represented by the neural network to a text file.
/// @param file_name Name of the expression text file.

void NeuralNetwork::save_expression_javascript(const string& file_name) const
{
    std::ofstream file(file_name.c_str());

    if(!file.is_open())
    {
        ostringstream buffer;

        buffer << "OpenNN Exception: NeuralNetwork class.\n"
               << "void  save_expression_javascript(const string&) method.\n"
               << "Cannot open expression text file.\n";

        throw invalid_argument(buffer.str());
    }

    file << write_expression_javascript();

    file.close();
}


/// Saves the python function of the expression represented by the neural network to a text file.
/// @param file_name Name of the expression text file.

void NeuralNetwork::save_expression_python(const string& file_name) const
{
    std::ofstream file(file_name.c_str());

    if(!file.is_open())
    {
        ostringstream buffer;

        buffer << "OpenNN Exception: NeuralNetwork class.\n"
               << "void  save_expression_python(const string&) method.\n"
               << "Cannot open expression text file.\n";

        throw invalid_argument(buffer.str());
    }

    file << write_expression_python();

    file.close();
}


/// Saves a csv file containing the outputs for a set of given inputs.
/// @param inputs Inputs to calculate the outputs.
/// @param file_name Name of the data file

void NeuralNetwork::save_outputs(Tensor<type, 2>& inputs, const string & file_name)
{
    Tensor<Index, 1> inputs_dimensions = get_dimensions(inputs);

    Tensor<type, 2> outputs(inputs_dimensions(0), get_outputs_number());

    Tensor<Index, 1> outputs_dimensions = get_dimensions(outputs);

    calculate_outputs(inputs.data(), inputs_dimensions, outputs.data(), outputs_dimensions);

    std::ofstream file(file_name.c_str());

    if(!file.is_open())
    {
        ostringstream buffer;

        buffer << "OpenNN Exception: NeuralNetwork class.\n"
               << "void  save_expression_python(const string&) method.\n"
               << "Cannot open expression text file.\n";

        throw invalid_argument(buffer.str());
    }

    const Tensor<string, 1> outputs_names = get_outputs_names();

    const Index outputs_number = get_outputs_number();
    const Index samples_number = inputs.dimension(0);

    for(Index i = 0; i < outputs_number; i++)
    {
        file << outputs_names[i];

        if(i != outputs_names.size()-1) file << ";";
    }

    file << "\n";

    for(Index i = 0; i < samples_number; i++)
    {
        for(Index j = 0; j < outputs_number; j++)
        {
            file << outputs(i,j);

            if(j != outputs_number-1) file << ";";
        }

        file << "\n";
    }

    file.close();
}


Tensor<string, 1> NeuralNetwork::get_layers_names() const
{
    const Index layers_number = get_layers_number();

    Tensor<string, 1> layers_names(layers_number);

    for(Index i = 0; i < layers_number; i++)
    {
        layers_names[i] = layers_pointers[i]->get_name();
    }

    return layers_names;
}


Layer* NeuralNetwork::get_last_trainable_layer_pointer() const
{
    if(layers_pointers.size() == 0) return nullptr;

    Tensor<Layer*, 1> trainable_layers_pointers = get_trainable_layers_pointers();

    const Index trainable_layers_number = get_trainable_layers_number();

    return trainable_layers_pointers(trainable_layers_number-1);
}

}

// OpenNN: Open Neural Networks Library.
// Copyright(C) 2005-2021 Artificial Intelligence Techniques, SL.
//
// This library is free software; you can redistribute it and/or
// modify it under the terms of the GNU Lesser General Public
// License as published by the Free Software Foundation; either
// version 2.1 of the License, or any later version.
//
// This library is distributed in the hope that it will be useful,
// but WITHOUT ANY WARRANTY; without even the implied warranty of
// MERCHANTABILITY or FITNESS FOR A PARTICULAR PURPOSE.  See the GNU
// Lesser General Public License for more details.

// You should have received a copy of the GNU Lesser General Public
// License along with this library; if not, write to the Free Software
// Foundation, Inc., 51 Franklin St, Fifth Floor, Boston, MA  02110-1301  USA<|MERGE_RESOLUTION|>--- conflicted
+++ resolved
@@ -407,8 +407,6 @@
     {
         return "ImageClassification";
     }
-<<<<<<< HEAD
-=======
     else if(project_type == ProjectType::TextGeneration)
     {
         return "TextGeneration";
@@ -417,7 +415,6 @@
     {
         return "AutoAssociation";
     }
->>>>>>> 621caceb
 }
 
 /// Returns a string vector with the names of the variables used as outputs.
@@ -811,19 +808,12 @@
     }
     else if(model_type == ProjectType::Forecasting)
     {
-<<<<<<< HEAD
-        //        LongShortTermMemoryLayer* long_short_term_memory_layer_pointer = new LongShortTermMemoryLayer(architecture[0], architecture[1]);
-        //        RecurrentLayer* long_short_term_memory_layer_pointer = new RecurrentLayer(architecture[0], architecture[1]);
-
-        //        this->add_layer(long_short_term_memory_layer_pointer);
-=======
         //                LongShortTermMemoryLayer* long_short_term_memory_layer_pointer = new LongShortTermMemoryLayer(architecture[0], architecture[1]);
         //                RecurrentLayer* long_short_term_memory_layer_pointer = new RecurrentLayer(architecture[0], architecture[1]);
 
         //                this->add_layer(long_short_term_memory_layer_pointer);
->>>>>>> 621caceb
-
-        for(Index i = 0; i < size-1; i++)
+
+        for(Index i = 0 /* 1 when lstm layer*/; i < size-1 /*size-1 when lstm layer*/; i++)
         {
             PerceptronLayer* perceptron_layer_pointer = new PerceptronLayer(architecture[i], architecture[i+1]);
 
@@ -846,8 +836,6 @@
     {
         // Use the set mode build specifically for image classification
     }
-<<<<<<< HEAD
-=======
     else if(model_type == ProjectType::TextGeneration)
     {
         LongShortTermMemoryLayer* long_short_term_memory_layer_pointer = new LongShortTermMemoryLayer(architecture[0], architecture[1]);
@@ -875,7 +863,6 @@
         this->add_layer(output_layer);
         this->add_layer(unscaling_layer);
     }
->>>>>>> 621caceb
 
     outputs_names.resize(outputs_number);
 
@@ -962,35 +949,38 @@
     project_type = new_project_type;
 }
 
-void NeuralNetwork::set_project_type_string(const string& newLearningTask)
-{
-    if(newLearningTask == "Approximation")
+void NeuralNetwork::set_project_type_string(const string& new_project_type)
+{
+    if(new_project_type == "Approximation")
     {
         set_project_type(ProjectType::Approximation);
     }
-    else if(newLearningTask == "Classification")
+    else if(new_project_type == "Classification")
     {
         set_project_type(ProjectType::Classification);
     }
-    else if(newLearningTask == "Forecasting")
+    else if(new_project_type == "Forecasting")
     {
         set_project_type(ProjectType::Forecasting);
     }
-    else if(newLearningTask == "ImageClassification")
+    else if(new_project_type == "ImageClassification")
     {
         set_project_type(ProjectType::ImageClassification);
     }
-    else if(newLearningTask == "AutoAssociation")
+    else if(new_project_type == "TextClassification")
+    {
+        set_project_type(ProjectType::TextClassification);
+    }
+    else if(new_project_type == "AutoAssociation")
     {
         set_project_type(ProjectType::AutoAssociation);
     }
-
     else
     {
         const string message =
-                "Neural Engine Exception:\n"
-                "void NeuralEngine::setProjectType(const QString&)\n"
-                "Unknown project type: " + newLearningTask + "\n";
+                "Neural Network class exception:\n"
+                "void set_project_type_string(const string&)\n"
+                "Unknown project type: " + new_project_type + "\n";
 
         throw logic_error(message);
     }
@@ -1696,13 +1686,15 @@
 Tensor<type, 2> NeuralNetwork::calculate_outputs(type* inputs_data, const Tensor<Index, 1>& inputs_dimensions)
 {
 #ifdef OPENNN_DEBUG
+    cout << "inputs dimensions: " << inputs_dimensions << endl;
+
     if(inputs_dimensions(1) != get_inputs_number())
     {
         ostringstream buffer;
 
         buffer << "OpenNN Exception: NeuralNetwork class.\n"
                << "void calculate_outputs(type* inputs_data, Tensor<Index, 1>& inputs_dimensions, type* outputs_data, Tensor<Index, 1>& outputs_dimensions) method.\n"
-               << "Inputs columns number must be equal to " << get_inputs_number() << ", (inputs number).\n";
+               << "Inputs columns number must be equal to " << get_inputs_number() << ", (" << inputs_dimensions(1) << ").\n";
 
         throw invalid_argument(buffer.str());
     }
@@ -1985,6 +1977,10 @@
     Tensor<Index, 1> input_dimensions = get_dimensions(input_data);
 
     do{
+        Tensor<type, 2> input_data(get_inputs_number(), 1);
+        input_data.setZero();
+        Tensor<Index, 1> input_dimensions = get_dimensions(input_data);
+
         Tensor<type, 2> output = calculate_outputs(input_data.data(), input_dimensions);
 
         string letter = text_generation_alphabet.multiple_one_hot_decode(output);
@@ -2615,7 +2611,7 @@
 
 
 void NeuralNetwork::outputs_from_XML(const tinyxml2::XMLDocument& document)
-{    
+{
     ostringstream buffer;
 
     const tinyxml2::XMLElement* root_element = document.FirstChildElement("Outputs");
@@ -2817,7 +2813,6 @@
 string NeuralNetwork::write_expression_c() const
 {
 
-<<<<<<< HEAD
     //get_scaling_layer_pointer()->get_descriptives()
 
     int LSTM_number = get_long_short_term_memory_layers_number();
@@ -2825,10 +2820,6 @@
     int hidden_state_counter = 0;
 
     vector<std::string> found_tokens;
-=======
-    //vector<string> found_tokens;
-
->>>>>>> checksmkl
     ostringstream buffer;
     ostringstream calculate_outputs_buffer;
 
@@ -3871,15 +3862,15 @@
     buffer << "main program has to look like this:" << endl;
     buffer << "\t" << endl;
     buffer << "int neuralNetwork(){ " << endl;
-	buffer << "\t" << "vector<float> inputs(3);"<< endl;
+    buffer << "\t" << "vector<float> inputs(3);"<< endl;
     buffer << "\t" << endl;
-	buffer << "\t" << "const float asdas  = 0.3;" << endl;
-	buffer << "\t" << "inputs[0] = asdas;"        << endl;
-	buffer << "\t" << "const float input2 = 2.5;" << endl;
-	buffer << "\t" << "inputs[1] = input2;"       << endl;
-	buffer << "\t" << "const float input3 = 1.8;" << endl;
-	buffer << "\t" << "inputs[2] = input3;"       << endl;
-	buffer << "\t" << ". . ." << endl;
+    buffer << "\t" << "const float asdas  = 0.3;" << endl;
+    buffer << "\t" << "inputs[0] = asdas;"        << endl;
+    buffer << "\t" << "const float input2 = 2.5;" << endl;
+    buffer << "\t" << "inputs[1] = input2;"       << endl;
+    buffer << "\t" << "const float input3 = 1.8;" << endl;
+    buffer << "\t" << "inputs[2] = input3;"       << endl;
+    buffer << "\t" << ". . ." << endl;
     buffer << "\n" << endl;
     buffer << "Inputs Names:" <<endl;
 
