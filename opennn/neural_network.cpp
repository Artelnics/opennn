//   OpenNN: Open Neural Networks Library
//   www.opennn.net
//
//   N E U R A L   N E T W O R K   C L A S S
//
//   Artificial Intelligence Techniques SL
//   artelnics@artelnics.com

<<<<<<< HEAD
#include "pch.h"

=======
>>>>>>> 2441909d
#include "tensors.h"
#include "images.h"
#include "neural_network.h"
#include "forward_propagation.h"
#include "neural_network_back_propagation.h"
#include "neural_network_back_propagation_lm.h"
<<<<<<< HEAD

=======
>>>>>>> 2441909d
#include "layer.h"
#include "perceptron_layer.h"
#include "perceptron_layer_3d.h"
#include "pooling_layer.h"
#include "scaling_layer_2d.h"
#include "scaling_layer_4d.h"
#include "addition_layer_3d.h"
#include "normalization_layer_3d.h"
#include "unscaling_layer.h"
#include "bounding_layer.h"
#include "probabilistic_layer.h"
#include "probabilistic_layer_3d.h"
#include "convolutional_layer.h"
#include "flatten_layer.h"
#include "embedding_layer.h"
#include "multihead_attention_layer.h"
<<<<<<< HEAD
#include "detection_layer.h"
#include "non_max_suppression_layer.h"
=======
#include "recurrent_layer.h"
#include "long_short_term_memory_layer.h"
>>>>>>> 2441909d

namespace opennn
{

NeuralNetwork::NeuralNetwork(const NeuralNetwork::ModelType& model_type, 
                             const dimensions& input_dimensions,
                             const dimensions& complexity_dimensions,
                             const dimensions& output_dimensions)
{
    set(model_type, input_dimensions, complexity_dimensions, output_dimensions);
}


NeuralNetwork::NeuralNetwork(const filesystem::path& file_name)
{
    load(file_name);
}


void NeuralNetwork::add_layer(unique_ptr<Layer> layer, const vector<Index>& input_indices)
{
    const Layer::Type layer_type = layer->get_type();

    if(!validate_layer_type(layer_type)) return;

    const Index old_layers_number = get_layers_number();

    layers.push_back(std::move(layer));

    layer_input_indices.push_back(input_indices.empty()
        ? vector<Index>(1, old_layers_number - 1)
        : input_indices);
}


bool NeuralNetwork::validate_layer_type(const Layer::Type& layer_type) const
{
    if(has(Layer::Type::Bounding))
        throw runtime_error("No layers can be added after a bounding layer.\n");

    return true;
}


bool NeuralNetwork::has(const Layer::Type& layer_type) const
{
    const Index layers_number = get_layers_number();

    for (Index i = 0; i < layers_number; i++)
        if (layers[i]->get_type() == layer_type)
            return true;

    return false;
}


bool NeuralNetwork::is_empty() const
{
    return layers.empty();
}


const vector<string>& NeuralNetwork::get_input_names() const
{
    return input_names;
}


Index NeuralNetwork::get_input_index(const string& name) const
{
    for(Index i = 0; i < Index(input_names.size()); i++)
        if(input_names[i] == name) 
            return i;

    throw runtime_error("Input name not found: " + name);
}


NeuralNetwork::ModelType NeuralNetwork::get_model_type() const
{
    return model_type;
}


string NeuralNetwork::get_model_type_string() const
{
    switch (model_type)
    {
        case ModelType::Default:
            return "Default";
        case ModelType::AutoAssociation:
            return "AutoAssociation";
        case ModelType::Approximation:
            return "Approximation";
        case ModelType::Classification:
            return "Classification";
        case ModelType::Forecasting:
            return "Forecasting";
        case ModelType::TextClassification:
            return "TextClassification";
        case ModelType::ImageClassification:
            return "ImageClassification";
        case ModelType::Yolo:
            return "Yolo";
        default:
            throw runtime_error("Unkown model type");
    }
}


const vector<string>& NeuralNetwork::get_output_names() const
{
    return output_names;
}


Index NeuralNetwork::get_output_index(const string& name) const
{
    for(size_t i = 0; i < output_names.size(); i++)
        if(output_names[i] == name) 
            return i;

    throw runtime_error("Output name not found: " + name);
}


const vector<unique_ptr<Layer>>& NeuralNetwork::get_layers() const
{
    return layers;
}


const unique_ptr<Layer>& NeuralNetwork::get_layer(const Index& layer_index) const
{
    return layers[layer_index];
}


const unique_ptr<Layer>& NeuralNetwork::get_layer(const string& name) const
{
    const vector<string> layer_names = get_layer_names();

    for(size_t i = 0; i < layer_names.size(); i++)
        if(layer_names[i] == name)
            return layers[i];

    throw runtime_error("Layer not found in neural network");
}


Index NeuralNetwork::get_layer_index(const string& name) const
{
    if(name == "dataset" || name == "input")
        return -1;

    if(name == "context")
        return -2;

    const Index layers_number = get_layers_number();

    for(Index i = 0; i < layers_number; i++)
        if(layers[i]->get_name() == name)
            return i;

    throw runtime_error("Layer not found" + name);
}


const vector<vector<Index>>& NeuralNetwork::get_layer_input_indices() const
{
    return layer_input_indices;
}


vector<vector<Index>> NeuralNetwork::get_layer_output_indices() const
{
    const Index layers_number = layer_input_indices.size();

    vector<vector<Index>> layer_output_indices(layers_number);

    for (Index i = 0; i < layers_number; i++)
    {
        for (size_t j = 0; j < layer_input_indices[i].size(); j++)
        {
            const Index input_index = layer_input_indices[i][j];

            if (input_index != -1) 
                layer_output_indices[input_index].push_back(i);
        }
    }

    for (Index i = 0; i < layers_number; i++)
        if (layer_output_indices[i].empty()) 
            layer_output_indices[i].push_back(-1);

    return layer_output_indices;
}


Index NeuralNetwork::find_input_index(const vector<Index>& layer_inputs_indices, const Index& layer_index) const
{
    for (Index i = 0; i < Index(layer_inputs_indices.size()); i++)
        if (layer_inputs_indices[i] == layer_index)
            return i;

    return -1;
}


Layer* NeuralNetwork::get_first(const Layer::Type& layer_type) const
{
    const Index layers_number = get_layers_number();

    for(Index i = 0; i < layers_number; i++)
        if(layers[i]->get_type() == layer_type)
            return layers[i].get();

<<<<<<< HEAD
    throw runtime_error("Neural network has not layer type.");
=======
    throw runtime_error("Neural network does not have layer type.");
>>>>>>> 2441909d
}


const bool& NeuralNetwork::get_display() const
{
    return display;
}


void NeuralNetwork::set(const NeuralNetwork::ModelType& new_model_type,
                        const dimensions& input_dimensions,
                        const dimensions& complexity_dimensions,
                        const dimensions& output_dimensions)
{
    set_default();

    layers.resize(0);

    model_type = new_model_type;

    const Index inputs_number = accumulate(input_dimensions.begin(), input_dimensions.end(), 1, multiplies<Index>());

    input_names.resize(inputs_number);

    for(Index i = 0; i < inputs_number; i++)
        input_names[i] = "input_" + to_string(i+1);

    switch(model_type)
    {    
    case ModelType::Approximation:
        set_approximation(input_dimensions, complexity_dimensions, output_dimensions);
        break;
    
    case ModelType::Classification: 
        set_classification(input_dimensions, complexity_dimensions, output_dimensions);
        break;

    case ModelType::TextClassification:
        set_classification(input_dimensions, complexity_dimensions, output_dimensions);
        break;

    case ModelType::Forecasting:
        set_forecasting(input_dimensions, complexity_dimensions, output_dimensions);
        break;

    case ModelType::ImageClassification:
        set_image_classification(input_dimensions, complexity_dimensions, output_dimensions);
        break;
    
    case ModelType::AutoAssociation:
        set_auto_association(input_dimensions, complexity_dimensions, output_dimensions);
        break;

    default:
        break;
    }

    const Index outputs_number = accumulate(output_dimensions.begin(), output_dimensions.end(), 1, multiplies<Index>());

    output_names.resize(outputs_number);

    for(Index i = 0; i < outputs_number; i++)
        output_names[i] = "output_" + to_string(i+1);
}


void NeuralNetwork::set_approximation(const dimensions& input_dimensions, 
                                      const dimensions& complexity_dimensions, 
                                      const dimensions& output_dimensions)
{
    const Index complexity_size = complexity_dimensions.size();

    add_layer(make_unique<ScalingLayer2D>(input_dimensions));

    for (Index i = 0; i < complexity_size; i++)
        add_layer(make_unique<PerceptronLayer>(get_output_dimensions(),
                                               dimensions{ complexity_dimensions[i] },
                                               PerceptronLayer::ActivationFunction::RectifiedLinear,
                                               "perceptron_layer_" + to_string(i + 1)));

    add_layer(make_unique<PerceptronLayer>(get_output_dimensions(),
                                           output_dimensions,
                                           PerceptronLayer::ActivationFunction::Linear,
                                           "perceptron_layer_" + to_string(complexity_size + 1)));

    add_layer(make_unique<UnscalingLayer>(output_dimensions));

    add_layer(make_unique<BoundingLayer>(output_dimensions));

}


void NeuralNetwork::set_classification(const dimensions& input_dimensions, 
                                       const dimensions& complexity_dimensions, 
                                       const dimensions& output_dimensions)
{
    const Index complexity_size = complexity_dimensions.size();

    add_layer(make_unique<ScalingLayer2D>(input_dimensions));

    for (Index i = 0; i < complexity_size; i++)
        add_layer(make_unique<PerceptronLayer>(get_output_dimensions(),
                                               dimensions{complexity_dimensions[i]},
                                               PerceptronLayer::ActivationFunction::HyperbolicTangent,
                                               "perceptron_layer_" + to_string(i + 1)));

    add_layer(make_unique<ProbabilisticLayer>(get_output_dimensions(),
                                              output_dimensions,
                                              "probabilistic_layer"));
}


void NeuralNetwork::set_forecasting(const dimensions& input_dimensions, 
                                    const dimensions& complexity_dimensions, 
                                    const dimensions& output_dimensions)
{
    add_layer(make_unique<ScalingLayer2D>(input_dimensions));

    add_layer(make_unique<RecurrentLayer>(get_output_dimensions(),
        dimensions{ complexity_dimensions[0] }));

    add_layer(make_unique<PerceptronLayer>(get_output_dimensions(),
        output_dimensions,
        PerceptronLayer::ActivationFunction::HyperbolicTangent,
        "recurrent_layer"));

    add_layer(make_unique<UnscalingLayer>(output_dimensions));

    add_layer(make_unique<BoundingLayer>(output_dimensions));
}


void NeuralNetwork::set_auto_association(const dimensions& input_dimensions, 
                                         const dimensions& complexity_dimensions, 
                                         const dimensions& output_dimensions)
{
    add_layer(make_unique<ScalingLayer2D>(input_dimensions));

    const Index mapping_neurons_number = 10;
    const Index bottle_neck_neurons_number = complexity_dimensions[0];

    add_layer(make_unique<PerceptronLayer>(input_dimensions, 
                                           dimensions{mapping_neurons_number}, 
                                           PerceptronLayer::ActivationFunction::HyperbolicTangent,
                                           "mapping_layer"));

    add_layer(make_unique<PerceptronLayer>(dimensions{ mapping_neurons_number },
                                           dimensions{ bottle_neck_neurons_number },
                                           PerceptronLayer::ActivationFunction::Linear,
                                           "bottleneck_layer"));

    add_layer(make_unique<PerceptronLayer>(dimensions{ bottle_neck_neurons_number },
                                           dimensions{ mapping_neurons_number },
                                           PerceptronLayer::ActivationFunction::HyperbolicTangent,
                                           "demapping_layer"));

    add_layer(make_unique<PerceptronLayer>(dimensions{ mapping_neurons_number },
                                           dimensions{ output_dimensions }, 
                                           PerceptronLayer::ActivationFunction::Linear,
                                           "output_layer"));

    add_layer(make_unique<UnscalingLayer>(output_dimensions));
}


void NeuralNetwork::set_image_classification(const dimensions& input_dimensions, 
                                             const dimensions& complexity_dimensions, 
                                             const dimensions& output_dimensions)
{
    const Index complexity_size = complexity_dimensions.size();

    add_layer(make_unique<ScalingLayer4D>(input_dimensions));

    for (Index i = 0; i < complexity_size; i++)
    {
        const dimensions kernel_dimensions = { 3, 3, get_output_dimensions()[2], complexity_dimensions[i] };
        const dimensions convolution_stride_dimensions = { 1, 1 };
        const ConvolutionalLayer::ConvolutionType convolution_type = ConvolutionalLayer::ConvolutionType::Valid;

<<<<<<< HEAD
        add_layer(make_unique<ConvolutionalLayer>(get_output_dimensions(),
                                                 kernel_dimensions,
                                                 ConvolutionalLayer::ActivationFunction::RectifiedLinear,
                                                 convolution_stride_dimensions,
                                                 convolution_type,
                                                 "convolutional_layer_" + to_string(i+1)));
=======
        //add_layer(make_unique<ConvolutionalLayer>(get_output_dimensions(),
        //                                          kernel_dimensions,
        //                                          ConvolutionalLayer::ActivationFunction::RectifiedLinear,
        //                                          convolution_stride_dimensions,
        //                                          convolution_type,
        //                                          "convolutional_layer_" + to_string(i+1)));
>>>>>>> 2441909d

        const dimensions pool_dimensions = { 2, 2 };
        const dimensions pooling_stride_dimensions = { 2, 2 };
        const dimensions padding_dimensions = { 0, 0 };
        const PoolingLayer::PoolingMethod pooling_method = PoolingLayer::PoolingMethod::MaxPooling;

        add_layer(make_unique<PoolingLayer>(get_output_dimensions(),
                                            pool_dimensions,
                                            pooling_stride_dimensions,
                                            padding_dimensions,
                                            pooling_method,
                                            "pooling_layer_" + to_string(i + 1)));
    }

    add_layer(make_unique<FlattenLayer>(get_output_dimensions()));

    add_layer(make_unique<ProbabilisticLayer>(get_output_dimensions(),
                                              output_dimensions,
                                              "probabilistic_layer"));
}


void NeuralNetwork::set(const filesystem::path& file_name)
{
    load(file_name);
}


void NeuralNetwork::set_model_type(const NeuralNetwork::ModelType& new_model_type)
{
    model_type = new_model_type;
}


void NeuralNetwork::set_model_type_string(const string& new_model_type)
{
    if(new_model_type == "Approximation")
        set_model_type(ModelType::Approximation);
    else if(new_model_type == "Classification")
        set_model_type(ModelType::Classification);
    else if(new_model_type == "Forecasting")
        set_model_type(ModelType::Forecasting);
    else if(new_model_type == "ImageClassification")
        set_model_type(ModelType::ImageClassification);
    else if(new_model_type == "TextClassification")
        set_model_type(ModelType::TextClassification);
    else if(new_model_type == "AutoAssociation")
        set_model_type(ModelType::AutoAssociation);
    else if (new_model_type == "Yolo")
        set_model_type(ModelType::Yolo);
    else
        throw runtime_error("Unknown model type: " + new_model_type + "\n");
}


void NeuralNetwork::set_input_names(const vector<string>& new_input_namess)
{
    input_names = new_input_namess;
}


void NeuralNetwork::set_output_namess(const vector<string>& new_output_namess)
{
    output_names = new_output_namess;
}


void NeuralNetwork::set_input_dimensions(const dimensions& new_input_dimensions)
{
/*
    input_names.resize(new_inputs_number);

    if(has(Layer::Type::Scaling2D))
    {
        ScalingLayer2D* scaling_layer_2d = get_scaling_layer_2d();

        scaling_layer_2d->set_inputs_number(new_inputs_number);
    }

    const Index first_trainable_layer_index = get_first_trainable_layer_index();

    layers[first_trainable_layer_index]->set_inputs_number(new_inputs_number);
*/
}


void NeuralNetwork::set_default()
{
    display = true;

    layer_input_indices = vector<vector<Index>>();
}


void NeuralNetwork::set_threads_number(const int& new_threads_number)
{
    const Index layers_number = get_layers_number();

    for(Index i = 0; i < layers_number; i++)
        layers[i]->set_threads_number(new_threads_number);
}


void NeuralNetwork::set_layers_number(const Index& new_layers_number)
{
    layers.resize(new_layers_number);
    layer_input_indices.resize(new_layers_number);
}


void NeuralNetwork::set_layer_input_indices(const vector<vector<Index>>& new_layer_input_indices)
{
    layer_input_indices = new_layer_input_indices;
}


void NeuralNetwork::set_layer_inputs_indices(const Index& layer_index, const vector<Index>& new_layer_input_indices)
{
    layer_input_indices[layer_index] = new_layer_input_indices;
}


void NeuralNetwork::set_layer_inputs_indices(const string& name,
                                             const vector<string>& new_layer_input_names)
{
    const Index layer_index = get_layer_index(name);

    const Index size = new_layer_input_names.size();

    vector<Index> new_layer_input_indices(size);

    for(Index i = 0; i < size; i++)
        new_layer_input_indices[i] = get_layer_index(new_layer_input_names[i]);

    layer_input_indices[layer_index] = new_layer_input_indices;
}


void NeuralNetwork::set_layer_inputs_indices(const string& name, 
                                             const initializer_list<string>& new_layer_input_names_list)
{
    const vector<string> new_layer_input_names = new_layer_input_names_list;

    set_layer_inputs_indices(name, new_layer_input_names);
}


void NeuralNetwork::set_layer_inputs_indices(const string& name, const string& new_layer_input_names)
{
    const Index layer_index = get_layer_index(name);

    layer_input_indices[layer_index] = {get_layer_index(new_layer_input_names)};
}


Index NeuralNetwork::get_inputs_number() const
{
    if(layers.empty())
        return 0;

    const dimensions input_dimensions = layers[0]->get_input_dimensions();
<<<<<<< HEAD

    Index inputs_number = 1;

    for (Index dimension : input_dimensions) 
        inputs_number *= dimension;
    
    return inputs_number;
=======

    return accumulate(input_dimensions.begin(), input_dimensions.end(), Index(1), multiplies<Index>());
>>>>>>> 2441909d
}


Index NeuralNetwork::get_outputs_number() const
{
    if(layers.empty())
        return 0;

    const Layer* last_layer = layers[layers.size() - 1].get();

    const dimensions output_dimensions = last_layer->get_output_dimensions();

    return accumulate(output_dimensions.begin(), output_dimensions.end(), Index(1), multiplies<Index>());
}


dimensions NeuralNetwork::get_output_dimensions() const
{
    if(layers.empty())
        return {};

    return layers[layers.size() - 1]->get_output_dimensions();
}


Index NeuralNetwork::get_parameters_number() const
{
    Index parameters_number = 0;

    #pragma omp parallel for reduction(+: parameters_number)

    for(Index i = 0; i < Index(layers.size()); i++)
        parameters_number += layers[i]->get_parameters_number();

    return parameters_number;
}


Tensor<type, 1> NeuralNetwork::get_parameters() const
{
    const Index parameters_number = get_parameters_number();

    Tensor<type, 1> parameters(parameters_number);

    Index position = 0;

    for (const auto& layer : layers)
    {
        const Tensor<type, 1> layer_parameters = layer->get_parameters();

        copy(layer_parameters.data(),
             layer_parameters.data() + layer_parameters.size(),
             parameters.data() + position);

        position += layer_parameters.size();
    }

    return parameters;
}


vector<Index> NeuralNetwork::get_layer_parameter_numbers() const
{
    const Index layers_number = get_layers_number();

    vector<Index> layers_parameters_number(layers_number);

    #pragma omp parallel for

    for(Index i = 0; i < layers_number; i++)
        layers_parameters_number[i] = layers[i]->get_parameters_number();

    return layers_parameters_number;
}


void NeuralNetwork::set_parameters(const Tensor<type, 1>& new_parameters) const
{
    const Index layers_number = get_layers_number();

    const vector<Index> layer_parameter_numbers = get_layer_parameter_numbers();

    Index index = 0;

    for(Index i = 0; i < layers_number; i++)
    {
        layers[i]->set_parameters(new_parameters, index);

        index += layer_parameter_numbers[i];
    }
}


void NeuralNetwork::set_display(const bool& new_display)
{
    display = new_display;
}


Index NeuralNetwork::get_layers_number() const
{
    return layers.size();
}


bool NeuralNetwork::is_trainable(const Layer::Type& layer_type)
{
    return layer_type != Layer::Type::Scaling2D &&
           layer_type != Layer::Type::Scaling4D &&
           layer_type != Layer::Type::Unscaling &&
           layer_type != Layer::Type::Bounding &&
           layer_type != Layer::Type::Detection &&
           layer_type != Layer::Type::NonMaxSuppression;
}


Index NeuralNetwork::get_first_trainable_layer_index() const
{
    const Index layers_number = get_layers_number();

    for(Index i = 0; i < layers_number; i++)
        if (is_trainable(layers[i]->get_type())) 
            return i;

    throw runtime_error("The neural network has no trainable layers.");
}


Index NeuralNetwork::get_last_trainable_layer_index() const
{
    const Index layers_number = get_layers_number();

    for(Index i = layers_number-1; i >= 0 ; i--)
        if (is_trainable(layers[i]->get_type()))
            return i;

    throw runtime_error("The neural network has no trainable layers.");
}

<<<<<<< HEAD

Index NeuralNetwork::get_perceptron_layers_number() const
{
    const Index layers_number = get_layers_number();

    Index count = 0;

    #pragma omp parallel for reduction(+: count)

    for(Index i = 0; i < layers_number; i++)
        if(layers[i]->get_type() == Layer::Type::Perceptron)
            count++;

    return count;
}


Index NeuralNetwork::get_probabilistic_layers_number() const
{
    const Index layers_number = get_layers_number();

    Index count = 0;

    #pragma omp parallel for reduction(+: count)

    for(Index i = 0; i < layers_number; i++)
        if(layers[i]->get_type() == Layer::Type::Probabilistic)
            count++;

    return count;
}


Index NeuralNetwork::get_long_short_term_memory_layers_number() const
{
    const Index layers_number = get_layers_number();

    Index count = 0;

    #pragma omp parallel for reduction(+: count)

    for(Index i = 0; i < layers_number; i++)
        if(layers[i]->get_type() == Layer::Type::LongShortTermMemory)
            count++;

    return count;
}


Index NeuralNetwork::get_flatten_layers_number() const
{
    const Index layers_number = get_layers_number();

    Index count = 0;

    #pragma omp parallel for reduction(+: count)

    for(Index i = 0; i < layers_number; i++)
        if(layers[i]->get_type() == Layer::Type::Flatten)
            count++;

    return count;
}


Index NeuralNetwork::get_convolutional_layers_number() const
{
    const Index layers_number = get_layers_number();

    Index count = 0;

    #pragma omp parallel for reduction(+: count)

    for(Index i = 0; i < layers_number; i++)
        if(layers[i]->get_type() == Layer::Type::Convolutional)
            count++;

    return count;
}


Index NeuralNetwork::get_pooling_layers_number() const
=======
Index NeuralNetwork::get_layers_number(const Layer::Type& layer_type) const
>>>>>>> 2441909d
{
    const Index layers_number = get_layers_number();

    Index count = 0;

    #pragma omp parallel for reduction(+: count)

    for(Index i = 0; i < layers_number; i++)
        if(layers[i]->get_type() == layer_type)
            count++;

    return count;
}


// bool NeuralNetwork::is_input_layer(const vector<Index>& this_layer_inputs_indices) const
// {
//     const Index input_layers_number = this_layer_inputs_indices.size();

//     for(Index i = 0; i < input_layers_number; i++)
//         if(this_layer_inputs_indices[i] == -1)
//             return true;

//     return false;
// }


<<<<<<< HEAD
bool NeuralNetwork::is_context_layer(const vector<Index>& this_layer_inputs_indices) const
{
    // @todo Is this ok?
    const Index layers_number = get_layers_number();
=======
// bool NeuralNetwork::is_context_layer(const vector<Index>& this_layer_inputs_indices) const
// {
//     // @todo Is this ok?
//     const Index layers_number = get_layers_number();
>>>>>>> 2441909d

//     for(Index i = 0; i < layers_number; i++)
//         if(this_layer_inputs_indices[i] == -2)
//             return true;

//     return false;
// }


void NeuralNetwork::set_parameters_constant(const type& value) const
{
    const Index layers_number = get_layers_number();

    #pragma omp parallel for
    for(Index i = 0; i < layers_number; i++)
        layers[i]->set_parameters_constant(value);
}


void NeuralNetwork::set_parameters_random() const
{
    const Index layers_number = get_layers_number();

    const vector<unique_ptr<Layer>>& layers = get_layers();

    #pragma omp parallel for
    for(Index i = 0; i < layers_number; i++)
        layers[i]->set_parameters_random();
}


void NeuralNetwork::forward_propagate(const vector<pair<type*, dimensions>>& input_pair,
                                      ForwardPropagation& forward_propagation,
                                      const bool& is_training) const
{
    const Index layers_number = get_layers_number();

    const Index first_trainable_layer_index = get_first_trainable_layer_index();
    const Index last_trainable_layer_index = get_last_trainable_layer_index();

    const Index first_layer_index = is_training ? first_trainable_layer_index
                                                : 0;
    const Index last_layer_index = is_training ? has(Layer::Type::Detection) ? has(Layer::Type::Bounding) ? last_trainable_layer_index + 2
                                                                                                          :last_trainable_layer_index + 1
                                                                             : last_trainable_layer_index
                                               : layers_number - 1;

    const vector<vector<pair<type*, dimensions>>> layer_input_pairs = forward_propagation.get_layer_input_pairs(input_pair);

    // cout<<layers_number<<", "<<last_layer_index<<endl;

    for (Index i = first_layer_index; i <= last_layer_index; i++)
        layers[i]->forward_propagate(layer_input_pairs[i],
                                     forward_propagation.layers[i],
                                     is_training);

}


void NeuralNetwork::forward_propagate(const vector<pair<type*, dimensions>>& input_pair,
                                      const Tensor<type, 1>& new_parameters,
                                      ForwardPropagation& forward_propagation) const
{
    const Tensor<type, 1> original_parameters = get_parameters();

    set_parameters(new_parameters);

    const bool is_training = true;

    forward_propagate(input_pair, forward_propagation, is_training);

    set_parameters(original_parameters);
}


string NeuralNetwork::get_expression() const
{
    const Index layers_number = get_layers_number();

    const vector<unique_ptr<Layer>>& layers = get_layers();
    const vector<string> layer_names = get_layer_names();

    vector<string> input_names = get_input_names();
    vector<string> output_names = get_output_names();

    const Index inputs_number = input_names.size();
    const Index outputs_number = output_names.size();

    for (int i = 0; i < inputs_number; i++)
        input_names[i].empty()
            ? input_names[i] = "input_" + to_string(i)
            : input_names[i] = "XXX"/*replace_non_allowed_programming_expressions(input_names[i])*/;

    vector<string> scaled_input_names(inputs_number);
    vector<string> unscaled_output_names(outputs_number);

    ostringstream buffer;

    for (Index i = 0; i < layers_number; i++)
        buffer << layers[i]->get_expression();

/*
    if (i == layers_number - 1)
    {
    for (int j = 0; j < output_names.size(); j++)
    if (!output_names[j].empty())
  ;//  output_names[j] = replace_non_allowed_programming_expressions(output_names[j]);
    else
    output_names[j] = "output_" + to_string(i);

    //buffer << layers[i]->get_expression(input_names, output_names) << endl;
    }
    else
    {

//    layer_neurons_number = layers[i]->get_neurons_number();
//    output_namess_vector.resize(layer_neurons_number);

    for (Index j = 0; j < layer_neurons_number; j++)
    {
    if (layer_names[i] == "scaling_layer")
    {
//    output_names[j] = "scaled_" + replace_non_allowed_programming_expressions(input_names[j]);
    scaled_input_names[j] = output_names[j];
    }
    else
    {
    output_names[j] = layer_names[i] + "_output_" + to_string(j);
    }
    }

    //            buffer << layers[i]->get_expression(input_names, output_names) << endl;
    //            input_namess_vector = output_namess_vector;
    //            unscaled_output_names = input_namess_vector;
    }
    }
*/
    string expression = buffer.str();

    //replace(expression, "+-", "-");
    return expression;
}


Tensor<type, 2> NeuralNetwork::calculate_outputs(const Tensor<type, 2>& inputs)
{
    const Index layers_number = get_layers_number();

    if (layers_number == 0)
        return Tensor<type, 2>();

    const Index batch_samples_number = inputs.dimension(0);
    const Index inputs_number = inputs.dimension(1);

    ForwardPropagation forward_propagation(batch_samples_number, this);        

    const pair<type*, dimensions> input_pair((type*)inputs.data(), {{batch_samples_number, inputs_number}});

    forward_propagate({input_pair}, forward_propagation);

    //forward_propagation.print();

    const pair<type*, dimensions> outputs_pair 
        = forward_propagation.layers[layers_number - 1]->get_outputs_pair();

    return tensor_map_2(outputs_pair);
}


Tensor<type, 2> NeuralNetwork::calculate_outputs(const Tensor<type, 4>& inputs)
{
    const Index layers_number = get_layers_number();

    if (layers_number == 0)
        return Tensor<type, 2>();

    const Index batch_samples_number = inputs.dimension(0);

    ForwardPropagation forward_propagation(batch_samples_number, this);

    const pair<type*, dimensions> input_pair((type*)inputs.data(), { {inputs.dimension(0), inputs.dimension(1), inputs.dimension(2), inputs.dimension(3)}});

    forward_propagate({input_pair}, forward_propagation);

    const pair<type*, dimensions> outputs_pair
        = forward_propagation.layers[layers_number - 1]->get_outputs_pair();

    return tensor_map_2(outputs_pair);
}


Tensor<type, 2> NeuralNetwork::calculate_scaled_outputs(const Tensor<type, 2>&)
{
    return Tensor<type, 2>();
}


Tensor<type, 2> NeuralNetwork::calculate_directional_inputs(const Index& direction,
                                                            const Tensor<type, 1>& point,
                                                            const type& minimum,
                                                            const type& maximum,
                                                            const Index& points_number) const
{
    const Index inputs_number = get_inputs_number();

    Tensor<type, 2> directional_inputs(points_number, inputs_number);

    Tensor<type, 1> inputs(inputs_number);

    inputs = point;

    for(Index i = 0; i < points_number; i++)
    {
        inputs(direction) = minimum + (maximum - minimum)*type(i)/type(points_number-1);

        for(Index j = 0; j < inputs_number; j++)
            directional_inputs(i, j) = inputs(j);
    }

    return directional_inputs;
}


Index NeuralNetwork::calculate_image_output(const string& image_path)
{
    const Tensor<unsigned char, 3> image_data = read_bmp_image(image_path);

<<<<<<< HEAD
    ScalingLayer4D* scaling_layer_4d = static_cast<ScalingLayer4D*>(get_first(Layer::Type::Unscaling));
=======
    ScalingLayer4D* scaling_layer_4d = static_cast<ScalingLayer4D*>(get_first(Layer::Type::Scaling4D));
>>>>>>> 2441909d

    const Index height = scaling_layer_4d->get_input_dimensions()[0];
    const Index width = scaling_layer_4d->get_input_dimensions()[1];
    const Index image_channels = scaling_layer_4d->get_input_dimensions()[2];

    const Index current_height = image_data.dimension(0);
    const Index current_width = image_data.dimension(1);
    const Index current_channels = image_data.dimension(2);

    if (current_channels != image_channels)
        throw runtime_error("Error: Different channels number " + image_path + "\n");

    Tensor<unsigned char, 3> resized_image_data(height, width, image_channels);
/*
    (current_height != height || current_width != width)
        ? bilinear_interpolation_resize_image(image_data, resized_image_data, height, width)
        : resized_image_data = image_data;
*/
    Tensor<type, 4> input_data(1, height, width, image_channels);

    const Index pixels_number = height * width * image_channels;

#pragma omp parallel for
    for (Index j = 0; j < pixels_number; j++)
        input_data(j) = resized_image_data(j);

    const Tensor<type, 2> outputs = calculate_outputs(input_data);

    Index predicted_index = -1;

    if (outputs.size() > 1)
    {
        type max_value = outputs(0);
        for (Index i = 1; i < outputs.dimension(1); ++i) {
            if (outputs(i) > max_value) {
                max_value = outputs(i);
                predicted_index = i;
            }
        }
    }
    else
        predicted_index = outputs(0);

    return predicted_index;
}


Tensor<string, 2> NeuralNetwork::get_perceptron_layers_information() const
{
    const Index layers_number = get_layers_number();

    const Index perceptron_layers_number = get_layers_number(Layer::Type::Perceptron);

    Tensor<string, 2> information(perceptron_layers_number, 3);

    Index perceptron_layer_index = 0;

    for(Index i = 0; i < layers_number; i++)
    {
        const Layer::Type layer_type = layers[i]->get_type();

        if (layer_type != Layer::Type::Perceptron) 
            continue;

        information(perceptron_layer_index, 0) = to_string(layers[i]->get_input_dimensions()[0]);
        information(perceptron_layer_index, 1) = to_string(layers[i]->get_output_dimensions()[0]);

        const PerceptronLayer* perceptron_layer = static_cast<PerceptronLayer*>(layers[i].get());

        information(perceptron_layer_index, 2) = perceptron_layer->get_activation_function_string();

        perceptron_layer_index++;
    }

    return information;
}


Tensor<string, 2> NeuralNetwork::get_probabilistic_layer_information() const
{
    const Index layers_number = get_layers_number();

    const Index probabilistic_layers_number = get_layers_number(Layer::Type::Probabilistic);

    Tensor<string, 2> information(probabilistic_layers_number, 3);

    Index probabilistic_layer_index = 0;

    for(Index i = 0; i < layers_number; i++)
    {
        const Layer::Type layer_type = layers[i]->get_type();

        if (layer_type != Layer::Type::Probabilistic) 
            continue;

        information(probabilistic_layer_index,0) = to_string(layers[i]->get_input_dimensions()[0]);
        information(probabilistic_layer_index,1) = to_string(layers[i]->get_output_dimensions()[0]);

        const ProbabilisticLayer* probabilistic_layer = static_cast<ProbabilisticLayer*>(layers[i].get());

        information(probabilistic_layer_index,2) = probabilistic_layer->get_activation_function_string();

        probabilistic_layer_index++;
    }

    return information;
}


void NeuralNetwork::to_XML(XMLPrinter& printer) const
{
    const Index inputs_number = get_inputs_number();
    const Index layers_number = get_layers_number();
    const Index outputs_number = output_names.size();

    printer.OpenElement("NeuralNetwork");

    // Inputs

    printer.OpenElement("Inputs");

    add_xml_element(printer, "InputsNumber", to_string(inputs_number));

    for (Index i = 0; i < inputs_number; i++)
        add_xml_element_attribute(printer, "Input", input_names[i], "Index", to_string(i + 1));

    printer.CloseElement();

    // Layers

    printer.OpenElement("Layers");

    add_xml_element(printer, "LayersNumber", to_string(layers_number));

    for (Index i = 0; i < layers_number; i++) 
        layers[i]->to_XML(printer);

    // Layer input indices

    printer.OpenElement("LayerInputIndices");

    for (Index i = 0; i < Index(layer_input_indices.size()); i++) 
        add_xml_element_attribute(printer, "LayerInputsIndices", vector_to_string(layer_input_indices[i]), "LayerIndex", to_string(i));

    printer.CloseElement();

    printer.CloseElement();

    // Outputs

    printer.OpenElement("Outputs");

    add_xml_element(printer, "OutputsNumber", to_string(outputs_number));

    for (Index i = 0; i < outputs_number; i++) 
        add_xml_element_attribute(printer, "Output", output_names[i], "Index", to_string(i + 1));

    printer.CloseElement(); 

    printer.CloseElement();
}


void NeuralNetwork::from_XML(const XMLDocument& document)
{
    set();

    const XMLElement* neural_network_element = document.FirstChildElement("NeuralNetwork");

    if(!neural_network_element)
        throw runtime_error("Neural network element is nullptr.\n");

<<<<<<< HEAD
    // Inputs

    const XMLElement* inputs_element = neural_network_element->FirstChildElement("Inputs");

    if(!inputs_element)
        throw runtime_error("Inputs element is nullptr.");

    XMLDocument inputs_document;
    XMLNode* inputs_element_clone = inputs_element->DeepClone(&inputs_document);

    inputs_document.InsertFirstChild(inputs_element_clone);

    inputs_from_XML(inputs_document);

    // Layers

    const XMLElement* layers_element = neural_network_element->FirstChildElement("Layers");

    if(!layers_element)
        throw runtime_error("Layers element is nullptr.");

    XMLDocument layers_document;
    XMLNode* layers_element_clone = layers_element->DeepClone(&layers_document);

    layers_document.InsertFirstChild(layers_element_clone);

    layers_from_XML(layers_document);

    // Outputs

    const XMLElement* outputs_element = neural_network_element->FirstChildElement("Outputs");

    if(!outputs_element)
        throw runtime_error("Outputs element is nullptr.");

    XMLDocument outputs_document;
    XMLNode* outputs_element_clone = outputs_element->DeepClone(&outputs_document);

    outputs_document.InsertFirstChild(outputs_element_clone);

    outputs_from_XML(outputs_document);

    // Display

    const XMLElement* display_element = neural_network_element->FirstChildElement("Display");

    if(display_element)
        set_display(display_element->GetText() != string("0"));
=======
    inputs_from_XML(neural_network_element->FirstChildElement("Inputs"));
    layers_from_XML(neural_network_element->FirstChildElement("Layers"));
    outputs_from_XML(neural_network_element->FirstChildElement("Outputs"));
    set_display(read_xml_bool(neural_network_element, "Display"));
>>>>>>> 2441909d
}


void NeuralNetwork::inputs_from_XML(const XMLElement* inputs_element)
{
    if(!inputs_element)
        throw runtime_error("Inputs element is nullptr.\n");

    const Index new_inputs_number = read_xml_index(inputs_element, "InputsNumber");

    input_names.resize(new_inputs_number);

    const XMLElement* inputs_number_element = inputs_element->FirstChildElement("InputsNumber");

    // Inputs names

    const XMLElement* start_element = inputs_number_element;

    for(Index i = 0; i < new_inputs_number; i++)
    {
        const XMLElement* input_element = start_element->NextSiblingElement("Input");

        if(input_element->Attribute("Index") != to_string(i+1))
            throw runtime_error("Input index number (" + to_string(i+1) + ") does not match (" + input_element->Attribute("Item") + ").\n");

        if(!input_element->GetText())
            throw runtime_error("Input text is nullptr.");

        input_names[i] = input_element->GetText();

        start_element = input_element;
    }
}


void NeuralNetwork::layers_from_XML(const XMLElement* layers_element)
{
    if(!layers_element)
        throw runtime_error("Layers element is nullptr.\n");

    const Index layers_number = read_xml_index(layers_element, "LayersNumber");

    // Add layers

    const XMLElement* start_element = layers_element->FirstChildElement("LayersNumber");

    for(Index i = 0; i < layers_number; i++)
    {
        const XMLElement* layer_element = start_element->NextSiblingElement();

        if(!layer_element)
             throw runtime_error("Layer element is nullptr.");

        const string layer_type_string = layer_element->Name();

        XMLDocument layer_document;
        XMLNode* element_clone = layer_element->DeepClone(&layer_document);
        layer_document.InsertFirstChild(element_clone);

        if (layer_type_string == "Scaling2D") {
            unique_ptr<ScalingLayer2D> scaling_layer = make_unique<ScalingLayer2D>();
            scaling_layer->from_XML(layer_document);
            add_layer(std::move(scaling_layer));
        }
        else if (layer_type_string == "Scaling4D") {
            unique_ptr<ScalingLayer4D> scaling_layer = make_unique<ScalingLayer4D>();
            scaling_layer->from_XML(layer_document);
            add_layer(std::move(scaling_layer));
        }
        else if (layer_type_string == "Convolutional") {
            unique_ptr<ConvolutionalLayer> convolutional_layer = make_unique<ConvolutionalLayer>();
            convolutional_layer->from_XML(layer_document);
            add_layer(std::move(convolutional_layer));
        }
        else if (layer_type_string == "Perceptron") {
            unique_ptr<PerceptronLayer> perceptron_layer = make_unique<PerceptronLayer>();
            perceptron_layer->from_XML(layer_document);
            add_layer(std::move(perceptron_layer));
        }
        else if (layer_type_string == "Perceptron3D") {
            unique_ptr<PerceptronLayer3D> perceptron_layer_3d = make_unique<PerceptronLayer3D>();
            perceptron_layer_3d->from_XML(layer_document);
            add_layer(std::move(perceptron_layer_3d));
        }
        else if (layer_type_string == "Pooling") {
            unique_ptr<PoolingLayer> pooling_layer = make_unique<PoolingLayer>();
            pooling_layer->from_XML(layer_document);
            add_layer(std::move(pooling_layer));
        }
        else if (layer_type_string == "Flatten") {
            unique_ptr<FlattenLayer> flatten_layer = make_unique<FlattenLayer>();
            flatten_layer->from_XML(layer_document);
            add_layer(std::move(flatten_layer));
        }
        else if (layer_type_string == "Probabilistic") {
            unique_ptr<ProbabilisticLayer> probabilistic_layer = make_unique<ProbabilisticLayer>();
            probabilistic_layer->from_XML(layer_document);
            add_layer(std::move(probabilistic_layer));
        }
        else if (layer_type_string == "Probabilistic3D") {
            unique_ptr<ProbabilisticLayer3D> probabilistic_layer_3d = make_unique<ProbabilisticLayer3D>();
            probabilistic_layer_3d->from_XML(layer_document);
            add_layer(std::move(probabilistic_layer_3d));
        }
        else if (layer_type_string == "LongShortTermMemory") {
            unique_ptr<LongShortTermMemoryLayer> long_short_term_memory_layer = make_unique<LongShortTermMemoryLayer>();
            long_short_term_memory_layer->from_XML(layer_document);
            add_layer(std::move(long_short_term_memory_layer));
        }
        else if (layer_type_string == "Recurrent") {
            unique_ptr<RecurrentLayer> recurrent_layer = make_unique<RecurrentLayer>();
            recurrent_layer->from_XML(layer_document);
            add_layer(std::move(recurrent_layer));
        }
        else if (layer_type_string == "Unscaling") {
            unique_ptr<UnscalingLayer> unscaling_layer = make_unique<UnscalingLayer>();
            unscaling_layer->from_XML(layer_document);
            add_layer(std::move(unscaling_layer));
        }
        else if (layer_type_string == "Bounding") {
            unique_ptr<BoundingLayer> bounding_layer = make_unique<BoundingLayer>();
            bounding_layer->from_XML(layer_document);
            add_layer(std::move(bounding_layer));
        }
        else if (layer_type_string == "Embedding") {
            unique_ptr<EmbeddingLayer> embedding_layer = make_unique<EmbeddingLayer>();
            embedding_layer->from_XML(layer_document);
            add_layer(std::move(embedding_layer));
        }
        else if (layer_type_string == "MultiheadAttention") {
            unique_ptr<MultiheadAttentionLayer> multihead_attention_layer = make_unique<MultiheadAttentionLayer>();
            multihead_attention_layer->from_XML(layer_document);
            add_layer(std::move(multihead_attention_layer));
        }
        else if (layer_type_string == "Addition3D") {
            unique_ptr<AdditionLayer3D> addition_layer_3d = std::make_unique<AdditionLayer3D>();
            addition_layer_3d->from_XML(layer_document);
            add_layer(std::move(addition_layer_3d));
        }
        else if (layer_type_string == "Normalization3D") {
            unique_ptr<NormalizationLayer3D> normalization_layer_3d = make_unique<NormalizationLayer3D>();
            normalization_layer_3d->from_XML(layer_document);
            add_layer(std::move(normalization_layer_3d));
        }
        else {
            throw runtime_error("Unknown layer type");
        }

        start_element = layer_element;
        
    }

    // Layers inputs indices

    const XMLElement* layer_input_indices_element = layers_element->FirstChildElement("LayerInputIndices");

    if(!layer_input_indices_element)
        throw runtime_error("LayerInputIndices element is nullptr.\n");

    layer_input_indices.clear(); // @todo .clear because they are already saved from Add layers for (is this code needed?)
    layer_input_indices.resize(layers.size());

    for (const tinyxml2::XMLElement* layer_inputs_indices_element = layer_input_indices_element->FirstChildElement("LayerInputsIndices");
        layer_inputs_indices_element;
        layer_inputs_indices_element = layer_inputs_indices_element->NextSiblingElement("LayerInputsIndices"))
    {
        int layer_index;

        if (layer_inputs_indices_element->QueryIntAttribute("LayerIndex", &layer_index) != tinyxml2::XML_SUCCESS)
            throw runtime_error("Error: LayerIndex attribute missing or invalid.\n");

        const char* text = layer_inputs_indices_element->GetText();

        if (!text)
            throw runtime_error("Text is nullptr for LayerInputsIndices element.");        

        const vector<Index> input_index = string_to_dimensions(string(text), " ");

        if (layer_index >= layer_input_indices.size())
            layer_input_indices.resize(layer_index + 1);       

        layer_input_indices[layer_index] = input_index;
    }
}


void NeuralNetwork::outputs_from_XML(const XMLElement* outputs_element)
{
    if(!outputs_element)
        throw runtime_error("Outputs element is nullptr.\n");

    const Index new_outputs_number = read_xml_index(outputs_element, "OutputsNumber");

    output_names.resize(new_outputs_number);

    const XMLElement* outputs_number_element = outputs_element->FirstChildElement("OutputsNumber");

    const XMLElement* start_element = outputs_number_element;

    for(Index i = 0; i < new_outputs_number; i++)
    {
        const XMLElement* output_element = start_element->NextSiblingElement("Output");
        start_element = output_element;

        if(output_element->Attribute("Index") != to_string(i+1))
            throw runtime_error("Output index number (" + to_string(i+1) + ") does not match (" + output_element->Attribute("Item") + ").\n");

        if(output_element->GetText())
            output_names[i] = output_element->GetText();
    }
}


void NeuralNetwork::print() const
{
    cout << "Neural network" << endl
         << "Model type:" << endl
         << get_model_type_string() << endl;

    print_vector(get_input_names());

    if(model_type != ModelType::ImageClassification)
    {
        cout << "Inputs:" << endl;
        print_vector(get_input_names());
    }
    const Index layers_number = get_layers_number();       

    cout << "Layers number: " << layers_number << endl;

    for(Index i = 0; i < layers_number; i++)
    {
        cout << endl
             << "Layer " << i << ": " << endl;
        layers[i]->print();
    }

    cout << "Outputs:" << endl;
    print_vector(get_output_names());

    cout << "Parameters number:" << endl
         << get_parameters_number() << endl;
}


void NeuralNetwork::save(const filesystem::path& file_name) const
{
    ofstream file(file_name);

    if (!file.is_open())
        return;

    XMLPrinter printer;
    to_XML(printer);
    file << printer.CStr();
}


void NeuralNetwork::save_parameters(const filesystem::path& file_name) const
{
    ofstream file(file_name);

    if(!file.is_open())
        throw runtime_error("Cannot open parameters data file.\n");

    const Tensor<type, 1> parameters = get_parameters();

    file << parameters << endl;

    file.close();
}


void NeuralNetwork::load(const filesystem::path& file_name)
{
    set_default();

    XMLDocument document;

    if (document.LoadFile(file_name.string().c_str()))
        throw runtime_error("Cannot load XML file " + file_name.string() + ".\n");

    from_XML(document);
}


void NeuralNetwork::load_parameters_binary(const filesystem::path& file_name)
{
    ifstream file(file_name, ios::binary);

    if(!file.is_open())
        throw runtime_error("Cannot open binary file: " + file_name.string() + "\n");

    const Index parameters_number = get_parameters_number();

    Tensor<type, 1> new_parameters(parameters_number);

    file.read(reinterpret_cast<char*>(new_parameters.data()), parameters_number * sizeof(type));

    if (!file)
        throw runtime_error("Error reading binary file: " + file_name.string());

    set_parameters(new_parameters);
}


void NeuralNetwork::save_expression(const ProgrammingLanguage& programming_language,
                                    const filesystem::path& file_name) const
{
    ofstream file(file_name);

    if(!file.is_open())
        throw runtime_error("Cannot open expression text file.\n");
    /*
    file << get_expression_c();
    */
    file.close();
}


void NeuralNetwork::save_outputs(Tensor<type, 2>& inputs, const filesystem::path& file_name)
{
    const Tensor<type, 2> outputs = calculate_outputs(inputs);

    ofstream file(file_name);

    if(!file.is_open())
        throw runtime_error("Cannot open " + file_name.string() + " file.\n");

    const vector<string> output_names = get_output_names();

    const Index outputs_number = get_outputs_number();
    const Index samples_number = inputs.dimension(0);

    for(Index i = 0; i < outputs_number; i++)
    {
        file << output_names[i];

        if(i != output_names.size()-1)
            file << ";";
    }

    file << "\n";

    for(Index i = 0; i < samples_number; i++)
    {
        for(Index j = 0; j < outputs_number; j++)
        {
            file << outputs(i, j);

            if(j != outputs_number-1) 
                file << ";";
        }

        file << "\n";
    }

    file.close();
}


vector<string> NeuralNetwork::get_layer_names() const
{
    const Index layers_number = get_layers_number();

    vector<string> layer_names(layers_number);

    for(Index i = 0; i < layers_number; i++)
        layer_names[i] = layers[i]->get_name();

    return layer_names;
}


vector<string> NeuralNetwork::get_layer_types_string() const
{
    const Index layers_number = get_layers_number();

    vector<string> layer_types(layers_number);

    for(Index i = 0; i < layers_number; i++)
        layer_types[i] = layers[i]->get_type_string();

    return layer_types;
}


NeuralNetworkBackPropagation::NeuralNetworkBackPropagation(const Index& new_batch_samples_number, NeuralNetwork* new_neural_network)
{
    set(new_batch_samples_number, new_neural_network);
}


void NeuralNetworkBackPropagation::set(const Index& new_batch_samples_number, NeuralNetwork* new_neural_network)
{
    batch_samples_number = new_batch_samples_number;

    neural_network = new_neural_network;

    if(!neural_network) return;

    const vector<unique_ptr<Layer>>& neural_network_layers = neural_network->get_layers();

    const Index layers_number = neural_network_layers.size();

    layers.resize(layers_number);

    for(Index i = 0; i < layers_number; i++)
    {
        switch (neural_network_layers[i]->get_type())
        {
        case Layer::Type::Perceptron:
            layers[i] = make_unique< PerceptronLayerBackPropagation>(batch_samples_number, neural_network_layers[i].get());
        break;

        case Layer::Type::Perceptron3D:
            layers[i] = make_unique < PerceptronLayer3DBackPropagation>(batch_samples_number, neural_network_layers[i].get());
        break;

        case Layer::Type::Probabilistic:
            layers[i] = make_unique < ProbabilisticLayerBackPropagation>(batch_samples_number, neural_network_layers[i].get());
        break;

        case Layer::Type::Probabilistic3D:
            layers[i] = make_unique < ProbabilisticLayer3DBackPropagation>(batch_samples_number, neural_network_layers[i].get());
        break;

        case Layer::Type::Recurrent:
            layers[i] = make_unique < RecurrentLayerBackPropagation>(batch_samples_number, neural_network_layers[i].get());
        break;

        case Layer::Type::LongShortTermMemory:
            layers[i] = make_unique < LongShortTermMemoryLayerBackPropagation>(batch_samples_number, neural_network_layers[i].get());
        break;

        case Layer::Type::Convolutional:
            layers[i] = make_unique < ConvolutionalLayerBackPropagation>(batch_samples_number, neural_network_layers[i].get());
        break;

        case Layer::Type::Pooling:
            layers[i] = make_unique < PoolingLayerBackPropagation>(batch_samples_number, neural_network_layers[i].get());
        break;

        case Layer::Type::Flatten:
            layers[i] = make_unique < FlattenLayerBackPropagation>(batch_samples_number, neural_network_layers[i].get());
        break;

        case Layer::Type::Embedding:
            layers[i] = make_unique < EmbeddingLayerBackPropagation>(batch_samples_number, neural_network_layers[i].get());
        break;

        case Layer::Type::MultiheadAttention:
            layers[i] = make_unique < MultiheadAttentionLayerBackPropagation>(batch_samples_number, neural_network_layers[i].get());
        break;

        case Layer::Type::Addition3D:
            layers[i] = make_unique < AdditionLayer3DBackPropagation>(batch_samples_number, neural_network_layers[i].get());
        break;

        case Layer::Type::Normalization3D:
            layers[i] = make_unique < NormalizationLayer3DBackPropagation>(batch_samples_number, neural_network_layers[i].get());
        break;

        default: break;
        }
    }
}


const vector<unique_ptr<LayerBackPropagation>>& NeuralNetworkBackPropagation::get_layers() const
{
    return layers;
}


NeuralNetwork* NeuralNetworkBackPropagation::get_neural_network() const
{
    return neural_network;
}


void NeuralNetworkBackPropagation::print() const
{
    cout << "Neural network back-propagation" << endl;

    const Index layers_number = layers.size();

    for (Index i = 0; i < layers_number; i++)
    {
        cout << "Layer " << i << ": "
             << neural_network->get_layer(i)->get_type_string() << endl;

        if (!layers[i]) continue;

        layers[i]->print();
    }
}


ForwardPropagation::ForwardPropagation(const Index& new_batch_samples_number,
                                       NeuralNetwork* new_neural_network)
{
    set(new_batch_samples_number, new_neural_network);
}


void ForwardPropagation::set(const Index& new_batch_samples_number, NeuralNetwork* new_neural_network)
{
    batch_samples_number = new_batch_samples_number;

    neural_network = new_neural_network;

    if(!neural_network) return;

    const vector<unique_ptr<Layer>>& neural_network_layers = neural_network->get_layers();

    const Index layers_number = neural_network_layers.size();

    layers.resize(layers_number);
    
    for(Index i = 0; i < layers_number; i++)
    {
        switch (neural_network_layers[i]->get_type())
        {
        case Layer::Type::Perceptron:
            layers[i] = make_unique<PerceptronLayerForwardPropagation>(batch_samples_number, neural_network_layers[i].get());
        break;

        case Layer::Type::Perceptron3D:
            layers[i] = make_unique<PerceptronLayer3DForwardPropagation>(batch_samples_number, neural_network_layers[i].get());
        break;

        case Layer::Type::Probabilistic:
            layers[i] = make_unique<ProbabilisticLayerForwardPropagation>(batch_samples_number, neural_network_layers[i].get());
        break;

        case Layer::Type::Probabilistic3D:
            layers[i] = make_unique<ProbabilisticLayer3DForwardPropagation>(batch_samples_number, neural_network_layers[i].get());
        break;

        case Layer::Type::Recurrent:
            layers[i] = make_unique<RecurrentLayerForwardPropagation>(batch_samples_number, neural_network_layers[i].get());
        break;

        case Layer::Type::LongShortTermMemory:
            layers[i] = make_unique<LongShortTermMemoryLayerForwardPropagation>(batch_samples_number, neural_network_layers[i].get());
        break;

        case Layer::Type::Convolutional:
            layers[i] = make_unique<ConvolutionalLayerForwardPropagation>(batch_samples_number, neural_network_layers[i].get());
        break;

        case Layer::Type::Pooling:
            layers[i] = make_unique<PoolingLayerForwardPropagation>(batch_samples_number, neural_network_layers[i].get());
        break;

        case Layer::Type::Flatten:
            layers[i] = make_unique<FlattenLayerForwardPropagation>(batch_samples_number, neural_network_layers[i].get());
        break;

        case Layer::Type::Scaling2D:
            layers[i] = make_unique<ScalingLayer2DForwardPropagation>(batch_samples_number, neural_network_layers[i].get());
        break;

        case Layer::Type::Scaling4D:
            layers[i] = make_unique<ScalingLayer4DForwardPropagation>(batch_samples_number, neural_network_layers[i].get());
        break;

        case Layer::Type::Unscaling:
            layers[i] = make_unique<UnscalingLayerForwardPropagation>(batch_samples_number, neural_network_layers[i].get());
        break;

        case Layer::Type::Bounding:
            layers[i] = make_unique<BoundingLayerForwardPropagation>(batch_samples_number, neural_network_layers[i].get());
        break;

        case Layer::Type::Embedding:
            layers[i] = make_unique<EmbeddingLayerForwardPropagation>(batch_samples_number, neural_network_layers[i].get());
        break;

        case Layer::Type::MultiheadAttention:
            layers[i] = make_unique<MultiheadAttentionLayerForwardPropagation>(batch_samples_number, neural_network_layers[i].get());
        break;

        case Layer::Type::Addition3D:
            layers[i] = make_unique<AdditionLayer3DForwardPropagation>(batch_samples_number, neural_network_layers[i].get());
        break;

        case Layer::Type::Normalization3D:
            layers[i] = make_unique<NormalizationLayer3DForwardPropagation>(batch_samples_number, neural_network_layers[i].get());
        break;

        case Layer::Type::Detection:
            layers[i] = make_unique<DetectionLayerForwardPropagation>(batch_samples_number, neural_network_layers[i].get());
        break;

        case Layer::Type::NonMaxSuppression:
            layers[i] = make_unique<NonMaxSuppressionLayerForwardPropagation>(batch_samples_number, neural_network_layers[i].get());
        break;

        default: cout << "Default" << endl; break;
        }
    }
}


pair<type*, dimensions> ForwardPropagation::get_last_trainable_layer_outputs_pair() const
{
    if(neural_network->get_model_type() == NeuralNetwork::ModelType::Yolo)
    {
        const Index detection_layer_index = neural_network->get_last_trainable_layer_index() + 1;
        const unique_ptr<LayerForwardPropagation>& layer_forward_propagation = layers[detection_layer_index];
        return layer_forward_propagation->get_outputs_pair();
    }
    else
    {
        const Index last_trainable_layer_index = neural_network->get_last_trainable_layer_index();
        const unique_ptr<LayerForwardPropagation>& layer_forward_propagation = layers[last_trainable_layer_index];
        return layer_forward_propagation->get_outputs_pair();
    }
}


vector<vector<pair<type*, dimensions>>> ForwardPropagation::get_layer_input_pairs(const vector<pair<type*, dimensions>>& batch_input_pairs) const
{
    const Index layers_number = neural_network->get_layers_number();

    if (layers_number == 0)
        return vector<vector<pair<type*, dimensions>>>();

    const vector<vector<Index>>& layer_input_indices = neural_network->get_layer_input_indices();

    vector<vector<pair<type*, dimensions>>> layer_input_pairs(layers_number);

    layer_input_pairs[0] = batch_input_pairs;

    const Index first_trainable_layer_index = neural_network->get_first_trainable_layer_index();

    for (Index i = first_trainable_layer_index; i < layers_number; i++)
    {
        const vector<Index>& this_layer_input_indices = layer_input_indices[i];

        layer_input_pairs[i].resize(1);

        if (i == first_trainable_layer_index)
        {
            layer_input_pairs[i] = batch_input_pairs;

            continue;
        }
               
        const Index this_layer_inputs_number = this_layer_input_indices.size();

        for (Index j = 0; j < this_layer_inputs_number; j++)
        {
            const Index this_layer_input_index = this_layer_input_indices[j];

            layer_input_pairs[i][j] = layers[this_layer_input_index]->get_outputs_pair();
        }       
    }

    return layer_input_pairs;
}


void ForwardPropagation::print() const
{
    cout << "Neural network forward propagation" << endl;

    const Index layers_number = layers.size();

    cout << "Layers number: " << layers_number << endl;

    for (Index i = 0; i < layers_number; i++)
    {
        cout << "Layer " << i + 1 << ": " << neural_network->get_layer(i)->get_name() << endl;

        layers[i]->print();
    }
}


void NeuralNetworkBackPropagationLM::set(const Index& new_batch_samples_number, 
                                         NeuralNetwork* new_neural_network)
{
    batch_samples_number = new_batch_samples_number;

    neural_network = new_neural_network;

    const Index layers_number = neural_network->get_layers_number();

    const vector<unique_ptr<Layer>>& neural_network_layers = neural_network->get_layers();

    layers.resize(layers_number);

    for(Index i = 0; i < layers_number; i++)
    {
        switch (neural_network_layers[i]->get_type())
        {
        case Layer::Type::Perceptron:
            layers[i] = make_unique<PerceptronLayerBackPropagationLM>(batch_samples_number, neural_network_layers[i].get());
            break;

        case Layer::Type::Probabilistic:
            layers[i] = make_unique<ProbabilisticLayerBackPropagationLM>(batch_samples_number, neural_network_layers[i].get());
            break;

        default:
            continue;
            //throw runtime_error("Levenberg-Marquardt can only be used with Perceptron and Probabilistic layers.\n");
        }
    }
}

} // Namespace

// OpenNN: Open Neural Networks Library.
// Copyright(C) 2005-2024 Artificial Intelligence Techniques, SL.
//
// This library is free software; you can redistribute it and/or
// modify it under the terms of the GNU Lesser General Public
// License as published by the Free Software Foundation; either
// version 2.1 of the License, or any later version.
//
// This library is distributed in the hope that it will be useful,
// but WITHOUT ANY WARRANTY; without even the implied warranty of
// MERCHANTABILITY or FITNESS FOR A PARTICULAR PURPOSE.  See the GNU
// Lesser General Public License for more details.

// You should have received a copy of the GNU Lesser General Public
// License along with this library; if not, write to the Free Software
// Foundation, Inc., 51 Franklin St, Fifth Floor, Boston, MA  02110-1301  USA<|MERGE_RESOLUTION|>--- conflicted
+++ resolved
@@ -6,21 +6,12 @@
 //   Artificial Intelligence Techniques SL
 //   artelnics@artelnics.com
 
-<<<<<<< HEAD
-#include "pch.h"
-
-=======
->>>>>>> 2441909d
 #include "tensors.h"
 #include "images.h"
 #include "neural_network.h"
 #include "forward_propagation.h"
 #include "neural_network_back_propagation.h"
 #include "neural_network_back_propagation_lm.h"
-<<<<<<< HEAD
-
-=======
->>>>>>> 2441909d
 #include "layer.h"
 #include "perceptron_layer.h"
 #include "perceptron_layer_3d.h"
@@ -37,13 +28,10 @@
 #include "flatten_layer.h"
 #include "embedding_layer.h"
 #include "multihead_attention_layer.h"
-<<<<<<< HEAD
 #include "detection_layer.h"
 #include "non_max_suppression_layer.h"
-=======
 #include "recurrent_layer.h"
 #include "long_short_term_memory_layer.h"
->>>>>>> 2441909d
 
 namespace opennn
 {
@@ -261,11 +249,7 @@
         if(layers[i]->get_type() == layer_type)
             return layers[i].get();
 
-<<<<<<< HEAD
-    throw runtime_error("Neural network has not layer type.");
-=======
     throw runtime_error("Neural network does not have layer type.");
->>>>>>> 2441909d
 }
 
 
@@ -445,26 +429,17 @@
         const dimensions convolution_stride_dimensions = { 1, 1 };
         const ConvolutionalLayer::ConvolutionType convolution_type = ConvolutionalLayer::ConvolutionType::Valid;
 
-<<<<<<< HEAD
         add_layer(make_unique<ConvolutionalLayer>(get_output_dimensions(),
                                                  kernel_dimensions,
                                                  ConvolutionalLayer::ActivationFunction::RectifiedLinear,
                                                  convolution_stride_dimensions,
                                                  convolution_type,
                                                  "convolutional_layer_" + to_string(i+1)));
-=======
-        //add_layer(make_unique<ConvolutionalLayer>(get_output_dimensions(),
-        //                                          kernel_dimensions,
-        //                                          ConvolutionalLayer::ActivationFunction::RectifiedLinear,
-        //                                          convolution_stride_dimensions,
-        //                                          convolution_type,
-        //                                          "convolutional_layer_" + to_string(i+1)));
->>>>>>> 2441909d
 
         const dimensions pool_dimensions = { 2, 2 };
         const dimensions pooling_stride_dimensions = { 2, 2 };
         const dimensions padding_dimensions = { 0, 0 };
-        const PoolingLayer::PoolingMethod pooling_method = PoolingLayer::PoolingMethod::MaxPooling;
+        const PoolingLayer::PoolingMethod pooling_method = PoolingLayer::PoolingMethod::AveragePooling;
 
         add_layer(make_unique<PoolingLayer>(get_output_dimensions(),
                                             pool_dimensions,
@@ -621,18 +596,8 @@
         return 0;
 
     const dimensions input_dimensions = layers[0]->get_input_dimensions();
-<<<<<<< HEAD
-
-    Index inputs_number = 1;
-
-    for (Index dimension : input_dimensions) 
-        inputs_number *= dimension;
-    
-    return inputs_number;
-=======
 
     return accumulate(input_dimensions.begin(), input_dimensions.end(), Index(1), multiplies<Index>());
->>>>>>> 2441909d
 }
 
 
@@ -772,92 +737,7 @@
     throw runtime_error("The neural network has no trainable layers.");
 }
 
-<<<<<<< HEAD
-
-Index NeuralNetwork::get_perceptron_layers_number() const
-{
-    const Index layers_number = get_layers_number();
-
-    Index count = 0;
-
-    #pragma omp parallel for reduction(+: count)
-
-    for(Index i = 0; i < layers_number; i++)
-        if(layers[i]->get_type() == Layer::Type::Perceptron)
-            count++;
-
-    return count;
-}
-
-
-Index NeuralNetwork::get_probabilistic_layers_number() const
-{
-    const Index layers_number = get_layers_number();
-
-    Index count = 0;
-
-    #pragma omp parallel for reduction(+: count)
-
-    for(Index i = 0; i < layers_number; i++)
-        if(layers[i]->get_type() == Layer::Type::Probabilistic)
-            count++;
-
-    return count;
-}
-
-
-Index NeuralNetwork::get_long_short_term_memory_layers_number() const
-{
-    const Index layers_number = get_layers_number();
-
-    Index count = 0;
-
-    #pragma omp parallel for reduction(+: count)
-
-    for(Index i = 0; i < layers_number; i++)
-        if(layers[i]->get_type() == Layer::Type::LongShortTermMemory)
-            count++;
-
-    return count;
-}
-
-
-Index NeuralNetwork::get_flatten_layers_number() const
-{
-    const Index layers_number = get_layers_number();
-
-    Index count = 0;
-
-    #pragma omp parallel for reduction(+: count)
-
-    for(Index i = 0; i < layers_number; i++)
-        if(layers[i]->get_type() == Layer::Type::Flatten)
-            count++;
-
-    return count;
-}
-
-
-Index NeuralNetwork::get_convolutional_layers_number() const
-{
-    const Index layers_number = get_layers_number();
-
-    Index count = 0;
-
-    #pragma omp parallel for reduction(+: count)
-
-    for(Index i = 0; i < layers_number; i++)
-        if(layers[i]->get_type() == Layer::Type::Convolutional)
-            count++;
-
-    return count;
-}
-
-
-Index NeuralNetwork::get_pooling_layers_number() const
-=======
 Index NeuralNetwork::get_layers_number(const Layer::Type& layer_type) const
->>>>>>> 2441909d
 {
     const Index layers_number = get_layers_number();
 
@@ -885,17 +765,10 @@
 // }
 
 
-<<<<<<< HEAD
-bool NeuralNetwork::is_context_layer(const vector<Index>& this_layer_inputs_indices) const
-{
-    // @todo Is this ok?
-    const Index layers_number = get_layers_number();
-=======
 // bool NeuralNetwork::is_context_layer(const vector<Index>& this_layer_inputs_indices) const
 // {
 //     // @todo Is this ok?
 //     const Index layers_number = get_layers_number();
->>>>>>> 2441909d
 
 //     for(Index i = 0; i < layers_number; i++)
 //         if(this_layer_inputs_indices[i] == -2)
@@ -1123,11 +996,7 @@
 {
     const Tensor<unsigned char, 3> image_data = read_bmp_image(image_path);
 
-<<<<<<< HEAD
-    ScalingLayer4D* scaling_layer_4d = static_cast<ScalingLayer4D*>(get_first(Layer::Type::Unscaling));
-=======
     ScalingLayer4D* scaling_layer_4d = static_cast<ScalingLayer4D*>(get_first(Layer::Type::Scaling4D));
->>>>>>> 2441909d
 
     const Index height = scaling_layer_4d->get_input_dimensions()[0];
     const Index width = scaling_layer_4d->get_input_dimensions()[1];
@@ -1300,61 +1169,10 @@
     if(!neural_network_element)
         throw runtime_error("Neural network element is nullptr.\n");
 
-<<<<<<< HEAD
-    // Inputs
-
-    const XMLElement* inputs_element = neural_network_element->FirstChildElement("Inputs");
-
-    if(!inputs_element)
-        throw runtime_error("Inputs element is nullptr.");
-
-    XMLDocument inputs_document;
-    XMLNode* inputs_element_clone = inputs_element->DeepClone(&inputs_document);
-
-    inputs_document.InsertFirstChild(inputs_element_clone);
-
-    inputs_from_XML(inputs_document);
-
-    // Layers
-
-    const XMLElement* layers_element = neural_network_element->FirstChildElement("Layers");
-
-    if(!layers_element)
-        throw runtime_error("Layers element is nullptr.");
-
-    XMLDocument layers_document;
-    XMLNode* layers_element_clone = layers_element->DeepClone(&layers_document);
-
-    layers_document.InsertFirstChild(layers_element_clone);
-
-    layers_from_XML(layers_document);
-
-    // Outputs
-
-    const XMLElement* outputs_element = neural_network_element->FirstChildElement("Outputs");
-
-    if(!outputs_element)
-        throw runtime_error("Outputs element is nullptr.");
-
-    XMLDocument outputs_document;
-    XMLNode* outputs_element_clone = outputs_element->DeepClone(&outputs_document);
-
-    outputs_document.InsertFirstChild(outputs_element_clone);
-
-    outputs_from_XML(outputs_document);
-
-    // Display
-
-    const XMLElement* display_element = neural_network_element->FirstChildElement("Display");
-
-    if(display_element)
-        set_display(display_element->GetText() != string("0"));
-=======
     inputs_from_XML(neural_network_element->FirstChildElement("Inputs"));
     layers_from_XML(neural_network_element->FirstChildElement("Layers"));
     outputs_from_XML(neural_network_element->FirstChildElement("Outputs"));
     set_display(read_xml_bool(neural_network_element, "Display"));
->>>>>>> 2441909d
 }
 
 
