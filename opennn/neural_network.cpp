//   OpenNN: Open Neural Networks Library
//   www.opennn.net
//
//   N E U R A L   N E T W O R K   C L A S S
//
//   Artificial Intelligence Techniques SL
//   artelnics@artelnics.com

#include "registry.h"
#include "tensors.h"
#include "images.h"
#include "neural_network.h"
#include "layer.h"
#include "perceptron_layer.h"
#include "scaling_layer_2d.h"
#include "scaling_layer_4d.h"

namespace opennn
{

NeuralNetwork::NeuralNetwork()
{
    //set(model_type, input_dimensions, complexity_dimensions, output_dimensions);
}


NeuralNetwork::NeuralNetwork(const filesystem::path& file_name)
{
    load(file_name);
}


void NeuralNetwork::add_layer(unique_ptr<Layer> layer, const vector<Index>& input_indices)
{
    const string& name = layer->get_name();

    if(!validate_name(name)) return;

    const Index old_layers_number = get_layers_number();

    layers.push_back(std::move(layer));

    layer_input_indices.push_back(input_indices.empty()
        ? vector<Index>(1, old_layers_number - 1)
        : input_indices);
}


bool NeuralNetwork::validate_name(const string& name) const
{
    if(has("Bounding"))
        throw runtime_error("No layers can be added after a bounding layer.\n");

    return true;
}


bool NeuralNetwork::has(const string& name) const
{
    return any_of(layers.begin(), layers.end(),
                  [&](const unique_ptr<Layer>& layer) {return layer->get_name() == name;});
}


bool NeuralNetwork::is_empty() const
{
    return layers.empty();
}


const vector<string>& NeuralNetwork::get_input_names() const
{
    return input_names;
}


Index NeuralNetwork::get_input_index(const string& input_name) const
{
    for(Index i = 0; i < Index(input_names.size()); i++)
        if(input_names[i] == input_name) 
            return i;

    throw runtime_error("Input name not found: " + input_name);
}


const vector<string>& NeuralNetwork::get_output_names() const
{
    return output_names;
}


Index NeuralNetwork::get_output_index(const string& output_name) const
{
    for(size_t i = 0; i < output_names.size(); i++)
        if(output_names[i] == output_name)
            return i;

    throw runtime_error("Output name not found: " + output_name);
}


const vector<unique_ptr<Layer>>& NeuralNetwork::get_layers() const
{
    return layers;
}


const unique_ptr<Layer>& NeuralNetwork::get_layer(const Index& layer_index) const
{
    return layers[layer_index];
}


const unique_ptr<Layer>& NeuralNetwork::get_layer(const string& label) const
{
    const vector<string> labels = get_layer_labels();

    for(size_t i = 0; i < labels.size(); i++)
        if(labels[i] == label)
            return layers[i];

    throw runtime_error("Layer not found in neural network");
}


Index NeuralNetwork::get_layer_index(const string& new_label) const
{
    if(new_label == "Dataset" || new_label == "decoder")
        return -1;

    if(new_label == "input")
        return -2;

    const Index layers_number = get_layers_number();

    for(Index i = 0; i < layers_number; i++)
        if(layers[i]->get_label() == new_label)
            return i;

    throw runtime_error("Layer not found: " + new_label);
}


const vector<vector<Index>>& NeuralNetwork::get_layer_input_indices() const
{
    return layer_input_indices;
}


vector<vector<Index>> NeuralNetwork::get_layer_output_indices() const
{
    const Index layers_number = layer_input_indices.size();

    vector<vector<Index>> layer_output_indices(layers_number);

    for (Index i = 0; i < layers_number; i++)
        for (Index input_index : layer_input_indices[i])
            if (input_index >= 0)
                layer_output_indices[input_index].push_back(i);

    for(auto& outputs : layer_output_indices)
        if(outputs.empty())
            outputs.push_back(-1);

    return layer_output_indices;
}


Index NeuralNetwork::find_input_index(const vector<Index>& layer_inputs_indices, const Index& layer_index) const
{
    for (Index i = 0; i < Index(layer_inputs_indices.size()); i++)
        if (layer_inputs_indices[i] == layer_index)
            return i;

    return -1;
}


Layer* NeuralNetwork::get_first(const string& name) const
{
    for(const unique_ptr<Layer>& layer : layers)
        if(layer->get_name() == name)
            return layer.get();

    throw runtime_error("Neural network is empty.");
}


const bool& NeuralNetwork::get_display() const
{
    return display;
}


void NeuralNetwork::set(const filesystem::path& file_name)
{
    load(file_name);
}


void NeuralNetwork::set_input_names(const vector<string>& new_input_names)
{
    input_names = new_input_names;
}


void NeuralNetwork::set_output_names(const vector<string>& new_output_namess)
{
    output_names = new_output_namess;
}


void NeuralNetwork::set_input_dimensions(const dimensions& new_input_dimensions)
{
    input_names.resize(new_input_dimensions[0]);

    if(has("Scaling2d"))
    {
        Scaling2d* scaling_layer = static_cast<Scaling2d*>(get_first("Scaling2d"));

        scaling_layer->set_input_dimensions(new_input_dimensions);
    }

    layers[get_first_trainable_layer_index()].get()->set_input_dimensions(new_input_dimensions);
}


void NeuralNetwork::set_default()
{
    display = true;

    layer_input_indices.clear();
}


void NeuralNetwork::set_threads_number(const int& new_threads_number)
{
    for (const unique_ptr<Layer>& layer : layers)
        layer->set_threads_number(new_threads_number);
}


void NeuralNetwork::set_layers_number(const Index& new_layers_number)
{
    layers.resize(new_layers_number);
    layer_input_indices.resize(new_layers_number);
}


void NeuralNetwork::set_layer_input_indices(const vector<vector<Index>>& new_layer_input_indices)
{
    layer_input_indices = new_layer_input_indices;
}


void NeuralNetwork::set_layer_inputs_indices(const Index& layer_index, const vector<Index>& new_layer_input_indices)
{
    layer_input_indices[layer_index] = new_layer_input_indices;
}


void NeuralNetwork::set_layer_inputs_indices(const string& layer_label,
                                             const vector<string>& new_layer_input_labels)
{
    const Index layer_index = get_layer_index(layer_label);

    const Index size = new_layer_input_labels.size();

    vector<Index> new_layer_input_indices(size);

    for(Index i = 0; i < size; i++)
        new_layer_input_indices[i] = get_layer_index(new_layer_input_labels[i]);

    layer_input_indices[layer_index] = new_layer_input_indices;
}


void NeuralNetwork::set_layer_inputs_indices(const string& layer_label,
                                             const initializer_list<string>& new_layer_input_labels_list)
{
    const vector<string> new_layer_input_labels = new_layer_input_labels_list;

    set_layer_inputs_indices(layer_label, new_layer_input_labels);
}


void NeuralNetwork::set_layer_inputs_indices(const string& layer_label, const string& new_layer_input_labels)
{
    const Index layer_index = get_layer_index(layer_label);

    layer_input_indices[layer_index] = {get_layer_index(new_layer_input_labels)};
}


Index NeuralNetwork::get_inputs_number() const
{
    if(layers.empty())
        return 0;

    // @todo model_type has been removed
/*
    if(model_type == ModelType::TextClassification)
        return input_names.size();
*/
    const dimensions input_dimensions = layers[0]->get_input_dimensions();

    return accumulate(input_dimensions.begin(), input_dimensions.end(), Index(1), multiplies<Index>());
}


Index NeuralNetwork::get_outputs_number() const
{
    if(layers.empty()) 
        return 0;

    const Layer* last_layer = layers[layers.size() - 1].get();

    const dimensions output_dimensions = last_layer->get_output_dimensions();

    return accumulate(output_dimensions.begin(), output_dimensions.end(), Index(1), multiplies<Index>());
}


dimensions NeuralNetwork::get_input_dimensions() const
{
    if(layers.empty())
        return {};

    return layers[0]->get_input_dimensions();
}


dimensions NeuralNetwork::get_output_dimensions() const
{
    if(layers.empty()) 
        return {};

    return layers[layers.size() - 1]->get_output_dimensions();
}


Index NeuralNetwork::get_parameters_number() const
{
    Index parameters_number = 0;

    for (Index i = 0; i < (Index)layers.size(); i++)
        parameters_number += layers[i]->get_parameters_number();

    return parameters_number;
}


void NeuralNetwork::get_parameters(Tensor<type, 1>& parameters) const
{
    const Index parameters_number = get_parameters_number();

    parameters.resize(parameters_number);

    Index position = 0;

    for (const unique_ptr<Layer>& layer : layers)
    {
        Tensor<type, 1> layer_parameters;

        layer->get_parameters(layer_parameters);

        memcpy(parameters.data() + position,
               layer_parameters.data(),
               layer_parameters.size() * sizeof(type));

        position += layer_parameters.size();
    }
}


vector<Index> NeuralNetwork::get_layer_parameter_numbers() const
{
    const Index layers_number = get_layers_number();

    vector<Index> layer_parameter_numbers(layers_number);

    #pragma omp parallel for 

    for(Index i = 0; i < layers_number; i++)
        layer_parameter_numbers[i] = layers[i]->get_parameters_number();

    return layer_parameter_numbers;
}


void NeuralNetwork::set_parameters(const Tensor<type, 1>& new_parameters) const
{
    if (new_parameters.size() != get_parameters_number())
        throw runtime_error("New parameters size is not equal to parameters size.");

    Index index = 0;

    for (const unique_ptr<Layer>& layer : layers)
        layer->set_parameters(new_parameters, index);
}


void NeuralNetwork::set_display(const bool& new_display)
{
    display = new_display;
}


Index NeuralNetwork::get_layers_number() const
{
    return layers.size();
}


Index NeuralNetwork::get_first_trainable_layer_index() const
{
    const Index layers_number = get_layers_number();

    for(Index i = 0; i < layers_number; i++)
        if (layers[i]->get_is_trainable())
            return i;

    throw runtime_error("The neural network has no trainable layers: get_first_trainable_layer_index.");
}


Index NeuralNetwork::get_last_trainable_layer_index() const
{
    const Index layers_number = get_layers_number();

    for(Index i = layers_number-1; i >= 0 ; i--)
        if (layers[i]->get_is_trainable())
            return i;

    throw runtime_error("The neural network has no trainable layers: get_last_trainable_layer_index");
}


Index NeuralNetwork::get_layers_number(const string& name) const
{
    return count_if(layers.begin(), layers.end(),
                    [&](const unique_ptr<Layer>& layer) {return layer->get_name() == name;});
}


void NeuralNetwork::set_parameters_random() const
{
    const Index layers_number = get_layers_number();

    #pragma omp parallel for
    for(Index i = 0; i < layers_number; i++)
        layers[i]->set_parameters_random();
}


void NeuralNetwork::forward_propagate(const vector<pair<type*, dimensions>>& input_pair,
                                      ForwardPropagation& forward_propagation,
                                      const bool& is_training) const
{
    const Index layers_number = get_layers_number();

    Index first_layer_index = 0;
    Index last_layer_index = layers_number-1;

    if(is_training)
    {
        first_layer_index = get_first_trainable_layer_index();
        last_layer_index = get_last_trainable_layer_index();
    }

    const vector<vector<pair<type*, dimensions>>> layer_input_pairs
        = forward_propagation.get_layer_input_pairs(input_pair, is_training);

    for (Index i = first_layer_index; i <= last_layer_index; i++)
        layers[i]->forward_propagate(layer_input_pairs[i],
                                     forward_propagation.layers[i],
                                     is_training);
}


void NeuralNetwork::forward_propagate(const vector<pair<type*, dimensions>>& input_pair,
                                      const Tensor<type, 1>& new_parameters,
                                      ForwardPropagation& forward_propagation) const
{
    Tensor<type, 1> original_parameters;
    get_parameters(original_parameters);

    set_parameters(new_parameters);

    forward_propagate(input_pair, forward_propagation, true);

    set_parameters(original_parameters);
}


string NeuralNetwork::get_expression() const
{
    const Index layers_number = get_layers_number();

    const vector<string> layer_labels = get_layer_labels();

    vector<string> new_input_names = get_input_names();
    vector<string> new_output_names = get_output_names();

    const Index inputs_number = input_names.size();
    const Index outputs_number = output_names.size();

    for (int i = 0; i < inputs_number; i++)
        input_names[i].empty()
            ? new_input_names[i] = "input_" + to_string(i)
            : new_input_names[i] = input_names[i];

    ostringstream buffer;

    for (Index i = 0; i < layers_number; i++)
    {
        if (i == layers_number - 1)
        {
            for (int j = 0; j < outputs_number; j++)
                new_output_names[j] = !output_names[j].empty()
                      ? output_names[j]
                      : "output_" + to_string(i);

            buffer << layers[i]->get_expression(new_input_names, new_output_names) << endl;
        }
        else
        {
            const Index layer_neurons_number = layers[i]->get_outputs_number();

            new_output_names.resize(layer_neurons_number);
            
            for (Index j = 0; j < layer_neurons_number; j++)
                new_output_names[j] = (layer_labels[i] == "scaling_layer")
                      ? "scaled_" + input_names[j]
                      : layer_labels[i] + "_output_" + to_string(j);

            buffer << layers[i]->get_expression(new_input_names, new_output_names) << endl;
            new_input_names = new_output_names;
        }
    }

    string expression = buffer.str();

    //replace(expression, "+-", "-");
    return expression;
}


Tensor<type, 2> NeuralNetwork::calculate_scaled_outputs(type* scaled_inputs_data, Tensor<Index, 1>& inputs_dimensions)
{
    const Index inputs_dimensions_number = inputs_dimensions.size();

    if(inputs_dimensions_number == 2)
    {
        Tensor<type, 2> scaled_outputs;
        Tensor<type, 2> last_layer_outputs;

        Tensor<Index, 1> outputs_dimensions;
        Tensor<Index, 1> last_layer_outputs_dimensions;

        const Index layers_number = get_layers_number();

        if(layers_number == 0)
        {
            scaled_outputs = TensorMap<Tensor<type,2>>(scaled_inputs_data, inputs_dimensions[0], inputs_dimensions[1]);
            return scaled_outputs;
        }

        scaled_outputs.resize(inputs_dimensions[0], layers[0]->get_outputs_number());

        outputs_dimensions = get_dimensions(scaled_outputs);

        ForwardPropagation forward_propagation(inputs_dimensions[0], this);

        bool is_training = false;

        if(layers[0]->get_name() == "Scaling2d")
        {
            pair<type*, dimensions> scaled_inputs_tensor(scaled_inputs_data, {inputs_dimensions[0], inputs_dimensions[1]});

            const Tensor<Index, 0> size = inputs_dimensions.prod();

            memcpy(scaled_inputs_tensor.first, scaled_inputs_data, static_cast<size_t>(size(0)*sizeof(type)) );

            layers[0]->forward_propagate({scaled_inputs_tensor}, forward_propagation.layers[0], is_training);

            const pair<type*, dimensions> outputs_pair = forward_propagation.layers[0]->get_output_pair();
            scaled_outputs = tensor_map<2>(outputs_pair);
        }
        else
        {
            scaled_outputs = TensorMap<Tensor<type,2>>(scaled_inputs_data, inputs_dimensions[0], inputs_dimensions[1]);
        }

        last_layer_outputs = scaled_outputs;

        last_layer_outputs_dimensions = get_dimensions(last_layer_outputs);

        for(Index i = 1; i < layers_number; i++)
        {
            if(layers[i]->get_name() != "Unscaling" && layers[i]->get_name() != "Scaling2d")
            {
                scaled_outputs.resize(inputs_dimensions[0], layers[0]->get_outputs_number());

                outputs_dimensions = get_dimensions(scaled_outputs);

                pair<type*, dimensions> inputs_tensor(last_layer_outputs.data(), {last_layer_outputs_dimensions[0], last_layer_outputs_dimensions[1]});

                const Tensor<Index, 0> sizeT = last_layer_outputs_dimensions.prod();

                memcpy(inputs_tensor.first, last_layer_outputs.data() , static_cast<size_t>(sizeT(0)*sizeof(type)) );

                layers[i]->forward_propagate({inputs_tensor}, forward_propagation.layers[i], is_training);

                scaled_outputs = tensor_map<2>(forward_propagation.layers[i]->get_output_pair());

                last_layer_outputs = scaled_outputs;
                last_layer_outputs_dimensions = get_dimensions(last_layer_outputs);
            }
        }

        return scaled_outputs;
    }
    else if(inputs_dimensions_number == 4)
    { 
        /// @todo
        return Tensor<type, 2>();
    }
    else
    {
        return Tensor<type, 2>();
    }

}


Tensor<type, 2> NeuralNetwork::calculate_directional_inputs(const Index& direction,
                                                            const Tensor<type, 1>& point,
                                                            const type& minimum,
                                                            const type& maximum,
                                                            const Index& points_number) const
{
    const Index inputs_number = get_inputs_number();

    Tensor<type, 2> directional_inputs(points_number, inputs_number);

    Tensor<type, 1> inputs(inputs_number);

    inputs = point;

    for(Index i = 0; i < points_number; i++)
    {
        inputs(direction) = minimum + (maximum - minimum)*type(i)/type(points_number-1);

        for(Index j = 0; j < inputs_number; j++)
            directional_inputs(i, j) = inputs(j);
    }

    return directional_inputs;
}


Index NeuralNetwork::calculate_image_output(const filesystem::path& image_path)
{
    Tensor<type, 3> image = read_bmp_image(image_path);

    Scaling4d* scaling_layer_4d = static_cast<Scaling4d*>(get_first("Scaling4d"));

    const Index height = scaling_layer_4d->get_input_dimensions()[0];
    const Index width = scaling_layer_4d->get_input_dimensions()[1];
    const Index channels = scaling_layer_4d->get_input_dimensions()[2];

    const Index current_height = image.dimension(0);
    const Index current_width = image.dimension(1);
    const Index current_channels = image.dimension(2);

    if (current_channels != channels)
        throw runtime_error("Error: Different channels number " + image_path.string() + "\n");

    if(current_height != height || current_width != width)
        image = resize_image(image, height, width);

    Tensor<type, 4> input_data(1, height, width, channels);

    const Index pixels_number = height * width * channels;

    #pragma omp parallel for
    for (Index j = 0; j < pixels_number; j++)
        input_data(j) = image(j);

    const Tensor<type, 2> outputs = calculate_outputs<4,2>(input_data);

    Index predicted_index = -1;

    if (outputs.size() > 1)
    {
        type max_value = outputs(0);

        for (Index i = 1; i < outputs.dimension(1); ++i)
        {
            if (outputs(i) > max_value)
            {
                max_value = outputs(i);
                predicted_index = i;
            }
        }
    }
    else
        predicted_index = outputs(0);

    return predicted_index;
}


Tensor<string, 2> NeuralNetwork::get_dense2d_layers_information() const
{
    const Index layers_number = get_layers_number();

    const Index dense2d_layers_number = get_layers_number("Dense2d");

    Tensor<string, 2> information(dense2d_layers_number, 3);

    Index dense2d_layer_index = 0;

    for(Index i = 0; i < layers_number; i++)
    {
        const string& name = layers[i]->get_name();

        if (name != "Dense2d")
            continue;

        information(dense2d_layer_index, 0) = to_string(layers[i]->get_input_dimensions()[0]);
        information(dense2d_layer_index, 1) = to_string(layers[i]->get_output_dimensions()[0]);

        const Dense2d* dense2d_layer = static_cast<Dense2d*>(layers[i].get());

        information(dense2d_layer_index, 2) = dense2d_layer->get_activation_function();

        dense2d_layer_index++;
    }

    return information;
}


Tensor<string, 2> NeuralNetwork::get_probabilistic_layer_information() const
{
    const Index layers_number = get_layers_number();

    const Index probabilistic_layers_number = get_layers_number("Dense2d");

    Tensor<string, 2> information(probabilistic_layers_number, 3);

    Index probabilistic_layer_index = 0;

    for(Index i = 0; i < layers_number; i++)
    {
        const string& name = layers[i]->get_name();

        if (name != "Dense2d")
            continue;

        information(probabilistic_layer_index,0) = to_string(layers[i]->get_input_dimensions()[0]);
        information(probabilistic_layer_index,1) = to_string(layers[i]->get_output_dimensions()[0]);

        const Dense2d* dense_2d = static_cast<Dense2d*>(layers[i].get());

        information(probabilistic_layer_index,2) = dense_2d->get_activation_function();

        probabilistic_layer_index++;
    }

    return information;
}


void NeuralNetwork::to_XML(XMLPrinter& printer) const
{
    const Index inputs_number = get_inputs_number();
    const Index layers_number = get_layers_number();
    const Index outputs_number = get_outputs_number();

    printer.OpenElement("NeuralNetwork");

    // Inputs

    printer.OpenElement("Inputs");

    add_xml_element(printer, "InputsNumber", to_string(inputs_number));

    for (Index i = 0; i < inputs_number; i++)
        add_xml_element_attribute(printer, "Input", input_names[i], "Index", to_string(i + 1));

    printer.CloseElement();

    // Layers

    printer.OpenElement("Layers");

    add_xml_element(printer, "LayersNumber", to_string(layers_number));

    for (Index i = 0; i < layers_number; i++)
        layers[i]->to_XML(printer);

    // Layer input indices

    printer.OpenElement("LayerInputIndices");

    for (Index i = 0; i < Index(layer_input_indices.size()); i++) 
        add_xml_element_attribute(printer, "LayerInputsIndices", vector_to_string(layer_input_indices[i]), "LayerIndex", to_string(i));

    printer.CloseElement();

    printer.CloseElement();

    // Outputs

    printer.OpenElement("Outputs");


    if(this->has("Embedding"))
        add_xml_element(printer, "OutputsNumber", to_string(outputs_number));

    else
        add_xml_element(printer, "OutputsNumber", to_string(output_names.size()));

    if(this->has("Embedding"))
        for (Index i = 0; i < outputs_number; i++)
            add_xml_element_attribute(printer, "Output", output_names[i], "Index", to_string(i + 1));

    else
        for (size_t i = 0; i < output_names.size(); i++)
            add_xml_element_attribute(printer, "Output", output_names[i], "Index", to_string(i + 1));

    printer.CloseElement();

    add_xml_element(printer, "Display", to_string(display));

    printer.CloseElement();

}


void NeuralNetwork::from_XML(const XMLDocument& document)
{
    //set();

    const XMLElement* neural_network_element = document.FirstChildElement("NeuralNetwork");

    if(!neural_network_element)
        throw runtime_error("Neural network element is nullptr.\n");

    inputs_from_XML(neural_network_element->FirstChildElement("Inputs"));
    layers_from_XML(neural_network_element->FirstChildElement("Layers"));
    outputs_from_XML(neural_network_element->FirstChildElement("Outputs"));
    set_display(read_xml_bool(neural_network_element, "Display"));
}


void NeuralNetwork::inputs_from_XML(const XMLElement* inputs_element)
{
    if(!inputs_element)
        throw runtime_error("Inputs element is nullptr.\n");

    const Index new_inputs_number = read_xml_index(inputs_element, "InputsNumber");
    input_names.resize(new_inputs_number);

    // Inputs names

    const XMLElement* start_element = inputs_element->FirstChildElement("InputsNumber");

    for(Index i = 0; i < new_inputs_number; i++)
    {
        const XMLElement* input_element = start_element->NextSiblingElement("Input");

        if(input_element->Attribute("Index") != to_string(i+1))
            throw runtime_error("Input index number (" + to_string(i+1) + ") does not match (" + input_element->Attribute("Item") + ").\n");

        if(!input_element->GetText())
            throw runtime_error("Input text is nullptr.");

        input_names[i] = input_element->GetText();

        start_element = input_element;
    }
}


void NeuralNetwork::layers_from_XML(const XMLElement* layers_element)
{
    if (!layers_element)
        throw runtime_error("Layers element is nullptr.\n");

    const Index layers_number = read_xml_index(layers_element, "LayersNumber");

    const XMLElement* start_element = layers_element->FirstChildElement("LayersNumber");

    for (Index i = 0; i < layers_number; i++)
    {
        const XMLElement* layer_element = start_element->NextSiblingElement();

        if (!layer_element)
            throw runtime_error("Layer element is nullptr.");

        const string name_string = layer_element->Name();

        unique_ptr<Layer> layer = Registry<Layer>::instance().create(name_string);

        XMLDocument layer_document;
        XMLNode* element_clone = layer_element->DeepClone(&layer_document);
        layer_document.InsertFirstChild(element_clone);

        layer->from_XML(layer_document);
        add_layer(std::move(layer));

        start_element = layer_element;
    }

    const XMLElement* layer_input_indices_element = layers_element->FirstChildElement("LayerInputIndices");
    if (!layer_input_indices_element)
        throw runtime_error("LayerInputIndices element is nullptr.\n");

    layer_input_indices.resize(layers.size());
    layer_input_indices.clear();

    for (const XMLElement* layer_inputs_indices_element = layer_input_indices_element->FirstChildElement("LayerInputsIndices");
         layer_inputs_indices_element;
         layer_inputs_indices_element = layer_inputs_indices_element->NextSiblingElement("LayerInputsIndices"))
    {
        int layer_index;
        if (layer_inputs_indices_element->QueryIntAttribute("LayerIndex", &layer_index) != tinyxml2::XML_SUCCESS)
            throw runtime_error("Error: LayerIndex attribute missing or invalid.\n");

        const char* text = layer_inputs_indices_element->GetText();
        if (!text)
            throw runtime_error("Text is nullptr for LayerInputsIndices element.");

        const vector<Index> input_index = string_to_dimensions(string(text), " ");
        if (layer_index >= layer_input_indices.size())
            layer_input_indices.push_back(input_index);
    }
}


void NeuralNetwork::outputs_from_XML(const XMLElement* outputs_element)
{
    if(!outputs_element)
        throw runtime_error("Outputs element is nullptr.\n");

    const Index new_outputs_number = read_xml_index(outputs_element, "OutputsNumber");

    output_names.resize(new_outputs_number);

    const XMLElement* outputs_number_element = outputs_element->FirstChildElement("OutputsNumber");

    const XMLElement* start_element = outputs_number_element;

    for(Index i = 0; i < new_outputs_number; i++)
    {
        const XMLElement* output_element = start_element->NextSiblingElement("Output");
        start_element = output_element;

        if(output_element->Attribute("Index") != to_string(i+1))
            throw runtime_error("Output index number (" + to_string(i+1) + ") does not match (" + output_element->Attribute("Item") + ").\n");

        if(output_element->GetText())
            output_names[i] = output_element->GetText();
    }
}


void NeuralNetwork::print() const
{
    cout << "Neural network" << endl;

    print_vector(get_input_names());

    const Index layers_number = get_layers_number();       

    cout << "Layers number: " << layers_number << endl;

    for(Index i = 0; i < layers_number; i++)
    {
        cout << endl
             << "Layer " << i << ": " << endl;
        layers[i]->print();
    }

    cout << "Outputs:" << endl;
    print_vector(get_output_names());

    cout << "Parameters number: " << get_parameters_number() << endl;
}


void NeuralNetwork::save(const filesystem::path& file_name) const
{
    ofstream file(file_name);

    if (!file.is_open())
        return;

    XMLPrinter printer;
    to_XML(printer);
    file << printer.CStr();
}


void NeuralNetwork::save_parameters(const filesystem::path& file_name) const
{
    ofstream file(file_name);

    if(!file.is_open())
        throw runtime_error("Cannot open parameters data file.\n");

    Tensor<type, 1> parameters;
    get_parameters(parameters);

    file << parameters << endl;

    file.close();
}


void NeuralNetwork::load(const filesystem::path& file_name)
{
    set_default();

    XMLDocument document;

    if (document.LoadFile(file_name.string().c_str()))
        throw runtime_error("Cannot load XML file " + file_name.string() + ".\n");

    from_XML(document);
}


void NeuralNetwork::load_parameters_binary(const filesystem::path& file_name)
{
    ifstream file(file_name, ios::binary);

    if(!file.is_open())
        throw runtime_error("Cannot open binary file: " + file_name.string() + "\n");

    const Index parameters_number = get_parameters_number();

    Tensor<type, 1> new_parameters(parameters_number);

    file.read(reinterpret_cast<char*>(new_parameters.data()), parameters_number * sizeof(type));

    if (!file)
        throw runtime_error("Error reading binary file: " + file_name.string());

    set_parameters(new_parameters);
}


void NeuralNetwork::save_outputs(Tensor<type, 2>& inputs, const filesystem::path& file_name)
{
    const Tensor<type, 2> outputs = calculate_outputs<2,2>(inputs);

    ofstream file(file_name);

    if(!file.is_open())
        throw runtime_error("Cannot open " + file_name.string() + " file.\n");

    const vector<string> output_names = get_output_names();

    const Index outputs_number = get_outputs_number();
    const Index batch_size = inputs.dimension(0);

    for(size_t i = 0; i < size_t(outputs_number); i++)
    {
        file << output_names[i];

        if(i != output_names.size() - 1) 
            file << ";";
    }

    file << "\n";

    for(Index i = 0; i < batch_size; i++)
    {
        for(Index j = 0; j < outputs_number; j++)
        {
            file << outputs(i, j);

            if(j != outputs_number-1) 
                file << ";";
        }

        file << "\n";
    }

    file.close();
}


vector<string> NeuralNetwork::get_layer_labels() const
{
    const Index layers_number = get_layers_number();

    vector<string> layer_labels(layers_number);

    for(Index i = 0; i < layers_number; i++)
        layer_labels[i] = layers[i]->get_label();

    return layer_labels;
}


vector<string> NeuralNetwork::get_names_string() const
{
    const Index layers_number = get_layers_number();

    vector<string> names(layers_number);

    for(Index i = 0; i < layers_number; i++)
        names[i] = layers[i]->get_name();

    return names;
}


NeuralNetworkBackPropagation::NeuralNetworkBackPropagation(const Index& new_batch_size, 
                                                           NeuralNetwork* new_neural_network)
{
    set(new_batch_size, new_neural_network);
}


void NeuralNetworkBackPropagation::set(const Index& new_batch_size, NeuralNetwork* new_neural_network)
{
    batch_size = new_batch_size;

    neural_network = new_neural_network;

    if(!neural_network) return;

    const vector<unique_ptr<Layer>>& neural_network_layers = neural_network->get_layers();

    const Index layers_number = neural_network_layers.size();

    layers.resize(layers_number);

    for(Index i = 0; i < layers_number; i++)
        layers[i] = BackRegistry::instance().create(neural_network_layers[i]->get_name(), batch_size, neural_network_layers[i].get());
}


const vector<unique_ptr<LayerBackPropagation>>& NeuralNetworkBackPropagation::get_layers() const
{
    return layers;
}


NeuralNetwork* NeuralNetworkBackPropagation::get_neural_network() const
{
    return neural_network;
}


void NeuralNetworkBackPropagation::print() const
{
    cout << "Neural network back-propagation" << endl;

    const Index layers_number = layers.size();

    for (Index i = 0; i < layers_number; i++)
    {
        cout << "Layer " << i << ": "
             << neural_network->get_layer(i)->get_name() << endl;

        if (!layers[i]) continue;

        layers[i]->print();
    }
}


ForwardPropagation::ForwardPropagation(const Index& new_batch_size, NeuralNetwork* new_neural_network)
{
    set(new_batch_size, new_neural_network);
}


void ForwardPropagation::set(const Index& new_samples_number, NeuralNetwork* new_neural_network)
{
    samples_number = new_samples_number;

    neural_network = new_neural_network;

    if(!neural_network) throw runtime_error("There is no neural network.");

    const vector<unique_ptr<Layer>>& neural_network_layers = neural_network->get_layers();

    const Index layers_number = neural_network_layers.size();

    layers.resize(layers_number);

    for(Index i = 0; i < layers_number; i++)
        layers[i] = ForwardRegistry::instance().create(neural_network_layers[i]->get_name(), samples_number, neural_network_layers[i].get());
}


pair<type*, dimensions> ForwardPropagation::get_last_trainable_layer_outputs_pair() const
{
    const Index last_trainable_layer_index = neural_network->get_last_trainable_layer_index();

    const unique_ptr<LayerForwardPropagation>& layer_forward_propagation = layers[last_trainable_layer_index];

    return layer_forward_propagation->get_output_pair();
}


vector<vector<pair<type*, dimensions>>> ForwardPropagation::get_layer_input_pairs(const vector<pair<type*, dimensions>>& batch_input_pairs,
                                                                                  const bool& is_training) const
{
    const Index layers_number = neural_network->get_layers_number();

    if (layers_number == 0)
        return {};

    const vector<vector<Index>>& layer_input_indices = neural_network->get_layer_input_indices();

    vector<vector<pair<type*, dimensions>>> layer_input_pairs(layers_number);

    layer_input_pairs[0] = batch_input_pairs;

    const Index first_trainable_layer_index = neural_network->get_first_trainable_layer_index();

    for (Index layer_index = first_trainable_layer_index; layer_index < layers_number; layer_index++)
    {
        if ((layer_index == first_trainable_layer_index && is_training) || layer_index == 0)
        {
            layer_input_pairs[layer_index] = batch_input_pairs;
            continue;
        }

        const vector<Index>& input_layer_indices = layer_input_indices[layer_index];
        layer_input_pairs[layer_index].resize(input_layer_indices.size());

        for (Index input_index = 0; input_index < static_cast<Index>(input_layer_indices.size()); input_index++)
        {
            const Index input_layer_index = input_layer_indices[input_index];
            layer_input_pairs[layer_index][input_index] = layers[input_layer_index]->get_output_pair();
        }
    }

    return layer_input_pairs;
}


void ForwardPropagation::print() const
{
    cout << "Neural network forward propagation" << endl;

    const Index layers_number = layers.size();

    cout << "Layers number: " << layers_number << endl;

    for (Index i = 0; i < layers_number; i++)
    {
        cout << "Layer " << i + 1 << ": " << neural_network->get_layer(i)->get_label() << endl;

        layers[i]->print();
    }
}


void NeuralNetworkBackPropagationLM::set(const Index& new_batch_size, 
                                         NeuralNetwork* new_neural_network)
{
    batch_size = new_batch_size;

    neural_network = new_neural_network;

    const Index layers_number = neural_network->get_layers_number();

    const vector<unique_ptr<Layer>>& neural_network_layers = neural_network->get_layers();

    layers.resize(layers_number);

    for(Index i = 0; i < layers_number; i++)
        if(neural_network_layers[i]->get_name() == "Dense2d")
            layers[i] = make_unique<Dense2dLayerBackPropagationLM>(batch_size, neural_network_layers[i].get());
}


#ifdef OPENNN_CUDA

void NeuralNetwork::allocate_parameters_device()
{
    const vector<unique_ptr<Layer>>& layers = get_layers();

    const Index layers_number = layers.size();

    if (layers_number == 0) return;

    const Index first_trainable_layer_index = get_first_trainable_layer_index();
    const Index last_trainable_layer_index = get_last_trainable_layer_index();

    for (Index i = first_trainable_layer_index; i <= last_trainable_layer_index; i++)
        layers[i]->allocate_parameters_device();
}


void NeuralNetwork::free_parameters_device()
{
    const vector<unique_ptr<Layer>>& layers = get_layers();

    const Index layers_number = layers.size();

    if (layers_number == 0) return;

    const Index first_trainable_layer_index = get_first_trainable_layer_index();
    const Index last_trainable_layer_index = get_last_trainable_layer_index();

    for (Index i = first_trainable_layer_index; i <= last_trainable_layer_index; i++)
        layers[i]->free_parameters_device();
}


void NeuralNetwork::copy_parameters_device()
{
    const vector<unique_ptr<Layer>>& layers = get_layers();

    const Index layers_number = layers.size();

    if (layers_number == 0) return;

    const Index first_trainable_layer_index = get_first_trainable_layer_index();
    const Index last_trainable_layer_index = get_last_trainable_layer_index();

    for (Index i = first_trainable_layer_index; i <= last_trainable_layer_index; i++)
        layers[i]->copy_parameters_device();
}


void NeuralNetwork::copy_parameters_host()
{
    const vector<unique_ptr<Layer>>& layers = get_layers();

    const Index layers_number = layers.size();

    if (layers_number == 0) return;

    const Index first_trainable_layer_index = get_first_trainable_layer_index();
    const Index last_trainable_layer_index = get_last_trainable_layer_index();

    for (Index i = first_trainable_layer_index; i <= last_trainable_layer_index; i++)
        layers[i]->copy_parameters_host();
}


void NeuralNetwork::forward_propagate_cuda(const vector<float*>& input_device,
                                           ForwardPropagationCuda& forward_propagation_cuda,
                                           const bool& is_training) const
{
    const Index layers_number = get_layers_number();

    const Index first_trainable_layer_index = get_first_trainable_layer_index();
    const Index last_trainable_layer_index = get_last_trainable_layer_index();

    const Index first_layer_index = is_training ? first_trainable_layer_index : 0;
    const Index last_layer_index = is_training ? last_trainable_layer_index : layers_number - 1;

    const vector<vector<float*>> layer_input_device = forward_propagation_cuda.get_layer_inputs_device(input_device, is_training);

    for (Index i = first_layer_index; i <= last_layer_index; i++)
        layers[i]->forward_propagate_cuda(layer_input_device[i],
            forward_propagation_cuda.layers[i],
            is_training);
}


void NeuralNetwork::set_parameters_cuda(const float* new_parameters)
{
    Index index = 0;

    for (const unique_ptr<Layer>& layer : layers)
        layer->set_parameters_cuda(new_parameters, index);
}


float* NeuralNetwork::calculate_outputs_cuda(float* input_device, const Index& batch_size)
{
    if (layers.empty())
        return nullptr;

    ForwardPropagationCuda forward_propagation_cuda(batch_size, this);

    forward_propagate_cuda({ input_device }, forward_propagation_cuda, false);

    return forward_propagation_cuda.get_last_trainable_layer_outputs_device();
}


void NeuralNetwork::create_cuda() const
{
    const vector<unique_ptr<Layer>>& neural_network_layers = get_layers();

    for (const unique_ptr<Layer>& layer : neural_network_layers)
        layer->create_cuda();
}


void NeuralNetwork::destroy_cuda() const
{
    const vector<unique_ptr<Layer>>& neural_network_layers = get_layers();

    for (const unique_ptr<Layer>& layer : neural_network_layers)
        layer->destroy_cuda();
}


ForwardPropagationCuda::ForwardPropagationCuda(const Index& new_batch_size, NeuralNetwork* new_neural_network)
{
    set(new_batch_size, new_neural_network);
}


void ForwardPropagationCuda::set(const Index& new_samples_number, NeuralNetwork* new_neural_network)
{
    samples_number = new_samples_number;

    neural_network = new_neural_network;

    if (!neural_network) throw runtime_error("There is no neural network.");

    const vector<unique_ptr<Layer>>& neural_network_layers = neural_network->get_layers();

    const Index layers_number = neural_network_layers.size();

    layers.resize(layers_number);

    for (Index i = 0; i < layers_number; i++)
        layers[i] = ForwardCudaRegistry::instance().create(neural_network_layers[i]->get_name(), samples_number, neural_network_layers[i].get());
}


float* ForwardPropagationCuda::get_last_trainable_layer_outputs_device() const
{
    const Index last_trainable_layer_index = neural_network->get_last_trainable_layer_index();

    const unique_ptr<LayerForwardPropagationCuda>& layer_forward_propagation = layers[last_trainable_layer_index];

    return layer_forward_propagation->get_output_device();
}


vector<vector<float*>> ForwardPropagationCuda::get_layer_inputs_device(const vector<float*>& batch_input_device, const bool& is_training) const
{
    const Index layers_number = neural_network->get_layers_number();

    if (layers_number == 0)
        return vector<vector<float*>>();

    const vector<vector<Index>>& layer_input_indices = neural_network->get_layer_input_indices();

    const Index first_trainable_layer_index = neural_network->get_first_trainable_layer_index();
    const Index last_trainable_layer_index = neural_network->get_last_trainable_layer_index();

    const Index first_layer_index = is_training ? first_trainable_layer_index : 0;
    const Index last_layer_index = is_training ? last_trainable_layer_index : layers_number - 1;

    vector<vector<float*>> layer_input_device(layers_number);

    layer_input_device[0] = batch_input_device;

    for (Index i = first_layer_index; i <= last_layer_index; i++)
    {
        const vector<Index>& this_layer_input_indices = layer_input_indices[i];

        layer_input_device[i].resize(1);

<<<<<<< HEAD
        if ((i == first_trainable_layer_index && is_training) || i == 0)
        {
            layer_input_device[i] = batch_input_device;
            continue;
        }
=======
        if (false/*neural_network->get_model_type_string() == "TextClassification"*/)
        {
            if (i == first_trainable_layer_index)
            {
                vector<float*> batch_input_pairs1;
                batch_input_pairs1.push_back(batch_input_device[0]);
                layer_input_device[i] = batch_input_pairs1;
                continue;
            }

            if (i == first_trainable_layer_index + 1)
            {
                vector<float*> batch_input_pairs2;
                batch_input_pairs2.push_back(batch_input_device[1]);
                layer_input_device[i] = batch_input_pairs2;
                continue;
            }
        }
        else
        {
            if ((i == first_trainable_layer_index && is_training) || i == 0)
            {
                layer_input_device[i] = batch_input_device;
                continue;
            }
        };
>>>>>>> 92085216

        const Index this_layer_inputs_number = this_layer_input_indices.size();

        layer_input_device[i].resize(this_layer_inputs_number);

        for (Index j = 0; j < this_layer_inputs_number; j++)
        {
            const Index this_layer_input_index = this_layer_input_indices[j];

            layer_input_device[i][j] = layers[this_layer_input_index]->get_output_device();
        }
    }

    return layer_input_device;
}


void ForwardPropagationCuda::print()
{
    const Index layers_number = layers.size();

    cout << "Layers number: " << layers_number << endl;

    for (Index i = 0; i < layers_number; i++)
    {
        cout << "Layer " << i + 1 << endl;

        layers[i]->print();
    }
}


void ForwardPropagationCuda::free()
{
    const Index layers_number = layers.size();

    for (Index i = 0; i < layers_number; i++)
        if (!layers[i])
            layers[i]->free();
}


NeuralNetworkBackPropagationCuda::NeuralNetworkBackPropagationCuda(const Index& new_batch_size, NeuralNetwork* new_neural_network)
{
    set(new_batch_size, new_neural_network);
}


void NeuralNetworkBackPropagationCuda::set(const Index& new_batch_size, NeuralNetwork* new_neural_network)
{
    batch_size = new_batch_size;

    neural_network = new_neural_network;

    if (!neural_network) return;

    const vector<unique_ptr<Layer>>& neural_network_layers = neural_network->get_layers();

    const Index layers_number = neural_network_layers.size();

    layers.resize(layers_number);

    for (Index i = 0; i < layers_number; i++)
        layers[i] = BackCudaRegistry::instance().create(neural_network_layers[i]->get_name(), batch_size, neural_network_layers[i].get());
}


const vector<unique_ptr<LayerBackPropagationCuda>>& NeuralNetworkBackPropagationCuda::get_layers() const
{
    return layers;
}


void NeuralNetworkBackPropagationCuda::print()
{
    const Index layers_number = layers.size();

    cout << "Layers number: " << layers_number << endl;

    for (Index i = 0; i < layers_number; i++)
    {
        cout << "Layer " << i + 1 << endl;

        layers[i]->print();
    }
}


void NeuralNetworkBackPropagationCuda::free()
{
    const Index layers_number = layers.size();

    for (Index i = 0; i < layers_number; i++)
        if (!layers[i])
            layers[i]->free();
}

#endif

} // Namespace

// OpenNN: Open Neural Networks Library.
// Copyright(C) 2005-2025 Artificial Intelligence Techniques, SL.
//
// This library is free software; you can redistribute it and/or
// modify it under the terms of the GNU Lesser General Public
// License as published by the Free Software Foundation; either
// version 2.1 of the License, or any later version.
//
// This library is distributed in the hope that it will be useful,
// but WITHOUT ANY WARRANTY; without even the implied warranty of
// MERCHANTABILITY or FITNESS FOR A PARTICULAR PURPOSE.  See the GNU
// Lesser General Public License for more details.

// You should have received a copy of the GNU Lesser General Public
// License along with this library; if not, write to the Free Software
// Foundation, Inc., 51 Franklin St, Fifth Floor, Boston, MA  02110-1301  USA<|MERGE_RESOLUTION|>--- conflicted
+++ resolved
@@ -1139,12 +1139,14 @@
     if(!neural_network) return;
 
     const vector<unique_ptr<Layer>>& neural_network_layers = neural_network->get_layers();
+    const Index first_traineable_layer_number = neural_network->get_first_trainable_layer_index();
+    const Index last_traineable_layer_number = neural_network->get_last_trainable_layer_index();
 
     const Index layers_number = neural_network_layers.size();
 
     layers.resize(layers_number);
 
-    for(Index i = 0; i < layers_number; i++)
+    for (Index i = first_traineable_layer_number; i <= last_traineable_layer_number; i++)
         layers[i] = BackRegistry::instance().create(neural_network_layers[i]->get_name(), batch_size, neural_network_layers[i].get());
 }
 
@@ -1475,13 +1477,6 @@
 
         layer_input_device[i].resize(1);
 
-<<<<<<< HEAD
-        if ((i == first_trainable_layer_index && is_training) || i == 0)
-        {
-            layer_input_device[i] = batch_input_device;
-            continue;
-        }
-=======
         if (false/*neural_network->get_model_type_string() == "TextClassification"*/)
         {
             if (i == first_trainable_layer_index)
@@ -1508,7 +1503,6 @@
                 continue;
             }
         };
->>>>>>> 92085216
 
         const Index this_layer_inputs_number = this_layer_input_indices.size();
 
@@ -1568,10 +1562,12 @@
     const vector<unique_ptr<Layer>>& neural_network_layers = neural_network->get_layers();
 
     const Index layers_number = neural_network_layers.size();
+    const Index first_traineable_layer_number = neural_network->get_first_trainable_layer_index();
+    const Index last_traineable_layer_number = neural_network->get_last_trainable_layer_index();
 
     layers.resize(layers_number);
 
-    for (Index i = 0; i < layers_number; i++)
+    for (Index i = first_traineable_layer_number; i <= last_traineable_layer_number; i++)
         layers[i] = BackCudaRegistry::instance().create(neural_network_layers[i]->get_name(), batch_size, neural_network_layers[i].get());
 }
 
