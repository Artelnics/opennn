--- conflicted
+++ resolved
@@ -33,10 +33,7 @@
 
 NeuralNetwork::NeuralNetwork()
 {
-<<<<<<< HEAD
     //set(model_type, input_dimensions, complexity_dimensions, output_dimensions);
-=======
->>>>>>> 22a53756
 }
 
 
