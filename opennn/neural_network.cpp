--- conflicted
+++ resolved
@@ -430,19 +430,11 @@
         const ConvolutionalLayer::ConvolutionType convolution_type = ConvolutionalLayer::ConvolutionType::Valid;
 
         add_layer(make_unique<ConvolutionalLayer>(get_output_dimensions(),
-<<<<<<< HEAD
-                                                 kernel_dimensions,
-                                                 ConvolutionalLayer::ActivationFunction::RectifiedLinear,
-                                                 convolution_stride_dimensions,
-                                                 convolution_type,
-                                                 "convolutional_layer_" + to_string(i+1)));
-=======
                                                   kernel_dimensions,
                                                   ConvolutionalLayer::ActivationFunction::RectifiedLinear,
                                                   convolution_stride_dimensions,
                                                   convolution_type,
                                                   "convolutional_layer_" + to_string(i+1)));
->>>>>>> 84ed8fe4
 
         const dimensions pool_dimensions = { 2, 2 };
         const dimensions pooling_stride_dimensions = { 2, 2 };
