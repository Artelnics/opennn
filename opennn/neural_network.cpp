//   OpenNN: Open Neural Networks Library
//   www.opennn.net
//
//   N E U R A L   N E T W O R K   C L A S S
//
//   Artificial Intelligence Techniques SL
//   artelnics@artelnics.com

#include "tensors.h"
#include "images.h"
#include "neural_network.h"
#include "forward_propagation.h"
#include "neural_network_back_propagation.h"
#include "neural_network_back_propagation_lm.h"
#include "layer.h"
#include "perceptron_layer.h"
#include "perceptron_layer_3d.h"
#include "pooling_layer.h"
#include "scaling_layer_2d.h"
#include "scaling_layer_4d.h"
#include "addition_layer_3d.h"
#include "normalization_layer_3d.h"
#include "unscaling_layer.h"
#include "bounding_layer.h"
#include "probabilistic_layer.h"
#include "probabilistic_layer_3d.h"
#include "convolutional_layer.h"
#include "flatten_layer.h"
#include "embedding_layer.h"
#include "multihead_attention_layer.h"
#include "recurrent_layer.h"
#include "long_short_term_memory_layer.h"

namespace opennn
{

NeuralNetwork::NeuralNetwork(const NeuralNetwork::ModelType& model_type, 
                             const dimensions& input_dimensions,
                             const dimensions& complexity_dimensions,
                             const dimensions& output_dimensions)
{
    set(model_type, input_dimensions, complexity_dimensions, output_dimensions);
}


NeuralNetwork::NeuralNetwork(const filesystem::path& file_name)
{
    load(file_name);
}


void NeuralNetwork::add_layer(unique_ptr<Layer> layer, const vector<Index>& input_indices)
{
    const Layer::Type layer_type = layer->get_type();

    if(!validate_layer_type(layer_type)) return;

    const Index old_layers_number = get_layers_number();

    layers.push_back(std::move(layer));

    layer_input_indices.push_back(input_indices.empty()

        ? vector<Index>(1, old_layers_number - 1)

        : input_indices);
}


bool NeuralNetwork::validate_layer_type(const Layer::Type& layer_type) const
{
    if(has(Layer::Type::Bounding))
        throw runtime_error("No layers can be added after a bounding layer.\n");

    return true;
}


bool NeuralNetwork::has(const Layer::Type& layer_type) const
{
    const Index layers_number = get_layers_number();

    for (Index i = 0; i < layers_number; i++)
        if (layers[i]->get_type() == layer_type)
            return true;

    return false;
}


bool NeuralNetwork::is_empty() const
{
    return layers.empty();
}


const vector<string>& NeuralNetwork::get_input_names() const
{
    return input_names;
}


Index NeuralNetwork::get_input_index(const string& name) const
{
    for(Index i = 0; i < Index(input_names.size()); i++)
        if(input_names[i] == name) 
            return i;

    throw runtime_error("Input name not found: " + name);
}


NeuralNetwork::ModelType NeuralNetwork::get_model_type() const
{
    return model_type;
}


string NeuralNetwork::get_model_type_string() const
{
    switch (model_type)
    {
        case ModelType::Default:
            return "Default";
        case ModelType::AutoAssociation:
            return "AutoAssociation";
        case ModelType::Approximation:
            return "Approximation";
        case ModelType::Classification:
            return "Classification";
        case ModelType::Forecasting:
            return "Forecasting";
        case ModelType::TextClassification:
            return "TextClassification";
        case ModelType::ImageClassification:
            return "ImageClassification";
        default:
            throw runtime_error("Unkown model type");
    }
}


const vector<string>& NeuralNetwork::get_output_names() const
{
    return output_names;
}


Index NeuralNetwork::get_output_index(const string& name) const
{
    for(size_t i = 0; i < output_names.size(); i++)
        if(output_names[i] == name) 
            return i;

    throw runtime_error("Output name not found: " + name);
}


const vector<unique_ptr<Layer>>& NeuralNetwork::get_layers() const
{
    return layers;
}


const unique_ptr<Layer>& NeuralNetwork::get_layer(const Index& layer_index) const
{
    return layers[layer_index];
}


const unique_ptr<Layer>& NeuralNetwork::get_layer(const string& name) const
{
    const vector<string> layer_names = get_layer_names();

    for(size_t i = 0; i < layer_names.size(); i++)
        if(layer_names[i] == name)
            return layers[i];

    throw runtime_error("Layer not found in neural network");
}


Index NeuralNetwork::get_layer_index(const string& name) const
{
    if(name == "dataset" || name == "input")
        return -1;

    if(name == "context")
        return -1;  //-1 instead of -2

    const Index layers_number = get_layers_number();

    for(Index i = 0; i < layers_number; i++)
        if(layers[i]->get_name() == name)
            return i;

    throw runtime_error("Layer not found " + name);
}


const vector<vector<Index>>& NeuralNetwork::get_layer_input_indices() const
{
    return layer_input_indices;
}


vector<vector<Index>> NeuralNetwork::get_layer_output_indices() const
{
    const Index layers_number = layer_input_indices.size();

    vector<vector<Index>> layer_output_indices(layers_number);

    for (Index i = 0; i < layers_number; i++)
    {
        for (size_t j = 0; j < layer_input_indices[i].size(); j++)
        {
            const Index input_index = layer_input_indices[i][j];

            if (input_index != -1) 
                layer_output_indices[input_index].push_back(i);
        }
    }

    for (Index i = 0; i < layers_number; i++)
        if (layer_output_indices[i].empty()) 
            layer_output_indices[i].push_back(-1);

    return layer_output_indices;
}


Index NeuralNetwork::find_input_index(const vector<Index>& layer_inputs_indices, const Index& layer_index) const
{
    for (Index i = 0; i < Index(layer_inputs_indices.size()); i++)
        if (layer_inputs_indices[i] == layer_index)
            return i;

    return -1;
}


Layer* NeuralNetwork::get_first(const Layer::Type& layer_type) const
{
    const Index layers_number = get_layers_number();

    for(Index i = 0; i < layers_number; i++)
        if(layers[i]->get_type() == layer_type)
            return layers[i].get();

    throw runtime_error("Neural network does not have layer type.");
}


const bool& NeuralNetwork::get_display() const
{
    return display;
}


void NeuralNetwork::set(const NeuralNetwork::ModelType& new_model_type,
                        const dimensions& input_dimensions, 
                        const dimensions& complexity_dimensions,
                        const dimensions& output_dimensions)
{
    set_default();

    layers.resize(0);

    model_type = new_model_type;

    const Index inputs_number = accumulate(input_dimensions.begin(), input_dimensions.end(), 1, multiplies<Index>());

    input_names.resize(inputs_number);

    for(Index i = 0; i < inputs_number; i++)
        input_names[i] = "input_" + to_string(i+1);

    switch(model_type)
    {    
    case ModelType::Approximation:
        set_approximation(input_dimensions, complexity_dimensions, output_dimensions);
        break;
    
    case ModelType::Classification: 
        set_classification(input_dimensions, complexity_dimensions, output_dimensions);
        break;

    case ModelType::TextClassification:
        set_classification(input_dimensions, complexity_dimensions, output_dimensions);
        break;

    case ModelType::Forecasting:
        set_forecasting(input_dimensions, complexity_dimensions, output_dimensions);
        break;

    case ModelType::ImageClassification:
        set_image_classification(input_dimensions, complexity_dimensions, output_dimensions);
        break;
    
    case ModelType::AutoAssociation:
        set_auto_association(input_dimensions, complexity_dimensions, output_dimensions);
        break;

/*
    case ModelType::TextClassificationTransformer:
        set_text_classification_transformer(input_dimensions, complexity_dimensions, output_dimensions);
        break;
*/

    default:
        break;

    }
    const Index outputs_number = accumulate(output_dimensions.begin(), output_dimensions.end(), 1, multiplies<Index>());

    output_names.resize(outputs_number);

    for(Index i = 0; i < outputs_number; i++)
        output_names[i] = "output_" + to_string(i+1);
}


void NeuralNetwork::set_approximation(const dimensions& input_dimensions, 
                                      const dimensions& complexity_dimensions, 
                                      const dimensions& output_dimensions)
{

    const Index complexity_size = complexity_dimensions.size();

    add_layer(make_unique<ScalingLayer2D>(input_dimensions));

    for (Index i = 0; i < complexity_size; i++)
        add_layer(make_unique<PerceptronLayer>(get_output_dimensions(),
                                               dimensions{ complexity_dimensions[i] },
                                               PerceptronLayer::ActivationFunction::RectifiedLinear,
                                               "perceptron_layer_" + to_string(i + 1)));

    add_layer(make_unique<PerceptronLayer>(get_output_dimensions(),
                                           output_dimensions,
                                           PerceptronLayer::ActivationFunction::Linear,
                                           "perceptron_layer_" + to_string(complexity_size + 1)));

    add_layer(make_unique<UnscalingLayer>(output_dimensions));

    add_layer(make_unique<BoundingLayer>(output_dimensions));

}


void NeuralNetwork::set_classification(const dimensions& input_dimensions, 
                                       const dimensions& complexity_dimensions, 
                                       const dimensions& output_dimensions)
{
    const Index complexity_size = complexity_dimensions.size();

    add_layer(make_unique<ScalingLayer2D>(input_dimensions));

    for (Index i = 0; i < complexity_size; i++)
        add_layer(make_unique<PerceptronLayer>(get_output_dimensions(),
                                               dimensions{complexity_dimensions[i]},
                                               PerceptronLayer::ActivationFunction::HyperbolicTangent,
                                               "perceptron_layer_" + to_string(i + 1)));

    add_layer(make_unique<ProbabilisticLayer>(get_output_dimensions(),
                                              output_dimensions,
                                              "probabilistic_layer"));
}


void NeuralNetwork::set_forecasting(const dimensions& input_dimensions, 
                                    const dimensions& complexity_dimensions, 
                                    const dimensions& output_dimensions)
{
    add_layer(make_unique<ScalingLayer2D>(input_dimensions));

    add_layer(make_unique<RecurrentLayer>(get_output_dimensions(),
        dimensions{ complexity_dimensions[0] }));

    add_layer(make_unique<PerceptronLayer>(get_output_dimensions(),
        output_dimensions,
        PerceptronLayer::ActivationFunction::HyperbolicTangent,
        "recurrent_layer"));

    add_layer(make_unique<UnscalingLayer>(output_dimensions));

    add_layer(make_unique<BoundingLayer>(output_dimensions));
}


void NeuralNetwork::set_auto_association(const dimensions& input_dimensions, 
                                         const dimensions& complexity_dimensions, 
                                         const dimensions& output_dimensions)
{
    add_layer(make_unique<ScalingLayer2D>(input_dimensions));

    const Index mapping_neurons_number = 10;
    const Index bottle_neck_neurons_number = complexity_dimensions[0];

    add_layer(make_unique<PerceptronLayer>(input_dimensions, 
                                           dimensions{mapping_neurons_number}, 
                                           PerceptronLayer::ActivationFunction::HyperbolicTangent,
                                           "mapping_layer"));

    add_layer(make_unique<PerceptronLayer>(dimensions{ mapping_neurons_number },
                                           dimensions{ bottle_neck_neurons_number },
                                           PerceptronLayer::ActivationFunction::Linear,
                                           "bottleneck_layer"));

    add_layer(make_unique<PerceptronLayer>(dimensions{ bottle_neck_neurons_number },
                                           dimensions{ mapping_neurons_number },
                                           PerceptronLayer::ActivationFunction::HyperbolicTangent,
                                           "demapping_layer"));

    add_layer(make_unique<PerceptronLayer>(dimensions{ mapping_neurons_number },
                                           dimensions{ output_dimensions }, 
                                           PerceptronLayer::ActivationFunction::Linear,
                                           "output_layer"));

    add_layer(make_unique<UnscalingLayer>(output_dimensions));
}


void NeuralNetwork::set_image_classification(const dimensions& input_dimensions, 
                                             const dimensions& complexity_dimensions, 
                                             const dimensions& output_dimensions)
{
    const Index complexity_size = complexity_dimensions.size();

    add_layer(make_unique<ScalingLayer4D>(input_dimensions));

    for (Index i = 0; i < complexity_size; i++)
    {
        const dimensions kernel_dimensions = { 3, 3, get_output_dimensions()[2], complexity_dimensions[i] };
        const dimensions convolution_stride_dimensions = { 1, 1 };
        const ConvolutionalLayer::ConvolutionType convolution_type = ConvolutionalLayer::ConvolutionType::Valid;

        add_layer(make_unique<ConvolutionalLayer>(get_output_dimensions(),
                                                  kernel_dimensions,
                                                  ConvolutionalLayer::ActivationFunction::RectifiedLinear,
                                                  convolution_stride_dimensions,
                                                  convolution_type,
                                                  "convolutional_layer_" + to_string(i+1)));

        const dimensions pool_dimensions = { 2, 2 };
        const dimensions pooling_stride_dimensions = { 2, 2 };
        const dimensions padding_dimensions = { 0, 0 };
        const PoolingLayer::PoolingMethod pooling_method = PoolingLayer::PoolingMethod::MaxPooling;

        add_layer(make_unique<PoolingLayer>(get_output_dimensions(),
                                            pool_dimensions,
                                            pooling_stride_dimensions,
                                            padding_dimensions,
                                            pooling_method,
                                            "pooling_layer_" + to_string(i + 1)));
    }

    add_layer(make_unique<FlattenLayer>(get_output_dimensions()));

    add_layer(make_unique<ProbabilisticLayer>(get_output_dimensions(),
                                              output_dimensions,
                                              "probabilistic_layer"));
}

/*
void NeuralNetwork::set_text_classification_transformer(const dimensions& input_dimensions,
                                         const dimensions& complexity_dimensions,
                                                        const dimensions& output_dimensions)
{

    layers.resize(0);

    // input_names.resize(input_length + context_length);

    const Index complexity_size = complexity_dimensions.size();

    // Embedding Layers

    const Index embedding_depth = 32;
    const Index perceptron_depth = 32;
    const Index heads_number = 2;
    const type dropout_rate = 0;

    unique_ptr<EmbeddingLayer> embedding_layer
        = make_unique<EmbeddingLayer>(input_dimensions[0],
                                      input_dimensions[1],
                                      embedding_depth,
                                      true);

    embedding_layer->set_dropout_rate(dropout_rate);
    embedding_layer->set_name("embedding");
    //name = embedding_layer->get_name();
    add_layer(std::move(embedding_layer));
    set_layer_inputs_indices("embedding", "input");

    // cout<<get_output_dimensions().size()<<endl;
    // cout<<get_output_dimensions()[0]<<endl;
    // cout<<get_output_dimensions()[1]<<endl;
    // Encoder

    for(Index i = 0; i < complexity_size; i++)
    {
        // Multi head attention

        unique_ptr<MultiheadAttentionLayer> self_attention_layer =
            make_unique<MultiheadAttentionLayer>(input_dimensions[1],
                                                 input_dimensions[1],
                                                 embedding_depth,
                                                 heads_number);

        self_attention_layer->set_dropout_rate(dropout_rate);
        self_attention_layer->set_name("self_attention_" + to_string(i+1));
        //name = input_self_attention_layer->get_name();

        add_layer(std::move(self_attention_layer));

        if(i == 0)
            set_layer_inputs_indices("self_attention_1", {"embedding", "embedding"});
        else
            set_layer_inputs_indices("self_attention_" + to_string(i+1), { "perceptron_normalization_" + to_string(i), "perceptron_normalization_" + to_string(i) });

        // Addition

        unique_ptr<AdditionLayer3D> self_attention_addition_layer
            = make_unique<AdditionLayer3D>(input_dimensions[1], embedding_depth);

        self_attention_addition_layer->set_name("self_attention_addition_" + to_string(i+1));
        //name = self_attention_addition_layer->get_name();

        add_layer(std::move(self_attention_addition_layer));

        if(i == 0)
            set_layer_inputs_indices("self_attention_addition_" + to_string(i+1), { "embedding", "self_attention_" + to_string(i+1) });
        else
            set_layer_inputs_indices("self_attention_addition_" + to_string(i+1), { "perceptron_normalization_" + to_string(i), "self_attention_" + to_string(i+1) });

        // Normalization

        unique_ptr<NormalizationLayer3D> self_attention_normalization_layer
            = make_unique<NormalizationLayer3D>(input_dimensions[1], embedding_depth);

        self_attention_normalization_layer->set_name("self_attention_normalization_" + to_string(i+1));
        //name = self_attention_normalization_layer->get_name();

        add_layer(std::move(self_attention_normalization_layer));

        set_layer_inputs_indices("self_attention_normalization_" + to_string(i+1), "self_attention_addition_" + to_string(i+1));

        // Perceptron

        unique_ptr<PerceptronLayer3D> encoder_internal_perceptron_layer
            = make_unique<PerceptronLayer3D>(input_dimensions[1], embedding_depth, perceptron_depth, PerceptronLayer3D::ActivationFunction::RectifiedLinear);

        encoder_internal_perceptron_layer->set_name("encoder_internal_perceptron_" + to_string(i+1));
        //name = encoder_internal_perceptron_layer->get_name();

        add_layer(std::move(encoder_internal_perceptron_layer));

        set_layer_inputs_indices("encoder_internal_perceptron_" + to_string(i+1), "self_attention_normalization_" + to_string(i+1));

        // Perceptron

        unique_ptr<PerceptronLayer3D> encoder_external_perceptron_layer =
            make_unique<PerceptronLayer3D>(input_dimensions[1], perceptron_depth, embedding_depth, PerceptronLayer3D::ActivationFunction::RectifiedLinear);

        encoder_external_perceptron_layer->set_dropout_rate(dropout_rate);
        encoder_external_perceptron_layer->set_name("encoder_external_perceptron_" + to_string(i+1));
        //name = encoder_external_perceptron_layer->get_name();

        add_layer(std::move(encoder_external_perceptron_layer));

        set_layer_inputs_indices("encoder_external_perceptron_" + to_string(i+1), "encoder_internal_perceptron_" + to_string(i+1));

        // Addition

        unique_ptr<AdditionLayer3D> encoder_perceptron_addition_layer
            = make_unique<AdditionLayer3D>(input_dimensions[1], embedding_depth);

        encoder_perceptron_addition_layer->set_name("encoder_perceptron_addition_" + to_string(i+1));
        //name = encoder_perceptron_addition_layer->get_name();

        add_layer(std::move(encoder_perceptron_addition_layer));

        set_layer_inputs_indices("encoder_perceptron_addition_" + to_string(i+1), { "self_attention_normalization_" + to_string(i+1), "encoder_external_perceptron_" + to_string(i+1) });

        // Normalization

        unique_ptr<NormalizationLayer3D> encoder_perceptron_normalization_layer
            = make_unique<NormalizationLayer3D>(input_dimensions[1], embedding_depth);

        encoder_perceptron_normalization_layer->set_name("encoder_perceptron_normalization_" + to_string(i+1));
        //name = encoder_perceptron_normalization_layer->get_name();

        add_layer(std::move(encoder_perceptron_normalization_layer));

        set_layer_inputs_indices("encoder_perceptron_normalization_" + to_string(i+1), "encoder_perceptron_addition_" + to_string(i+1));

    }

        // Global Average Pooling

        const dimensions pool_dimensions = { 1, input_dimensions[1] };
        const dimensions pooling_stride_dimensions = { 1, input_dimensions[1] };
        const dimensions padding_dimensions = { 0, 0 };
        const PoolingLayer::PoolingMethod pooling_method = PoolingLayer::PoolingMethod::AveragePooling;

        add_layer(make_unique<PoolingLayer>(get_output_dimensions(),
                                            pool_dimensions,
                                            pooling_stride_dimensions,
                                            padding_dimensions,
                                            pooling_method,
                                            "pooling_layer"));

        set_layer_inputs_indices("global_average_pooling", "encoder_perceptron_normalization_" + to_string(complexity_size));

        add_layer(make_unique<PerceptronLayer>(get_output_dimensions(),
                                               output_dimensions,
                                               PerceptronLayer::ActivationFunction::Logistic,
                                               "perceptron_layer_" + to_string(complexity_size + 1)));

        set_layer_inputs_indices("perceptron_layer_" + to_string(complexity_size + 1), "global_average_pooling");
    }
*/
};


void NeuralNetwork::set(const filesystem::path& file_name)
{
    load(file_name);
}


void NeuralNetwork::set_model_type(const NeuralNetwork::ModelType& new_model_type)
{
    model_type = new_model_type;
}


void NeuralNetwork::set_model_type_string(const string& new_model_type)
{
    if(new_model_type == "Approximation")
        set_model_type(ModelType::Approximation);
    else if(new_model_type == "Classification")
        set_model_type(ModelType::Classification);
    else if(new_model_type == "Forecasting")
        set_model_type(ModelType::Forecasting);
    else if(new_model_type == "ImageClassification")
        set_model_type(ModelType::ImageClassification);
    else if(new_model_type == "TextClassification")
        set_model_type(ModelType::TextClassification);
    else if(new_model_type == "AutoAssociation")
        set_model_type(ModelType::AutoAssociation);
    else
        throw runtime_error("Unknown model type: " + new_model_type + "\n");
}


void NeuralNetwork::set_input_names(const vector<string>& new_input_namess)
{
    input_names = new_input_namess;
}


void NeuralNetwork::set_output_namess(const vector<string>& new_output_namess)
{
    output_names = new_output_namess;
}


void NeuralNetwork::set_input_dimensions(const dimensions& new_input_dimensions)
{
/*
    input_names.resize(new_inputs_number);

    if(has(Layer::Type::Scaling2D))
    {
        ScalingLayer2D* scaling_layer_2d = get_scaling_layer_2d();

        scaling_layer_2d->set_inputs_number(new_inputs_number);
    }

    const Index first_trainable_layer_index = get_first_trainable_layer_index();

    layers[first_trainable_layer_index]->set_inputs_number(new_inputs_number);
*/
}


void NeuralNetwork::set_default()
{
    display = true;

    layer_input_indices = vector<vector<Index>>();
}


void NeuralNetwork::set_threads_number(const int& new_threads_number)
{
    const Index layers_number = get_layers_number();

    for(Index i = 0; i < layers_number; i++)
        layers[i]->set_threads_number(new_threads_number);
}


void NeuralNetwork::set_layers_number(const Index& new_layers_number)
{
    layers.resize(new_layers_number);
    layer_input_indices.resize(new_layers_number);
}


void NeuralNetwork::set_layer_input_indices(const vector<vector<Index>>& new_layer_input_indices)
{
    layer_input_indices = new_layer_input_indices;
}


void NeuralNetwork::set_layer_inputs_indices(const Index& layer_index, const vector<Index>& new_layer_input_indices)
{
    layer_input_indices[layer_index] = new_layer_input_indices;
}


void NeuralNetwork::set_layer_inputs_indices(const string& name,
                                             const vector<string>& new_layer_input_names)
{
    const Index layer_index = get_layer_index(name);

    const Index size = new_layer_input_names.size();

    vector<Index> new_layer_input_indices(size);

    for(Index i = 0; i < size; i++)
        new_layer_input_indices[i] = get_layer_index(new_layer_input_names[i]);

    layer_input_indices[layer_index] = new_layer_input_indices;
}


void NeuralNetwork::set_layer_inputs_indices(const string& name, 
                                             const initializer_list<string>& new_layer_input_names_list)
{
    const vector<string> new_layer_input_names = new_layer_input_names_list;

    set_layer_inputs_indices(name, new_layer_input_names);
}


void NeuralNetwork::set_layer_inputs_indices(const string& name, const string& new_layer_input_names)
{
    const Index layer_index = get_layer_index(name);

    layer_input_indices[layer_index] = {get_layer_index(new_layer_input_names)};
}


Index NeuralNetwork::get_inputs_number() const
{
    if(layers.empty())
        return 0;

    const dimensions input_dimensions = layers[0]->get_input_dimensions();

    return accumulate(input_dimensions.begin(), input_dimensions.end(), Index(1), multiplies<Index>());
}


Index NeuralNetwork::get_outputs_number() const
{
    if(layers.empty()) 
        return 0;

    const Layer* last_layer = layers[layers.size() - 1].get();

    const dimensions output_dimensions = last_layer->get_output_dimensions();

    return accumulate(output_dimensions.begin(), output_dimensions.end(), Index(1), multiplies<Index>());
}


dimensions NeuralNetwork::get_output_dimensions() const
{
    if(layers.empty()) 
        return {};

    return layers[layers.size() - 1]->get_output_dimensions();
}


Index NeuralNetwork::get_parameters_number() const
{
    Index parameters_number = 0;

    #pragma omp parallel for reduction(+: parameters_number)

    for(Index i = 0; i < Index(layers.size()); i++)
        parameters_number += layers[i]->get_parameters_number();

    return parameters_number;
}


Tensor<type, 1> NeuralNetwork::get_parameters() const
{
    const Index parameters_number = get_parameters_number();

    Tensor<type, 1> parameters(parameters_number);

    Index position = 0;

    for (const auto& layer : layers)
    {
        const Tensor<type, 1> layer_parameters = layer->get_parameters();

        copy(layer_parameters.data(),
             layer_parameters.data() + layer_parameters.size(),
             parameters.data() + position);

        position += layer_parameters.size();
    }

    return parameters;
}


vector<Index> NeuralNetwork::get_layer_parameter_numbers() const
{
    const Index layers_number = get_layers_number();

    vector<Index> layers_parameters_number(layers_number);

    #pragma omp parallel for 

    for(Index i = 0; i < layers_number; i++)
        layers_parameters_number[i] = layers[i]->get_parameters_number();

    return layers_parameters_number;
}


void NeuralNetwork::set_parameters(const Tensor<type, 1>& new_parameters) const
{
    const Index layers_number = get_layers_number();

    const vector<Index> layer_parameter_numbers = get_layer_parameter_numbers();

    Index index = 0;

    for(Index i = 0; i < layers_number; i++)
    {
        layers[i]->set_parameters(new_parameters, index);

        index += layer_parameter_numbers[i];
    }
}


void NeuralNetwork::set_display(const bool& new_display)
{
    display = new_display;
}


Index NeuralNetwork::get_layers_number() const
{
    return layers.size();
}


bool NeuralNetwork::is_trainable(const Layer::Type& layer_type)
{
    return layer_type != Layer::Type::Scaling2D &&
           layer_type != Layer::Type::Scaling4D &&
           layer_type != Layer::Type::Unscaling &&
           layer_type != Layer::Type::Bounding;
}


Index NeuralNetwork::get_first_trainable_layer_index() const
{
    const Index layers_number = get_layers_number();

    for(Index i = 0; i < layers_number; i++)
        if (is_trainable(layers[i]->get_type())) 
            return i;

    throw runtime_error("The neural network has no trainable layers.");
}


Index NeuralNetwork::get_last_trainable_layer_index() const
{
    const Index layers_number = get_layers_number();

    for(Index i = layers_number-1; i >= 0 ; i--)
        if (is_trainable(layers[i]->get_type()))
            return i;

    throw runtime_error("The neural network has no trainable layers.");
}

Index NeuralNetwork::get_layers_number(const Layer::Type& layer_type) const
{
    const Index layers_number = get_layers_number();

    Index count = 0;

    #pragma omp parallel for reduction(+: count)

    for(Index i = 0; i < layers_number; i++)
        if(layers[i]->get_type() == layer_type)
            count++;

    return count;
}


// bool NeuralNetwork::is_input_layer(const vector<Index>& this_layer_inputs_indices) const
// {
//     const Index input_layers_number = this_layer_inputs_indices.size();

//     for(Index i = 0; i < input_layers_number; i++)
//         if(this_layer_inputs_indices[i] == -1)
//             return true;

//     return false;
// }


// bool NeuralNetwork::is_context_layer(const vector<Index>& this_layer_inputs_indices) const
// {
//     // @todo Is this ok?
//     const Index layers_number = get_layers_number();

//     for(Index i = 0; i < layers_number; i++)
//         if(this_layer_inputs_indices[i] == -2)
//             return true;

//     return false;
// }


void NeuralNetwork::set_parameters_constant(const type& value) const
{
    const Index layers_number = get_layers_number();

    #pragma omp parallel for
    for(Index i = 0; i < layers_number; i++)
        layers[i]->set_parameters_constant(value);
}


void NeuralNetwork::set_parameters_random() const
{
    const Index layers_number = get_layers_number();

    const vector<unique_ptr<Layer>>& layers = get_layers();

    #pragma omp parallel for
    for(Index i = 0; i < layers_number; i++)
        layers[i]->set_parameters_random();
}


void NeuralNetwork::forward_propagate(const vector<pair<type*, dimensions>>& input_pair,
                                      ForwardPropagation& forward_propagation,
                                      const bool& is_training) const
{
    const Index layers_number = get_layers_number();

    const Index first_trainable_layer_index = get_first_trainable_layer_index();
    const Index last_trainable_layer_index = get_last_trainable_layer_index();

    const Index first_layer_index = is_training ? first_trainable_layer_index : 0;
    const Index last_layer_index = is_training ? last_trainable_layer_index : layers_number - 1;

    const vector<vector<pair<type*, dimensions>>> layer_input_pairs = forward_propagation.get_layer_input_pairs(input_pair);

    for (Index i = first_layer_index; i <= last_layer_index; i++){

        layers[i]->forward_propagate(layer_input_pairs[i],
                                     forward_propagation.layers[i],
                                     is_training);}

}


void NeuralNetwork::forward_propagate(const vector<pair<type*, dimensions>>& input_pair,
                                      const Tensor<type, 1>& new_parameters,
                                      ForwardPropagation& forward_propagation) const
{
    const Tensor<type, 1> original_parameters = get_parameters();

    set_parameters(new_parameters);

    const bool is_training = true;

    forward_propagate(input_pair, forward_propagation, is_training);

    set_parameters(original_parameters);
}


string NeuralNetwork::get_expression() const
{
    const Index layers_number = get_layers_number();

    const vector<unique_ptr<Layer>>& layers = get_layers();
    const vector<string> layer_names = get_layer_names();

    vector<string> input_names = get_input_names();
    vector<string> output_names = get_output_names();

    const Index inputs_number = input_names.size();
    const Index outputs_number = output_names.size();

    for (int i = 0; i < inputs_number; i++)
        input_names[i].empty()
            ? input_names[i] = "input_" + to_string(i)
            : input_names[i] = "XXX"/*replace_non_allowed_programming_expressions(input_names[i])*/;

    vector<string> scaled_input_names(inputs_number);
    vector<string> unscaled_output_names(outputs_number);

    ostringstream buffer;

    for (Index i = 0; i < layers_number; i++)
        buffer << layers[i]->get_expression();

/*
    if (i == layers_number - 1)
    {
    for (int j = 0; j < output_names.size(); j++)
    if (!output_names[j].empty())
  ;//  output_names[j] = replace_non_allowed_programming_expressions(output_names[j]);
    else
    output_names[j] = "output_" + to_string(i);

    //buffer << layers[i]->get_expression(input_names, output_names) << endl;
    }
    else
    {

//    layer_neurons_number = layers[i]->get_neurons_number();
//    output_namess_vector.resize(layer_neurons_number);

    for (Index j = 0; j < layer_neurons_number; j++)
    {
    if (layer_names[i] == "scaling_layer")
    {
//    output_names[j] = "scaled_" + replace_non_allowed_programming_expressions(input_names[j]);
    scaled_input_names[j] = output_names[j];
    }
    else
    {
    output_names[j] = layer_names[i] + "_output_" + to_string(j);
    }
    }

    //            buffer << layers[i]->get_expression(input_names, output_names) << endl;
    //            input_namess_vector = output_namess_vector;
    //            unscaled_output_names = input_namess_vector;
    }
    }
*/
    string expression = buffer.str();

    //replace(expression, "+-", "-");
    return expression;
}


Tensor<type, 2> NeuralNetwork::calculate_outputs(const Tensor<type, 2>& inputs)
{
    const Index layers_number = get_layers_number();

    if (layers_number == 0)
        return Tensor<type, 2>();

    const Index batch_samples_number = inputs.dimension(0);
    const Index inputs_number = inputs.dimension(1);

    ForwardPropagation forward_propagation(batch_samples_number, this);

    const pair<type*, dimensions> input_pair((type*)inputs.data(), {{batch_samples_number, inputs_number}});

    forward_propagate({input_pair}, forward_propagation);

    //forward_propagation.print();

    const pair<type*, dimensions> outputs_pair
        = forward_propagation.layers[layers_number - 1]->get_outputs_pair();

    return tensor_map_2(outputs_pair);
}


Tensor<type, 2> NeuralNetwork::calculate_outputs(const Tensor<type, 4>& inputs)
{
    const Index layers_number = get_layers_number();

    if (layers_number == 0) 
        return Tensor<type, 2>();

    const Index batch_samples_number = inputs.dimension(0);

    ForwardPropagation forward_propagation(batch_samples_number, this);

    const pair<type*, dimensions> input_pair((type*)inputs.data(), { {inputs.dimension(0), inputs.dimension(1), inputs.dimension(2), inputs.dimension(3)}});

    forward_propagate({input_pair}, forward_propagation);

    const pair<type*, dimensions> outputs_pair 
        = forward_propagation.layers[layers_number - 1]->get_outputs_pair();

    return tensor_map_2(outputs_pair);
}


Tensor<type, 2> NeuralNetwork::calculate_scaled_outputs(const Tensor<type, 2>&)
{
    return Tensor<type, 2>();
}


Tensor<type, 2> NeuralNetwork::calculate_directional_inputs(const Index& direction,
                                                            const Tensor<type, 1>& point,
                                                            const type& minimum,
                                                            const type& maximum,
                                                            const Index& points_number) const
{
    const Index inputs_number = get_inputs_number();

    Tensor<type, 2> directional_inputs(points_number, inputs_number);

    Tensor<type, 1> inputs(inputs_number);

    inputs = point;

    for(Index i = 0; i < points_number; i++)
    {
        inputs(direction) = minimum + (maximum - minimum)*type(i)/type(points_number-1);

        for(Index j = 0; j < inputs_number; j++)
            directional_inputs(i, j) = inputs(j);
    }

    return directional_inputs;
}


Index NeuralNetwork::calculate_image_output(const string& image_path)
{
    const Tensor<unsigned char, 3> image_data = read_bmp_image(image_path);

    ScalingLayer4D* scaling_layer_4d = static_cast<ScalingLayer4D*>(get_first(Layer::Type::Scaling4D));

    const Index height = scaling_layer_4d->get_input_dimensions()[0];
    const Index width = scaling_layer_4d->get_input_dimensions()[1];
    const Index image_channels = scaling_layer_4d->get_input_dimensions()[2];

    const Index current_height = image_data.dimension(0);
    const Index current_width = image_data.dimension(1);
    const Index current_channels = image_data.dimension(2);

    if (current_channels != image_channels)
        throw runtime_error("Error: Different channels number " + image_path + "\n");

    Tensor<unsigned char, 3> resized_image_data(height, width, image_channels);
/*
    (current_height != height || current_width != width)
        ? bilinear_interpolation_resize_image(image_data, resized_image_data, height, width)
        : resized_image_data = image_data;
*/
    Tensor<type, 4> input_data(1, height, width, image_channels);

    const Index pixels_number = height * width * image_channels;

#pragma omp parallel for
    for (Index j = 0; j < pixels_number; j++)
        input_data(j) = resized_image_data(j);

    const Tensor<type, 2> outputs = calculate_outputs(input_data);

    Index predicted_index = -1;

    if (outputs.size() > 1)
    {
        type max_value = outputs(0);
        for (Index i = 1; i < outputs.dimension(1); ++i) {
            if (outputs(i) > max_value) {
                max_value = outputs(i);
                predicted_index = i;
            }
        }
    }
    else
        predicted_index = outputs(0);

    return predicted_index;
}


Tensor<string, 2> NeuralNetwork::get_perceptron_layers_information() const
{
    const Index layers_number = get_layers_number();

    const Index perceptron_layers_number = get_layers_number(Layer::Type::Perceptron);

    Tensor<string, 2> information(perceptron_layers_number, 3);

    Index perceptron_layer_index = 0;

    for(Index i = 0; i < layers_number; i++)
    {
        const Layer::Type layer_type = layers[i]->get_type();

        if (layer_type != Layer::Type::Perceptron) 
            continue;

        information(perceptron_layer_index, 0) = to_string(layers[i]->get_input_dimensions()[0]);
        information(perceptron_layer_index, 1) = to_string(layers[i]->get_output_dimensions()[0]);

        const PerceptronLayer* perceptron_layer = static_cast<PerceptronLayer*>(layers[i].get());

        information(perceptron_layer_index, 2) = perceptron_layer->get_activation_function_string();

        perceptron_layer_index++;
    }

    return information;
}


Tensor<string, 2> NeuralNetwork::get_probabilistic_layer_information() const
{
    const Index layers_number = get_layers_number();

    const Index probabilistic_layers_number = get_layers_number(Layer::Type::Probabilistic);

    Tensor<string, 2> information(probabilistic_layers_number, 3);

    Index probabilistic_layer_index = 0;

    for(Index i = 0; i < layers_number; i++)
    {
        const Layer::Type layer_type = layers[i]->get_type();

        if (layer_type != Layer::Type::Probabilistic) 
            continue;

        information(probabilistic_layer_index,0) = to_string(layers[i]->get_input_dimensions()[0]);
        information(probabilistic_layer_index,1) = to_string(layers[i]->get_output_dimensions()[0]);

        const ProbabilisticLayer* probabilistic_layer = static_cast<ProbabilisticLayer*>(layers[i].get());

        information(probabilistic_layer_index,2) = probabilistic_layer->get_activation_function_string();

        probabilistic_layer_index++;
    }

    return information;
}


void NeuralNetwork::to_XML(XMLPrinter& printer) const
{
    const Index inputs_number = get_inputs_number();
    const Index layers_number = get_layers_number();
    const Index outputs_number = output_names.size();

    printer.OpenElement("NeuralNetwork");

    // Inputs

    printer.OpenElement("Inputs");

    add_xml_element(printer, "InputsNumber", to_string(inputs_number));

<<<<<<< HEAD
    if (input_names.size() != size_t(inputs_number))
        throw runtime_error("Size of input names is not equal to inputs number");

=======
>>>>>>> f885f0ac
    for (Index i = 0; i < inputs_number; i++)
        add_xml_element_attribute(printer, "Input", input_names[i], "Index", to_string(i + 1));

    printer.CloseElement();

    // Layers

    printer.OpenElement("Layers");

    add_xml_element(printer, "LayersNumber", to_string(layers_number));

    for (Index i = 0; i < layers_number; i++) 
        layers[i]->to_XML(printer);

    // Layer input indices

    printer.OpenElement("LayerInputIndices");

    for (Index i = 0; i < Index(layer_input_indices.size()); i++) 
        add_xml_element_attribute(printer, "LayerInputsIndices", vector_to_string(layer_input_indices[i]), "LayerIndex", to_string(i));

    printer.CloseElement();

    printer.CloseElement();

    // Outputs

    printer.OpenElement("Outputs");

    add_xml_element(printer, "OutputsNumber", to_string(outputs_number));

    for (Index i = 0; i < outputs_number; i++) 
        add_xml_element_attribute(printer, "Output", output_names[i], "Index", to_string(i + 1));

    printer.CloseElement(); 

    printer.CloseElement();
}


void NeuralNetwork::from_XML(const XMLDocument& document)
{
    set();

    const XMLElement* neural_network_element = document.FirstChildElement("NeuralNetwork");

    if(!neural_network_element)
        throw runtime_error("Neural network element is nullptr.\n");

    inputs_from_XML(neural_network_element->FirstChildElement("Inputs"));
    layers_from_XML(neural_network_element->FirstChildElement("Layers"));
    outputs_from_XML(neural_network_element->FirstChildElement("Outputs"));
    set_display(read_xml_bool(neural_network_element, "Display"));
}


void NeuralNetwork::inputs_from_XML(const XMLElement* inputs_element)
{
    if(!inputs_element)
        throw runtime_error("Inputs element is nullptr.\n");

    const Index new_inputs_number = read_xml_index(inputs_element, "InputsNumber");

    input_names.resize(new_inputs_number);

    const XMLElement* inputs_number_element = inputs_element->FirstChildElement("InputsNumber");

    // Inputs names

    const XMLElement* start_element = inputs_number_element;

    for(Index i = 0; i < new_inputs_number; i++)
    {
        const XMLElement* input_element = start_element->NextSiblingElement("Input");

        if(input_element->Attribute("Index") != to_string(i+1))
            throw runtime_error("Input index number (" + to_string(i+1) + ") does not match (" + input_element->Attribute("Item") + ").\n");

        if(!input_element->GetText())
            throw runtime_error("Input text is nullptr.");

        input_names[i] = input_element->GetText();

        start_element = input_element;
    }
}


void NeuralNetwork::layers_from_XML(const XMLElement* layers_element)
{
    if(!layers_element)
        throw runtime_error("Layers element is nullptr.\n");

    const Index layers_number = read_xml_index(layers_element, "LayersNumber");

    // Add layers

    const XMLElement* start_element = layers_element->FirstChildElement("LayersNumber");

    for(Index i = 0; i < layers_number; i++)
    {
        const XMLElement* layer_element = start_element->NextSiblingElement();

        if(!layer_element)
             throw runtime_error("Layer element is nullptr.");

        const string layer_type_string = layer_element->Name();

        XMLDocument layer_document;
        XMLNode* element_clone = layer_element->DeepClone(&layer_document);
        layer_document.InsertFirstChild(element_clone);

        //add_layer(std::move(unique_ptr<ScalingLayer2D>(layer_document)));

        if (layer_type_string == "Scaling2D") {
            unique_ptr<ScalingLayer2D> scaling_layer = make_unique<ScalingLayer2D>();
            scaling_layer->from_XML(layer_document);
            add_layer(std::move(scaling_layer));
        }
        else if (layer_type_string == "Scaling4D") {
            unique_ptr<ScalingLayer4D> scaling_layer = make_unique<ScalingLayer4D>();
            scaling_layer->from_XML(layer_document);
            add_layer(std::move(scaling_layer));
        }
        else if (layer_type_string == "Convolutional") {
            unique_ptr<ConvolutionalLayer> convolutional_layer = make_unique<ConvolutionalLayer>();
            convolutional_layer->from_XML(layer_document);
            add_layer(std::move(convolutional_layer));
        }
        else if (layer_type_string == "Perceptron") {
            unique_ptr<PerceptronLayer> perceptron_layer = make_unique<PerceptronLayer>();
            perceptron_layer->from_XML(layer_document);
            add_layer(std::move(perceptron_layer));
        }
        else if (layer_type_string == "Perceptron3D") {
            unique_ptr<PerceptronLayer3D> perceptron_layer_3d = make_unique<PerceptronLayer3D>();
            perceptron_layer_3d->from_XML(layer_document);
            add_layer(std::move(perceptron_layer_3d));
        }
        else if (layer_type_string == "Pooling") {
            unique_ptr<PoolingLayer> pooling_layer = make_unique<PoolingLayer>();
            pooling_layer->from_XML(layer_document);
            add_layer(std::move(pooling_layer));
        }
        else if (layer_type_string == "Flatten") {
            unique_ptr<FlattenLayer> flatten_layer = make_unique<FlattenLayer>();
            flatten_layer->from_XML(layer_document);
            add_layer(std::move(flatten_layer));
        }
        else if (layer_type_string == "Probabilistic") {
            unique_ptr<ProbabilisticLayer> probabilistic_layer = make_unique<ProbabilisticLayer>();
            probabilistic_layer->from_XML(layer_document);
            add_layer(std::move(probabilistic_layer));
        }
        else if (layer_type_string == "Probabilistic3D") {
            unique_ptr<ProbabilisticLayer3D> probabilistic_layer_3d = make_unique<ProbabilisticLayer3D>();
            probabilistic_layer_3d->from_XML(layer_document);
            add_layer(std::move(probabilistic_layer_3d));
        }
        else if (layer_type_string == "LongShortTermMemory") {
            unique_ptr<LongShortTermMemoryLayer> long_short_term_memory_layer = make_unique<LongShortTermMemoryLayer>();
            long_short_term_memory_layer->from_XML(layer_document);
            add_layer(std::move(long_short_term_memory_layer));
        }
        else if (layer_type_string == "Recurrent") {
            unique_ptr<RecurrentLayer> recurrent_layer = make_unique<RecurrentLayer>();
            recurrent_layer->from_XML(layer_document);
            add_layer(std::move(recurrent_layer));
        }
        else if (layer_type_string == "Unscaling") {
            unique_ptr<UnscalingLayer> unscaling_layer = make_unique<UnscalingLayer>();
            unscaling_layer->from_XML(layer_document);
            add_layer(std::move(unscaling_layer));
        }
        else if (layer_type_string == "Bounding") {
            unique_ptr<BoundingLayer> bounding_layer = make_unique<BoundingLayer>();
            bounding_layer->from_XML(layer_document);
            add_layer(std::move(bounding_layer));
        }
        else if (layer_type_string == "Embedding") {
            unique_ptr<EmbeddingLayer> embedding_layer = make_unique<EmbeddingLayer>();
            embedding_layer->from_XML(layer_document);
            add_layer(std::move(embedding_layer));
        }
        else if (layer_type_string == "MultiheadAttention") {
            unique_ptr<MultiheadAttentionLayer> multihead_attention_layer = make_unique<MultiheadAttentionLayer>();           
            multihead_attention_layer->from_XML(layer_document);
            add_layer(std::move(multihead_attention_layer));
        }
        else if (layer_type_string == "Addition3D") {
            unique_ptr<AdditionLayer3D> addition_layer_3d = std::make_unique<AdditionLayer3D>();
            addition_layer_3d->from_XML(layer_document);
            add_layer(std::move(addition_layer_3d));
        }
        else if (layer_type_string == "Normalization3D") {
            unique_ptr<NormalizationLayer3D> normalization_layer_3d = make_unique<NormalizationLayer3D>();
            normalization_layer_3d->from_XML(layer_document);
            add_layer(std::move(normalization_layer_3d));
        }
        else {
            throw runtime_error("Unknown layer type");
        }

        start_element = layer_element;
        
    }

    // Layers inputs indices

    const XMLElement* layer_input_indices_element = layers_element->FirstChildElement("LayerInputIndices");

    if(!layer_input_indices_element)
        throw runtime_error("LayerInputIndices element is nullptr.\n");

    layer_input_indices.clear(); // @todo .clear because they are already saved from Add layers for (is this code needed?)
    layer_input_indices.resize(layers.size());

    for (const tinyxml2::XMLElement* layer_inputs_indices_element = layer_input_indices_element->FirstChildElement("LayerInputsIndices");
        layer_inputs_indices_element;
        layer_inputs_indices_element = layer_inputs_indices_element->NextSiblingElement("LayerInputsIndices"))
    {
        int layer_index;

        if (layer_inputs_indices_element->QueryIntAttribute("LayerIndex", &layer_index) != tinyxml2::XML_SUCCESS)
            throw runtime_error("Error: LayerIndex attribute missing or invalid.\n");

        const char* text = layer_inputs_indices_element->GetText();

        if (!text)
            throw runtime_error("Text is nullptr for LayerInputsIndices element.");        

<<<<<<< HEAD
        if ((size_t)layer_index >= layer_input_indices.size()) {
            layer_input_indices.resize(layer_index + 1);
        }
=======
        const vector<Index> input_index = string_to_dimensions(string(text), " ");

        if (layer_index >= layer_input_indices.size())
            layer_input_indices.resize(layer_index + 1);       
>>>>>>> f885f0ac

        layer_input_indices[layer_index] = input_index;
    }
}


void NeuralNetwork::outputs_from_XML(const XMLElement* outputs_element)
{
    if(!outputs_element)
        throw runtime_error("Outputs element is nullptr.\n");

    const Index new_outputs_number = read_xml_index(outputs_element, "OutputsNumber");

    output_names.resize(new_outputs_number);

    const XMLElement* outputs_number_element = outputs_element->FirstChildElement("OutputsNumber");

    const XMLElement* start_element = outputs_number_element;

    for(Index i = 0; i < new_outputs_number; i++)
    {
        const XMLElement* output_element = start_element->NextSiblingElement("Output");
        start_element = output_element;

        if(output_element->Attribute("Index") != to_string(i+1))
            throw runtime_error("Output index number (" + to_string(i+1) + ") does not match (" + output_element->Attribute("Item") + ").\n");

        if(output_element->GetText())
            output_names[i] = output_element->GetText();
    }
}


void NeuralNetwork::print() const
{
    cout << "Neural network" << endl
         << "Model type:" << endl
         << get_model_type_string() << endl;

    print_vector(get_input_names());

    if(model_type != ModelType::ImageClassification)
    {
        cout << "Inputs:" << endl;
        print_vector(get_input_names());
    }
    const Index layers_number = get_layers_number();       

    cout << "Layers number: " << layers_number << endl;

    for(Index i = 0; i < layers_number; i++)
    {
        cout << endl
             << "Layer " << i << ": " << endl;
        layers[i]->print();
    }

    cout << "Outputs:" << endl;
    print_vector(get_output_names());

    cout << "Parameters number:" << endl
         << get_parameters_number() << endl;
}


void NeuralNetwork::save(const filesystem::path& file_name) const
{
    ofstream file(file_name);

    if (!file.is_open())
        return;

    XMLPrinter printer;
    to_XML(printer);
    file << printer.CStr();
}


void NeuralNetwork::save_parameters(const filesystem::path& file_name) const
{
    ofstream file(file_name);

    if(!file.is_open())
        throw runtime_error("Cannot open parameters data file.\n");

    const Tensor<type, 1> parameters = get_parameters();

    file << parameters << endl;

    file.close();
}


void NeuralNetwork::load(const filesystem::path& file_name)
{
    set_default();

    XMLDocument document;

    if (document.LoadFile(file_name.string().c_str()))
        throw runtime_error("Cannot load XML file " + file_name.string() + ".\n");

    from_XML(document);
}


void NeuralNetwork::load_parameters_binary(const filesystem::path& file_name)
{
    ifstream file(file_name, ios::binary);

    if(!file.is_open())
        throw runtime_error("Cannot open binary file: " + file_name.string() + "\n");

    const Index parameters_number = get_parameters_number();

    Tensor<type, 1> new_parameters(parameters_number);

    file.read(reinterpret_cast<char*>(new_parameters.data()), parameters_number * sizeof(type));

    if (!file)
        throw runtime_error("Error reading binary file: " + file_name.string());

    set_parameters(new_parameters);
}


void NeuralNetwork::save_expression(const ProgrammingLanguage& programming_language,
                                    const filesystem::path& file_name) const
{
    ofstream file(file_name);

    if(!file.is_open())
        throw runtime_error("Cannot open expression text file.\n");
    /*
    file << get_expression_c();
    */
    file.close();
}


void NeuralNetwork::save_outputs(Tensor<type, 2>& inputs, const filesystem::path& file_name)
{
    const Tensor<type, 2> outputs = calculate_outputs(inputs);

    ofstream file(file_name);

    if(!file.is_open())
        throw runtime_error("Cannot open " + file_name.string() + " file.\n");

    const vector<string> output_names = get_output_names();

    const Index outputs_number = get_outputs_number();
    const Index samples_number = inputs.dimension(0);

    for(size_t i = 0; i < size_t(outputs_number); i++)
    {
        file << output_names[i];

        if(i != output_names.size()-1) 
            file << ";";
    }

    file << "\n";

    for(Index i = 0; i < samples_number; i++)
    {
        for(Index j = 0; j < outputs_number; j++)
        {
            file << outputs(i, j);

            if(j != outputs_number-1) 
                file << ";";
        }

        file << "\n";
    }

    file.close();
}


vector<string> NeuralNetwork::get_layer_names() const
{
    const Index layers_number = get_layers_number();

    vector<string> layer_names(layers_number);

    for(Index i = 0; i < layers_number; i++)
        layer_names[i] = layers[i]->get_name();

    return layer_names;
}


vector<string> NeuralNetwork::get_layer_types_string() const
{
    const Index layers_number = get_layers_number();

    vector<string> layer_types(layers_number);

    for(Index i = 0; i < layers_number; i++)
        layer_types[i] = layers[i]->get_type_string();

    return layer_types;
}


NeuralNetworkBackPropagation::NeuralNetworkBackPropagation(const Index& new_batch_samples_number, NeuralNetwork* new_neural_network)
{
    set(new_batch_samples_number, new_neural_network);
}


void NeuralNetworkBackPropagation::set(const Index& new_batch_samples_number, NeuralNetwork* new_neural_network)
{
    batch_samples_number = new_batch_samples_number;

    neural_network = new_neural_network;

    if(!neural_network) return;

    const vector<unique_ptr<Layer>>& neural_network_layers = neural_network->get_layers();

    const Index layers_number = neural_network_layers.size();

    layers.resize(layers_number);

    for(Index i = 0; i < layers_number; i++)
    {
        switch (neural_network_layers[i]->get_type())
        {
        case Layer::Type::Perceptron:
            layers[i] = make_unique< PerceptronLayerBackPropagation>(batch_samples_number, neural_network_layers[i].get());
        break;

        case Layer::Type::Perceptron3D:
            layers[i] = make_unique < PerceptronLayer3DBackPropagation>(batch_samples_number, neural_network_layers[i].get());
        break;

        case Layer::Type::Probabilistic:
            layers[i] = make_unique < ProbabilisticLayerBackPropagation>(batch_samples_number, neural_network_layers[i].get());
        break;

        case Layer::Type::Probabilistic3D:
            layers[i] = make_unique < ProbabilisticLayer3DBackPropagation>(batch_samples_number, neural_network_layers[i].get());
        break;

        case Layer::Type::Recurrent:
            layers[i] = make_unique < RecurrentLayerBackPropagation>(batch_samples_number, neural_network_layers[i].get());
        break;

        case Layer::Type::LongShortTermMemory:
            layers[i] = make_unique < LongShortTermMemoryLayerBackPropagation>(batch_samples_number, neural_network_layers[i].get());
        break;

        case Layer::Type::Convolutional:
            layers[i] = make_unique < ConvolutionalLayerBackPropagation>(batch_samples_number, neural_network_layers[i].get());
        break;

        case Layer::Type::Pooling:
            layers[i] = make_unique < PoolingLayerBackPropagation>(batch_samples_number, neural_network_layers[i].get());
        break;

        case Layer::Type::Flatten:
            layers[i] = make_unique < FlattenLayerBackPropagation>(batch_samples_number, neural_network_layers[i].get());
        break;

        case Layer::Type::Embedding:
            layers[i] = make_unique < EmbeddingLayerBackPropagation>(batch_samples_number, neural_network_layers[i].get());
        break;

        case Layer::Type::MultiheadAttention:
            layers[i] = make_unique < MultiheadAttentionLayerBackPropagation>(batch_samples_number, neural_network_layers[i].get());
        break;

        case Layer::Type::Addition3D:
            layers[i] = make_unique < AdditionLayer3DBackPropagation>(batch_samples_number, neural_network_layers[i].get());
        break;

        case Layer::Type::Normalization3D:
            layers[i] = make_unique < NormalizationLayer3DBackPropagation>(batch_samples_number, neural_network_layers[i].get());
        break;

        default: break;
        }
    }
}


const vector<unique_ptr<LayerBackPropagation>>& NeuralNetworkBackPropagation::get_layers() const
{
    return layers;
}


NeuralNetwork* NeuralNetworkBackPropagation::get_neural_network() const
{
    return neural_network;
}


void NeuralNetworkBackPropagation::print() const
{
    cout << "Neural network back-propagation" << endl;

    const Index layers_number = layers.size();

    for (Index i = 0; i < layers_number; i++)
    {
        cout << "Layer " << i << ": "
             << neural_network->get_layer(i)->get_type_string() << endl;

        if (!layers[i]) continue;

        layers[i]->print();
    }
}


ForwardPropagation::ForwardPropagation(const Index& new_batch_samples_number,
                                       NeuralNetwork* new_neural_network)
{
    set(new_batch_samples_number, new_neural_network);
}


void ForwardPropagation::set(const Index& new_batch_samples_number, NeuralNetwork* new_neural_network)
{
    batch_samples_number = new_batch_samples_number;

    neural_network = new_neural_network;

    if(!neural_network) return;

    const vector<unique_ptr<Layer>>& neural_network_layers = neural_network->get_layers();

    const Index layers_number = neural_network_layers.size();

    layers.resize(layers_number);

    for(Index i = 0; i < layers_number; i++)
    {
        switch (neural_network_layers[i]->get_type())
        {
        case Layer::Type::Perceptron:
            layers[i] = make_unique<PerceptronLayerForwardPropagation>(batch_samples_number, neural_network_layers[i].get());
        break;
        
        case Layer::Type::Perceptron3D:
            layers[i] = make_unique<PerceptronLayer3DForwardPropagation>(batch_samples_number, neural_network_layers[i].get());
        break;

        case Layer::Type::Probabilistic:
            layers[i] = make_unique<ProbabilisticLayerForwardPropagation>(batch_samples_number, neural_network_layers[i].get());
        break;

        case Layer::Type::Probabilistic3D:
            layers[i] = make_unique<ProbabilisticLayer3DForwardPropagation>(batch_samples_number, neural_network_layers[i].get());
        break;

        case Layer::Type::Recurrent:
            layers[i] = make_unique<RecurrentLayerForwardPropagation>(batch_samples_number, neural_network_layers[i].get());
        break;

        case Layer::Type::LongShortTermMemory:
            layers[i] = make_unique<LongShortTermMemoryLayerForwardPropagation>(batch_samples_number, neural_network_layers[i].get());
        break;

        case Layer::Type::Convolutional:
            layers[i] = make_unique<ConvolutionalLayerForwardPropagation>(batch_samples_number, neural_network_layers[i].get());
        break;

        case Layer::Type::Pooling:
            layers[i] = make_unique<PoolingLayerForwardPropagation>(batch_samples_number, neural_network_layers[i].get());
        break;

        case Layer::Type::Flatten:
            layers[i] = make_unique<FlattenLayerForwardPropagation>(batch_samples_number, neural_network_layers[i].get());
        break;

        case Layer::Type::Scaling2D:
            layers[i] = make_unique<ScalingLayer2DForwardPropagation>(batch_samples_number, neural_network_layers[i].get());
        break;

        case Layer::Type::Scaling4D:
            layers[i] = make_unique<ScalingLayer4DForwardPropagation>(batch_samples_number, neural_network_layers[i].get());
        break;

        case Layer::Type::Unscaling:
            layers[i] = make_unique<UnscalingLayerForwardPropagation>(batch_samples_number, neural_network_layers[i].get());
        break;

        case Layer::Type::Bounding:
            layers[i] = make_unique<BoundingLayerForwardPropagation>(batch_samples_number, neural_network_layers[i].get());
        break;

        case Layer::Type::Embedding:
            layers[i] = make_unique<EmbeddingLayerForwardPropagation>(batch_samples_number, neural_network_layers[i].get());
        break;

        case Layer::Type::MultiheadAttention:
            layers[i] = make_unique<MultiheadAttentionLayerForwardPropagation>(batch_samples_number, neural_network_layers[i].get());
        break;

        case Layer::Type::Addition3D:
            layers[i] = make_unique<AdditionLayer3DForwardPropagation>(batch_samples_number, neural_network_layers[i].get());
        break;

        case Layer::Type::Normalization3D:
            layers[i] = make_unique<NormalizationLayer3DForwardPropagation>(batch_samples_number, neural_network_layers[i].get());
        break;

        default: cout << "Default" << endl; break;
        }
    }
}


pair<type*, dimensions> ForwardPropagation::get_last_trainable_layer_outputs_pair() const
{
    const Index last_trainable_layer_index = neural_network->get_last_trainable_layer_index();

    const unique_ptr<LayerForwardPropagation>& layer_forward_propagation = layers[last_trainable_layer_index];

    return layer_forward_propagation->get_outputs_pair();
}


vector<vector<pair<type*, dimensions>>> ForwardPropagation::get_layer_input_pairs(const vector<pair<type*, dimensions>>& batch_input_pairs) const
{
    const Index layers_number = neural_network->get_layers_number();

    if (layers_number == 0) 
        return vector<vector<pair<type*, dimensions>>>();

    const vector<vector<Index>>& layer_input_indices = neural_network->get_layer_input_indices();

    vector<vector<pair<type*, dimensions>>> layer_input_pairs(layers_number);

    //layer_input_pairs[0] = batch_input_pairs;

    const Index first_trainable_layer_index = neural_network->get_first_trainable_layer_index();

    for (Index i = first_trainable_layer_index; i < layers_number; i++)
    {
        const vector<Index>& this_layer_input_indices = layer_input_indices[i];

        layer_input_pairs[i].resize(1);

        // if (i == first_trainable_layer_index)
        // {
        //     layer_input_pairs[i] = batch_input_pairs;
        //     continue;
        // }

        if(neural_network->get_model_type_string() == "TextClassification"){
            if (i == first_trainable_layer_index)
            {   vector<pair<type*, dimensions>> batch_input_pairs1;
                batch_input_pairs1.push_back(batch_input_pairs[0]);
                layer_input_pairs[i] = batch_input_pairs1;
                continue;
            }

            if (i == first_trainable_layer_index+1)
            {   vector<pair<type*, dimensions>> batch_input_pairs2;
                batch_input_pairs2.push_back(batch_input_pairs[1]);
                layer_input_pairs[i] = batch_input_pairs2;
                continue;
            }
        } else {
            if (i == first_trainable_layer_index)
            {
                layer_input_pairs[i] = batch_input_pairs;
                continue;
            }
        };

        const Index this_layer_inputs_number = this_layer_input_indices.size();
        layer_input_pairs[i].resize(this_layer_inputs_number);
        for (Index j = 0; j < this_layer_inputs_number; j++)
        {
            const Index this_layer_input_index = this_layer_input_indices[j];

            layer_input_pairs[i][j] = layers[this_layer_input_index]->get_outputs_pair();

        }
    }

    return layer_input_pairs;
}


void ForwardPropagation::print() const
{
    cout << "Neural network forward propagation" << endl;

    const Index layers_number = layers.size();

    cout << "Layers number: " << layers_number << endl;

    for (Index i = 0; i < layers_number; i++)
    {
        cout << "Layer " << i + 1 << ": " << neural_network->get_layer(i)->get_name() << endl;

        layers[i]->print();
    }
}


void NeuralNetworkBackPropagationLM::set(const Index& new_batch_samples_number, 
                                         NeuralNetwork* new_neural_network)
{
    batch_samples_number = new_batch_samples_number;

    neural_network = new_neural_network;

    const Index layers_number = neural_network->get_layers_number();

    const vector<unique_ptr<Layer>>& neural_network_layers = neural_network->get_layers();

    layers.resize(layers_number);

    for(Index i = 0; i < layers_number; i++)
    {
        switch (neural_network_layers[i]->get_type())
        {
        case Layer::Type::Perceptron:
            layers[i] = make_unique<PerceptronLayerBackPropagationLM>(batch_samples_number, neural_network_layers[i].get());
            break;

        case Layer::Type::Probabilistic:
            layers[i] = make_unique<ProbabilisticLayerBackPropagationLM>(batch_samples_number, neural_network_layers[i].get());
            break;

        default:
            continue;
            //throw runtime_error("Levenberg-Marquardt can only be used with Perceptron and Probabilistic layers.\n");
        }
    }
}

// Namespace

// OpenNN: Open Neural Networks Library.
// Copyright(C) 2005-2024 Artificial Intelligence Techniques, SL.
//
// This library is free software; you can redistribute it and/or
// modify it under the terms of the GNU Lesser General Public
// License as published by the Free Software Foundation; either
// version 2.1 of the License, or any later version.
//
// This library is distributed in the hope that it will be useful,
// but WITHOUT ANY WARRANTY; without even the implied warranty of
// MERCHANTABILITY or FITNESS FOR A PARTICULAR PURPOSE.  See the GNU
// Lesser General Public License for more details.

// You should have received a copy of the GNU Lesser General Public
// License along with this library; if not, write to the Free Software
// Foundation, Inc., 51 Franklin St, Fifth Floor, Boston, MA  02110-1301  USA<|MERGE_RESOLUTION|>--- conflicted
+++ resolved
@@ -1277,12 +1277,6 @@
 
     add_xml_element(printer, "InputsNumber", to_string(inputs_number));
 
-<<<<<<< HEAD
-    if (input_names.size() != size_t(inputs_number))
-        throw runtime_error("Size of input names is not equal to inputs number");
-
-=======
->>>>>>> f885f0ac
     for (Index i = 0; i < inputs_number; i++)
         add_xml_element_attribute(printer, "Input", input_names[i], "Index", to_string(i + 1));
 
@@ -1514,16 +1508,10 @@
         if (!text)
             throw runtime_error("Text is nullptr for LayerInputsIndices element.");        
 
-<<<<<<< HEAD
-        if ((size_t)layer_index >= layer_input_indices.size()) {
-            layer_input_indices.resize(layer_index + 1);
-        }
-=======
         const vector<Index> input_index = string_to_dimensions(string(text), " ");
 
         if (layer_index >= layer_input_indices.size())
             layer_input_indices.resize(layer_index + 1);       
->>>>>>> f885f0ac
 
         layer_input_indices[layer_index] = input_index;
     }
