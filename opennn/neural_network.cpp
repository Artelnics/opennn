--- conflicted
+++ resolved
@@ -120,11 +120,7 @@
 Index NeuralNetwork::get_input_index(const string& name) const
 {
     for(Index i = 0; i < input_names.size(); i++)
-<<<<<<< HEAD
-        if(input_names(i) == name)
-=======
         if(input_names[i] == name) 
->>>>>>> 17129cf1
             return i;
 
     throw runtime_error("Input name not found: " + name);
@@ -174,11 +170,7 @@
 Index NeuralNetwork::get_output_index(const string& name) const
 {
     for(Index i = 0; i < output_names.size(); i++)
-<<<<<<< HEAD
-        if(output_names(i) == name)
-=======
         if(output_names[i] == name) 
->>>>>>> 17129cf1
             return i;
 
     throw runtime_error("Output name not found: " + name);
@@ -1660,21 +1652,8 @@
 void NeuralNetwork::print() const
 {
     cout << "Neural network" << endl;
-<<<<<<< HEAD
-
-    if(model_type != ModelType::ImageClassification && model_type != ModelType::YoloV2)
-        cout << "Inputs:" << endl
-             << get_input_names() << endl;
-
-    const Index layers_number = get_layers_number();
-=======
-/*
-    if(model_type != ModelType::ImageClassification)
-        cout << "Inputs:" << endl
-             << get_input_names() << endl;
-*/
-    const Index layers_number = get_layers_number();       
->>>>>>> 17129cf1
+
+    const Index layers_number = get_layers_number();
 
     cout << "Layers number: " << layers_number << endl;
 
@@ -1684,20 +1663,12 @@
              << "Layer " << i << ": " << endl;
         layers[i]->print();
     }
-<<<<<<< HEAD
-
-    // cout << "Outputs:" << endl
-    //      << get_output_names() << endl
-    //      << "Parameters:" << endl
-    //      << get_parameters_number() << endl;
-=======
 /*
     cout << "Outputs:" << endl
          << get_output_names() << endl
          << "Parameters:" << endl
          << get_parameters_number() << endl;
 */
->>>>>>> 17129cf1
 }
 
 
