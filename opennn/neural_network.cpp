//   OpenNN: Open Neural Networks Library
//   www.opennn.net
//
//   N E U R A L   N E T W O R K   C L A S S
//
//   Artificial Intelligence Techniques SL
//   artelnics@artelnics.com

#include <cstdlib>
#include <fstream>
#include <iostream>
#include <sstream>
#include <numeric>

#include "tensors.h"
#include "neural_network.h"
#include "neural_network_forward_propagation.h"
#include "neural_network_back_propagation.h"
#include "neural_network_back_propagation_lm.h"
//#include "strings_utilities.h"
#include "config.h"
#include "layer.h"
#include "perceptron_layer.h"
#include "perceptron_layer_3d.h"
#include "pooling_layer.h"
#include "scaling_layer_2d.h"
#include "scaling_layer_4d.h"
#include "addition_layer_3d.h"
#include "normalization_layer_3d.h"
#include "unscaling_layer.h"
#include "bounding_layer.h"
#include "probabilistic_layer.h"
#include "probabilistic_layer_3d.h"
#include "convolutional_layer.h"
#include "flatten_layer.h"
#include "embedding_layer.h"
#include "multihead_attention_layer.h"

namespace opennn
{

NeuralNetwork::NeuralNetwork() : layers(0)
{
    set();
}


NeuralNetwork::NeuralNetwork(const NeuralNetwork::ModelType& model_type, 
                             const dimensions& input_dimensions,
                             const dimensions& complexity_dimensions,
                             const dimensions& output_dimensions)
{
    set(model_type, input_dimensions, complexity_dimensions, output_dimensions);
}


NeuralNetwork::NeuralNetwork(const string& file_name)
{
    load(file_name);
}


void NeuralNetwork::add_layer(unique_ptr<Layer> layer, const string& name, const vector<Index>& input_indices)
{
    const Layer::Type layer_type = layer->get_type();

    if(!validate_layer_type(layer_type)) return;

    const Index old_layers_number = get_layers_number();

    layers.push_back(std::move(layer));

    layer_input_indices.push_back(input_indices.empty() 
        ? std::vector<Index>(1, old_layers_number - 1) 
        : input_indices);

    layers[old_layers_number]->set_name(name);
}


bool NeuralNetwork::validate_layer_type(const Layer::Type layer_type) const
{
    if(has_bounding_layer())
        throw runtime_error("No layers can be added after a bounding layer.\n");

    return true;
}


bool NeuralNetwork::has_scaling_layer_2d() const
{
    const Index layers_number = get_layers_number();

    for(Index i = 0; i < layers_number; i++)
        if(layers[i]->get_type() == Layer::Type::Scaling2D) 
            return true;

    return false;
}


bool NeuralNetwork::has_scaling_layer_4d() const
{
    const Index layers_number = get_layers_number();

    for(Index i = 0; i < layers_number; i++)
        if(layers[i]->get_type() == Layer::Type::Scaling4D) 
            return true;

    return false;
}


bool NeuralNetwork::has_long_short_term_memory_layer() const
{
    const Index layers_number = get_layers_number();

    for(Index i = 0; i < layers_number; i++)
        if(layers[i]->get_type() == Layer::Type::LongShortTermMemory) 
            return true;

    return false;
}


bool NeuralNetwork::has_convolutional_layer() const
{
    const Index layers_number = get_layers_number();

    for(Index i = 0; i < layers_number; i++)
        if(layers[i]->get_type() == Layer::Type::Convolutional) 
            return true;

    return false;
}


bool NeuralNetwork::has_flatten_layer() const
{
    const Index layers_number = get_layers_number();

    for(Index i = 0; i < layers_number; i++)
        if(layers[i]->get_type() == Layer::Type::Flatten) 
            return true;

    return false;
}


bool NeuralNetwork::has_recurrent_layer() const
{
    const Index layers_number = get_layers_number();

    for(Index i = 0; i < layers_number; i++)
        if(layers[i]->get_type() == Layer::Type::Recurrent) 
            return true;

    return false;
}


bool NeuralNetwork::has_unscaling_layer() const
{
    const Index layers_number = get_layers_number();

    for(Index i = 0; i < layers_number; i++)
        if(layers[i]->get_type() == Layer::Type::Unscaling) 
            return true;

    return false;
}


bool NeuralNetwork::has_bounding_layer() const
{
    const Index layers_number = get_layers_number();

    for(Index i = 0; i < layers_number; i++)
        if(layers[i]->get_type() == Layer::Type::Bounding) 
            return true;

    return false;
}


bool NeuralNetwork::has_probabilistic_layer() const
{
    const Index layers_number = get_layers_number();

    for(Index i = 0; i < layers_number; i++)
        if(layers[i]->get_type() == Layer::Type::Probabilistic) 
            return true;

    return false;
}


bool NeuralNetwork::is_empty() const
{
    return layers.empty();
}


const Tensor<string, 1>& NeuralNetwork::get_input_names() const
{
    return input_names;
}


string NeuralNetwork::get_input_name(const Index& index) const
{
    return input_names[index];
}


Index NeuralNetwork::get_input_index(const string& name) const
{
    for(Index i = 0; i < input_names.size(); i++)
        if(input_names(i) == name) 
            return i;

    return 0;
}


NeuralNetwork::ModelType NeuralNetwork::get_model_type() const
{
    return model_type;
}


string NeuralNetwork::get_model_type_string() const
{
    switch (model_type)
    {
        case ModelType::AutoAssociation:
            return "AutoAssociation";
        case ModelType::Approximation:
            return "Approximation";
        case ModelType::Classification:
            return "Classification";
        case ModelType::Forecasting:
            return "Forecasting";
        case ModelType::TextClassification:
            return "TextClassification";
        case ModelType::ImageClassification:
            return "ImageClassification";
        default:
            throw runtime_error("Unkown model type");
    }
}


const Tensor<string, 1>& NeuralNetwork::get_output_names() const
{
    return output_names;
}


string NeuralNetwork::get_output_name(const Index& index) const
{
    return output_names[index];
}


Index NeuralNetwork::get_output_index(const string& name) const
{
    for(Index i = 0; i < output_names.size(); i++)
        if(output_names(i) == name) 
            return i;

    return 0;
}


const vector<unique_ptr<Layer>>& NeuralNetwork::get_layers() const
{
    return layers;
}


const unique_ptr<Layer>& NeuralNetwork::get_layer(const Index& layer_index) const
{
    return layers[layer_index];
}


const unique_ptr<Layer>& NeuralNetwork::get_layer(const string& name) const
{
    const Tensor<string, 1> layer_names = get_layer_names();

    for(Index i = 0; i < layer_names.size(); i++)
        if(layer_names(i) == name)
            return layers[i];

    throw runtime_error("Layer not found in neural network");
}


Index NeuralNetwork::get_layer_index(const string& name) const
{
    const Index layers_number = get_layers_number();

    if(name == "dataset" || name == "input")
        return -1;
    else if(name == "context")
        return -2;

    for(Index i = 0; i < layers_number; i++)
        if(layers[i]->get_name() == name)
            return i;

    return 0;
}


const vector<vector<Index>>& NeuralNetwork::get_layer_input_indices() const
{
    return layer_input_indices;
}


vector<vector<Index>> NeuralNetwork::get_layer_output_indices() const
{
    const Index layers_number = layer_input_indices.size();

    vector<vector<Index>> layer_output_indices(layers_number);

    for (Index i = 0; i < layers_number; i++)
    {
        for (Index k = 0; k < Index(layer_input_indices[i].size()); k++)
        {
            const Index input_index = layer_input_indices[i][k];

            if (input_index != -1) {
                layer_output_indices[input_index].push_back(i);
            }
        }
    }

    for (Index i = 0; i < layers_number; i++)
    {
        if (layer_output_indices[i].empty()) {
            layer_output_indices[i].push_back(-1);
        }
    }

    return layer_output_indices;
}


Index NeuralNetwork::find_input_index(const vector<Index>& layer_inputs_indices, const Index& layer_index) const
{
    for (Index i = 0; i < Index(layer_inputs_indices.size()); i++)
        if (layer_inputs_indices[i] == layer_index)
            return i;

    return -1;
}


ScalingLayer2D* NeuralNetwork::get_scaling_layer_2d() const
{
    const Index layers_number = get_layers_number();

    for(Index i = 0; i < layers_number; i++)
        if(layers[i]->get_type() == Layer::Type::Scaling2D)
            return dynamic_cast<ScalingLayer2D*>(layers[i].get());

    throw runtime_error("No scaling layer 2d in neural network.\n");
}


ScalingLayer4D* NeuralNetwork::get_scaling_layer_4d() const
{
    const Index layers_number = get_layers_number();

    for(Index i = 0; i < layers_number; i++)
        if(layers[i]->get_type() == Layer::Type::Scaling4D)
            return dynamic_cast<ScalingLayer4D*>(layers[i].get());

    throw runtime_error("No scaling layer in neural network.\n");
}


UnscalingLayer* NeuralNetwork::get_unscaling_layer() const
{
    const Index layers_number = get_layers_number();

    for(Index i = 0; i < layers_number; i++)
        if(layers[i]->get_type() == Layer::Type::Unscaling)
            return dynamic_cast<UnscalingLayer*>(layers[i].get());

    throw runtime_error("No unscaling layer in neural network.\n");
}


BoundingLayer* NeuralNetwork::get_bounding_layer() const
{
    const Index layers_number = get_layers_number();

    for(Index i = 0; i < layers_number; i++)
        if(layers[i]->get_type() == Layer::Type::Bounding)
            return dynamic_cast<BoundingLayer*>(layers[i].get());

    throw runtime_error("No bounding layer in neural network.\n");
}


// FlattenLayer* NeuralNetwork::get_flatten_layer() const
// {
//     const Index layers_number = get_layers_number();

//     for(Index i = 0; i < layers_number; i++)
//     {
//         if(layers[i]->get_type() == Layer::Type::Flatten)
//         {
//             return dynamic_cast<FlattenLayer*>(layers[i]);
//         }
//     }

//     throw runtime_error("No flatten layer in neural network.\n");
// }


//ConvolutionalLayer* NeuralNetwork::get_convolutional_layer() const
//{
//    const Index layers_number = get_layers_number();
//
//    for(Index i = 0; i < layers_number; i++)
//        if(layers[i]->get_type() == Layer::Type::Convolutional)
//            return dynamic_cast<ConvolutionalLayer*>(layers[i]);
//
//    throw runtime_error("No convolutional layer in neural network.\n");
//}


// PoolingLayer* NeuralNetwork::get_pooling_layer() const
// {
//     const Index layers_number = get_layers_number();

//     for(Index i = 0; i < layers_number; i++)
//         if(layers[i]->get_type() == Layer::Type::PoolingLayer)
//             return dynamic_cast<PoolingLayer*>(layers[i]);

//     throw runtime_error("No pooling layer in neural network.\n");
// }


ProbabilisticLayer* NeuralNetwork::get_probabilistic_layer() const
{
    const Index layers_number = get_layers_number();

    for(Index i = 0; i < layers_number; i++)
        if(layers[i]->get_type() == Layer::Type::Probabilistic)
            return dynamic_cast<ProbabilisticLayer*>(layers[i].get());

    throw runtime_error("No probabilistic layer in neural network.\n");
}


LongShortTermMemoryLayer* NeuralNetwork::get_long_short_term_memory_layer() const
{
    const Index layers_number = get_layers_number();

    for(Index i = 0; i < layers_number; i++)
        if(layers[i]->get_type() == Layer::Type::LongShortTermMemory)
            return dynamic_cast<LongShortTermMemoryLayer*>(layers[i].get());

    throw runtime_error("No long-short-term memory layer in neural network.\n");
}


RecurrentLayer* NeuralNetwork::get_recurrent_layer() const
{
    const Index layers_number = get_layers_number();

    for(Index i = 0; i < layers_number; i++)
        if(layers[i]->get_type() == Layer::Type::Recurrent)
            return dynamic_cast<RecurrentLayer*>(layers[i].get());

    throw runtime_error("No recurrent layer in neural network.\n");
}


const bool& NeuralNetwork::get_display() const
{
    return display;
}


void NeuralNetwork::set()
{
    input_names.resize(0);

    output_names.resize(0);

    layers.resize(0);

    set_default();
}


void NeuralNetwork::set(const NeuralNetwork::ModelType& new_model_type,
                        const dimensions& input_dimensions, 
                        const dimensions& complexity_dimensions,
                        const dimensions& output_dimensions)
{
    set_default();

    layers.resize(0);

    model_type = new_model_type;

    const Index complexity_size = complexity_dimensions.size();

    const Index inputs_number = accumulate(input_dimensions.begin(), input_dimensions.end(), 1, multiplies<Index>());

    input_names.resize(inputs_number);

    for(Index i = 0; i < inputs_number; i++)
        input_names(i) = "input_" + to_string(i+1);

    if(model_type == ModelType::Approximation)
    {
        add_layer(make_unique<ScalingLayer2D>(input_dimensions));

        for(Index i = 0; i < complexity_size; i++)
        {
            const dimensions neurons_number = {complexity_dimensions[i]};

            add_layer(make_unique<PerceptronLayer>(get_output_dimensions(), neurons_number, PerceptronLayer::ActivationFunction::HyperbolicTangent),
                      "perceptron_layer_" + to_string(i+1));
        }

        add_layer(make_unique<PerceptronLayer>(get_output_dimensions(), output_dimensions, PerceptronLayer::ActivationFunction::Linear), "perceptron_layer_" + to_string(complexity_size+1));

        add_layer(make_unique<UnscalingLayer>(output_dimensions));

        add_layer(make_unique<BoundingLayer>(output_dimensions));
    }
    else if(model_type == ModelType::Classification || model_type == ModelType::TextClassification)
    {
        for (Index i = 0; i < complexity_size; i++)
        {
            const dimensions neurons_number = {complexity_dimensions[i]};
            add_layer(make_unique<PerceptronLayer>(get_output_dimensions(), neurons_number, PerceptronLayer::ActivationFunction::HyperbolicTangent),
                "perceptron_layer_" + to_string(i + 1));
        }

        add_layer(make_unique<ProbabilisticLayer>(get_output_dimensions(), output_dimensions), "probabilistic_layer");
    }
    else if(model_type == ModelType::Forecasting)
    {
        add_layer(make_unique<ScalingLayer2D>(input_dimensions));

        add_layer(make_unique<UnscalingLayer>(output_dimensions));

        add_layer(make_unique<BoundingLayer>(output_dimensions));
    }
    else if(model_type == ModelType::ImageClassification)
    {
<<<<<<< HEAD
        /*
        add_layer(new ConvolutionalLayer(get_output_dimensions(), {3, 3, 3, 32}),
                  "convolutional_layer_" + to_string(i+1));

        add_layer(new PoolingLayer(get_output_dimensions(), {2, 2}),
                  "pooling_layer_" + to_string(i+1));

        add_layer(new ConvolutionalLayer(get_output_dimensions(), kernel_dimensions),
                  "convolutional_layer_" + to_string(i+1));

        add_layer(new PoolingLayer(get_output_dimensions(), pool_dimensions),
                  "pooling_layer_" + to_string(i+1));

        add_layer(new ConvolutionalLayer(get_output_dimensions(), kernel_dimensions),
                  "convolutional_layer_" + to_string(i+1));

        add_layer(new ConvolutionalLayer(get_output_dimensions(), kernel_dimensions),
                  "convolutional_layer_" + to_string(i+1));

        add_layer(new ConvolutionalLayer(get_output_dimensions(), kernel_dimensions),
                  "convolutional_layer_" + to_string(i+1));

        add_layer(new PoolingLayer(get_output_dimensions(), pool_dimensions),
                  "pooling_layer_" + to_string(i+1));

        add_layer(new ConvolutionalLayer(get_output_dimensions(), kernel_dimensions),
                  "convolutional_layer_" + to_string(i+1));

        add_layer(new ConvolutionalLayer(get_output_dimensions(), kernel_dimensions),
                  "convolutional_layer_" + to_string(i+1));

        add_layer(new ConvolutionalLayer(get_output_dimensions(), kernel_dimensions),
                  "convolutional_layer_" + to_string(i+1));

        add_layer(new PoolingLayer(get_output_dimensions(), pool_dimensions),
                  "pooling_layer_" + to_string(i+1));

        add_layer(new ConvolutionalLayer(get_output_dimensions(), kernel_dimensions),
                  "convolutional_layer_" + to_string(i+1));

        add_layer(new ConvolutionalLayer(get_output_dimensions(), kernel_dimensions),
                  "convolutional_layer_" + to_string(i+1));

        add_layer(new ConvolutionalLayer(get_output_dimensions(), kernel_dimensions),
                  "convolutional_layer_" + to_string(i+1));

        add_layer(new ConvolutionalLayer(get_output_dimensions(), kernel_dimensions),
                  "convolutional_layer_" + to_string(i+1));

        add_layer(new ConvolutionalLayer(get_output_dimensions(), kernel_dimensions),
                  "convolutional_layer_" + to_string(i+1));

        add_layer(new PoolingLayer(get_output_dimensions(), pool_dimensions),
                  "pooling_layer_" + to_string(i+1));

        add_layer(new ConvolutionalLayer(get_output_dimensions(), kernel_dimensions),
                  "convolutional_layer_" + to_string(i+1));

        add_layer(new ConvolutionalLayer(get_output_dimensions(), kernel_dimensions),
                  "convolutional_layer_" + to_string(i+1));

        add_layer(new ConvolutionalLayer(get_output_dimensions(), kernel_dimensions),
                  "convolutional_layer_" + to_string(i+1));

        add_layer(new ConvolutionalLayer(get_output_dimensions(), kernel_dimensions),
                  "convolutional_layer_" + to_string(i+1));

        add_layer(new ConvolutionalLayer(get_output_dimensions(), kernel_dimensions),
                  "convolutional_layer_" + to_string(i+1));


        add_layer(new ConvolutionalLayer(get_output_dimensions(), kernel_dimensions),
                  "convolutional_layer_" + to_string(i+1));

        add_layer(new PoolingLayer(get_output_dimensions(), pool_dimensions),
                  "pooling_layer_" + to_string(i+1));
        */
        /*
        add_layer(new ScalingLayer4D(input_dimensions));

        for(Index i = 0; i < complexity_size; i++)
=======
        add_layer(make_unique<ScalingLayer4D>(input_dimensions));
        
        for (Index i = 0; i < complexity_size; i++)
>>>>>>> d488be3c
        {
            
            const dimensions kernel_dimensions = {3, 3, get_output_dimensions()[2], complexity_dimensions[i]};
            const dimensions convolution_stride_dimensions = {1, 1};
            const ConvolutionalLayer::ConvolutionType convolution_type = ConvolutionalLayer::ConvolutionType::Valid;

            //add_layer(make_unique<ConvolutionalLayer>(get_output_dimensions(),
            //                                          kernel_dimensions,
            //                                          ConvolutionalLayer::ActivationFunction::RectifiedLinear,
            //                                          convolution_stride_dimensions,
            //                                          convolution_type),
            //          "convolutional_layer_" + to_string(i + 1));
            
            const dimensions pool_dimensions = {2, 2};
            const dimensions pooling_stride_dimensions = { 2, 2 };
            const dimensions padding_dimensions = { 0, 0 };
            const PoolingLayer::PoolingMethod pooling_method = PoolingLayer::PoolingMethod::AveragePooling;

            //add_layer(make_unique<PoolingLayer>(get_output_dimensions(),
            //                                    pool_dimensions,
            //                                    pooling_stride_dimensions,
            //                                    padding_dimensions,
            //                                    pooling_method),
            //          "pooling_layer_" + to_string(i + 1));
            
        }
<<<<<<< HEAD
        */
        add_layer(new FlattenLayer(get_output_dimensions()));
=======

        add_layer(make_unique<FlattenLayer>(get_output_dimensions()));
>>>>>>> d488be3c

        //const dimensions neurons_number = { complexity_dimensions[complexity_dimensions.size()]*2 };
        //add_layer(make_unique<PerceptronLayer>(get_output_dimensions(), neurons_number, PerceptronLayer::ActivationFunction::RectifiedLinear), "perceptron_layer");

        add_layer(make_unique<ProbabilisticLayer>(get_output_dimensions(), output_dimensions), "probabilistic_layer");
    }
    else if(model_type == ModelType::AutoAssociation)
    {
/*
        add_layer(make_unique<ScalingLayer2D>(inputs_number));

        const Index mapping_neurons_number = 10;
        const Index bottle_neck_neurons_number = complexity_dimensions[0];

        add_layer(make_unique<PerceptronLayer>(input_dimensions[0], mapping_neurons_number, PerceptronLayer::ActivationFunction::HyperbolicTangent),
                  "mapping_layer");

        add_layer(make_unique<PerceptronLayer>(mapping_neurons_number, bottle_neck_neurons_number, PerceptronLayer::ActivationFunction::Linear),
                  "bottleneck_layer");

        add_layer(make_unique<PerceptronLayer>(bottle_neck_neurons_number, mapping_neurons_number, PerceptronLayer::ActivationFunction::HyperbolicTangent),
                  "demapping_layer");

        add_layer(make_unique<PerceptronLayer>(mapping_neurons_number, output_dimensions[0], PerceptronLayer::ActivationFunction::Linear),
                  "output_layer");

        add_layer(make_unique<UnscalingLayer>(output_dimensions[0]));
*/
    }

    const Index outputs_number = accumulate(output_dimensions.begin(), output_dimensions.end(), 1, multiplies<Index>());

    output_names.resize(outputs_number);

    for(Index i = 0; i < outputs_number; i++)
        output_names(i) = "output_" + to_string(i+1);
}


void NeuralNetwork::set(const string& file_name)
{
    layers.resize(0);

    load(file_name);
}


void NeuralNetwork::set_model_type(const NeuralNetwork::ModelType& new_model_type)
{
    model_type = new_model_type;
}


void NeuralNetwork::set_model_type_string(const string& new_model_type)
{
    if(new_model_type == "Approximation")
        set_model_type(ModelType::Approximation);
    else if(new_model_type == "Classification")
        set_model_type(ModelType::Classification);
    else if(new_model_type == "Forecasting")
        set_model_type(ModelType::Forecasting);
    else if(new_model_type == "ImageClassification")
        set_model_type(ModelType::ImageClassification);
    else if(new_model_type == "TextClassification")
        set_model_type(ModelType::TextClassification);
    else if(new_model_type == "AutoAssociation")
        set_model_type(ModelType::AutoAssociation);
    else
        throw runtime_error("Neural Network class exception:\n"
                            "void set_model_type_string(const string&)\n"
                            "Unknown model type: " + new_model_type + "\n");
}


void NeuralNetwork::set_inputs_names(const Tensor<string, 1>& new_inputs_names)
{
    input_names = new_inputs_names;
}


void NeuralNetwork::set_output_namess(const Tensor<string, 1>& new_output_namess)
{
    output_names = new_output_namess;
}


void NeuralNetwork::set_inputs_number(const Index& new_inputs_number)
{
    input_names.resize(new_inputs_number);

    if(has_scaling_layer_2d())
    {
        ScalingLayer2D* scaling_layer_2d = get_scaling_layer_2d();

        scaling_layer_2d->set_inputs_number(new_inputs_number);
    }

    const Index first_trainable_layer_index = get_first_trainable_layer_index();

    layers[first_trainable_layer_index]->set_inputs_number(new_inputs_number);
}


// void NeuralNetwork::set_inputs_number(const Tensor<bool, 1>& inputs)
// {
//     if(layers.dimension(0) == 0) return;

//     Index new_inputs_number = 0;

//     for(Index i = 0; i < inputs.dimension(0); i++)
//     {
//         if(inputs(i)) new_inputs_number++;
//     }

//     set_inputs_number(new_inputs_number);
// }


void NeuralNetwork::set_default()
{
    display = true;

    layer_input_indices = vector<vector<Index>>();

    const int n = omp_get_max_threads();

    thread_pool = new ThreadPool(n);
    thread_pool_device = new ThreadPoolDevice(thread_pool, n);
}


void NeuralNetwork::set_threads_number(const int& new_threads_number)
{
    const Index layers_number = get_layers_number();

    for(Index i = 0; i < layers_number; i++)
        layers[i]->set_threads_number(new_threads_number);
}


void NeuralNetwork::set_layers_number(const Index& new_layers_number)
{
    layers.resize(new_layers_number);
    layer_input_indices.resize(new_layers_number);
}


void NeuralNetwork::set_layer_input_indices(const vector<vector<Index>>& new_layer_input_indices)
{
    layer_input_indices = new_layer_input_indices;
}


void NeuralNetwork::set_layer_inputs_indices(const Index& layer_index, const vector<Index>& new_layer_input_indices)
{
    layer_input_indices[layer_index] = new_layer_input_indices;
}


void NeuralNetwork::set_layer_inputs_indices(const string& name, 
                                             const Tensor<string, 1>& new_layer_inputs_names)
{
    const Index layer_index = get_layer_index(name);

    const Index size = new_layer_inputs_names.size();

    vector<Index> new_layer_input_indices(size);

    for(Index i = 0; i < size; i++)
        new_layer_input_indices[i] = get_layer_index(new_layer_inputs_names(i));

    layer_input_indices[layer_index] = new_layer_input_indices;
}


void NeuralNetwork::set_layer_inputs_indices(const string& name, const initializer_list<string>& new_layer_inputs_names_list)
{
    Tensor<string, 1> new_layer_inputs_names(new_layer_inputs_names_list.size());
    new_layer_inputs_names.setValues(new_layer_inputs_names_list);

    set_layer_inputs_indices(name, new_layer_inputs_names);
}


void NeuralNetwork::set_layer_inputs_indices(const string& name, const string& new_layer_inputs_name)
{
    const Index layer_index = get_layer_index(name);

    vector<Index> new_layer_input_indices(1);

    new_layer_input_indices[0] = get_layer_index(new_layer_inputs_name);

    layer_input_indices[layer_index] = new_layer_input_indices;
}


PerceptronLayer* NeuralNetwork::get_first_perceptron_layer() const
{
    const Index layers_number = get_layers_number();

    for(Index i = 0; i < layers_number; i++)
        if(layers[i]->get_type() == Layer::Type::Perceptron)
            return static_cast<PerceptronLayer*>(layers[i].get());

    return nullptr;
}


Index NeuralNetwork::get_inputs_number() const
{
    if(layers.empty())
        return 0;

    return layers[0]->get_inputs_number();
}


Index NeuralNetwork::get_outputs_number() const
{
    if(layers.empty()) 
        return 0;

    const Layer* last_layer = layers[layers.size() - 1].get();

    const dimensions output_dimensions = last_layer->get_output_dimensions();

    const Index outputs_rank = output_dimensions.size();

    Index outputs_number = 1;

    for(Index i = 0; i < outputs_rank; i++)
        outputs_number *= output_dimensions[i];

    return outputs_number;
}


dimensions NeuralNetwork::get_output_dimensions() const
{
    if(layers.empty()) 
        return {};

    return layers[layers.size() - 1]->get_output_dimensions();
}


Index NeuralNetwork::get_parameters_number() const
{
    Index parameters_number = 0;

    #pragma omp parallel for reduction(+: parameters_number)

    for(Index i = 0; i < Index(layers.size()); i++)
        parameters_number += layers[i]->get_parameters_number();

    return parameters_number;
}


Tensor<type, 1> NeuralNetwork::get_parameters() const
{
    const Index parameters_number = get_parameters_number();

    Tensor<type, 1> parameters(parameters_number);

    const Index layers_number = get_layers_number();

    Index position = 0;

    for(Index i = 0; i < layers_number; i++)
    {
        const Tensor<type, 1> layer_parameters = layers[i]->get_parameters();

        // @todo use memcpy

        for(Index j = 0; j < layer_parameters.size(); j++)
            parameters(j + position) = layer_parameters(j);

        position += layer_parameters.size();
    }

    return parameters;
}


vector<Index> NeuralNetwork::get_layer_parameter_numbers() const
{
    const Index layers_number = get_layers_number();

    vector<Index> layers_parameters_number(layers_number);

    #pragma omp parallel for 

    for(Index i = 0; i < layers_number; i++)
        layers_parameters_number[i] = layers[i]->get_parameters_number();

    return layers_parameters_number;
}


void NeuralNetwork::set_parameters(const Tensor<type, 1>& new_parameters) const
{
    const Index layers_number = get_layers_number();

    const vector<Index> layer_parameter_numbers = get_layer_parameter_numbers();

    Index index = 0;

    // @todo parallelize

    for(Index i = 0; i < layers_number; i++)
    {
        layers[i]->set_parameters(new_parameters, index);

        index += layer_parameter_numbers[i];
    }
}


void NeuralNetwork::set_display(const bool& new_display)
{
    display = new_display;
}


Index NeuralNetwork::get_layers_number() const
{
    return layers.size();
}


Index NeuralNetwork::get_trainable_layers_number() const
{
    const Index layers_number = get_layers_number();

    Layer::Type layer_type;

    Index trainable_layers_number = 0;

    for (Index i = 0; i < layers_number; i++)
    {
        layer_type = layers[i]->get_type();

        if (layer_type != Layer::Type::Scaling2D
            && layer_type != Layer::Type::Scaling4D
            && layer_type != Layer::Type::Unscaling
            && layer_type != Layer::Type::Bounding)
            trainable_layers_number++;
        else
            continue;
    }
    return trainable_layers_number;
}


Index NeuralNetwork::get_first_trainable_layer_index() const
{
    const Index layers_number = get_layers_number();

    Layer::Type layer_type;

    for(Index i = 0; i < layers_number; i++)
    {
        layer_type = layers[i]->get_type();

        if(layer_type != Layer::Type::Scaling2D
        && layer_type != Layer::Type::Scaling4D
        && layer_type != Layer::Type::Unscaling
        && layer_type != Layer::Type::Bounding)
            return i;
    }

    throw runtime_error("The neural network has no trainable layers.");
}


Index NeuralNetwork::get_last_trainable_layer_index() const
{
    const Index layers_number = get_layers_number();

    Layer::Type layer_type;

    for(Index i = layers_number-1; i >= 0 ; i--)
    {
        layer_type = layers[i]->get_type();

        if(layer_type != Layer::Type::Scaling2D
        && layer_type != Layer::Type::Scaling4D
        && layer_type != Layer::Type::Unscaling
        && layer_type != Layer::Type::Bounding)
            return i;
    }

    throw runtime_error("The neural network has no trainable layers.");
}


Index NeuralNetwork::get_perceptron_layers_number() const
{
    const Index layers_number = get_layers_number();

    Index count = 0;

    #pragma omp parallel for reduction(+: count)

    for(Index i = 0; i < layers_number; i++)
        if(layers[i]->get_type() == Layer::Type::Perceptron)
            count++;

    return count;
}


Index NeuralNetwork::get_probabilistic_layers_number() const
{
    const Index layers_number = get_layers_number();

    Index count = 0;

    #pragma omp parallel for reduction(+: count)

    for(Index i = 0; i < layers_number; i++)
        if(layers[i]->get_type() == Layer::Type::Probabilistic)
            count++;

    return count;
}


Index NeuralNetwork::get_long_short_term_memory_layers_number() const
{
    const Index layers_number = get_layers_number();

    Index count = 0;

    #pragma omp parallel for reduction(+: count)

    for(Index i = 0; i < layers_number; i++)
        if(layers[i]->get_type() == Layer::Type::LongShortTermMemory)
            count++;
 
    return count;
}


Index NeuralNetwork::get_flatten_layers_number() const
{
    const Index layers_number = get_layers_number();

    Index count = 0;

    #pragma omp parallel for reduction(+: count)

    for(Index i = 0; i < layers_number; i++)
        if(layers[i]->get_type() == Layer::Type::Flatten)
            count++;

    return count;
}


Index NeuralNetwork::get_convolutional_layers_number() const
{
    const Index layers_number = get_layers_number();

    Index count = 0;

    #pragma omp parallel for reduction(+: count)

    for(Index i = 0; i < layers_number; i++)
        if(layers[i]->get_type() == Layer::Type::Convolutional)
            count++;

    return count;
}


Index NeuralNetwork::get_pooling_layers_number() const
{
    const Index layers_number = get_layers_number();

    Index count = 0;

    #pragma omp parallel for reduction(+: count)

    for(Index i = 0; i < layers_number; i++)
        if(layers[i]->get_type() == Layer::Type::Pooling)
            count++;

    return count;
}


Index NeuralNetwork::get_recurrent_layers_number() const
{
    const Index layers_number = get_layers_number();

    Index count = 0;

    #pragma omp parallel for reduction(+: count)

    for(Index i = 0; i < layers_number; i++)
        if(layers[i]->get_type() == Layer::Type::Recurrent)
            count++;

    return count;
}


bool NeuralNetwork::is_input_layer(const vector<Index>& this_layer_inputs_indices) const
{
    const Index input_layers_number = this_layer_inputs_indices.size();

    for(Index i = 0; i < input_layers_number; i++)
        if(this_layer_inputs_indices[i] == -1)
            return true;

    return false;
}


bool NeuralNetwork::is_context_layer(const vector<Index>& this_layer_inputs_indices) const
{   
    // @todo Is this ok?
    const Index layers_number = get_layers_number();

    for(Index i = 0; i < layers_number; i++)
        if(this_layer_inputs_indices[i] == -2)
            return true;

    return false;
}


void NeuralNetwork::set_parameters_constant(const type& value) const
{
    const Index layers_number = get_layers_number();

    #pragma omp parallel for
    for(Index i = 0; i < layers_number; i++)
        layers[i]->set_parameters_constant(value);
}


void NeuralNetwork::set_parameters_random() const
{
    const Index layers_number = get_layers_number();

    const vector<unique_ptr<Layer>>& layers = get_layers();

    #pragma omp parallel for
    for(Index i = 0; i < layers_number; i++)
        layers[i]->set_parameters_random();
}


void NeuralNetwork::forward_propagate(const Batch& batch,
                                      ForwardPropagation& forward_propagation,
                                      const bool& is_training) const
{

    const Index layers_number = get_layers_number();

    const Index first_trainable_layer_index = get_first_trainable_layer_index();
    const Index last_trainable_layer_index = get_last_trainable_layer_index();

    const Index first_layer_index = is_training ? first_trainable_layer_index : 0;
    const Index last_layer_index = is_training ? last_trainable_layer_index : layers_number - 1;

    const vector<vector<pair<type*, dimensions>>> layer_input_pairs = forward_propagation.get_layer_input_pairs(batch.get_input_pairs());

    for(Index i = first_layer_index; i <= last_layer_index; i++)
        layers[i]->forward_propagate(layer_input_pairs[i],
                                     forward_propagation.layers[i],
                                     is_training);

}


void NeuralNetwork::forward_propagate(const vector<pair<type*, dimensions>>& input_pair,
                                      ForwardPropagation& forward_propagation,
                                      const bool& is_training) const
{

    const Index layers_number = get_layers_number();

    const Index first_trainable_layer_index = get_first_trainable_layer_index();
    const Index last_trainable_layer_index = get_last_trainable_layer_index();

    const Index first_layer_index = is_training ? first_trainable_layer_index : 0;
    const Index last_layer_index = is_training ? last_trainable_layer_index : layers_number - 1;

    const vector<vector<pair<type*, dimensions>>> layer_input_pairs = forward_propagation.get_layer_input_pairs(input_pair);

    for (Index i = first_layer_index; i <= last_layer_index; i++)
        layers[i]->forward_propagate(layer_input_pairs[i],
                                     forward_propagation.layers[i],
                                     is_training);

}


void NeuralNetwork::forward_propagate(const Batch& batch,
                                      const Tensor<type, 1>& new_parameters,
                                      ForwardPropagation& forward_propagation) const
{
    const Tensor<type, 1> original_parameters = get_parameters();

    set_parameters(new_parameters);

    const bool is_training = true;

    forward_propagate(batch, forward_propagation, is_training);

    set_parameters(original_parameters);
}


Tensor<type, 2> NeuralNetwork::calculate_outputs(const Tensor<type, 2>& inputs)
{
    const Index layers_number = get_layers_number();

    if (layers_number == 0)
        return Tensor<type, 2>();

    const Index batch_samples_number = inputs.dimension(0);
    const Index inputs_number = inputs.dimension(1);

    ForwardPropagation forward_propagation(batch_samples_number, this);

    const pair<type*, dimensions> input_pair((type*)inputs.data(), {{batch_samples_number, inputs_number}});

    forward_propagate({input_pair}, forward_propagation);

    const pair<type*, dimensions> outputs_pair 
        = forward_propagation.layers[layers_number - 1]->get_outputs_pair();

    return tensor_map_2(outputs_pair);
}


Tensor<type, 2> NeuralNetwork::calculate_outputs(const Tensor<type, 4>& inputs)
{
    const Index layers_number = get_layers_number();

    if (layers_number == 0) 
        return Tensor<type, 2>();

    const Index batch_samples_number = inputs.dimension(0);

    ForwardPropagation forward_propagation(batch_samples_number, this);

    const pair<type*, dimensions> input_pair((type*)inputs.data(), { {inputs.dimension(0), inputs.dimension(1), inputs.dimension(2), inputs.dimension(3)}});

    forward_propagate({input_pair}, forward_propagation);

    const pair<type*, dimensions> outputs_pair 
        = forward_propagation.layers[layers_number - 1]->get_outputs_pair();

    return tensor_map_2(outputs_pair);
}


Tensor<type, 2> NeuralNetwork::calculate_directional_inputs(const Index& direction,
                                                            const Tensor<type, 1>& point,
                                                            const type& minimum,
                                                            const type& maximum,
                                                            const Index& points_number) const
{
    const Index inputs_number = get_inputs_number();

    Tensor<type, 2> directional_inputs(points_number, inputs_number);

    Tensor<type, 1> inputs(inputs_number);

    inputs = point;

    for(Index i = 0; i < points_number; i++)
    {
        inputs(direction) = minimum + (maximum - minimum)*type(i)/type(points_number-1);

        for(Index j = 0; j < inputs_number; j++)
            directional_inputs(i, j) = inputs(j);
    }

    return directional_inputs;
}


Tensor<string, 2> NeuralNetwork::get_perceptron_layers_information() const
{
    const Index layers_number = get_layers_number();

    const Index perceptron_layers_number = get_perceptron_layers_number();

    Tensor<string, 2> information(perceptron_layers_number, 3);

    Index perceptron_layer_index = 0;

    for(Index i = 0; i < layers_number; i++)
    {
        const Layer::Type layer_type = layers[i]->get_type();

        if (layer_type != Layer::Type::Perceptron) continue;

        information(perceptron_layer_index,0) = to_string(layers[i]->get_inputs_number());
        information(perceptron_layer_index,1) = to_string(layers[i]->get_neurons_number());

        const PerceptronLayer* perceptron_layer = static_cast<PerceptronLayer*>(layers[i].get());

        information(perceptron_layer_index, 2) = perceptron_layer->write_activation_function();

        perceptron_layer_index++;
    }

    return information;
}


Tensor<string, 2> NeuralNetwork::get_probabilistic_layer_information() const
{
    const Index layers_number = get_layers_number();

    const Index probabilistic_layers_number = get_probabilistic_layers_number();

    Tensor<string, 2> information(probabilistic_layers_number, 3);

    Index probabilistic_layer_index = 0;

    for(Index i = 0; i < layers_number; i++)
    {
        const Layer::Type layer_type = layers[i]->get_type();

        if (layer_type != Layer::Type::Probabilistic) continue;

        information(probabilistic_layer_index,0) = to_string(layers[i]->get_inputs_number());
        information(probabilistic_layer_index,1) = to_string(layers[i]->get_neurons_number());

        const ProbabilisticLayer* probabilistic_layer = static_cast<ProbabilisticLayer*>(layers[i].get());

        information(probabilistic_layer_index,2) = probabilistic_layer->write_activation_function();

        probabilistic_layer_index++;
    }

    return information;
}


void NeuralNetwork::to_XML(tinyxml2::XMLPrinter& file_stream) const
{
    file_stream.OpenElement("NeuralNetwork");

    // Inputs

    file_stream.OpenElement("Inputs");

    // Inputs number

    const Index inputs_number = get_inputs_number();

    file_stream.OpenElement("InputsNumber");   
    file_stream.PushText(to_string(inputs_number).c_str());
    file_stream.CloseElement();

    // Inputs names

    for(Index i = 0; i < inputs_number; i++)
    {
        if(input_names.size() != inputs_number)
            throw runtime_error("Size of inputs name is not equal to inputs number");

        file_stream.OpenElement("Input");
        file_stream.PushAttribute("Index", to_string(i+1).c_str());
        file_stream.PushText(input_names[i].c_str());
        file_stream.CloseElement();
    }

    // Inputs (end tag)

    file_stream.CloseElement();

    // Layers

    file_stream.OpenElement("Layers");

    // Layers number

    const Index layers_number = get_layers_number();

    file_stream.OpenElement("LayersNumber");
    file_stream.PushText(to_string(layers_number).c_str());
    file_stream.CloseElement();

    // Layers

    for(Index i = 0; i < layers_number; i++)
        layers[i]->to_XML(file_stream);

    ostringstream buffer;

    // Layers inputs indices

    file_stream.OpenElement("LayersInputsIndices");

    for(Index i = 0; i < Index(layer_input_indices.size()); i++)
    {
        file_stream.OpenElement("LayerInputsIndices");

        file_stream.PushAttribute("LayerIndex", to_string(i+1).c_str());

        const vector<Index>& indices = layer_input_indices[i];

        buffer.str("");

        for(Index j = 0; j < Index(indices.size()); j++)
        {
            buffer << indices[j];

            if(j != indices.size() - 1)
                buffer << " ";
        }

        file_stream.PushText(buffer.str().c_str());

        file_stream.CloseElement();
    }

    file_stream.CloseElement();

    // Layers (end tag)

    file_stream.CloseElement();

    // Ouputs

    file_stream.OpenElement("Outputs");

    // Outputs number

    const Index outputs_number = output_names.size();
    file_stream.OpenElement("OutputsNumber");
    file_stream.PushText(to_string(outputs_number).c_str());
    file_stream.CloseElement();

    // Outputs names

    for(Index i = 0; i < output_names.size(); i++)
    {
        file_stream.OpenElement("Output");

        file_stream.PushAttribute("Index", to_string(i+1).c_str());

        file_stream.PushText(output_names[i].c_str());

        file_stream.CloseElement();
    }

    //Outputs (end tag)

    file_stream.CloseElement();

    // Neural network (end tag)

    file_stream.CloseElement();
}


void NeuralNetwork::from_XML(const tinyxml2::XMLDocument& document)
{
    set();

    const tinyxml2::XMLElement* neural_network_element = document.FirstChildElement("NeuralNetwork");

    if(!neural_network_element)
        throw runtime_error("Neural network element is nullptr.\n");

    // Inputs

    const tinyxml2::XMLElement* inputs_element = neural_network_element->FirstChildElement("Inputs");

    if(!inputs_element)
        throw runtime_error("Inputs element is nullptr.");

    tinyxml2::XMLDocument inputs_document;
    tinyxml2::XMLNode* inputs_element_clone = inputs_element->DeepClone(&inputs_document);

    inputs_document.InsertFirstChild(inputs_element_clone);

    inputs_from_XML(inputs_document);

    // Layers

    const tinyxml2::XMLElement* layers_element = neural_network_element->FirstChildElement("Layers");

    if(!layers_element)
        throw runtime_error("Layers element is nullptr.");

    tinyxml2::XMLDocument layers_document;
    tinyxml2::XMLNode* layers_element_clone = layers_element->DeepClone(&layers_document);

    layers_document.InsertFirstChild(layers_element_clone);

    layers_from_XML(layers_document);

    // Outputs

    const tinyxml2::XMLElement* outputs_element = neural_network_element->FirstChildElement("Outputs");

    if(!outputs_element)
        throw runtime_error("Outputs element is nullptr.");

    tinyxml2::XMLDocument outputs_document;
    tinyxml2::XMLNode* outputs_element_clone = outputs_element->DeepClone(&outputs_document);

    outputs_document.InsertFirstChild(outputs_element_clone);

    outputs_from_XML(outputs_document);
    
    // Display

    const tinyxml2::XMLElement* display_element = neural_network_element->FirstChildElement("Display");

    if(display_element)
        set_display(display_element->GetText() != string("0"));
}


void NeuralNetwork::inputs_from_XML(const tinyxml2::XMLDocument& document)
{
    const tinyxml2::XMLElement* inputs_element = document.FirstChildElement("Inputs");

    if(!inputs_element)
        throw runtime_error("Inputs element is nullptr.\n");

    // Inputs number

    const tinyxml2::XMLElement* inputs_number_element = inputs_element->FirstChildElement("InputsNumber");

    if(!inputs_number_element)
        throw runtime_error("Inputs number element is nullptr.\n");

    const Index new_inputs_number = Index(atoi(inputs_number_element->GetText()));
    input_names.resize(new_inputs_number);

    // if(inputs_number_element->GetText())
    //     set_inputs_number(inputs_number);

    // Inputs names

    const tinyxml2::XMLElement* start_element = inputs_number_element;

    for(Index i = 0; i < new_inputs_number; i++)
    {
        const tinyxml2::XMLElement* input_element = start_element->NextSiblingElement("Input");

        if(input_element->Attribute("Index") != to_string(i+1))
            throw runtime_error("Input index number (" + to_string(i+1) + ") does not match (" + input_element->Attribute("Item") + ").\n");

        if(!input_element->GetText())
            throw runtime_error("Input text is nullptr.");

        input_names(i) = input_element->GetText();

        start_element = input_element;
    }
}


void NeuralNetwork::layers_from_XML(const tinyxml2::XMLDocument& document)
{
    const tinyxml2::XMLElement* layers_element = document.FirstChildElement("Layers");

    if(!layers_element)
        throw runtime_error("Layers element is nullptr.\n");

    // Layers types

    const tinyxml2::XMLElement* layers_number_element = layers_element->FirstChildElement("LayersNumber");

    if(!layers_number_element)
        throw runtime_error("LayersNumber element is nullptr.\n");

    const Index layers_number = Index(atoi(layers_number_element->GetText()));

    // Add layers

    const tinyxml2::XMLElement* start_element = layers_number_element;

    for(Index i = 0; i < layers_number; i++)
    {
        const tinyxml2::XMLElement* layer_element = start_element->NextSiblingElement();

        if(!layer_element)
             throw runtime_error("Layer element is nullptr.");

        const string layer_type = layer_element->Name();

        tinyxml2::XMLDocument layer_document;
        tinyxml2::XMLNode* element_clone = layer_element->DeepClone(&layer_document);
        layer_document.InsertFirstChild(element_clone);

        if(layer_type == "ScalingLayer2D")
        {
            unique_ptr<ScalingLayer2D> scaling_layer = make_unique<ScalingLayer2D>();
            scaling_layer->from_XML(layer_document);
            add_layer(std::move(scaling_layer));
        }
        else if(layer_type == "Scaling4D")
        {
            unique_ptr<ScalingLayer4D> scaling_layer = make_unique<ScalingLayer4D>();
            scaling_layer->from_XML(layer_document);
            add_layer(std::move(scaling_layer));
        }
        else if(layer_type == "ConvolutionalLayer")
        {
            unique_ptr<ConvolutionalLayer> convolutional_layer = make_unique<ConvolutionalLayer>();
            convolutional_layer->from_XML(layer_document);
            add_layer(std::move(convolutional_layer));
        }
        else if(layer_type == "PerceptronLayer")
        {
            unique_ptr<PerceptronLayer> perceptron_layer = make_unique<PerceptronLayer>();
            perceptron_layer->from_XML(layer_document);
            add_layer(std::move(perceptron_layer));
        }
        else if(layer_type == "PerceptronLayer3D")
        {
            unique_ptr<PerceptronLayer3D> perceptron_layer_3d = make_unique<PerceptronLayer3D>();
            perceptron_layer_3d->from_XML(layer_document);
            add_layer(std::move(perceptron_layer_3d));
        }
        else if(layer_type == "PoolingLayer")
        {
            unique_ptr<PoolingLayer> pooling_layer = make_unique<PoolingLayer>();
            pooling_layer->from_XML(layer_document);
            add_layer(std::move(pooling_layer));
        }
        else if(layer_type == "ProbabilisticLayer")
        {
            unique_ptr<ProbabilisticLayer> probabilistic_layer = make_unique<ProbabilisticLayer>();
            probabilistic_layer->from_XML(layer_document);
            add_layer(std::move(probabilistic_layer));
        }
        else if(layer_type == "ProbabilisticLayer3D")
        {
            unique_ptr<ProbabilisticLayer3D> probabilistic_layer_3d = make_unique<ProbabilisticLayer3D>();
            probabilistic_layer_3d->from_XML(layer_document);
            add_layer(std::move(probabilistic_layer_3d));
        }
        else if(layer_type == "LongShortTermMemoryLayer")
        {
            unique_ptr<LongShortTermMemoryLayer> long_short_term_memory_layer = make_unique<LongShortTermMemoryLayer>();
            long_short_term_memory_layer->from_XML(layer_document);
            add_layer(std::move(long_short_term_memory_layer));
        }
        else if(layer_type == "RecurrentLayer")
        {
            unique_ptr<RecurrentLayer> recurrent_layer = make_unique<RecurrentLayer>();
            recurrent_layer->from_XML(layer_document);
            add_layer(std::move(recurrent_layer));
        }
        else if(layer_type == "UnscalingLayer")
        {
            unique_ptr<UnscalingLayer> unscaling_layer = make_unique<UnscalingLayer>();
            unscaling_layer->from_XML(layer_document);
            add_layer(std::move(unscaling_layer));
        }
        else if(layer_type == "BoundingLayer")
        {
            unique_ptr<BoundingLayer> bounding_layer = make_unique<BoundingLayer>();
            bounding_layer->from_XML(layer_document);
            add_layer(std::move(bounding_layer));
        }
        else if(layer_type == "EmbeddingLayer")
        {
            unique_ptr<EmbeddingLayer> embedding_layer = make_unique<EmbeddingLayer>();
            embedding_layer->from_XML(layer_document);
            add_layer(std::move(embedding_layer));
        }
        else if(layer_type == "MultiheadAttentionLayer")
        {
            unique_ptr<MultiheadAttentionLayer> multihead_attention_layer = make_unique<MultiheadAttentionLayer>();
            multihead_attention_layer->from_XML(layer_document);
            add_layer(std::move(multihead_attention_layer));
        }
        else if(layer_type == "AdditionLayer3D")
        {
            unique_ptr<AdditionLayer3D> addition_layer_3d = make_unique<AdditionLayer3D>();
            addition_layer_3d->from_XML(layer_document);
            add_layer(std::move(addition_layer_3d));
        }
        else if(layer_type == "NormalizationLayer3D")
        {
            unique_ptr<NormalizationLayer3D> normalization_layer_3d = make_unique<NormalizationLayer3D>();
            normalization_layer_3d->from_XML(layer_document);
            add_layer(std::move(normalization_layer_3d));
        }
        else
        {
            throw runtime_error("Unknown layer type: " + layer_type);
        }

        start_element = layer_element;
    }

    // Layers inputs indices
/*
    const tinyxml2::XMLElement* layer_input_indices_element = layers_element->FirstChildElement("LayersInputsIndices");

    if(!layer_input_indices_element)
        throw runtime_error("LayersInputsIndices element is nullptr.\n");

    layer_input_indices.resize(layers.size());

    for(const tinyxml2::XMLElement* layer_inputs_indices_element = layer_input_indices_element->FirstChildElement("LayerInputsIndices");
        layer_inputs_indices_element;
        layer_inputs_indices_element = layer_inputs_indices_element->NextSiblingElement("LayerInputsIndices"))
    {
        if(layer_inputs_indices_element->GetText())
        {
//            const Index layer_index = Index(stoi(layer_inputs_indices_element->Attribute("LayerIndex"))) - 1;
//            const string indices_string = layer_inputs_indices_element->GetText();
//            layer_input_indices[layer_index] = to_type_vector(indices_string, ' ').cast<Index>();
        }
    }
*/
}


void NeuralNetwork::outputs_from_XML(const tinyxml2::XMLDocument& document)
{
    ostringstream buffer;

    const tinyxml2::XMLElement* root_element = document.FirstChildElement("Outputs");

    if(!root_element)
        throw runtime_error("Outputs element is nullptr.\n");

    // Outputs number
    
    const tinyxml2::XMLElement* outputs_number_element = root_element->FirstChildElement("OutputsNumber");

    if(!outputs_number_element)
        throw runtime_error("Outputs number element is nullptr.\n");

    Index new_outputs_number = 0;

    if(outputs_number_element->GetText())
        new_outputs_number = Index(atoi(outputs_number_element->GetText()));

    // Outputs names

    const tinyxml2::XMLElement* start_element = outputs_number_element;

    output_names.resize(new_outputs_number);

    for(Index i = 0; i < new_outputs_number; i++)
    {
        const tinyxml2::XMLElement* output_element = start_element->NextSiblingElement("Output");
        start_element = output_element;

        if(output_element->Attribute("Index") != to_string(i+1))
            throw runtime_error("Output index number (" + to_string(i+1) + ") does not match (" + output_element->Attribute("Item") + ").\n");

        if(output_element->GetText())
            output_names(i) = output_element->GetText();
    }
}


void NeuralNetwork::print() const
{
    cout << "Neural network" << endl;

    if(model_type != ModelType::ImageClassification)
        cout << "Inputs:" << endl
             << get_input_names() << endl;

    const Index layers_number = get_layers_number();       

    cout << "Layers number: " << layers_number << endl;

    for(Index i = 0; i < layers_number; i++)
    {
        cout << endl
             << "Layer " << i << ": " << endl;
        layers[i]->print();
    }

    cout << "Outputs:" << endl
         << get_output_names() << endl
         << "Parameters:" << endl
         << get_parameters_number() << endl;
}


void NeuralNetwork::save(const string& file_name) const
{
    ofstream file(file_name);

    if (!file.is_open())
        return;

    tinyxml2::XMLPrinter printer;
    to_XML(printer);
    file << printer.CStr();
}


void NeuralNetwork::save_parameters(const string& file_name) const
{
    ofstream file(file_name.c_str());

    if(!file.is_open())
        throw runtime_error("Cannot open parameters data file.\n");

    const Tensor<type, 1> parameters = get_parameters();

    file << parameters << endl;

    // Close file

    file.close();
}


void NeuralNetwork::load(const string& file_name)
{
    set_default();

    tinyxml2::XMLDocument document;

    if(document.LoadFile(file_name.c_str()))
        throw runtime_error("Cannot load XML file " + file_name + ".\n");

    from_XML(document);
}


void NeuralNetwork::load_parameters_binary(const string& file_name)
{
    ifstream file;

    file.open(file_name.c_str(), ios::binary);

    if(!file.is_open())
        throw runtime_error("Cannot open binary file: " + file_name + "\n");

    streamsize size = sizeof(type);

    const Index parameters_number = get_parameters_number();

    Tensor<type, 1> new_parameters(parameters_number);

    type value = 0;

    for(Index i = 0; i < parameters_number; i++)
    {
        file.read(reinterpret_cast<char*>(&value), size);

        new_parameters(i) = value;
    }

    set_parameters(new_parameters);
}


void NeuralNetwork::save_expression_c(const string& file_name) const
{
    ofstream file(file_name.c_str());

    if(!file.is_open())
        throw runtime_error("Cannot open expression text file.\n");
    /*
    file << write_expression_c();
    */
    file.close();
}


void NeuralNetwork::save_expression_api(const string& file_name) const
{
    ofstream file(file_name.c_str());

    if(!file.is_open())
        throw runtime_error("Cannot open expression text file.\n");
    /*
    file << write_expression_api();
    */
    file.close();
}


void NeuralNetwork::save_expression_javascript(const string& file_name) const
{
    ofstream file(file_name.c_str());

    if(!file.is_open())
        throw runtime_error("Cannot open expression text file.\n");
    /*
    file << write_expression_javascript();
    */
    file.close();
}


void NeuralNetwork::save_expression_python(const string& file_name) const
{
    ofstream file(file_name.c_str());

    if(!file.is_open())
        throw runtime_error("Cannot open expression text file.\n");
/*
    file << write_expression_python();
*/
    file.close();
}


void NeuralNetwork::save_outputs(Tensor<type, 2>& inputs, const string & file_name)
{
    const Tensor<type, 2> outputs = calculate_outputs(inputs);

    ofstream file(file_name.c_str());

    if(!file.is_open())
        throw runtime_error("Cannot open " + file_name + " file.\n");

    const Tensor<string, 1> output_names = get_output_names();

    const Index outputs_number = get_outputs_number();
    const Index samples_number = inputs.dimension(0);

    for(Index i = 0; i < outputs_number; i++)
    {
        file << output_names[i];

        if(i != output_names.size()-1) 
            file << ";";
    }

    file << "\n";

    for(Index i = 0; i < samples_number; i++)
    {
        for(Index j = 0; j < outputs_number; j++)
        {
            file << outputs(i, j);

            if(j != outputs_number-1) file << ";";
        }

        file << "\n";
    }

    file.close();
}


Tensor<string, 1> NeuralNetwork::get_layer_names() const
{
    const Index layers_number = get_layers_number();

    Tensor<string, 1> layer_names(layers_number);

    for(Index i = 0; i < layers_number; i++)
        layer_names[i] = layers[i]->get_name();

    return layer_names;
}


Tensor<string, 1> NeuralNetwork::get_layer_types_string() const
{
    const Index layers_number = get_layers_number();

    Tensor<string, 1> layer_types(layers_number);

    for(Index i = 0; i < layers_number; i++)
        layer_types[i] = layers[i]->get_type_string();

    return layer_types;
}


void NeuralNetworkBackPropagation::set(const Index& new_batch_samples_number, NeuralNetwork* new_neural_network)
{

    batch_samples_number = new_batch_samples_number;

    neural_network = new_neural_network;

    const vector<unique_ptr<Layer>>& neural_network_layers = neural_network->get_layers();

    const Index layers_number = neural_network_layers.size();

    layers.resize(layers_number);

    for(Index i = 0; i < layers_number; i++)
    {
        switch (neural_network_layers[i]->get_type())
        {
        case Layer::Type::Perceptron:
            layers[i] = make_unique< PerceptronLayerBackPropagation>(batch_samples_number, neural_network_layers[i].get());
        break;

        case Layer::Type::PerceptronLayer3D:
            layers[i] = make_unique < PerceptronLayer3DBackPropagation>(batch_samples_number, neural_network_layers[i].get());
        break;

        case Layer::Type::Probabilistic:
            layers[i] = make_unique < ProbabilisticLayerBackPropagation>(batch_samples_number, neural_network_layers[i].get());
        break;

        case Layer::Type::Probabilistic3D:
            layers[i] = make_unique < ProbabilisticLayer3DBackPropagation>(batch_samples_number, neural_network_layers[i].get());
        break;

        case Layer::Type::Recurrent:
            layers[i] = make_unique < RecurrentLayerBackPropagation>(batch_samples_number, neural_network_layers[i].get());
        break;

        case Layer::Type::LongShortTermMemory:
            layers[i] = make_unique < LongShortTermMemoryLayerBackPropagation>(batch_samples_number, neural_network_layers[i].get());
        break;

        case Layer::Type::Convolutional:
            layers[i] = make_unique < ConvolutionalLayerBackPropagation>(batch_samples_number, neural_network_layers[i].get());
        break;

        case Layer::Type::Pooling:
            layers[i] = make_unique < PoolingLayerBackPropagation>(batch_samples_number, neural_network_layers[i].get());
        break;

        case Layer::Type::Flatten:
            layers[i] = make_unique < FlattenLayerBackPropagation>(batch_samples_number, neural_network_layers[i].get());
        break;

        case Layer::Type::Embedding:
            layers[i] = make_unique < EmbeddingLayerBackPropagation>(batch_samples_number, neural_network_layers[i].get());
        break;

        case Layer::Type::MultiheadAttention:
            layers[i] = make_unique < MultiheadAttentionLayerBackPropagation>(batch_samples_number, neural_network_layers[i].get());
        break;

        case Layer::Type::Addition3D:
            layers[i] = make_unique < AdditionLayer3DBackPropagation>(batch_samples_number, neural_network_layers[i].get());
        break;

        case Layer::Type::Normalization3D:
            layers[i] = make_unique < NormalizationLayer3DBackPropagation>(batch_samples_number, neural_network_layers[i].get());
        break;

        default: break;
        }
    }

}


void ForwardPropagation::set(const Index& new_batch_samples_number, NeuralNetwork* new_neural_network)
{
    batch_samples_number = new_batch_samples_number;

    neural_network = new_neural_network;

    const vector<unique_ptr<Layer>>& neural_network_layers = neural_network->get_layers();

    const Index layers_number = neural_network_layers.size();

    layers.resize(layers_number);

    for(Index i = 0; i < layers_number; i++)
    {
        switch (neural_network_layers[i]->get_type())
        {
        case Layer::Type::Perceptron:
            layers[i] = make_unique<PerceptronLayerForwardPropagation>(batch_samples_number, neural_network_layers[i].get());
        break;
        
        case Layer::Type::PerceptronLayer3D:
            layers[i] = make_unique<PerceptronLayer3DForwardPropagation>(batch_samples_number, neural_network_layers[i].get());
        break;

        case Layer::Type::Probabilistic:
            layers[i] = make_unique<ProbabilisticLayerForwardPropagation>(batch_samples_number, neural_network_layers[i].get());
        break;

        case Layer::Type::Probabilistic3D:
            layers[i] = make_unique<ProbabilisticLayer3DForwardPropagation>(batch_samples_number, neural_network_layers[i].get());
        break;

        case Layer::Type::Recurrent:
            layers[i] = make_unique<RecurrentLayerForwardPropagation>(batch_samples_number, neural_network_layers[i].get());
        break;

        case Layer::Type::LongShortTermMemory:
            layers[i] = make_unique<LongShortTermMemoryLayerForwardPropagation>(batch_samples_number, neural_network_layers[i].get());
        break;

        case Layer::Type::Convolutional:
            layers[i] = make_unique<ConvolutionalLayerForwardPropagation>(batch_samples_number, neural_network_layers[i].get());
        break;

        case Layer::Type::Pooling:
            layers[i] = make_unique<PoolingLayerForwardPropagation>(batch_samples_number, neural_network_layers[i].get());
        break;

        case Layer::Type::Flatten:
            layers[i] = make_unique<FlattenLayerForwardPropagation>(batch_samples_number, neural_network_layers[i].get());
        break;

        case Layer::Type::Scaling2D:
            layers[i] = make_unique<ScalingLayer2DForwardPropagation>(batch_samples_number, neural_network_layers[i].get());
        break;

        case Layer::Type::Scaling4D:
            layers[i] = make_unique<ScalingLayer4DForwardPropagation>(batch_samples_number, neural_network_layers[i].get());
        break;

        case Layer::Type::Unscaling:
            layers[i] = make_unique<UnscalingLayerForwardPropagation>(batch_samples_number, neural_network_layers[i].get());
        break;

        case Layer::Type::Bounding:
            layers[i] = make_unique<BoundingLayerForwardPropagation>(batch_samples_number, neural_network_layers[i].get());
        break;

        case Layer::Type::Embedding:
            layers[i] = make_unique<EmbeddingLayerForwardPropagation>(batch_samples_number, neural_network_layers[i].get());
        break;

        case Layer::Type::MultiheadAttention:
            layers[i] = make_unique<MultiheadAttentionLayerForwardPropagation>(batch_samples_number, neural_network_layers[i].get());
        break;

        case Layer::Type::Addition3D:
            layers[i] = make_unique<AdditionLayer3DForwardPropagation>(batch_samples_number, neural_network_layers[i].get());
        break;

        case Layer::Type::Normalization3D:
            layers[i] = make_unique<NormalizationLayer3DForwardPropagation>(batch_samples_number, neural_network_layers[i].get());
        break;

        default: cout << "Default" << endl; break;
        }
    }
}


pair<type*, dimensions> ForwardPropagation::get_last_trainable_layer_outputs_pair() const
{
    const Index last_trainable_layer_index = neural_network->get_last_trainable_layer_index();

    const unique_ptr<LayerForwardPropagation>& layer_forward_propagation = layers[last_trainable_layer_index];

    return layer_forward_propagation->get_outputs_pair();
}


vector<vector<pair<type*, dimensions>>> ForwardPropagation::get_layer_input_pairs(const vector<pair<type*, dimensions>>& batch_input_pairs) const
{
    const Index layers_number = neural_network->get_layers_number();

    if (layers_number == 0) 
        return vector<vector<pair<type*, dimensions>>>();

    const vector<vector<Index>>& layer_input_indices = neural_network->get_layer_input_indices();

    vector<vector<pair<type*, dimensions>>> layer_input_pairs(layers_number);

    layer_input_pairs[0] = batch_input_pairs;

    const Index first_trainable_layer_index = neural_network->get_first_trainable_layer_index();

    for (Index i = first_trainable_layer_index; i < layers_number; i++)
    {
        const vector<Index>& this_layer_input_indices = layer_input_indices[i];

        layer_input_pairs[i].resize(1);

        if (i == first_trainable_layer_index) 
        {
            layer_input_pairs[i] = batch_input_pairs;
        }
        else
        {
            const Index this_layer_inputs_number = this_layer_input_indices.size();

            for (Index j = 0; j < this_layer_inputs_number; j++)
            {
                const Index this_layer_input_index = this_layer_input_indices[j];

                layer_input_pairs[i][j] = layers[this_layer_input_index]->get_outputs_pair();
            }
        }
    }
    return layer_input_pairs;
}


void ForwardPropagation::print() const
{
    cout << "Neural network forward propagation" << endl;

    const Index layers_number = layers.size();

    cout << "Layers number: " << layers_number << endl;

    for (Index i = 0; i < layers_number; i++)
    {
        cout << "Layer " << i + 1 << ": " << layers[i]->layer->get_name() << endl;

        layers[i]->print();
    }
}


void NeuralNetworkBackPropagationLM::set(const Index new_batch_samples_number, NeuralNetwork* new_neural_network)
{
    batch_samples_number = new_batch_samples_number;

    neural_network = new_neural_network;

    const Index layers_number = neural_network->get_layers_number();

    const vector<unique_ptr<Layer>>& neural_network_layers = neural_network->get_layers();

    layers.resize(layers_number);

    for(Index i = 0; i < layers_number; i++)
    {
        switch (neural_network_layers[i]->get_type())
        {
        case Layer::Type::Perceptron:
            layers[i] = make_unique<PerceptronLayerBackPropagationLM>(batch_samples_number, neural_network_layers[i].get());
            break;

        case Layer::Type::Probabilistic:
            layers[i] = make_unique<ProbabilisticLayerBackPropagationLM>(batch_samples_number, neural_network_layers[i].get());
            break;

        default:
            throw runtime_error("Levenberg-Marquardt can only be used with Perceptron and Probabilistic layers.\n");
        }
    }
}
}

// OpenNN: Open Neural Networks Library.
// Copyright(C) 2005-2024 Artificial Intelligence Techniques, SL.
//
// This library is free software; you can redistribute it and/or
// modify it under the terms of the GNU Lesser General Public
// License as published by the Free Software Foundation; either
// version 2.1 of the License, or any later version.
//
// This library is distributed in the hope that it will be useful,
// but WITHOUT ANY WARRANTY; without even the implied warranty of
// MERCHANTABILITY or FITNESS FOR A PARTICULAR PURPOSE.  See the GNU
// Lesser General Public License for more details.

// You should have received a copy of the GNU Lesser General Public
// License along with this library; if not, write to the Free Software
// Foundation, Inc., 51 Franklin St, Fifth Floor, Boston, MA  02110-1301  USA<|MERGE_RESOLUTION|>--- conflicted
+++ resolved
@@ -45,7 +45,7 @@
 }
 
 
-NeuralNetwork::NeuralNetwork(const NeuralNetwork::ModelType& model_type, 
+NeuralNetwork::NeuralNetwork(const NeuralNetwork::ModelType& model_type,
                              const dimensions& input_dimensions,
                              const dimensions& complexity_dimensions,
                              const dimensions& output_dimensions)
@@ -70,8 +70,8 @@
 
     layers.push_back(std::move(layer));
 
-    layer_input_indices.push_back(input_indices.empty() 
-        ? std::vector<Index>(1, old_layers_number - 1) 
+    layer_input_indices.push_back(input_indices.empty()
+        ? std::vector<Index>(1, old_layers_number - 1)
         : input_indices);
 
     layers[old_layers_number]->set_name(name);
@@ -92,7 +92,7 @@
     const Index layers_number = get_layers_number();
 
     for(Index i = 0; i < layers_number; i++)
-        if(layers[i]->get_type() == Layer::Type::Scaling2D) 
+        if(layers[i]->get_type() == Layer::Type::Scaling2D)
             return true;
 
     return false;
@@ -104,7 +104,7 @@
     const Index layers_number = get_layers_number();
 
     for(Index i = 0; i < layers_number; i++)
-        if(layers[i]->get_type() == Layer::Type::Scaling4D) 
+        if(layers[i]->get_type() == Layer::Type::Scaling4D)
             return true;
 
     return false;
@@ -116,7 +116,7 @@
     const Index layers_number = get_layers_number();
 
     for(Index i = 0; i < layers_number; i++)
-        if(layers[i]->get_type() == Layer::Type::LongShortTermMemory) 
+        if(layers[i]->get_type() == Layer::Type::LongShortTermMemory)
             return true;
 
     return false;
@@ -128,7 +128,7 @@
     const Index layers_number = get_layers_number();
 
     for(Index i = 0; i < layers_number; i++)
-        if(layers[i]->get_type() == Layer::Type::Convolutional) 
+        if(layers[i]->get_type() == Layer::Type::Convolutional)
             return true;
 
     return false;
@@ -140,7 +140,7 @@
     const Index layers_number = get_layers_number();
 
     for(Index i = 0; i < layers_number; i++)
-        if(layers[i]->get_type() == Layer::Type::Flatten) 
+        if(layers[i]->get_type() == Layer::Type::Flatten)
             return true;
 
     return false;
@@ -152,7 +152,7 @@
     const Index layers_number = get_layers_number();
 
     for(Index i = 0; i < layers_number; i++)
-        if(layers[i]->get_type() == Layer::Type::Recurrent) 
+        if(layers[i]->get_type() == Layer::Type::Recurrent)
             return true;
 
     return false;
@@ -164,7 +164,7 @@
     const Index layers_number = get_layers_number();
 
     for(Index i = 0; i < layers_number; i++)
-        if(layers[i]->get_type() == Layer::Type::Unscaling) 
+        if(layers[i]->get_type() == Layer::Type::Unscaling)
             return true;
 
     return false;
@@ -176,7 +176,7 @@
     const Index layers_number = get_layers_number();
 
     for(Index i = 0; i < layers_number; i++)
-        if(layers[i]->get_type() == Layer::Type::Bounding) 
+        if(layers[i]->get_type() == Layer::Type::Bounding)
             return true;
 
     return false;
@@ -188,7 +188,7 @@
     const Index layers_number = get_layers_number();
 
     for(Index i = 0; i < layers_number; i++)
-        if(layers[i]->get_type() == Layer::Type::Probabilistic) 
+        if(layers[i]->get_type() == Layer::Type::Probabilistic)
             return true;
 
     return false;
@@ -216,7 +216,7 @@
 Index NeuralNetwork::get_input_index(const string& name) const
 {
     for(Index i = 0; i < input_names.size(); i++)
-        if(input_names(i) == name) 
+        if(input_names(i) == name)
             return i;
 
     return 0;
@@ -266,7 +266,7 @@
 Index NeuralNetwork::get_output_index(const string& name) const
 {
     for(Index i = 0; i < output_names.size(); i++)
-        if(output_names(i) == name) 
+        if(output_names(i) == name)
             return i;
 
     return 0;
@@ -502,7 +502,7 @@
 
 
 void NeuralNetwork::set(const NeuralNetwork::ModelType& new_model_type,
-                        const dimensions& input_dimensions, 
+                        const dimensions& input_dimensions,
                         const dimensions& complexity_dimensions,
                         const dimensions& output_dimensions)
 {
@@ -523,6 +523,7 @@
 
     if(model_type == ModelType::Approximation)
     {
+
         add_layer(make_unique<ScalingLayer2D>(input_dimensions));
 
         for(Index i = 0; i < complexity_size; i++)
@@ -560,95 +561,11 @@
     }
     else if(model_type == ModelType::ImageClassification)
     {
-<<<<<<< HEAD
-        /*
-        add_layer(new ConvolutionalLayer(get_output_dimensions(), {3, 3, 3, 32}),
-                  "convolutional_layer_" + to_string(i+1));
-
-        add_layer(new PoolingLayer(get_output_dimensions(), {2, 2}),
-                  "pooling_layer_" + to_string(i+1));
-
-        add_layer(new ConvolutionalLayer(get_output_dimensions(), kernel_dimensions),
-                  "convolutional_layer_" + to_string(i+1));
-
-        add_layer(new PoolingLayer(get_output_dimensions(), pool_dimensions),
-                  "pooling_layer_" + to_string(i+1));
-
-        add_layer(new ConvolutionalLayer(get_output_dimensions(), kernel_dimensions),
-                  "convolutional_layer_" + to_string(i+1));
-
-        add_layer(new ConvolutionalLayer(get_output_dimensions(), kernel_dimensions),
-                  "convolutional_layer_" + to_string(i+1));
-
-        add_layer(new ConvolutionalLayer(get_output_dimensions(), kernel_dimensions),
-                  "convolutional_layer_" + to_string(i+1));
-
-        add_layer(new PoolingLayer(get_output_dimensions(), pool_dimensions),
-                  "pooling_layer_" + to_string(i+1));
-
-        add_layer(new ConvolutionalLayer(get_output_dimensions(), kernel_dimensions),
-                  "convolutional_layer_" + to_string(i+1));
-
-        add_layer(new ConvolutionalLayer(get_output_dimensions(), kernel_dimensions),
-                  "convolutional_layer_" + to_string(i+1));
-
-        add_layer(new ConvolutionalLayer(get_output_dimensions(), kernel_dimensions),
-                  "convolutional_layer_" + to_string(i+1));
-
-        add_layer(new PoolingLayer(get_output_dimensions(), pool_dimensions),
-                  "pooling_layer_" + to_string(i+1));
-
-        add_layer(new ConvolutionalLayer(get_output_dimensions(), kernel_dimensions),
-                  "convolutional_layer_" + to_string(i+1));
-
-        add_layer(new ConvolutionalLayer(get_output_dimensions(), kernel_dimensions),
-                  "convolutional_layer_" + to_string(i+1));
-
-        add_layer(new ConvolutionalLayer(get_output_dimensions(), kernel_dimensions),
-                  "convolutional_layer_" + to_string(i+1));
-
-        add_layer(new ConvolutionalLayer(get_output_dimensions(), kernel_dimensions),
-                  "convolutional_layer_" + to_string(i+1));
-
-        add_layer(new ConvolutionalLayer(get_output_dimensions(), kernel_dimensions),
-                  "convolutional_layer_" + to_string(i+1));
-
-        add_layer(new PoolingLayer(get_output_dimensions(), pool_dimensions),
-                  "pooling_layer_" + to_string(i+1));
-
-        add_layer(new ConvolutionalLayer(get_output_dimensions(), kernel_dimensions),
-                  "convolutional_layer_" + to_string(i+1));
-
-        add_layer(new ConvolutionalLayer(get_output_dimensions(), kernel_dimensions),
-                  "convolutional_layer_" + to_string(i+1));
-
-        add_layer(new ConvolutionalLayer(get_output_dimensions(), kernel_dimensions),
-                  "convolutional_layer_" + to_string(i+1));
-
-        add_layer(new ConvolutionalLayer(get_output_dimensions(), kernel_dimensions),
-                  "convolutional_layer_" + to_string(i+1));
-
-        add_layer(new ConvolutionalLayer(get_output_dimensions(), kernel_dimensions),
-                  "convolutional_layer_" + to_string(i+1));
-
-
-        add_layer(new ConvolutionalLayer(get_output_dimensions(), kernel_dimensions),
-                  "convolutional_layer_" + to_string(i+1));
-
-        add_layer(new PoolingLayer(get_output_dimensions(), pool_dimensions),
-                  "pooling_layer_" + to_string(i+1));
-        */
-        /*
-        add_layer(new ScalingLayer4D(input_dimensions));
-
-        for(Index i = 0; i < complexity_size; i++)
-=======
         add_layer(make_unique<ScalingLayer4D>(input_dimensions));
-        
+
         for (Index i = 0; i < complexity_size; i++)
->>>>>>> d488be3c
-        {
-            
+        {
+
             const dimensions kernel_dimensions = {3, 3, get_output_dimensions()[2], complexity_dimensions[i]};
             const dimensions convolution_stride_dimensions = {1, 1};
             const ConvolutionalLayer::ConvolutionType convolution_type = ConvolutionalLayer::ConvolutionType::Valid;
@@ -659,7 +576,7 @@
             //                                          convolution_stride_dimensions,
             //                                          convolution_type),
             //          "convolutional_layer_" + to_string(i + 1));
-            
+
             const dimensions pool_dimensions = {2, 2};
             const dimensions pooling_stride_dimensions = { 2, 2 };
             const dimensions padding_dimensions = { 0, 0 };
@@ -671,20 +588,209 @@
             //                                    padding_dimensions,
             //                                    pooling_method),
             //          "pooling_layer_" + to_string(i + 1));
-            
-        }
-<<<<<<< HEAD
-        */
-        add_layer(new FlattenLayer(get_output_dimensions()));
-=======
+
+        }
 
         add_layer(make_unique<FlattenLayer>(get_output_dimensions()));
->>>>>>> d488be3c
 
         //const dimensions neurons_number = { complexity_dimensions[complexity_dimensions.size()]*2 };
         //add_layer(make_unique<PerceptronLayer>(get_output_dimensions(), neurons_number, PerceptronLayer::ActivationFunction::RectifiedLinear), "perceptron_layer");
 
-        add_layer(make_unique<ProbabilisticLayer>(get_output_dimensions(), output_dimensions), "probabilistic_layer");
+        add_layer(make_unique<ProbabilisticLayer>(get_output_dimensions(), output_dimensions), "Probabilistic_layer");
+    }
+    else if(model_type == ModelType::YoloV2)
+    {
+        //add_layer(make_unique<ScalingLayer4D>(input_dimensions));
+
+
+        const dimensions convolution_stride_dimensions = {1, 1};
+        const ConvolutionalLayer::ConvolutionType convolution_type = ConvolutionalLayer::ConvolutionType::Same;
+
+        const dimensions pool_dimensions = {2, 2};
+        const dimensions pooling_stride_dimensions = { 2, 2 };
+        const dimensions padding_dimensions = { 0, 0 };
+        const PoolingLayer::PoolingMethod pooling_method = PoolingLayer::PoolingMethod::MaxPooling;
+
+        add_layer(make_unique<ConvolutionalLayer>(input_dimensions,
+                                                  (dimensions){3, 3, input_dimensions[2], 32},
+                                                  ConvolutionalLayer::ActivationFunction::RectifiedLinear,
+                                                  convolution_stride_dimensions,
+                                                  convolution_type),
+                  "Convolutional layer 1");
+
+        add_layer(make_unique<PoolingLayer>(get_output_dimensions(),
+                                            pool_dimensions,
+                                            pooling_stride_dimensions,
+                                            padding_dimensions,
+                                            pooling_method),
+                  "Pooling layer 1");
+
+        add_layer(make_unique<ConvolutionalLayer>(get_output_dimensions(),
+                                                  (dimensions){3, 3, get_output_dimensions()[2], 64},
+                                                  ConvolutionalLayer::ActivationFunction::RectifiedLinear,
+                                                  convolution_stride_dimensions,
+                                                  convolution_type),
+                  "Convolutional layer 2");
+
+        add_layer(make_unique<PoolingLayer>(get_output_dimensions(),
+                                            pool_dimensions,
+                                            pooling_stride_dimensions,
+                                            padding_dimensions,
+                                            pooling_method),
+                  "Pooling layer 2");
+
+        add_layer(make_unique<ConvolutionalLayer>(get_output_dimensions(),
+                                                  (dimensions){3, 3, get_output_dimensions()[2], 128},
+                                                  ConvolutionalLayer::ActivationFunction::RectifiedLinear,
+                                                  convolution_stride_dimensions,
+                                                  convolution_type),
+                  "Convolutional layer 3");
+
+        add_layer(make_unique<ConvolutionalLayer>(get_output_dimensions(),
+                                                  (dimensions){1, 1, get_output_dimensions()[2], 64},
+                                                  ConvolutionalLayer::ActivationFunction::RectifiedLinear,
+                                                  convolution_stride_dimensions,
+                                                  convolution_type),
+                  "Convolutional layer 4");
+
+        add_layer(make_unique<ConvolutionalLayer>(get_output_dimensions(),
+                                                  (dimensions){3, 3, get_output_dimensions()[2], 128},
+                                                  ConvolutionalLayer::ActivationFunction::RectifiedLinear,
+                                                  convolution_stride_dimensions,
+                                                  convolution_type),
+                  "Convolutional layer 5");
+
+        add_layer(make_unique<PoolingLayer>(get_output_dimensions(),
+                                            pool_dimensions,
+                                            pooling_stride_dimensions,
+                                            padding_dimensions,
+                                            pooling_method),
+                  "Pooling layer 3");
+
+        add_layer(make_unique<ConvolutionalLayer>(get_output_dimensions(),
+                                                  (dimensions){3, 3, get_output_dimensions()[2], 256},
+                                                  ConvolutionalLayer::ActivationFunction::RectifiedLinear,
+                                                  convolution_stride_dimensions,
+                                                  convolution_type),
+                  "Convolutional layer 6");
+
+        add_layer(make_unique<ConvolutionalLayer>(get_output_dimensions(),
+                                                  (dimensions){1, 1, get_output_dimensions()[2], 128},
+                                                  ConvolutionalLayer::ActivationFunction::RectifiedLinear,
+                                                  convolution_stride_dimensions,
+                                                  convolution_type),
+                  "Convolutional layer 7");
+
+        add_layer(make_unique<ConvolutionalLayer>(get_output_dimensions(),
+                                                  (dimensions){3, 3, get_output_dimensions()[2], 256},
+                                                  ConvolutionalLayer::ActivationFunction::RectifiedLinear,
+                                                  convolution_stride_dimensions,
+                                                  convolution_type),
+                  "Convolutional layer 8");
+
+        add_layer(make_unique<PoolingLayer>(get_output_dimensions(),
+                                            pool_dimensions,
+                                            pooling_stride_dimensions,
+                                            padding_dimensions,
+                                            pooling_method),
+                  "Pooling layer 4");
+
+
+        add_layer(make_unique<ConvolutionalLayer>(get_output_dimensions(),
+                                                  (dimensions){3, 3, get_output_dimensions()[2], 512},
+                                                  ConvolutionalLayer::ActivationFunction::RectifiedLinear,
+                                                  convolution_stride_dimensions,
+                                                  convolution_type),
+                  "Convolutional layer 9");
+
+        add_layer(make_unique<ConvolutionalLayer>(get_output_dimensions(),
+                                                  (dimensions){1, 1, get_output_dimensions()[2], 256},
+                                                  ConvolutionalLayer::ActivationFunction::RectifiedLinear,
+                                                  convolution_stride_dimensions,
+                                                  convolution_type),
+                  "Convolutional layer 10");
+
+        add_layer(make_unique<ConvolutionalLayer>(get_output_dimensions(),
+                                                  (dimensions){3, 3, get_output_dimensions()[2], 512},
+                                                  ConvolutionalLayer::ActivationFunction::RectifiedLinear,
+                                                  convolution_stride_dimensions,
+                                                  convolution_type),
+                  "Convolutional layer 11");
+
+        add_layer(make_unique<ConvolutionalLayer>(get_output_dimensions(),
+                                                  (dimensions){1, 1, get_output_dimensions()[2], 256},
+                                                  ConvolutionalLayer::ActivationFunction::RectifiedLinear,
+                                                  convolution_stride_dimensions,
+                                                  convolution_type),
+                  "Convolutional layer 12");
+
+        add_layer(make_unique<ConvolutionalLayer>(get_output_dimensions(),
+                                                  (dimensions){3, 3, get_output_dimensions()[2], 512},
+                                                  ConvolutionalLayer::ActivationFunction::RectifiedLinear,
+                                                  convolution_stride_dimensions,
+                                                  convolution_type),
+                  "Convolutional layer 13");
+
+        add_layer(make_unique<PoolingLayer>(get_output_dimensions(),
+                                            pool_dimensions,
+                                            pooling_stride_dimensions,
+                                            padding_dimensions,
+                                            pooling_method),
+                  "Pooling layer 5");
+
+        add_layer(make_unique<ConvolutionalLayer>(get_output_dimensions(),
+                                                  (dimensions){3, 3, get_output_dimensions()[2], 1024},
+                                                  ConvolutionalLayer::ActivationFunction::RectifiedLinear,
+                                                  convolution_stride_dimensions,
+                                                  convolution_type),
+                  "Convolutional layer 14");
+
+        add_layer(make_unique<ConvolutionalLayer>(get_output_dimensions(),
+                                                  (dimensions){1, 1, get_output_dimensions()[2], 512},
+                                                  ConvolutionalLayer::ActivationFunction::RectifiedLinear,
+                                                  convolution_stride_dimensions,
+                                                  convolution_type),
+                  "Convolutional layer 15");
+
+        add_layer(make_unique<ConvolutionalLayer>(get_output_dimensions(),
+                                                  (dimensions){3, 3, get_output_dimensions()[2], 1024},
+                                                  ConvolutionalLayer::ActivationFunction::RectifiedLinear,
+                                                  convolution_stride_dimensions,
+                                                  convolution_type),
+                  "Convolutional layer 16");
+
+        add_layer(make_unique<ConvolutionalLayer>(get_output_dimensions(),
+                                                  (dimensions){1, 1, get_output_dimensions()[2], 512},
+                                                  ConvolutionalLayer::ActivationFunction::RectifiedLinear,
+                                                  convolution_stride_dimensions,
+                                                  convolution_type),
+                  "Convolutional layer 17");
+
+        add_layer(make_unique<ConvolutionalLayer>(get_output_dimensions(),
+                                                  (dimensions){3, 3, get_output_dimensions()[2], 1024},
+                                                  ConvolutionalLayer::ActivationFunction::RectifiedLinear,
+                                                  convolution_stride_dimensions,
+                                                  convolution_type),
+                  "Convolutional layer 18");
+
+        add_layer(make_unique<ConvolutionalLayer>(get_output_dimensions(),
+                                                  (dimensions){1, 1, get_output_dimensions()[2], 125},
+                                                  ConvolutionalLayer::ActivationFunction::RectifiedLinear,
+                                                  convolution_stride_dimensions,
+                                                  convolution_type),
+                  "Convolutional layer 19");
+
+
+
+        add_layer(make_unique<FlattenLayer>(get_output_dimensions())); //Comprobar si es necesaria o puedo trabajar con el output de la convolucional (cambiando todo lo necesario para que funcione la red)
+
+        // @todo Create a function which sends the data of the flatten layer (or convolutional) to a logistic, to a softmax or leaves it untouched to do the predictions.
+
+        // @todo Add_logistic_layer to check the object probability
+
+        //add_layer(make_unique<ProbabilisticLayer>(get_output_dimensions(), output_dimensions), "Probabilistic_layer");
+
+        // @todo Add non_max_supression_layer
     }
     else if(model_type == ModelType::AutoAssociation)
     {
@@ -747,6 +853,8 @@
         set_model_type(ModelType::TextClassification);
     else if(new_model_type == "AutoAssociation")
         set_model_type(ModelType::AutoAssociation);
+    else if (new_model_type == "YoloV2")
+        set_model_type(ModelType::YoloV2);
     else
         throw runtime_error("Neural Network class exception:\n"
                             "void set_model_type_string(const string&)\n"
@@ -839,7 +947,7 @@
 }
 
 
-void NeuralNetwork::set_layer_inputs_indices(const string& name, 
+void NeuralNetwork::set_layer_inputs_indices(const string& name,
                                              const Tensor<string, 1>& new_layer_inputs_names)
 {
     const Index layer_index = get_layer_index(name);
@@ -899,7 +1007,7 @@
 
 Index NeuralNetwork::get_outputs_number() const
 {
-    if(layers.empty()) 
+    if(layers.empty())
         return 0;
 
     const Layer* last_layer = layers[layers.size() - 1].get();
@@ -919,7 +1027,7 @@
 
 dimensions NeuralNetwork::get_output_dimensions() const
 {
-    if(layers.empty()) 
+    if(layers.empty())
         return {};
 
     return layers[layers.size() - 1]->get_output_dimensions();
@@ -971,7 +1079,7 @@
 
     vector<Index> layers_parameters_number(layers_number);
 
-    #pragma omp parallel for 
+    #pragma omp parallel for
 
     for(Index i = 0; i < layers_number; i++)
         layers_parameters_number[i] = layers[i]->get_parameters_number();
@@ -1120,7 +1228,7 @@
     for(Index i = 0; i < layers_number; i++)
         if(layers[i]->get_type() == Layer::Type::LongShortTermMemory)
             count++;
- 
+
     return count;
 }
 
@@ -1202,7 +1310,7 @@
 
 
 bool NeuralNetwork::is_context_layer(const vector<Index>& this_layer_inputs_indices) const
-{   
+{
     // @todo Is this ok?
     const Index layers_number = get_layers_number();
 
@@ -1314,7 +1422,7 @@
 
     forward_propagate({input_pair}, forward_propagation);
 
-    const pair<type*, dimensions> outputs_pair 
+    const pair<type*, dimensions> outputs_pair
         = forward_propagation.layers[layers_number - 1]->get_outputs_pair();
 
     return tensor_map_2(outputs_pair);
@@ -1325,7 +1433,7 @@
 {
     const Index layers_number = get_layers_number();
 
-    if (layers_number == 0) 
+    if (layers_number == 0)
         return Tensor<type, 2>();
 
     const Index batch_samples_number = inputs.dimension(0);
@@ -1336,7 +1444,7 @@
 
     forward_propagate({input_pair}, forward_propagation);
 
-    const pair<type*, dimensions> outputs_pair 
+    const pair<type*, dimensions> outputs_pair
         = forward_propagation.layers[layers_number - 1]->get_outputs_pair();
 
     return tensor_map_2(outputs_pair);
@@ -1441,7 +1549,7 @@
 
     const Index inputs_number = get_inputs_number();
 
-    file_stream.OpenElement("InputsNumber");   
+    file_stream.OpenElement("InputsNumber");
     file_stream.PushText(to_string(inputs_number).c_str());
     file_stream.CloseElement();
 
@@ -1598,7 +1706,7 @@
     outputs_document.InsertFirstChild(outputs_element_clone);
 
     outputs_from_XML(outputs_document);
-    
+
     // Display
 
     const tinyxml2::XMLElement* display_element = neural_network_element->FirstChildElement("Display");
@@ -1820,7 +1928,7 @@
         throw runtime_error("Outputs element is nullptr.\n");
 
     // Outputs number
-    
+
     const tinyxml2::XMLElement* outputs_number_element = root_element->FirstChildElement("OutputsNumber");
 
     if(!outputs_number_element)
@@ -1855,11 +1963,11 @@
 {
     cout << "Neural network" << endl;
 
-    if(model_type != ModelType::ImageClassification)
+    if(model_type != ModelType::ImageClassification && model_type != ModelType::YoloV2)
         cout << "Inputs:" << endl
              << get_input_names() << endl;
 
-    const Index layers_number = get_layers_number();       
+    const Index layers_number = get_layers_number();
 
     cout << "Layers number: " << layers_number << endl;
 
@@ -1870,10 +1978,10 @@
         layers[i]->print();
     }
 
-    cout << "Outputs:" << endl
-         << get_output_names() << endl
-         << "Parameters:" << endl
-         << get_parameters_number() << endl;
+    // cout << "Outputs:" << endl
+    //      << get_output_names() << endl
+    //      << "Parameters:" << endl
+    //      << get_parameters_number() << endl;
 }
 
 
@@ -2018,7 +2126,7 @@
     {
         file << output_names[i];
 
-        if(i != output_names.size()-1) 
+        if(i != output_names.size()-1)
             file << ";";
     }
 
@@ -2161,7 +2269,7 @@
         case Layer::Type::Perceptron:
             layers[i] = make_unique<PerceptronLayerForwardPropagation>(batch_samples_number, neural_network_layers[i].get());
         break;
-        
+
         case Layer::Type::PerceptronLayer3D:
             layers[i] = make_unique<PerceptronLayer3DForwardPropagation>(batch_samples_number, neural_network_layers[i].get());
         break;
@@ -2246,7 +2354,7 @@
 {
     const Index layers_number = neural_network->get_layers_number();
 
-    if (layers_number == 0) 
+    if (layers_number == 0)
         return vector<vector<pair<type*, dimensions>>>();
 
     const vector<vector<Index>>& layer_input_indices = neural_network->get_layer_input_indices();
@@ -2263,7 +2371,7 @@
 
         layer_input_pairs[i].resize(1);
 
-        if (i == first_trainable_layer_index) 
+        if (i == first_trainable_layer_index)
         {
             layer_input_pairs[i] = batch_input_pairs;
         }
