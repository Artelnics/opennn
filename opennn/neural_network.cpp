--- conflicted
+++ resolved
@@ -1144,23 +1144,16 @@
 {
     const Index layers_number = get_layers_number();
 
-    const vector<unique_ptr<Layer>>& layers = get_layers();
-
     const Index first_trainable_layer_index = get_first_trainable_layer_index();
     const Index last_trainable_layer_index = get_last_trainable_layer_index();
 
     const Index first_layer_index = is_training ? first_trainable_layer_index : 0;
     const Index last_layer_index = is_training ? last_trainable_layer_index : layers_number - 1;
 
-    vector<vector<pair<type*, dimensions>>> layer_input_pair = forward_propagation.get_layer_input_pairs(batch.get_input_pairs());
+    vector<vector<pair<type*, dimensions>>> layer_input_pairs = forward_propagation.get_layer_input_pairs(batch.get_input_pairs());
 
     for(Index i = first_layer_index; i <= last_layer_index; i++)
-<<<<<<< HEAD
-    {
-        layers[i]->forward_propagate(layer_input_pair[i],
-=======
         layers[i]->forward_propagate(layer_input_pairs[i],
->>>>>>> e34ea656
                                      forward_propagation.layers[i],
                                      is_training);
 }
@@ -1196,16 +1189,8 @@
 
     const pair<type*, dimensions> input_pair((type*)inputs.data(), {{batch_samples_number, inputs_number}});
 
-<<<<<<< HEAD
     //TODO forward_propagate({input_pair}, forward_propagation);
 
-    const Index layers_number = get_layers_number();
-
-    if(layers_number == 0) return Tensor<type, 2>();
-=======
-    forward_propagate({input_pair}, forward_propagation);
->>>>>>> e34ea656
-    
     const pair<type*, dimensions> outputs_pair 
         = forward_propagation.layers[layers_number - 1]->get_outputs_pair();
 
@@ -2135,6 +2120,8 @@
 
     const unique_ptr<LayerForwardPropagation>& layer_forward_propagation = layers[last_trainable_layer_index];
 
+    cout << "is layer_forward_propagation nullptr?: " << (layers[last_trainable_layer_index] != nullptr) << endl;
+
     return layer_forward_propagation->get_outputs_pair();
 }
 
@@ -2146,8 +2133,6 @@
     if (layers_number == 0) 
         return vector<vector<pair<type*, dimensions>>>();
 
-    const vector<unique_ptr<Layer>>& neural_network_layers = neural_network->get_layers();
-
     vector<vector<pair<type*, dimensions>>> layer_input_pairs(layers_number);
 
     layer_input_pairs[0] = batch_input_pairs;
@@ -2156,7 +2141,6 @@
 
     for (Index i = first_trainable_layer_index; i < layers_number; i++)
     {
-        const unique_ptr<LayerForwardPropagation>& layer_forward_propagation = layers[i-1];
         layer_input_pairs[i].resize(1);
 
         if (i == first_trainable_layer_index) 
@@ -2165,6 +2149,8 @@
         }
         else
         {
+            const unique_ptr<LayerForwardPropagation>& layer_forward_propagation = layers[i - 1];
+
             layer_input_pairs[i][0] = layer_forward_propagation->get_outputs_pair();
         }
     }
