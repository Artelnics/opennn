//   OpenNN: Open Neural Networks Library
//   www.opennn.net
//
//   N E U R A L   N E T W O R K   C L A S S
//
//   Artificial Intelligence Techniques SL
//   artelnics@artelnics.com

#include "tensors.h"
#include "images.h"
#include "neural_network.h"
#include "forward_propagation.h"
#include "neural_network_back_propagation.h"
#include "neural_network_back_propagation_lm.h"
#include "layer.h"
#include "perceptron_layer.h"
#include "perceptron_layer_3d.h"
#include "pooling_layer.h"
#include "scaling_layer_2d.h"
#include "scaling_layer_4d.h"
#include "addition_layer_3d.h"
#include "normalization_layer_3d.h"
#include "unscaling_layer.h"
#include "bounding_layer.h"
#include "probabilistic_layer.h"
#include "probabilistic_layer_3d.h"
#include "convolutional_layer.h"
#include "flatten_layer.h"
#include "flatten_layer_3d.h"
#include "embedding_layer.h"
#include "multihead_attention_layer.h"
#include "recurrent_layer.h"
//#include "transformer.h"

namespace opennn
{

NeuralNetwork::NeuralNetwork(const NeuralNetwork::ModelType& model_type, 
                             const dimensions& input_dimensions,
                             const dimensions& complexity_dimensions,
                             const dimensions& output_dimensions)
{
    set(model_type, input_dimensions, complexity_dimensions, output_dimensions);
}


NeuralNetwork::NeuralNetwork(const filesystem::path& file_name)
{
    load(file_name);
}


void NeuralNetwork::add_layer(unique_ptr<Layer> layer, const vector<Index>& input_indices)
{
    const Layer::Type layer_type = layer->get_type();

    if(!validate_layer_type(layer_type)) return;

    const Index old_layers_number = get_layers_number();

    layers.push_back(std::move(layer));

    layer_input_indices.push_back(input_indices.empty()
        ? vector<Index>(1, old_layers_number - 1)
        : input_indices);
}


bool NeuralNetwork::validate_layer_type(const Layer::Type& layer_type) const
{
    if(has(Layer::Type::Bounding))
        throw runtime_error("No layers can be added after a bounding layer.\n");

    return true;
}


bool NeuralNetwork::has(const Layer::Type& layer_type) const
{
    return any_of(layers.begin(), layers.end(),
                  [&](const unique_ptr<Layer>& layer) {return layer->get_type() == layer_type;});
}


bool NeuralNetwork::is_empty() const
{
    return layers.empty();
}


const vector<string>& NeuralNetwork::get_input_names() const
{
    return input_names;
}


Index NeuralNetwork::get_input_index(const string& input_name) const
{
    for(Index i = 0; i < Index(input_names.size()); i++)
        if(input_names[i] == input_name) 
            return i;

    throw runtime_error("Input name not found: " + input_name);
}


NeuralNetwork::ModelType NeuralNetwork::get_model_type() const
{
    return model_type;
}


string NeuralNetwork::get_model_type_string() const
{
    switch (model_type)
    {
        case ModelType::Default:
            return "Default";
        case ModelType::AutoAssociation:
            return "AutoAssociation";
        case ModelType::Approximation:
            return "Approximation";
        case ModelType::Classification:
            return "Classification";
        case ModelType::Forecasting:
            return "Forecasting";
        case ModelType::TextClassification:
            return "TextClassification";
        case ModelType::ImageClassification:
            return "ImageClassification";
        default:
            throw runtime_error("Unkown model type");
    }
}


const vector<string>& NeuralNetwork::get_output_names() const
{
    return output_names;
}


Index NeuralNetwork::get_output_index(const string& output_name) const
{
    for(size_t i = 0; i < output_names.size(); i++)
        if(output_names[i] == output_name)
            return i;

    throw runtime_error("Output name not found: " + output_name);
}


const vector<unique_ptr<Layer>>& NeuralNetwork::get_layers() const
{
    return layers;
}


const unique_ptr<Layer>& NeuralNetwork::get_layer(const Index& layer_index) const
{
    return layers[layer_index];
}


const unique_ptr<Layer>& NeuralNetwork::get_layer(const string& layer_name) const
{
    const vector<string> layer_names = get_layer_names();

    for(size_t i = 0; i < layer_names.size(); i++)
        if(layer_names[i] == layer_name)
            return layers[i];

    throw runtime_error("Layer not found in neural network");
}


Index NeuralNetwork::get_layer_index(const string& layer_name) const
{
    if(layer_name == "dataset" || layer_name == "decoder")
        return -1;

    if(layer_name == "input")
        return -2;

    const Index layers_number = get_layers_number();

    for(Index i = 0; i < layers_number; i++)
        if(layers[i]->get_name() == layer_name)
            return i;

    throw runtime_error("Layer not found: " + layer_name);
}


const vector<vector<Index>>& NeuralNetwork::get_layer_input_indices() const
{
    return layer_input_indices;
}


vector<vector<Index>> NeuralNetwork::get_layer_output_indices() const
{
    const Index layers_number = layer_input_indices.size();

    vector<vector<Index>> layer_output_indices(layers_number);

    for (Index i = 0; i < layers_number; i++)
    {
        for (size_t j = 0; j < layer_input_indices[i].size(); j++)
        {
            const Index input_index = layer_input_indices[i][j];

            if (input_index != -1 && input_index != -2)  //if (input_index != -1)
                layer_output_indices[input_index].push_back(i);
        }
    }

    for (Index i = 0; i < layers_number; i++)
        if (layer_output_indices[i].empty()) 
            layer_output_indices[i].push_back(-1);

    return layer_output_indices;
}


Index NeuralNetwork::find_input_index(const vector<Index>& layer_inputs_indices, const Index& layer_index) const
{
    for (Index i = 0; i < Index(layer_inputs_indices.size()); i++)
        if (layer_inputs_indices[i] == layer_index)
            return i;

    return -1;
}


Layer* NeuralNetwork::get_first(const Layer::Type& layer_type) const
{
    for(const unique_ptr<Layer>& layer : layers)
        if(layer->get_type() == layer_type)
            return layer.get();

    throw runtime_error("Neural network must have at least one Perceptron Layer to perform this task.");
}


const bool& NeuralNetwork::get_display() const
{
    return display;
}


void NeuralNetwork::set(const NeuralNetwork::ModelType& new_model_type,
                        const dimensions& input_dimensions, 
                        const dimensions& complexity_dimensions,
                        const dimensions& output_dimensions)
{
    set_default();

    layers.resize(0);

    model_type = new_model_type;

    const Index inputs_number = accumulate(input_dimensions.begin(), 
                                           input_dimensions.end(), 
                                           1, 
                                           multiplies<Index>());

    if(input_names.empty())
    {
        input_names.resize(inputs_number);
        for(Index i = 0; i < inputs_number; i++)
            input_names[i] = "input_" + to_string(i+1);
    }


    const Index outputs_number = accumulate(output_dimensions.begin(),
                                            output_dimensions.end(),
                                            1,
                                            multiplies<Index>());

    if(output_names.empty())
    {
        output_names.resize(outputs_number);
        for(Index i = 0; i < outputs_number; i++)
            output_names[i] = "output_" + to_string(i+1);
    }

    switch(model_type)
    {    
    case ModelType::Approximation:
        set_approximation(input_dimensions, complexity_dimensions, output_dimensions);
        break;
    
    case ModelType::Classification: 
        set_classification(input_dimensions, complexity_dimensions, output_dimensions);
        break;

    case ModelType::Forecasting:
        set_forecasting(input_dimensions, complexity_dimensions, output_dimensions);
        break;

    case ModelType::ImageClassification:
        set_image_classification(input_dimensions, complexity_dimensions, output_dimensions);
        break;
    
    case ModelType::AutoAssociation:
        set_auto_association(input_dimensions, complexity_dimensions, output_dimensions);
        break;
    

    case ModelType::TextClassification:
        set_text_classification(input_dimensions, complexity_dimensions, output_dimensions);
        break;


    default:
        break;

    }

}


void NeuralNetwork::set_approximation(const dimensions& input_dimensions, 
                                      const dimensions& complexity_dimensions, 
                                      const dimensions& output_dimensions)
{

    const Index complexity_size = complexity_dimensions.size();

    add_layer(make_unique<Scaling2d>(input_dimensions));

    for (Index i = 0; i < complexity_size; i++)
        add_layer(make_unique<Perceptron>(/*input_dimensions*/get_output_dimensions(),
                                               dimensions{ complexity_dimensions[i] },
                                               Perceptron::Activation::RectifiedLinear,
                                               "perceptron_layer_" + to_string(i + 1)));

    add_layer(make_unique<Perceptron>(get_output_dimensions(),
                                           output_dimensions,
                                           Perceptron::Activation::Linear,
                                           "perceptron_layer_" + to_string(complexity_size + 1)));

    add_layer(make_unique<Unscaling>(output_dimensions));

    add_layer(make_unique<Bounding>(output_dimensions));
}


void NeuralNetwork::set_classification(const dimensions& input_dimensions, 
                                       const dimensions& complexity_dimensions, 
                                       const dimensions& output_dimensions)
{
    const Index complexity_size = complexity_dimensions.size();

    add_layer(make_unique<Scaling2d>(input_dimensions));

    for (Index i = 0; i < complexity_size; i++)
        add_layer(make_unique<Perceptron>(get_output_dimensions(),
                                               dimensions{complexity_dimensions[i]},
                                               Perceptron::Activation::HyperbolicTangent,
                                               "perceptron_layer_" + to_string(i + 1)));

    add_layer(make_unique<Probabilistic>(get_output_dimensions(),
                                              output_dimensions,
                                              "probabilistic_layer"));
}


void NeuralNetwork::set_forecasting(const dimensions& input_dimensions, 
                                    const dimensions& complexity_dimensions, 
                                    const dimensions& output_dimensions)
{
    add_layer(make_unique<Scaling2d>(input_dimensions));

    add_layer(make_unique<Recurrent>(get_output_dimensions(),
        dimensions{ complexity_dimensions[0] }));

    add_layer(make_unique<Perceptron>(get_output_dimensions(),
        output_dimensions,
        Perceptron::Activation::HyperbolicTangent,
        "recurrent_layer"));

    add_layer(make_unique<Unscaling>(output_dimensions));

    add_layer(make_unique<Bounding>(output_dimensions));
}


void NeuralNetwork::set_auto_association(const dimensions& input_dimensions, 
                                         const dimensions& complexity_dimensions, 
                                         const dimensions& output_dimensions)
{
    add_layer(make_unique<Scaling2d>(input_dimensions));

    const Index mapping_neurons_number = 10;
    const Index bottle_neck_neurons_number = complexity_dimensions[0];

    add_layer(make_unique<Perceptron>(input_dimensions, 
                                      dimensions{mapping_neurons_number}, 
                                      Perceptron::Activation::HyperbolicTangent,
                                      "mapping_layer"));

    add_layer(make_unique<Perceptron>(dimensions{ mapping_neurons_number },
                                      dimensions{ bottle_neck_neurons_number },
                                      Perceptron::Activation::Linear,
                                      "bottleneck_layer"));

    add_layer(make_unique<Perceptron>(dimensions{ bottle_neck_neurons_number },
                                      dimensions{ mapping_neurons_number },
                                      Perceptron::Activation::HyperbolicTangent,
                                      "demapping_layer"));

    add_layer(make_unique<Perceptron>(dimensions{ mapping_neurons_number },
                                      dimensions{ output_dimensions }, 
                                      Perceptron::Activation::Linear,
                                      "output_layer"));

    add_layer(make_unique<Unscaling>(output_dimensions));
}


void NeuralNetwork::set_image_classification(const dimensions& input_dimensions, 
                                             const dimensions& complexity_dimensions, 
                                             const dimensions& output_dimensions)
{
    if (input_dimensions.size() != 3)
        throw runtime_error("Input dimensions size is not 3.");

    add_layer(make_unique<Scaling4d>(input_dimensions));
    
    const Index complexity_size = complexity_dimensions.size();
    
    for (Index i = 0; i < complexity_size; i++)
    {
        const dimensions kernel_dimensions = { 2, 2, get_output_dimensions()[2], complexity_dimensions[i] };
        const dimensions stride_dimensions = { 1, 1 };
        const Convolutional::Convolution convolution_type = Convolutional::Convolution::Valid;
        
        add_layer(make_unique<Convolutional>(get_output_dimensions(),
                                             kernel_dimensions,
                                             Convolutional::Activation::RectifiedLinear,
                                             stride_dimensions,
                                             convolution_type,
                                             "convolutional_layer_" + to_string(i+1)));
        
        const dimensions pool_dimensions = { 2, 2 };
        const dimensions pooling_stride_dimensions = { 2, 2 };
        const dimensions padding_dimensions = { 0, 0 };
        const Pooling::PoolingMethod pooling_method = Pooling::PoolingMethod::MaxPooling;
        
        add_layer(make_unique<Pooling>(get_output_dimensions(),
                                       pool_dimensions,
                                       pooling_stride_dimensions,
                                       padding_dimensions,
                                       pooling_method,
                                       "pooling_layer_" + to_string(i + 1)));
    }
    
    add_layer(make_unique<Flatten>(get_output_dimensions()));

    add_layer(make_unique<Probabilistic>(get_output_dimensions(),
                                         output_dimensions,
                                         "probabilistic_layer"));
}


void NeuralNetwork::set_text_classification(const dimensions& input_dimensions,
                                            const dimensions& complexity_dimensions,
                                            const dimensions& output_dimensions)
{
/*
    layers.resize(0);

    // input_names.resize(input_length + decoder_length);

    const Index complexity_size = complexity_dimensions.size();

    // Embedding Layers

    const Index embedding_dimension = 32;
    const Index perceptron_depth = 32;
    const Index heads_number = 2;
    const type dropout_rate = 0;

    unique_ptr<Embedding> embedding_layer
        = make_unique<Embedding>(input_dimensions[0],
                                      input_dimensions[1],
                                      embedding_dimension,
                                      true);

    embedding_layer->set_dropout_rate(dropout_rate);
    embedding_layer->set_name("embedding");
    //name = embedding_layer->get_name();
    add_layer(std::move(embedding_layer));
    set_layer_inputs_indices("embedding", "input");

    // cout<<get_output_dimensions().size()<<endl;
    // cout<<get_output_dimensions()[0]<<endl;
    // cout<<get_output_dimensions()[1]<<endl;
    // Encoder

    for(Index i = 0; i < complexity_size; i++)
    {
        // Multi head attention

        unique_ptr<MultiHeadAttention> self_attention_layer =
            make_unique<MultiHeadAttention>(input_dimensions[1],
                                                 input_dimensions[1],
                                                 embedding_dimension,
                                                 heads_number);

        self_attention_layer->set_dropout_rate(dropout_rate);
        self_attention_layer->set_name("self_attention_" + to_string(i+1));
        //name = input_self_attention_layer->get_name();

        add_layer(std::move(self_attention_layer));

        if(i == 0)
            set_layer_inputs_indices("self_attention_1", {"embedding", "embedding"});
        else
            set_layer_inputs_indices("self_attention_" + to_string(i+1), { "perceptron_normalization_" + to_string(i), "perceptron_normalization_" + to_string(i) });

        // Addition

        unique_ptr<Addition3d> self_attention_addition_layer
            = make_unique<Addition3d>(input_dimensions[1], embedding_dimension);

        self_attention_addition_layer->set_name("self_attention_addition_" + to_string(i+1));
        //name = self_attention_addition_layer->get_name();

        add_layer(std::move(self_attention_addition_layer));

        if(i == 0)
            set_layer_inputs_indices("self_attention_addition_" + to_string(i+1), { "embedding", "self_attention_" + to_string(i+1) });
        else
            set_layer_inputs_indices("self_attention_addition_" + to_string(i+1), { "perceptron_normalization_" + to_string(i), "self_attention_" + to_string(i+1) });

        // Normalization

        unique_ptr<Normalization3d> self_attention_normalization_layer
            = make_unique<Normalization3d>(input_dimensions[1], embedding_dimension);

        self_attention_normalization_layer->set_name("self_attention_normalization_" + to_string(i+1));
        //name = self_attention_normalization_layer->get_name();

        add_layer(std::move(self_attention_normalization_layer));

        set_layer_inputs_indices("self_attention_normalization_" + to_string(i+1), "self_attention_addition_" + to_string(i+1));

        // Perceptron

        unique_ptr<Perceptron3d> encoder_internal_perceptron_layer
            = make_unique<Perceptron3d>(input_dimensions[1], embedding_dimension, perceptron_depth, Perceptron3d::Activation::RectifiedLinear);

        encoder_internal_perceptron_layer->set_name("encoder_internal_perceptron_" + to_string(i+1));
        //name = encoder_internal_perceptron_layer->get_name();

        add_layer(std::move(encoder_internal_perceptron_layer));

        set_layer_inputs_indices("encoder_internal_perceptron_" + to_string(i+1), "self_attention_normalization_" + to_string(i+1));

        // Perceptron

        unique_ptr<Perceptron3d> encoder_external_perceptron_layer =
            make_unique<Perceptron3d>(input_dimensions[1], perceptron_depth, embedding_dimension, Perceptron3d::Activation::RectifiedLinear);

        encoder_external_perceptron_layer->set_dropout_rate(dropout_rate);
        encoder_external_perceptron_layer->set_name("encoder_external_perceptron_" + to_string(i+1));
        //name = encoder_external_perceptron_layer->get_name();

        add_layer(std::move(encoder_external_perceptron_layer));

        set_layer_inputs_indices("encoder_external_perceptron_" + to_string(i+1), "encoder_internal_perceptron_" + to_string(i+1));

        // Addition

        unique_ptr<Addition3d> encoder_perceptron_addition_layer
            = make_unique<Addition3d>(input_dimensions[1], embedding_dimension);

        encoder_perceptron_addition_layer->set_name("encoder_perceptron_addition_" + to_string(i+1));
        //name = encoder_perceptron_addition_layer->get_name();

        add_layer(std::move(encoder_perceptron_addition_layer));

        set_layer_inputs_indices("encoder_perceptron_addition_" + to_string(i+1), { "self_attention_normalization_" + to_string(i+1), "encoder_external_perceptron_" + to_string(i+1) });

        // Normalization

        unique_ptr<Normalization3d> encoder_perceptron_normalization_layer
            = make_unique<Normalization3d>(input_dimensions[1], embedding_dimension);

        encoder_perceptron_normalization_layer->set_name("encoder_perceptron_normalization_" + to_string(i+1));
        //name = encoder_perceptron_normalization_layer->get_name();

        add_layer(std::move(encoder_perceptron_normalization_layer));

        set_layer_inputs_indices("encoder_perceptron_normalization_" + to_string(i+1), "encoder_perceptron_addition_" + to_string(i+1));

    }

        // Global Average Pooling

        const dimensions pool_dimensions = { 1, input_dimensions[1] };
        const dimensions pooling_stride_dimensions = { 1, input_dimensions[1] };
        const dimensions padding_dimensions = { 0, 0 };
        const Pooling::PoolingMethod pooling_method = Pooling::PoolingMethod::AveragePooling;

        add_layer(make_unique<Pooling>(get_output_dimensions(),
                                            pool_dimensions,
                                            pooling_stride_dimensions,
                                            padding_dimensions,
                                            pooling_method,
                                            "pooling_layer"));

        set_layer_inputs_indices("global_average_pooling", "encoder_perceptron_normalization_" + to_string(complexity_size));

        add_layer(make_unique<Perceptron>(get_output_dimensions(),
                                               output_dimensions,
                                               Perceptron::Activation::Logistic,
                                               "perceptron_layer_" + to_string(complexity_size + 1)));

        set_layer_inputs_indices("perceptron_layer_" + to_string(complexity_size + 1), "global_average_pooling");
    }
*/
}


void NeuralNetwork::set(const filesystem::path& file_name)
{
    load(file_name);
}


void NeuralNetwork::set_model_type(const NeuralNetwork::ModelType& new_model_type)
{
    model_type = new_model_type;
}


void NeuralNetwork::set_model_type_string(const string& new_model_type)
{
    if(new_model_type == "Approximation")
        set_model_type(ModelType::Approximation);
    else if(new_model_type == "Classification")
        set_model_type(ModelType::Classification);
    else if(new_model_type == "Forecasting")
        set_model_type(ModelType::Forecasting);
    else if(new_model_type == "ImageClassification")
        set_model_type(ModelType::ImageClassification);
    else if(new_model_type == "TextClassification")
        set_model_type(ModelType::TextClassification);
    else if(new_model_type == "AutoAssociation")
        set_model_type(ModelType::AutoAssociation);
    else
        throw runtime_error("Unknown model type: " + new_model_type + "\n");
}


void NeuralNetwork::set_input_names(const vector<string>& new_input_names)
{
    input_names = new_input_names;
}


void NeuralNetwork::set_output_names(const vector<string>& new_output_namess)
{
    output_names = new_output_namess;
}


void NeuralNetwork::set_input_dimensions(const dimensions& new_input_dimensions)
{
    input_names.resize(new_input_dimensions[0]);

    if(has(Layer::Type::Scaling2d))
    {
        Scaling2d* scaling_layer = static_cast<Scaling2d*>(get_first(Layer::Type::Scaling2d));

        scaling_layer->set_input_dimensions(new_input_dimensions);
    }

    layers[get_first_trainable_layer_index()].get()->set_input_dimensions(new_input_dimensions);

    // if (has(Layer::Type::Perceptron))
    // {
    //     Perceptron* perceptron_layer = static_cast<Perceptron*>(get_first(Layer::Type::Perceptron));

    //     perceptron_layer->set_input_dimensions(new_input_dimensions);
    // }
}


void NeuralNetwork::set_default()
{
    display = true;

    layer_input_indices.clear();
}


void NeuralNetwork::set_threads_number(const int& new_threads_number)
{
    for (const unique_ptr<Layer>& layer : layers)
        layer->set_threads_number(new_threads_number);
}


void NeuralNetwork::set_layers_number(const Index& new_layers_number)
{
    layers.resize(new_layers_number);
    layer_input_indices.resize(new_layers_number);
}


void NeuralNetwork::set_layer_input_indices(const vector<vector<Index>>& new_layer_input_indices)
{
    layer_input_indices = new_layer_input_indices;
}


void NeuralNetwork::set_layer_inputs_indices(const Index& layer_index, const vector<Index>& new_layer_input_indices)
{
    layer_input_indices[layer_index] = new_layer_input_indices;
}


void NeuralNetwork::set_layer_inputs_indices(const string& layer_name,
                                             const vector<string>& new_layer_input_names)
{
    const Index layer_index = get_layer_index(layer_name);

    const Index size = new_layer_input_names.size();

    vector<Index> new_layer_input_indices(size);

    for(Index i = 0; i < size; i++)
        new_layer_input_indices[i] = get_layer_index(new_layer_input_names[i]);

    layer_input_indices[layer_index] = new_layer_input_indices;
}


void NeuralNetwork::set_layer_inputs_indices(const string& layer_name, 
                                             const initializer_list<string>& new_layer_input_names_list)
{
    const vector<string> new_layer_input_names = new_layer_input_names_list;

    set_layer_inputs_indices(layer_name, new_layer_input_names);
}


void NeuralNetwork::set_layer_inputs_indices(const string& layer_name, const string& new_layer_input_names)
{
    const Index layer_index = get_layer_index(layer_name);

    layer_input_indices[layer_index] = {get_layer_index(new_layer_input_names)};
}


Index NeuralNetwork::get_inputs_number() const
{
    if(layers.empty())
        return 0;

    if(model_type == ModelType::TextClassification)
        return input_names.size();

    const dimensions input_dimensions = layers[0]->get_input_dimensions();

    return accumulate(input_dimensions.begin(), input_dimensions.end(), Index(1), multiplies<Index>());
}


Index NeuralNetwork::get_outputs_number() const
{
    if(layers.empty()) 
        return 0;

    const Layer* last_layer = layers[layers.size() - 1].get();

    const dimensions output_dimensions = last_layer->get_output_dimensions();

    return accumulate(output_dimensions.begin(), output_dimensions.end(), Index(1), multiplies<Index>());
}


dimensions NeuralNetwork::get_output_dimensions() const
{
    if(layers.empty()) 
        return {};

    return layers[layers.size() - 1]->get_output_dimensions();
}


Index NeuralNetwork::get_parameters_number() const
{
    Index parameters_number = 0;

    for (Index i = 0; i < (Index)layers.size(); i++)
        parameters_number += layers[i]->get_parameters_number();

    return parameters_number;
}


Tensor<type, 1> NeuralNetwork::get_parameters() const
{
    const Index parameters_number = get_parameters_number();

    Tensor<type, 1> parameters(parameters_number);

    Index position = 0;

    for (const unique_ptr<Layer>& layer : layers)
    {
        const Tensor<type, 1> layer_parameters = layer->get_parameters();

        memcpy(parameters.data() + position,
               layer_parameters.data(),
               layer_parameters.size() * sizeof(type));

        position += layer_parameters.size();
    }

    return parameters;
}


vector<Index> NeuralNetwork::get_layer_parameter_numbers() const
{
    const Index layers_number = get_layers_number();

    vector<Index> layer_parameter_numbers(layers_number);

    #pragma omp parallel for 

    for(Index i = 0; i < layers_number; i++)
        layer_parameter_numbers[i] = layers[i]->get_parameters_number();

    return layer_parameter_numbers;
}


void NeuralNetwork::set_parameters(const Tensor<type, 1>& new_parameters) const
{
    if (new_parameters.size() != get_parameters_number())
        throw runtime_error("New parameters size is not equal to parameters size.");

    Index index = 0;

    for (const unique_ptr<Layer>& layer : layers)
        layer->set_parameters(new_parameters, index);
}


void NeuralNetwork::set_display(const bool& new_display)
{
    display = new_display;
}


Index NeuralNetwork::get_layers_number() const
{
    return layers.size();
}


bool NeuralNetwork::is_trainable(const Layer::Type& layer_type)
{
    return layer_type != Layer::Type::Scaling2d &&
           layer_type != Layer::Type::Scaling4d &&
           layer_type != Layer::Type::Unscaling &&
           layer_type != Layer::Type::Bounding;
}


Index NeuralNetwork::get_first_trainable_layer_index() const
{
    const Index layers_number = get_layers_number();

    for(Index i = 0; i < layers_number; i++)
        if (is_trainable(layers[i]->get_type())) 
            return i;

    throw runtime_error("The neural network has no trainable layers.");
}


Index NeuralNetwork::get_last_trainable_layer_index() const
{
    const Index layers_number = get_layers_number();

    for(Index i = layers_number-1; i >= 0 ; i--)
        if (is_trainable(layers[i]->get_type()))
            return i;

    throw runtime_error("The neural network has no trainable layers.");
}


Index NeuralNetwork::get_layers_number(const Layer::Type& layer_type) const
{
    return count_if(layers.begin(), layers.end(),
                    [&](const unique_ptr<Layer>& layer) {return layer->get_type() == layer_type;});
}


void NeuralNetwork::set_parameters_constant(const type& value) const
{
    const Index layers_number = get_layers_number();

    #pragma omp parallel for
    for(Index i = 0; i < layers_number; i++)
        layers[i]->set_parameters_constant(value);
}


void NeuralNetwork::set_parameters_random() const
{
    const Index layers_number = get_layers_number();

    #pragma omp parallel for
    for(Index i = 0; i < layers_number; i++)
        layers[i]->set_parameters_random();
}


void NeuralNetwork::forward_propagate(const vector<pair<type*, dimensions>>& input_pair,
                                      ForwardPropagation& forward_propagation,
                                      const bool& is_training) const
{
    const Index layers_number = get_layers_number();

    const Index first_trainable_layer_index = get_first_trainable_layer_index();
    const Index last_trainable_layer_index = get_last_trainable_layer_index();

    const Index first_layer_index = is_training ? first_trainable_layer_index : 0;
    const Index last_layer_index = is_training ? last_trainable_layer_index : layers_number - 1;

    const vector<vector<pair<type*, dimensions>>> layer_input_pairs = forward_propagation.get_layer_input_pairs(input_pair, is_training);

    for (Index i = first_layer_index; i <= last_layer_index; i++)
    {
        layers[i]->forward_propagate(layer_input_pairs[i],
                                     forward_propagation.layers[i],
                                     is_training);
    }
}


void NeuralNetwork::forward_propagate(const vector<pair<type*, dimensions>>& input_pair,
                                      const Tensor<type, 1>& new_parameters,
                                      ForwardPropagation& forward_propagation) const
{
    const Tensor<type, 1> original_parameters = get_parameters();

    set_parameters(new_parameters);

    const bool is_training = true;

    forward_propagate(input_pair, forward_propagation, is_training);

    set_parameters(original_parameters);
}


string NeuralNetwork::get_expression() const
{
    const Index layers_number = get_layers_number();

    const vector<string> layer_names = get_layer_names();

    vector<string> new_input_names = get_input_names();
    vector<string> new_output_names = get_output_names();

    const Index inputs_number = input_names.size();
    const Index outputs_number = output_names.size();

    for (int i = 0; i < inputs_number; i++)
        input_names[i].empty()
            ? new_input_names[i] = "input_" + to_string(i)
            : new_input_names[i] = input_names[i];

    vector<string> scaled_input_names(inputs_number);
    vector<string> unscaled_output_names(outputs_number);

    ostringstream buffer;

    for (Index i = 0; i < layers_number; i++){
        if (i == layers_number - 1)
        {
            for (int j = 0; j < output_names.size(); j++){
                if (!output_names[j].empty())
                    new_output_names[j] = output_names[j];
                else
                    new_output_names[j] = "output_" + to_string(i);
            }
            buffer << layers[i]->get_expression(new_input_names, new_output_names) << endl;
        }
        else
        {
            const Index layer_neurons_number = layers[i]->get_outputs_number();

            new_output_names.resize(layer_neurons_number);
            
            for (Index j = 0; j < layer_neurons_number; j++)
                if (layer_names[i] == "scaling_layer")
                    new_output_names[j] = "scaled_" + input_names[j];
                else
                    new_output_names[j] = layer_names[i] + "_output_" + to_string(j);

            buffer << layers[i]->get_expression(new_input_names, new_output_names) << endl;
            new_input_names = new_output_names;
        }

    }

    string expression = buffer.str();

    //replace(expression, "+-", "-");
    return expression;
}


Tensor<type, 2> NeuralNetwork::calculate_outputs(const Tensor<type, 2>& inputs)
{
    const Index layers_number = get_layers_number();

    if (layers_number == 0)
        return Tensor<type, 2>();
    const Index batch_size = inputs.dimension(0);
    const Index inputs_number = inputs.dimension(1);

    ForwardPropagation forward_propagation(batch_size, this);

    const pair<type*, dimensions> input_pair((type*)inputs.data(), {{batch_size, inputs_number}});

    forward_propagate({input_pair}, forward_propagation, false);

    const pair<type*, dimensions> outputs_pair
        = forward_propagation.layers[layers_number - 1]->get_outputs_pair();

    return tensor_map_2(outputs_pair);
}

<<<<<<< HEAD
Tensor<type, 3> NeuralNetwork::calculate_output(const Tensor<type, 2>& inputs)
{
    const Index layers_number = get_layers_number();

    if (layers_number == 0)
        return Tensor<type, 3>();
    const Index batch_size = inputs.dimension(0);
    const Index inputs_number = inputs.dimension(1);

    ForwardPropagation forward_propagation(batch_size, this);

    const pair<type*, dimensions> input_pair((type*)inputs.data(), {{batch_size, inputs_number}});

    forward_propagate({input_pair}, forward_propagation, false);

    const pair<type*, dimensions> outputs_pair
        = forward_propagation.layers[layers_number - 1]->get_outputs_pair();

    return tensor_map_3(outputs_pair);
}
=======
>>>>>>> 8d09f726

Tensor<type, 3> NeuralNetwork::calculate_outputs(const Tensor<type, 3>& inputs)
{
    const Index layers_number = get_layers_number();

    if (layers_number == 0)
        return Tensor<type, 3>();

    const Index batch_size = inputs.dimension(0);

    ForwardPropagation forward_propagation(batch_size, this);

    const vector<pair<type*, dimensions>> input_pairs = {{(type*)inputs.data(), {batch_size, inputs.dimension(1),inputs.dimension(2)}}, {(type*)inputs.data(), {batch_size, inputs.dimension(1),inputs.dimension(2)}}};
    forward_propagate({input_pairs}, forward_propagation, false);

    const pair<type*, dimensions> outputs_pair
        = forward_propagation.layers[layers_number - 1]->get_outputs_pair();

    cout << "Outputs dimensions:" << endl;
    print_vector(outputs_pair.second);

    return tensor_map_3(outputs_pair);
}


Tensor<type, 2> NeuralNetwork::calculate_outputs(const Tensor<type, 4>& inputs)
{
    const Index layers_number = get_layers_number();

    if (layers_number == 0) 
        return Tensor<type, 2>();

    const Index batch_size = inputs.dimension(0);

    ForwardPropagation forward_propagation(batch_size, this);

    const pair<type*, dimensions> input_pair((type*)inputs.data(), { {batch_size, inputs.dimension(1), inputs.dimension(2), inputs.dimension(3)}});

    forward_propagate({input_pair}, forward_propagation);

    const pair<type*, dimensions> outputs_pair 
        = forward_propagation.layers[layers_number - 1]->get_outputs_pair();

    return tensor_map_2(outputs_pair);
}


Tensor<type, 2> NeuralNetwork::calculate_scaled_outputs(type* scaled_inputs_data, Tensor<Index, 1>& inputs_dimensions)
{
    const Index inputs_dimensions_number = inputs_dimensions.size();

    if(inputs_dimensions_number == 2)
    {
        Tensor<type, 2> scaled_outputs;
        Tensor<type, 2> last_layer_outputs;

        Tensor<Index, 1> outputs_dimensions;
        Tensor<Index, 1> last_layer_outputs_dimensions;

        const Index layers_number = get_layers_number();

        if(layers_number == 0)
        {
            const Tensor<Index, 0> inputs_size = inputs_dimensions.prod();
            scaled_outputs = TensorMap<Tensor<type,2>>(scaled_inputs_data, inputs_dimensions[0], inputs_dimensions[1]);
            return scaled_outputs;
        }

        scaled_outputs.resize(inputs_dimensions[0], layers[0]->get_outputs_number());

        outputs_dimensions = get_dimensions(scaled_outputs);

        ForwardPropagation forward_propagation(inputs_dimensions[0], this);

        bool is_training = false;

        if(layers[0]->get_type_string() == "Scaling2d")
        {
            pair<type*, dimensions> scaled_inputs_tensor(scaled_inputs_data, {inputs_dimensions[0], inputs_dimensions[1]});

            const Tensor<Index, 0> size = inputs_dimensions.prod();

            memcpy(scaled_inputs_tensor.first, scaled_inputs_data, static_cast<size_t>(size(0)*sizeof(type)) );

            layers[0]->forward_propagate({scaled_inputs_tensor}, forward_propagation.layers[0], is_training);

            const pair<type*, dimensions> outputs_pair = forward_propagation.layers[0]->get_outputs_pair();
            scaled_outputs = tensor_map_2(outputs_pair);
        }
        else
        {
            scaled_outputs = TensorMap<Tensor<type,2>>(scaled_inputs_data, inputs_dimensions[0], inputs_dimensions[1]);
        }

        last_layer_outputs = scaled_outputs;

        last_layer_outputs_dimensions = get_dimensions(last_layer_outputs);

        for(Index i = 1; i < layers_number; i++)
        {
            if(layers[i]->get_type_string() != "Unscaling" && layers[i]->get_type_string() != "Scaling2d")
            {
                scaled_outputs.resize(inputs_dimensions[0], layers[0]->get_outputs_number());

                outputs_dimensions = get_dimensions(scaled_outputs);

                pair<type*, dimensions> inputs_tensor(last_layer_outputs.data(), {last_layer_outputs_dimensions[0], last_layer_outputs_dimensions[1]});

                const Tensor<Index, 0> sizeT = last_layer_outputs_dimensions.prod();

                memcpy(inputs_tensor.first, last_layer_outputs.data() , static_cast<size_t>(sizeT(0)*sizeof(type)) );

                layers[i]->forward_propagate({inputs_tensor}, forward_propagation.layers[i], is_training);

                scaled_outputs = tensor_map_2(forward_propagation.layers[i]->get_outputs_pair());

                last_layer_outputs = scaled_outputs;
                last_layer_outputs_dimensions = get_dimensions(last_layer_outputs);
            }
        }
        return scaled_outputs;
    }
    else if(inputs_dimensions_number == 4)
    { 
        /// @todo
        return Tensor<type, 2>();
    }
    else
    {
        return Tensor<type, 2>();
    }

}


Tensor<type, 2> NeuralNetwork::calculate_directional_inputs(const Index& direction,
                                                            const Tensor<type, 1>& point,
                                                            const type& minimum,
                                                            const type& maximum,
                                                            const Index& points_number) const
{
    const Index inputs_number = get_inputs_number();

    Tensor<type, 2> directional_inputs(points_number, inputs_number);

    Tensor<type, 1> inputs(inputs_number);

    inputs = point;

    for(Index i = 0; i < points_number; i++)
    {
        inputs(direction) = minimum + (maximum - minimum)*type(i)/type(points_number-1);

        for(Index j = 0; j < inputs_number; j++)
            directional_inputs(i, j) = inputs(j);
    }

    return directional_inputs;
}


Index NeuralNetwork::calculate_image_output(const filesystem::path& image_path)
{
    Tensor<type, 3> image = read_bmp_image(image_path);

    Scaling4d* scaling_layer_4d = static_cast<Scaling4d*>(get_first(Layer::Type::Scaling4d));

    const Index height = scaling_layer_4d->get_input_dimensions()[0];
    const Index width = scaling_layer_4d->get_input_dimensions()[1];
    const Index channels = scaling_layer_4d->get_input_dimensions()[2];

    const Index current_height = image.dimension(0);
    const Index current_width = image.dimension(1);
    const Index current_channels = image.dimension(2);

    if (current_channels != channels)
        throw runtime_error("Error: Different channels number " + image_path.string() + "\n");

    if(current_height != height || current_width != width)
        image = resize_image(image, height, width);

    Tensor<type, 4> input_data(1, height, width, channels);

    const Index pixels_number = height * width * channels;

    #pragma omp parallel for
    for (Index j = 0; j < pixels_number; j++)
        input_data(j) = image(j);

    const Tensor<type, 2> outputs = calculate_outputs(input_data);

    Index predicted_index = -1;

    if (outputs.size() > 1)
    {
        type max_value = outputs(0);

        for (Index i = 1; i < outputs.dimension(1); ++i)
        {
            if (outputs(i) > max_value)
            {
                max_value = outputs(i);
                predicted_index = i;
            }
        }
    }
    else
        predicted_index = outputs(0);

    return predicted_index;
}

Tensor<string, 2> NeuralNetwork::get_perceptron_layers_information() const
{
    const Index layers_number = get_layers_number();

    const Index perceptron_layers_number = get_layers_number(Layer::Type::Perceptron);

    Tensor<string, 2> information(perceptron_layers_number, 3);

    Index perceptron_layer_index = 0;

    for(Index i = 0; i < layers_number; i++)
    {
        const Layer::Type layer_type = layers[i]->get_type();

        if (layer_type != Layer::Type::Perceptron) 
            continue;

        information(perceptron_layer_index, 0) = to_string(layers[i]->get_input_dimensions()[0]);
        information(perceptron_layer_index, 1) = to_string(layers[i]->get_output_dimensions()[0]);

        const Perceptron* perceptron_layer = static_cast<Perceptron*>(layers[i].get());

        information(perceptron_layer_index, 2) = perceptron_layer->get_activation_function_string();

        perceptron_layer_index++;
    }

    return information;
}


Tensor<string, 2> NeuralNetwork::get_probabilistic_layer_information() const
{
    const Index layers_number = get_layers_number();

    const Index probabilistic_layers_number = get_layers_number(Layer::Type::Probabilistic);

    Tensor<string, 2> information(probabilistic_layers_number, 3);

    Index probabilistic_layer_index = 0;

    for(Index i = 0; i < layers_number; i++)
    {
        const Layer::Type layer_type = layers[i]->get_type();

        if (layer_type != Layer::Type::Probabilistic) 
            continue;

        information(probabilistic_layer_index,0) = to_string(layers[i]->get_input_dimensions()[0]);
        information(probabilistic_layer_index,1) = to_string(layers[i]->get_output_dimensions()[0]);

        const Probabilistic* probabilistic_layer = static_cast<Probabilistic*>(layers[i].get());

        information(probabilistic_layer_index,2) = probabilistic_layer->get_activation_function_string();

        probabilistic_layer_index++;
    }

    return information;
}


void NeuralNetwork::to_XML(XMLPrinter& printer) const
{
    const Index inputs_number = get_inputs_number();
    const Index layers_number = get_layers_number();
    const Index outputs_number = get_outputs_number();

    printer.OpenElement("NeuralNetwork");

    // Inputs

    printer.OpenElement("Inputs");

    add_xml_element(printer, "InputsNumber", to_string(inputs_number));

    for (Index i = 0; i < inputs_number; i++)
        add_xml_element_attribute(printer, "Input", input_names[i], "Index", to_string(i + 1));

    printer.CloseElement();

    // Layers

    printer.OpenElement("Layers");

    add_xml_element(printer, "LayersNumber", to_string(layers_number));

    for (Index i = 0; i < layers_number; i++)
        layers[i]->to_XML(printer);


    // Layer input indices

    printer.OpenElement("LayerInputIndices");

    for (Index i = 0; i < Index(layer_input_indices.size()); i++) 
        add_xml_element_attribute(printer, "LayerInputsIndices", vector_to_string(layer_input_indices[i]), "LayerIndex", to_string(i));

    printer.CloseElement();

    printer.CloseElement();

    // Outputs

    printer.OpenElement("Outputs");

    if(model_type != ModelType::TextClassification)
        add_xml_element(printer, "OutputsNumber", to_string(outputs_number));

    else
        add_xml_element(printer, "OutputsNumber", to_string(output_names.size()));

    if(model_type != ModelType::TextClassification)
        for (Index i = 0; i < outputs_number; i++)
            add_xml_element_attribute(printer, "Output", output_names[i], "Index", to_string(i + 1));

    else
        for (size_t i = 0; i < output_names.size(); i++)
            add_xml_element_attribute(printer, "Output", output_names[i], "Index", to_string(i + 1));

    printer.CloseElement();

    add_xml_element(printer, "Display", to_string(display));

    printer.CloseElement();
}


void NeuralNetwork::from_XML(const XMLDocument& document)
{

    set();

    const XMLElement* neural_network_element = document.FirstChildElement("NeuralNetwork");

    if(!neural_network_element)
        throw runtime_error("Neural network element is nullptr.\n");

    inputs_from_XML(neural_network_element->FirstChildElement("Inputs"));
    layers_from_XML(neural_network_element->FirstChildElement("Layers"));
    outputs_from_XML(neural_network_element->FirstChildElement("Outputs"));
    set_display(read_xml_bool(neural_network_element, "Display"));
}


void NeuralNetwork::inputs_from_XML(const XMLElement* inputs_element)
{
    if(!inputs_element)
        throw runtime_error("Inputs element is nullptr.\n");

    const Index new_inputs_number = read_xml_index(inputs_element, "InputsNumber");
    input_names.resize(new_inputs_number);

    // Inputs names

    const XMLElement* start_element = inputs_element->FirstChildElement("InputsNumber");

    for(Index i = 0; i < new_inputs_number; i++)
    {
        const XMLElement* input_element = start_element->NextSiblingElement("Input");

        if(input_element->Attribute("Index") != to_string(i+1))
            throw runtime_error("Input index number (" + to_string(i+1) + ") does not match (" + input_element->Attribute("Item") + ").\n");

        if(!input_element->GetText())
            throw runtime_error("Input text is nullptr.");

        input_names[i] = input_element->GetText();

        start_element = input_element;
    }
}


void NeuralNetwork::layers_from_XML(const XMLElement* layers_element)
{
    if (!layers_element)
        throw runtime_error("Layers element is nullptr.\n");

    const Index layers_number = read_xml_index(layers_element, "LayersNumber");

    using LayerFactory = function<unique_ptr<Layer>()>;
    const unordered_map<string, LayerFactory> layer_factories =
    {{"Scaling2d", []() -> unique_ptr<Layer> { return make_unique<Scaling2d>(); }},
     {"Scaling4d", []() -> unique_ptr<Layer> { return make_unique<Scaling4d>(); }},
     {"Convolutional", []() -> unique_ptr<Layer> { return make_unique<Convolutional>(); }},
     {"Perceptron", []() -> unique_ptr<Layer> { return make_unique<Perceptron>(); }},
     {"Perceptron3d", []() -> unique_ptr<Layer> { return make_unique<Perceptron3d>(); }},
     {"Pooling", []() -> unique_ptr<Layer> { return make_unique<Pooling>(); }},
     {"Flatten", []() -> unique_ptr<Layer> { return make_unique<Flatten>(); }},
     {"Probabilistic", []() -> unique_ptr<Layer> { return make_unique<Probabilistic>(); }},
     {"Probabilistic3d", []() -> unique_ptr<Layer> { return make_unique<Probabilistic3d>(); }},
     {"Recurrent", []() -> unique_ptr<Layer> { return make_unique<Recurrent>(); }},
     {"Unscaling", []() -> unique_ptr<Layer> { return make_unique<Unscaling>(); }},
     {"Bounding", []() -> unique_ptr<Layer> { return make_unique<Bounding>(); }},
     {"Embedding", []() -> unique_ptr<Layer> { return make_unique<Embedding>(); }},
     {"MultiheadAttention", []() -> unique_ptr<Layer> { return make_unique<MultiHeadAttention>(); }},
     {"Addition3d", []() -> unique_ptr<Layer> { return make_unique<Addition3d>(); }},
     {"Normalization3d", []() -> unique_ptr<Layer> { return make_unique<Normalization3d>(); }},
     {"Flatten3d", []() -> unique_ptr<Layer> {return make_unique<Flatten3d>();}},
    };

    const XMLElement* start_element = layers_element->FirstChildElement("LayersNumber");

    for (Index i = 0; i < layers_number; i++)
    {
        const XMLElement* layer_element = start_element->NextSiblingElement();

        if (!layer_element)
            throw runtime_error("Layer element is nullptr.");

        const string layer_type_string = layer_element->Name();

        auto it = layer_factories.find(layer_type_string);

        if (it == layer_factories.end())
            throw runtime_error("Unknown layer type: " + layer_type_string);

        unique_ptr<Layer> layer = it->second();
        XMLDocument layer_document;
        XMLNode* element_clone = layer_element->DeepClone(&layer_document);
        layer_document.InsertFirstChild(element_clone);
        layer->from_XML(layer_document);
        add_layer(std::move(layer));

        start_element = layer_element;
    }

    // Layers inputs indices (Needed for transformers)

    const XMLElement* layer_input_indices_element = layers_element->FirstChildElement("LayerInputIndices");
    if (!layer_input_indices_element)
        throw runtime_error("LayerInputIndices element is nullptr.\n");

    layer_input_indices.resize(layers.size());
    layer_input_indices.clear();

    for (const XMLElement* layer_inputs_indices_element = layer_input_indices_element->FirstChildElement("LayerInputsIndices");
         layer_inputs_indices_element;
         layer_inputs_indices_element = layer_inputs_indices_element->NextSiblingElement("LayerInputsIndices"))
    {
        int layer_index;
        if (layer_inputs_indices_element->QueryIntAttribute("LayerIndex", &layer_index) != tinyxml2::XML_SUCCESS)
            throw runtime_error("Error: LayerIndex attribute missing or invalid.\n");

        const char* text = layer_inputs_indices_element->GetText();
        if (!text)
            throw runtime_error("Text is nullptr for LayerInputsIndices element.");

        const vector<Index> input_index = string_to_dimensions(string(text), " ");
        if (layer_index >= layer_input_indices.size())
            layer_input_indices.push_back(input_index);
    }
}


void NeuralNetwork::outputs_from_XML(const XMLElement* outputs_element)
{
    if(!outputs_element)
        throw runtime_error("Outputs element is nullptr.\n");

    const Index new_outputs_number = read_xml_index(outputs_element, "OutputsNumber");

    output_names.resize(new_outputs_number);

    const XMLElement* outputs_number_element = outputs_element->FirstChildElement("OutputsNumber");

    const XMLElement* start_element = outputs_number_element;

    for(Index i = 0; i < new_outputs_number; i++)
    {
        const XMLElement* output_element = start_element->NextSiblingElement("Output");
        start_element = output_element;

        if(output_element->Attribute("Index") != to_string(i+1))
            throw runtime_error("Output index number (" + to_string(i+1) + ") does not match (" + output_element->Attribute("Item") + ").\n");

        if(output_element->GetText())
            output_names[i] = output_element->GetText();
    }
}


void NeuralNetwork::print() const
{
    cout << "Neural network" << endl
         << "Model type:" << endl
         << get_model_type_string() << endl;

    // print_vector(get_input_names());

    if(model_type != ModelType::ImageClassification)
    {
        cout << "Inputs:" << endl;
        print_vector(get_input_names());
    }
    const Index layers_number = get_layers_number();       

    cout << "Layers number: " << layers_number << endl;

    for(Index i = 0; i < layers_number; i++)
    {
        cout << endl
             << "Layer " << i << ": " << endl;
        layers[i]->print();
    }

    cout << "Outputs:" << endl;
    print_vector(get_output_names());

    cout << "Parameters number:" << endl
         << get_parameters_number() << endl;
}


void NeuralNetwork::save(const filesystem::path& file_name) const
{
    ofstream file(file_name);

    if (!file.is_open())
        return;

    XMLPrinter printer;
    to_XML(printer);
    file << printer.CStr();
}


void NeuralNetwork::save_parameters(const filesystem::path& file_name) const
{
    ofstream file(file_name);

    if(!file.is_open())
        throw runtime_error("Cannot open parameters data file.\n");

    const Tensor<type, 1> parameters = get_parameters();

    file << parameters << endl;

    file.close();
}


void NeuralNetwork::load(const filesystem::path& file_name)
{
    set_default();

    XMLDocument document;

    if (document.LoadFile(file_name.string().c_str()))
        throw runtime_error("Cannot load XML file " + file_name.string() + ".\n");

    from_XML(document);
}


void NeuralNetwork::load_parameters_binary(const filesystem::path& file_name)
{
    ifstream file(file_name, ios::binary);

    if(!file.is_open())
        throw runtime_error("Cannot open binary file: " + file_name.string() + "\n");

    const Index parameters_number = get_parameters_number();

    Tensor<type, 1> new_parameters(parameters_number);

    file.read(reinterpret_cast<char*>(new_parameters.data()), parameters_number * sizeof(type));

    if (!file)
        throw runtime_error("Error reading binary file: " + file_name.string());

    set_parameters(new_parameters);
}

void NeuralNetwork::save_outputs(Tensor<type, 2>& inputs, const filesystem::path& file_name)
{
    const Tensor<type, 2> outputs = calculate_outputs(inputs);

    ofstream file(file_name);

    if(!file.is_open())
        throw runtime_error("Cannot open " + file_name.string() + " file.\n");

    const vector<string> output_names = get_output_names();

    const Index outputs_number = get_outputs_number();
    const Index batch_size = inputs.dimension(0);

    for(size_t i = 0; i < size_t(outputs_number); i++)
    {
        file << output_names[i];

        if(i != output_names.size() - 1) 
            file << ";";
    }

    file << "\n";

    for(Index i = 0; i < batch_size; i++)
    {
        for(Index j = 0; j < outputs_number; j++)
        {
            file << outputs(i, j);

            if(j != outputs_number-1) 
                file << ";";
        }

        file << "\n";
    }

    file.close();
}


vector<string> NeuralNetwork::get_layer_names() const
{
    const Index layers_number = get_layers_number();

    vector<string> layer_names(layers_number);

    for(Index i = 0; i < layers_number; i++)
        layer_names[i] = layers[i]->get_name();

    return layer_names;
}


vector<string> NeuralNetwork::get_layer_types_string() const
{
    const Index layers_number = get_layers_number();

    vector<string> layer_types(layers_number);

    for(Index i = 0; i < layers_number; i++)
        layer_types[i] = layers[i]->get_type_string();

    return layer_types;
}


NeuralNetworkBackPropagation::NeuralNetworkBackPropagation(const Index& new_batch_size, 
                                                           NeuralNetwork* new_neural_network)
{
    set(new_batch_size, new_neural_network);
}


void NeuralNetworkBackPropagation::set(const Index& new_batch_size, NeuralNetwork* new_neural_network)
{
    batch_size = new_batch_size;

    neural_network = new_neural_network;

    if(!neural_network) return;

    const vector<unique_ptr<Layer>>& neural_network_layers = neural_network->get_layers();

    const Index layers_number = neural_network_layers.size();

    layers.resize(layers_number);

    for(Index i = 0; i < layers_number; i++)
    {
        switch (neural_network_layers[i]->get_type())
        {
        case Layer::Type::Perceptron:
            layers[i] = make_unique<PerceptronBackPropagation>(batch_size, neural_network_layers[i].get());
        break;

        case Layer::Type::Perceptron3d:
            layers[i] = make_unique <Perceptron3dBackPropagation>(batch_size, neural_network_layers[i].get());
        break;

        case Layer::Type::Probabilistic:
            layers[i] = make_unique <ProbabilisticBackPropagation>(batch_size, neural_network_layers[i].get());
        break;

        case Layer::Type::Probabilistic3d:
            layers[i] = make_unique <Probabilistic3dBackPropagation>(batch_size, neural_network_layers[i].get());
        break;

        case Layer::Type::Recurrent:
            layers[i] = make_unique <RecurrentBackPropagation>(batch_size, neural_network_layers[i].get());
        break;

        case Layer::Type::Convolutional:
            layers[i] = make_unique <ConvolutionalBackPropagation>(batch_size, neural_network_layers[i].get());
        break;

        case Layer::Type::Pooling:
            layers[i] = make_unique <PoolingBackPropagation>(batch_size, neural_network_layers[i].get());
        break;

        case Layer::Type::Flatten:
            layers[i] = make_unique <FlattenBackPropagation>(batch_size, neural_network_layers[i].get());
        break;

        case Layer::Type::Embedding:
            layers[i] = make_unique <EmbeddingBackPropagation>(batch_size, neural_network_layers[i].get());
        break;

        case Layer::Type::MultiheadAttention:
            layers[i] = make_unique <MultiheadAttentionBackPropagation>(batch_size, neural_network_layers[i].get());
        break;

        case Layer::Type::Addition3d:
            layers[i] = make_unique <Addition3dBackPropagation>(batch_size, neural_network_layers[i].get());
        break;

        case Layer::Type::Normalization3d:
            layers[i] = make_unique <Normalization3dBackPropagation>(batch_size, neural_network_layers[i].get());
        break;

        case Layer::Type::Flatten3d:
            layers[i] = make_unique<Flatten3dBackPropagation>(batch_size, neural_network_layers[i].get());
        break;

        default: break;
        }
    }
}


const vector<unique_ptr<LayerBackPropagation>>& NeuralNetworkBackPropagation::get_layers() const
{
    return layers;
}


NeuralNetwork* NeuralNetworkBackPropagation::get_neural_network() const
{
    return neural_network;
}


void NeuralNetworkBackPropagation::print() const
{
    cout << "Neural network back-propagation" << endl;

    const Index layers_number = layers.size();

    for (Index i = 0; i < layers_number; i++)
    {
        cout << "Layer " << i << ": "
             << neural_network->get_layer(i)->get_type_string() << endl;

        if (!layers[i]) continue;

        layers[i]->print();
    }
}


ForwardPropagation::ForwardPropagation(const Index& new_batch_size, NeuralNetwork* new_neural_network)
{
    set(new_batch_size, new_neural_network);
}


void ForwardPropagation::set(const Index& new_samples_number, NeuralNetwork* new_neural_network)
{
    samples_number = new_samples_number;

    neural_network = new_neural_network;

    if(!neural_network) throw runtime_error("There is no neural network.");

    const vector<unique_ptr<Layer>>& neural_network_layers = neural_network->get_layers();

    const Index layers_number = neural_network_layers.size();

    layers.resize(layers_number);

    for(Index i = 0; i < layers_number; i++)
    {
        switch (neural_network_layers[i]->get_type())
        {
        case Layer::Type::Perceptron:
            layers[i] = make_unique<PerceptronForwardPropagation>(samples_number, neural_network_layers[i].get());
        break;
        
        case Layer::Type::Perceptron3d:
            layers[i] = make_unique<Perceptron3dForwardPropagation>(samples_number, neural_network_layers[i].get());
        break;

        case Layer::Type::Probabilistic:
            layers[i] = make_unique<ProbabilisticForwardPropagation>(samples_number, neural_network_layers[i].get());
        break;

        case Layer::Type::Probabilistic3d:
            layers[i] = make_unique<Probabilistic3DForwardPropagation>(samples_number, neural_network_layers[i].get());
        break;

        case Layer::Type::Recurrent:
            layers[i] = make_unique<RecurrentLayerForwardPropagation>(samples_number, neural_network_layers[i].get());
        break;

        case Layer::Type::Convolutional:
            layers[i] = make_unique<ConvolutionalForwardPropagation>(samples_number, neural_network_layers[i].get());
        break;

        case Layer::Type::Pooling:
            layers[i] = make_unique<PoolingForwardPropagation>(samples_number, neural_network_layers[i].get());
        break;

        case Layer::Type::Flatten:
            layers[i] = make_unique<FlattenForwardPropagation>(samples_number, neural_network_layers[i].get());
        break;

        case Layer::Type::Scaling2d:
            layers[i] = make_unique<Scaling2dForwardPropagation>(samples_number, neural_network_layers[i].get());
        break;

        case Layer::Type::Scaling4d:
            layers[i] = make_unique<Scaling4dForwardPropagation>(samples_number, neural_network_layers[i].get());
        break;

        case Layer::Type::Unscaling:
            layers[i] = make_unique<UnscalingForwardPropagation>(samples_number, neural_network_layers[i].get());
        break;

        case Layer::Type::Bounding:
            layers[i] = make_unique<BoundingForwardPropagation>(samples_number, neural_network_layers[i].get());
        break;

        case Layer::Type::Embedding:
            layers[i] = make_unique<EmbeddingForwardPropagation>(samples_number, neural_network_layers[i].get());
        break;

        case Layer::Type::MultiheadAttention:
            layers[i] = make_unique<MultiheadAttentionForwardPropagation>(samples_number, neural_network_layers[i].get());
        break;

        case Layer::Type::Addition3d:
            layers[i] = make_unique<Addition3dForwardPropagation>(samples_number, neural_network_layers[i].get());
        break;

        case Layer::Type::Normalization3d:
            layers[i] = make_unique<Normalization3dForwardPropagation>(samples_number, neural_network_layers[i].get());
        break;

        case Layer::Type::Flatten3d:
            layers[i] = make_unique<Flatten3dForwardPropagation>(samples_number, neural_network_layers[i].get());
        break;

        default: cout << "Default" << endl; break;
        }
    }
}


pair<type*, dimensions> ForwardPropagation::get_last_trainable_layer_outputs_pair() const
{
    const Index last_trainable_layer_index = neural_network->get_last_trainable_layer_index();

    const unique_ptr<LayerForwardPropagation>& layer_forward_propagation = layers[last_trainable_layer_index];

    return layer_forward_propagation->get_outputs_pair();
}


vector<vector<pair<type*, dimensions>>> ForwardPropagation::get_layer_input_pairs(const vector<pair<type*, dimensions>>& batch_input_pairs, const bool& is_training) const
{
    const Index layers_number = neural_network->get_layers_number();

    if (layers_number == 0) 
        return vector<vector<pair<type*, dimensions>>>();

    const vector<vector<Index>>& layer_input_indices = neural_network->get_layer_input_indices();

    vector<vector<pair<type*, dimensions>>> layer_input_pairs(layers_number);

    layer_input_pairs[0] = batch_input_pairs;

    const Index first_trainable_layer_index = neural_network->get_first_trainable_layer_index();

    for (Index i = first_trainable_layer_index; i < layers_number; i++)
    {
        const vector<Index>& this_layer_input_indices = layer_input_indices[i];

        layer_input_pairs[i].resize(1);

        if(neural_network->get_model_type_string() == "TextClassification")
        {

            if (i == first_trainable_layer_index)
            {   vector<pair<type*, dimensions>> batch_input_pairs1;
                batch_input_pairs1.push_back(batch_input_pairs[0]);
                layer_input_pairs[i] = batch_input_pairs1;
                continue;
            }

            if (i == first_trainable_layer_index+1)
            {
                vector<pair<type*, dimensions>> batch_input_pairs2;
                batch_input_pairs2.push_back(batch_input_pairs[1]);
                layer_input_pairs[i] = batch_input_pairs2;
                continue;
            }
        }
        else
        {
            if ((i == first_trainable_layer_index && is_training) || i == 0)
            {
                layer_input_pairs[i] = batch_input_pairs;
                continue;
            }
        }

        const Index this_layer_inputs_number = this_layer_input_indices.size();

        layer_input_pairs[i].resize(this_layer_inputs_number);

        for (Index j = 0; j < this_layer_inputs_number; j++)
        {
            const Index this_layer_input_index = this_layer_input_indices[j];

            layer_input_pairs[i][j] = layers[this_layer_input_index]->get_outputs_pair();
        }
    }

    return layer_input_pairs;
}


void ForwardPropagation::print() const
{
    cout << "Neural network forward propagation" << endl;

    const Index layers_number = layers.size();

    cout << "Layers number: " << layers_number << endl;

    for (Index i = 0; i < layers_number; i++)
    {
        cout << "Layer " << i + 1 << ": " << neural_network->get_layer(i)->get_name() << endl;

        layers[i]->print();
    }
}


void NeuralNetworkBackPropagationLM::set(const Index& new_batch_size, 
                                         NeuralNetwork* new_neural_network)
{
    batch_size = new_batch_size;

    neural_network = new_neural_network;

    const Index layers_number = neural_network->get_layers_number();

    const vector<unique_ptr<Layer>>& neural_network_layers = neural_network->get_layers();

    layers.resize(layers_number);

    for(Index i = 0; i < layers_number; i++)
    {
        switch (neural_network_layers[i]->get_type())
        {
        case Layer::Type::Perceptron:
            layers[i] = make_unique<PerceptronLayerBackPropagationLM>(batch_size, neural_network_layers[i].get());
            break;

        default:
            continue;
            //throw runtime_error("Levenberg-Marquardt can only be used with Perceptron and Probabilistic layers.\n");
        }
    }
}


#ifdef OPENNN_CUDA

void NeuralNetwork::allocate_parameters_device()
{
    const vector<unique_ptr<Layer>>& layers = get_layers();

    const Index layers_number = layers.size();

    if (layers_number == 0) return;

    const Index first_trainable_layer_index = get_first_trainable_layer_index();
    const Index last_trainable_layer_index = get_last_trainable_layer_index();

    for (Index i = first_trainable_layer_index; i <= last_trainable_layer_index; i++)
        layers[i]->allocate_parameters_device();
}


void NeuralNetwork::free_parameters_device()
{
    const vector<unique_ptr<Layer>>& layers = get_layers();

    const Index layers_number = layers.size();

    if (layers_number == 0) return;

    const Index first_trainable_layer_index = get_first_trainable_layer_index();
    const Index last_trainable_layer_index = get_last_trainable_layer_index();

    for (Index i = first_trainable_layer_index; i <= last_trainable_layer_index; i++)
        layers[i]->free_parameters_device();
}


void NeuralNetwork::copy_parameters_device()
{
    const vector<unique_ptr<Layer>>& layers = get_layers();

    const Index layers_number = layers.size();

    if (layers_number == 0) return;

    const Index first_trainable_layer_index = get_first_trainable_layer_index();
    const Index last_trainable_layer_index = get_last_trainable_layer_index();

    for (Index i = first_trainable_layer_index; i <= last_trainable_layer_index; i++)
        layers[i]->copy_parameters_device();
}


void NeuralNetwork::copy_parameters_host()
{
    const vector<unique_ptr<Layer>>& layers = get_layers();

    const Index layers_number = layers.size();

    if (layers_number == 0) return;

    const Index first_trainable_layer_index = get_first_trainable_layer_index();
    const Index last_trainable_layer_index = get_last_trainable_layer_index();

    for (Index i = first_trainable_layer_index; i <= last_trainable_layer_index; i++)
        layers[i]->copy_parameters_host();
}


void NeuralNetwork::forward_propagate_cuda(const vector<pair<type*, dimensions>>& input_pair_device,
                                           ForwardPropagationCuda& forward_propagation_cuda,
                                           const bool& is_training) const
{
    const Index layers_number = get_layers_number();

    const Index first_trainable_layer_index = get_first_trainable_layer_index();
    const Index last_trainable_layer_index = get_last_trainable_layer_index();

    const Index first_layer_index = is_training ? first_trainable_layer_index : 0;
    const Index last_layer_index = is_training ? last_trainable_layer_index : layers_number - 1;

    const vector<vector<pair<type*, dimensions>>> layer_input_pairs_device = forward_propagation_cuda.get_layer_input_pairs_device(input_pair_device, is_training);

    for (Index i = first_layer_index; i <= last_layer_index; i++)
        layers[i]->forward_propagate_cuda(layer_input_pairs_device[i],
                                          forward_propagation_cuda.layers[i],
                                          is_training);
}


void NeuralNetwork::get_parameters_cuda(Tensor<type, 1>& parameters)
{
    /*
    const Index trainable_layers_number = get_trainable_layers_number();

    const Tensor<Layer*, 1> trainable_layers = get_trainable_layers();

    const Tensor<Index, 1> trainable_layers_parameters_numbers = get_trainable_layers_parameters_numbers();

    Index index = 0;

    for (Index i = 0; i < trainable_layers_number; i++)
    {
        trainable_layers(i)->get_parameters_cuda(parameters, index);

        index += trainable_layers_parameters_numbers(i);
    }
    */
}


void NeuralNetwork::set_parameters_cuda(const float* new_parameters)
{
    Index index = 0;

    for (const unique_ptr<Layer>& layer : layers)
        layer->set_parameters_cuda(new_parameters, index);
}


void NeuralNetwork::create_cuda() const
{
    const vector<unique_ptr<Layer>>& neural_network_layers = get_layers();

    for (const unique_ptr<Layer>& layer : neural_network_layers)
        layer->create_cuda();
}


void NeuralNetwork::destroy_cuda() const
{
    const vector<unique_ptr<Layer>>& neural_network_layers = get_layers();

    for (const unique_ptr<Layer>& layer : neural_network_layers)
        layer->destroy_cuda();
}


// CUDA structs

ForwardPropagationCuda::ForwardPropagationCuda(const Index& new_batch_samples_number, NeuralNetwork* new_neural_network)
{
    set(new_batch_samples_number, new_neural_network);
}


void ForwardPropagationCuda::set(const Index& new_samples_number, NeuralNetwork* new_neural_network)
{
    samples_number = new_samples_number;

    neural_network = new_neural_network;

    if (!neural_network) throw runtime_error("There is no neural network.");

    const vector<unique_ptr<Layer>>& neural_network_layers = neural_network->get_layers();

    const Index layers_number = neural_network_layers.size();

    layers.resize(layers_number);

    for (Index i = 0; i < layers_number; i++)
    {
        switch (neural_network_layers[i]->get_type())
        {
        case Layer::Type::Perceptron:
            layers[i] = make_unique<PerceptronForwardPropagationCuda>(samples_number, neural_network_layers[i].get());
            break;

        case Layer::Type::Perceptron3d:
            //layers[i] = make_unique<Perceptron3dForwardPropagationCuda>(samples_number, neural_network_layers[i].get());
            break;

        case Layer::Type::Probabilistic:
            layers[i] = make_unique<ProbabilisticForwardPropagationCuda>(samples_number, neural_network_layers[i].get());
            break;

        case Layer::Type::Probabilistic3d:
            //layers[i] = make_unique<Probabilistic3DForwardPropagationCuda>(samples_number, neural_network_layers[i].get());
            break;

        case Layer::Type::Recurrent:
            //layers[i] = make_unique<RecurrentForwardPropagationCuda>(samples_number, neural_network_layers[i].get());
            break;

        case Layer::Type::Convolutional:
            layers[i] = make_unique<ConvolutionalForwardPropagationCuda>(samples_number, neural_network_layers[i].get());
            break;

        case Layer::Type::Pooling:
            layers[i] = make_unique<PoolingForwardPropagationCuda>(samples_number, neural_network_layers[i].get());
            break;

        case Layer::Type::Flatten:
            layers[i] = make_unique<FlattenForwardPropagationCuda>(samples_number, neural_network_layers[i].get());
            break;

        case Layer::Type::Scaling2d:
            layers[i] = nullptr;
            break;

        case Layer::Type::Scaling4d:
            layers[i] = nullptr;
            break;

        case Layer::Type::Unscaling:
            layers[i] = nullptr;
            break;

        case Layer::Type::Bounding:
            layers[i] = nullptr;
            break;

        case Layer::Type::Embedding:
            //layers[i] = make_unique<EmbeddingForwardPropagationCuda>(samples_number, neural_network_layers[i].get());
            break;

        case Layer::Type::MultiheadAttention:
            //layers[i] = make_unique<MultiheadAttentionForwardPropagationCuda>(samples_number, neural_network_layers[i].get());
            break;

        case Layer::Type::Addition3d:
            //layers[i] = make_unique<Addition3dForwardPropagationCuda>(samples_number, neural_network_layers[i].get());
            break;

        case Layer::Type::Normalization3d:
            //layers[i] = make_unique<Normalization3dForwardPropagationCuda>(samples_number, neural_network_layers[i].get());
            break;

        case Layer::Type::Flatten3d:
            layers[i] = nullptr;
            break;

        default: cout << "Default" << endl; break;
        }
    }
}


pair<type*, dimensions> ForwardPropagationCuda::get_last_trainable_layer_outputs_pair_device() const
{
    const Index last_trainable_layer_index = neural_network->get_last_trainable_layer_index();

    const unique_ptr<LayerForwardPropagationCuda>& layer_forward_propagation = layers[last_trainable_layer_index];

    return layer_forward_propagation->get_outputs_pair_device();
}


vector<vector<pair<type*, dimensions>>> ForwardPropagationCuda::get_layer_input_pairs_device(const vector<pair<type*, dimensions>>& batch_input_pairs_device, const bool& is_training) const
{
    const Index layers_number = neural_network->get_layers_number();

    if (layers_number == 0)
        return vector<vector<pair<type*, dimensions>>>();

    const vector<vector<Index>>& layer_input_indices = neural_network->get_layer_input_indices();

    const Index first_trainable_layer_index = neural_network->get_first_trainable_layer_index();
    const Index last_trainable_layer_index = neural_network->get_last_trainable_layer_index();

    vector<vector<pair<type*, dimensions>>> layer_input_pairs_device(layers_number);

    layer_input_pairs_device[0] = batch_input_pairs_device;

    for (Index i = first_trainable_layer_index; i <= last_trainable_layer_index; i++)
    {
        const vector<Index>& this_layer_input_indices = layer_input_indices[i];

        layer_input_pairs_device[i].resize(1);

        if (neural_network->get_model_type_string() == "TextClassification") {

            if (i == first_trainable_layer_index)
            {
                vector<pair<type*, dimensions>> batch_input_pairs1;
                batch_input_pairs1.push_back(batch_input_pairs_device[0]);
                layer_input_pairs_device[i] = batch_input_pairs1;
                continue;
            }

            if (i == first_trainable_layer_index + 1)
            {
                vector<pair<type*, dimensions>> batch_input_pairs2;
                batch_input_pairs2.push_back(batch_input_pairs_device[1]);
                layer_input_pairs_device[i] = batch_input_pairs2;
                continue;
            }
        }
        else {
            if ((i == first_trainable_layer_index && is_training) || i == 0)
            {
                layer_input_pairs_device[i] = batch_input_pairs_device;
                continue;
            }
        };

        const Index this_layer_inputs_number = this_layer_input_indices.size();

        layer_input_pairs_device[i].resize(this_layer_inputs_number);

        for (Index j = 0; j < this_layer_inputs_number; j++)
        {
            const Index this_layer_input_index = this_layer_input_indices[j];

            layer_input_pairs_device[i][j] = layers[this_layer_input_index]->get_outputs_pair_device();
        }
    }

    return layer_input_pairs_device;
}


void ForwardPropagationCuda::print()
{
    const Index layers_number = layers.size();

    cout << "Layers number: " << layers_number << endl;

    for (Index i = 0; i < layers_number; i++)
    {
        cout << "Layer " << i + 1 << endl;

        layers[i]->print();
    }
}


void ForwardPropagationCuda::free()
{
    const Index layers_number = layers.size();

    for (Index i = 0; i < layers_number; i++)
    {
        if (layers[i] != nullptr)
            layers[i]->free();
    }
}


NeuralNetworkBackPropagationCuda::NeuralNetworkBackPropagationCuda(const Index& new_batch_samples_number, NeuralNetwork* new_neural_network)
{
    set(new_batch_samples_number, new_neural_network);
}


void NeuralNetworkBackPropagationCuda::set(const Index& new_batch_size, NeuralNetwork* new_neural_network)
{
    batch_size = new_batch_size;

    neural_network = new_neural_network;

    if (!neural_network) return;

    const vector<unique_ptr<Layer>>& neural_network_layers = neural_network->get_layers();

    const Index layers_number = neural_network_layers.size();

    layers.resize(layers_number);

    for (Index i = 0; i < layers_number; i++)
    {
        switch (neural_network_layers[i]->get_type())
        {
        case Layer::Type::Perceptron:
            layers[i] = make_unique<PerceptronBackPropagationCuda>(batch_size, neural_network_layers[i].get());
            break;

        case Layer::Type::Perceptron3d:
            //layers[i] = make_unique <Perceptron3dBackPropagationCuda>(batch_size, neural_network_layers[i].get());
            break;

        case Layer::Type::Probabilistic:
            layers[i] = make_unique <ProbabilisticBackPropagationCuda>(batch_size, neural_network_layers[i].get());
            break;

        case Layer::Type::Probabilistic3d:
            //layers[i] = make_unique <Probabilistic3dBackPropagationCuda>(batch_size, neural_network_layers[i].get());
            break;

        case Layer::Type::Recurrent:
            //layers[i] = make_unique <RecurrentBackPropagationCuda>(batch_size, neural_network_layers[i].get());
            break;

        case Layer::Type::Convolutional:
            layers[i] = make_unique <ConvolutionalBackPropagationCuda>(batch_size, neural_network_layers[i].get());
            break;

        case Layer::Type::Pooling:
            layers[i] = make_unique <PoolingBackPropagationCuda>(batch_size, neural_network_layers[i].get());
            break;

        case Layer::Type::Flatten:
            layers[i] = make_unique <FlattenBackPropagationCuda>(batch_size, neural_network_layers[i].get());
            break;

        case Layer::Type::Embedding:
            //layers[i] = make_unique <EmbeddingBackPropagationCuda>(batch_size, neural_network_layers[i].get());
            break;

        case Layer::Type::MultiheadAttention:
            //layers[i] = make_unique <MultiheadAttentionBackPropagationCuda>(batch_size, neural_network_layers[i].get());
            break;

        case Layer::Type::Addition3d:
            //layers[i] = make_unique <Addition3dBackPropagationCuda>(batch_size, neural_network_layers[i].get());
            break;

        case Layer::Type::Normalization3d:
            //layers[i] = make_unique <Normalization3dBackPropagationCuda>(batch_size, neural_network_layers[i].get());
            break;

        case Layer::Type::Flatten3d:
            layers[i] = nullptr;
            break;

        default: break;
        }
    }
}


const vector<unique_ptr<LayerBackPropagationCuda>>& NeuralNetworkBackPropagationCuda::get_layers() const
{
    return layers;
}


void NeuralNetworkBackPropagationCuda::print()
{
    const Index layers_number = layers.size();

    cout << "Layers number: " << layers_number << endl;

    for (Index i = 0; i < layers_number; i++)
    {
        cout << "Layer " << i + 1 << endl;

        layers[i]->print();
    }
}


void NeuralNetworkBackPropagationCuda::free()
{
    const Index layers_number = layers.size();

    for (Index i = 0; i < layers_number; i++)
    {
        if (layers[i] != nullptr)
            layers[i]->free();
    }
}

#endif

} // Namespace

// OpenNN: Open Neural Networks Library.
// Copyright(C) 2005-2025 Artificial Intelligence Techniques, SL.
//
// This library is free software; you can redistribute it and/or
// modify it under the terms of the GNU Lesser General Public
// License as published by the Free Software Foundation; either
// version 2.1 of the License, or any later version.
//
// This library is distributed in the hope that it will be useful,
// but WITHOUT ANY WARRANTY; without even the implied warranty of
// MERCHANTABILITY or FITNESS FOR A PARTICULAR PURPOSE.  See the GNU
// Lesser General Public License for more details.

// You should have received a copy of the GNU Lesser General Public
// License along with this library; if not, write to the Free Software
// Foundation, Inc., 51 Franklin St, Fifth Floor, Boston, MA  02110-1301  USA<|MERGE_RESOLUTION|>--- conflicted
+++ resolved
@@ -1045,7 +1045,7 @@
     return tensor_map_2(outputs_pair);
 }
 
-<<<<<<< HEAD
+// CREATED JUST TO TEST THE BERT PROBLEM
 Tensor<type, 3> NeuralNetwork::calculate_output(const Tensor<type, 2>& inputs)
 {
     const Index layers_number = get_layers_number();
@@ -1066,8 +1066,6 @@
 
     return tensor_map_3(outputs_pair);
 }
-=======
->>>>>>> 8d09f726
 
 Tensor<type, 3> NeuralNetwork::calculate_outputs(const Tensor<type, 3>& inputs)
 {
