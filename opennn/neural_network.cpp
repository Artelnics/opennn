//   OpenNN: Open Neural Networks Library
//   www.opennn.net
//
//   N E U R A L   N E T W O R K   C L A S S
//
//   Artificial Intelligence Techniques SL
//   artelnics@artelnics.com

#include "tensors.h"
#include "images.h"
#include "neural_network.h"
#include "forward_propagation.h"
#include "neural_network_back_propagation.h"
#include "neural_network_back_propagation_lm.h"
#include "layer.h"
#include "perceptron_layer.h"
#include "perceptron_layer_3d.h"
#include "pooling_layer.h"
#include "scaling_layer_2d.h"
#include "scaling_layer_4d.h"
#include "addition_layer_3d.h"
#include "normalization_layer_3d.h"
#include "unscaling_layer.h"
#include "bounding_layer.h"
#include "probabilistic_layer.h"
#include "probabilistic_layer_3d.h"
#include "convolutional_layer.h"
#include "flatten_layer.h"
#include "embedding_layer.h"
#include "multihead_attention_layer.h"
#include "recurrent_layer.h"
#include "long_short_term_memory_layer.h"

namespace opennn
{

NeuralNetwork::NeuralNetwork(const NeuralNetwork::ModelType& model_type, 
                             const dimensions& input_dimensions,
                             const dimensions& complexity_dimensions,
                             const dimensions& output_dimensions)
{
    set(model_type, input_dimensions, complexity_dimensions, output_dimensions);
}


NeuralNetwork::NeuralNetwork(const filesystem::path& file_name)
{
    load(file_name);
}


void NeuralNetwork::add_layer(unique_ptr<Layer> layer, const vector<Index>& input_indices)
{
    const Layer::Type layer_type = layer->get_type();

    if(!validate_layer_type(layer_type)) return;

    const Index old_layers_number = get_layers_number();

    layers.push_back(std::move(layer));

    layer_input_indices.push_back(input_indices.empty()

        ? vector<Index>(1, old_layers_number - 1)

        : input_indices);
}


bool NeuralNetwork::validate_layer_type(const Layer::Type& layer_type) const
{
    if(has(Layer::Type::Bounding))
        throw runtime_error("No layers can be added after a bounding layer.\n");

    return true;
}


bool NeuralNetwork::has(const Layer::Type& layer_type) const
{
    const Index layers_number = get_layers_number();

    for (Index i = 0; i < layers_number; i++)
        if (layers[i]->get_type() == layer_type)
            return true;

    return false;
}


bool NeuralNetwork::is_empty() const
{
    return layers.empty();
}


const vector<string>& NeuralNetwork::get_input_names() const
{
    return input_names;
}


string NeuralNetwork::get_input_name(const Index& index) const
{
    return input_names[index];
}


Index NeuralNetwork::get_input_index(const string& name) const
{
    for(Index i = 0; i < Index(input_names.size()); i++)
        if(input_names[i] == name) 
            return i;

    throw runtime_error("Input name not found: " + name);
}


NeuralNetwork::ModelType NeuralNetwork::get_model_type() const
{
    return model_type;
}


string NeuralNetwork::get_model_type_string() const
{
    switch (model_type)
    {
        case ModelType::Default:
            return "Default";
        case ModelType::AutoAssociation:
            return "AutoAssociation";
        case ModelType::Approximation:
            return "Approximation";
        case ModelType::Classification:
            return "Classification";
        case ModelType::Forecasting:
            return "Forecasting";
        case ModelType::TextClassification:
            return "TextClassification";
        case ModelType::ImageClassification:
            return "ImageClassification";
        default:
            throw runtime_error("Unkown model type");
    }
}


const vector<string>& NeuralNetwork::get_output_names() const
{
    return output_names;
}


string NeuralNetwork::get_output_name(const Index& index) const
{
    return output_names[index];
}


Index NeuralNetwork::get_output_index(const string& name) const
{
    for(size_t i = 0; i < output_names.size(); i++)
        if(output_names[i] == name) 
            return i;

    throw runtime_error("Output name not found: " + name);
}


const vector<unique_ptr<Layer>>& NeuralNetwork::get_layers() const
{
    return layers;
}


const unique_ptr<Layer>& NeuralNetwork::get_layer(const Index& layer_index) const
{
    return layers[layer_index];
}


const unique_ptr<Layer>& NeuralNetwork::get_layer(const string& name) const
{
    const vector<string> layer_names = get_layer_names();

    for(size_t i = 0; i < layer_names.size(); i++)
        if(layer_names[i] == name)
            return layers[i];

    throw runtime_error("Layer not found in neural network");
}


Index NeuralNetwork::get_layer_index(const string& name) const
{
    if(name == "dataset" || name == "input")
        return -1;

    if(name == "context")
        return -1;  //-1 instead of -2

    const Index layers_number = get_layers_number();

    for(Index i = 0; i < layers_number; i++)
        if(layers[i]->get_name() == name)
            return i;

    throw runtime_error("Layer not found " + name);
}


const vector<vector<Index>>& NeuralNetwork::get_layer_input_indices() const
{
    return layer_input_indices;
}


vector<vector<Index>> NeuralNetwork::get_layer_output_indices() const
{
    const Index layers_number = layer_input_indices.size();

    vector<vector<Index>> layer_output_indices(layers_number);

    for (Index i = 0; i < layers_number; i++)
    {
        for (Index k = 0; k < Index(layer_input_indices[i].size()); k++)
        {
            const Index input_index = layer_input_indices[i][k];

            if (input_index != -1) 
                layer_output_indices[input_index].push_back(i);
        }
    }

    for (Index i = 0; i < layers_number; i++)
        if (layer_output_indices[i].empty()) 
            layer_output_indices[i].push_back(-1);

    return layer_output_indices;
}


Index NeuralNetwork::find_input_index(const vector<Index>& layer_inputs_indices, const Index& layer_index) const
{
    for (Index i = 0; i < Index(layer_inputs_indices.size()); i++)
        if (layer_inputs_indices[i] == layer_index)
            return i;

    return -1;
}


Layer* NeuralNetwork::get_first(const Layer::Type& layer_type) const
{
    const Index layers_number = get_layers_number();

    for(Index i = 0; i < layers_number; i++)
        if(layers[i]->get_type() == layer_type)
            return layers[i].get();

    throw runtime_error("Neural network has not layer type.");
}


const bool& NeuralNetwork::get_display() const
{
    return display;
}


void NeuralNetwork::set(const NeuralNetwork::ModelType& new_model_type,
                        const dimensions& input_dimensions, 
                        const dimensions& complexity_dimensions,
                        const dimensions& output_dimensions)
{
    set_default();

    layers.resize(0);

    model_type = new_model_type;

    const Index inputs_number = accumulate(input_dimensions.begin(), input_dimensions.end(), 1, multiplies<Index>());

    input_names.resize(inputs_number);

    for(Index i = 0; i < inputs_number; i++)
        input_names[i] = "input_" + to_string(i+1);

    switch(model_type)
    {    
    case ModelType::Approximation:
        set_approximation(input_dimensions, complexity_dimensions, output_dimensions);
        break;
    
    case ModelType::Classification: 
        set_classification(input_dimensions, complexity_dimensions, output_dimensions);
        break;

    case ModelType::TextClassification:
        set_classification(input_dimensions, complexity_dimensions, output_dimensions);
        break;

    case ModelType::Forecasting:
        set_forecasting(input_dimensions, complexity_dimensions, output_dimensions);
        break;

    case ModelType::ImageClassification:
        set_image_classification(input_dimensions, complexity_dimensions, output_dimensions);
        break;
    
    case ModelType::AutoAssociation:
        set_auto_association(input_dimensions, complexity_dimensions, output_dimensions);
        break;

/*
    case ModelType::TextClassificationTransformer:
        set_text_classification_transformer(input_dimensions, complexity_dimensions, output_dimensions);
        break;
*/

    default:
        break;

    }
    const Index outputs_number = accumulate(output_dimensions.begin(), output_dimensions.end(), 1, multiplies<Index>());

    output_names.resize(outputs_number);

    for(Index i = 0; i < outputs_number; i++)
        output_names[i] = "output_" + to_string(i+1);
}


void NeuralNetwork::set_approximation(const dimensions& input_dimensions, 
                                      const dimensions& complexity_dimensions, 
                                      const dimensions& output_dimensions)
{

    const Index complexity_size = complexity_dimensions.size();

    add_layer(make_unique<ScalingLayer2D>(input_dimensions));

    for (Index i = 0; i < complexity_size; i++)
        add_layer(make_unique<PerceptronLayer>(get_output_dimensions(),
                                               dimensions{ complexity_dimensions[i] },
                                               PerceptronLayer::ActivationFunction::RectifiedLinear,
                                               "perceptron_layer_" + to_string(i + 1)));

    add_layer(make_unique<PerceptronLayer>(get_output_dimensions(),
                                           output_dimensions,
                                           PerceptronLayer::ActivationFunction::Linear,
                                           "perceptron_layer_" + to_string(complexity_size + 1)));

    add_layer(make_unique<UnscalingLayer>(output_dimensions));

    add_layer(make_unique<BoundingLayer>(output_dimensions));

}


void NeuralNetwork::set_classification(const dimensions& input_dimensions, 
                                       const dimensions& complexity_dimensions, 
                                       const dimensions& output_dimensions)
{
    const Index complexity_size = complexity_dimensions.size();

    add_layer(make_unique<ScalingLayer2D>(input_dimensions));

    for (Index i = 0; i < complexity_size; i++)
        add_layer(make_unique<PerceptronLayer>(get_output_dimensions(),
                                               dimensions{complexity_dimensions[i]},
                                               PerceptronLayer::ActivationFunction::HyperbolicTangent,
                                               "perceptron_layer_" + to_string(i + 1)));

    add_layer(make_unique<ProbabilisticLayer>(get_output_dimensions(),
                                              output_dimensions,
                                              "probabilistic_layer"));
}


void NeuralNetwork::set_forecasting(const dimensions& input_dimensions, 
                                    const dimensions& complexity_dimensions, 
                                    const dimensions& output_dimensions)
{
    add_layer(make_unique<ScalingLayer2D>(input_dimensions));

    add_layer(make_unique<RecurrentLayer>(get_output_dimensions(),
        dimensions{ complexity_dimensions[0] }));

    add_layer(make_unique<PerceptronLayer>(get_output_dimensions(),
        output_dimensions,
        PerceptronLayer::ActivationFunction::HyperbolicTangent,
        "recurrent_layer"));

    add_layer(make_unique<UnscalingLayer>(output_dimensions));

    add_layer(make_unique<BoundingLayer>(output_dimensions));
}


void NeuralNetwork::set_auto_association(const dimensions& input_dimensions, 
                                         const dimensions& complexity_dimensions, 
                                         const dimensions& output_dimensions)
{
    add_layer(make_unique<ScalingLayer2D>(input_dimensions));

    const Index mapping_neurons_number = 10;
    const Index bottle_neck_neurons_number = complexity_dimensions[0];

    add_layer(make_unique<PerceptronLayer>(input_dimensions, 
                                           dimensions{mapping_neurons_number}, 
                                           PerceptronLayer::ActivationFunction::HyperbolicTangent,
                                           "mapping_layer"));

    add_layer(make_unique<PerceptronLayer>(dimensions{ mapping_neurons_number },
                                           dimensions{ bottle_neck_neurons_number },
                                           PerceptronLayer::ActivationFunction::Linear,
                                           "bottleneck_layer"));

    add_layer(make_unique<PerceptronLayer>(dimensions{ bottle_neck_neurons_number },
                                           dimensions{ mapping_neurons_number },
                                           PerceptronLayer::ActivationFunction::HyperbolicTangent,
                                           "demapping_layer"));

    add_layer(make_unique<PerceptronLayer>(dimensions{ mapping_neurons_number },
                                           dimensions{ output_dimensions }, 
                                           PerceptronLayer::ActivationFunction::Linear,
                                           "output_layer"));

    add_layer(make_unique<UnscalingLayer>(output_dimensions));
}


void NeuralNetwork::set_image_classification(const dimensions& input_dimensions, 
                                             const dimensions& complexity_dimensions, 
                                             const dimensions& output_dimensions)
{
    const Index complexity_size = complexity_dimensions.size();

    add_layer(make_unique<ScalingLayer4D>(input_dimensions));

    for (Index i = 0; i < complexity_size; i++)
    {
        const dimensions kernel_dimensions = { 3, 3, get_output_dimensions()[2], complexity_dimensions[i] };
        const dimensions convolution_stride_dimensions = { 1, 1 };
        const ConvolutionalLayer::ConvolutionType convolution_type = ConvolutionalLayer::ConvolutionType::Valid;

        //add_layer(make_unique<ConvolutionalLayer>(get_output_dimensions(),
        //                                          kernel_dimensions,
        //                                          ConvolutionalLayer::ActivationFunction::RectifiedLinear,
        //                                          convolution_stride_dimensions,
        //                                          convolution_type,
        //                                          "convolutional_layer_" + to_string(i+1)));

        const dimensions pool_dimensions = { 2, 2 };
        const dimensions pooling_stride_dimensions = { 2, 2 };
        const dimensions padding_dimensions = { 0, 0 };
        const PoolingLayer::PoolingMethod pooling_method = PoolingLayer::PoolingMethod::MaxPooling;

        add_layer(make_unique<PoolingLayer>(get_output_dimensions(),
                                            pool_dimensions,
                                            pooling_stride_dimensions,
                                            padding_dimensions,
                                            pooling_method,
                                            "pooling_layer_" + to_string(i + 1)));

    }

    add_layer(make_unique<FlattenLayer>(get_output_dimensions()));

    add_layer(make_unique<ProbabilisticLayer>(get_output_dimensions(),
                                              output_dimensions,
                                              "probabilistic_layer"));
}

/*
void NeuralNetwork::set_text_classification_transformer(const dimensions& input_dimensions,
                                         const dimensions& complexity_dimensions,
                                                        const dimensions& output_dimensions)
{

    layers.resize(0);

    // input_names.resize(input_length + context_length);

    const Index complexity_size = complexity_dimensions.size();

    // Embedding Layers

    const Index embedding_depth = 32;
    const Index perceptron_depth = 32;
    const Index heads_number = 2;
    const type dropout_rate = 0;

    unique_ptr<EmbeddingLayer> embedding_layer
        = make_unique<EmbeddingLayer>(input_dimensions[0],
                                      input_dimensions[1],
                                      embedding_depth,
                                      true);

    embedding_layer->set_dropout_rate(dropout_rate);
    embedding_layer->set_name("embedding");
    //name = embedding_layer->get_name();
    add_layer(std::move(embedding_layer));
    set_layer_inputs_indices("embedding", "input");

    // cout<<get_output_dimensions().size()<<endl;
    // cout<<get_output_dimensions()[0]<<endl;
    // cout<<get_output_dimensions()[1]<<endl;
    // Encoder

    for(Index i = 0; i < complexity_size; i++)
    {
        // Multi head attention

        unique_ptr<MultiheadAttentionLayer> self_attention_layer =
            make_unique<MultiheadAttentionLayer>(input_dimensions[1],
                                                 input_dimensions[1],
                                                 embedding_depth,
                                                 heads_number);

        self_attention_layer->set_dropout_rate(dropout_rate);
        self_attention_layer->set_name("self_attention_" + to_string(i+1));
        //name = input_self_attention_layer->get_name();

        add_layer(std::move(self_attention_layer));

        if(i == 0)
            set_layer_inputs_indices("self_attention_1", {"embedding", "embedding"});
        else
            set_layer_inputs_indices("self_attention_" + to_string(i+1), { "perceptron_normalization_" + to_string(i), "perceptron_normalization_" + to_string(i) });

        // Addition

        unique_ptr<AdditionLayer3D> self_attention_addition_layer
            = make_unique<AdditionLayer3D>(input_dimensions[1], embedding_depth);

        self_attention_addition_layer->set_name("self_attention_addition_" + to_string(i+1));
        //name = self_attention_addition_layer->get_name();

        add_layer(std::move(self_attention_addition_layer));

        if(i == 0)
            set_layer_inputs_indices("self_attention_addition_" + to_string(i+1), { "embedding", "self_attention_" + to_string(i+1) });
        else
            set_layer_inputs_indices("self_attention_addition_" + to_string(i+1), { "perceptron_normalization_" + to_string(i), "self_attention_" + to_string(i+1) });

        // Normalization

        unique_ptr<NormalizationLayer3D> self_attention_normalization_layer
            = make_unique<NormalizationLayer3D>(input_dimensions[1], embedding_depth);

        self_attention_normalization_layer->set_name("self_attention_normalization_" + to_string(i+1));
        //name = self_attention_normalization_layer->get_name();

        add_layer(std::move(self_attention_normalization_layer));

        set_layer_inputs_indices("self_attention_normalization_" + to_string(i+1), "self_attention_addition_" + to_string(i+1));

        // Perceptron

        unique_ptr<PerceptronLayer3D> encoder_internal_perceptron_layer
            = make_unique<PerceptronLayer3D>(input_dimensions[1], embedding_depth, perceptron_depth, PerceptronLayer3D::ActivationFunction::RectifiedLinear);

        encoder_internal_perceptron_layer->set_name("encoder_internal_perceptron_" + to_string(i+1));
        //name = encoder_internal_perceptron_layer->get_name();

        add_layer(std::move(encoder_internal_perceptron_layer));

        set_layer_inputs_indices("encoder_internal_perceptron_" + to_string(i+1), "self_attention_normalization_" + to_string(i+1));

        // Perceptron

        unique_ptr<PerceptronLayer3D> encoder_external_perceptron_layer =
            make_unique<PerceptronLayer3D>(input_dimensions[1], perceptron_depth, embedding_depth, PerceptronLayer3D::ActivationFunction::RectifiedLinear);

        encoder_external_perceptron_layer->set_dropout_rate(dropout_rate);
        encoder_external_perceptron_layer->set_name("encoder_external_perceptron_" + to_string(i+1));
        //name = encoder_external_perceptron_layer->get_name();

        add_layer(std::move(encoder_external_perceptron_layer));

        set_layer_inputs_indices("encoder_external_perceptron_" + to_string(i+1), "encoder_internal_perceptron_" + to_string(i+1));

        // Addition

        unique_ptr<AdditionLayer3D> encoder_perceptron_addition_layer
            = make_unique<AdditionLayer3D>(input_dimensions[1], embedding_depth);

        encoder_perceptron_addition_layer->set_name("encoder_perceptron_addition_" + to_string(i+1));
        //name = encoder_perceptron_addition_layer->get_name();

        add_layer(std::move(encoder_perceptron_addition_layer));

        set_layer_inputs_indices("encoder_perceptron_addition_" + to_string(i+1), { "self_attention_normalization_" + to_string(i+1), "encoder_external_perceptron_" + to_string(i+1) });

        // Normalization

        unique_ptr<NormalizationLayer3D> encoder_perceptron_normalization_layer
            = make_unique<NormalizationLayer3D>(input_dimensions[1], embedding_depth);

        encoder_perceptron_normalization_layer->set_name("encoder_perceptron_normalization_" + to_string(i+1));
        //name = encoder_perceptron_normalization_layer->get_name();

        add_layer(std::move(encoder_perceptron_normalization_layer));

        set_layer_inputs_indices("encoder_perceptron_normalization_" + to_string(i+1), "encoder_perceptron_addition_" + to_string(i+1));

    }

        // Global Average Pooling

        const dimensions pool_dimensions = { 1, input_dimensions[1] };
        const dimensions pooling_stride_dimensions = { 1, input_dimensions[1] };
        const dimensions padding_dimensions = { 0, 0 };
        const PoolingLayer::PoolingMethod pooling_method = PoolingLayer::PoolingMethod::AveragePooling;

        add_layer(make_unique<PoolingLayer>(get_output_dimensions(),
                                            pool_dimensions,
                                            pooling_stride_dimensions,
                                            padding_dimensions,
                                            pooling_method,
                                            "pooling_layer"));

        set_layer_inputs_indices("global_average_pooling", "encoder_perceptron_normalization_" + to_string(complexity_size));

        add_layer(make_unique<PerceptronLayer>(get_output_dimensions(),
                                               output_dimensions,
                                               PerceptronLayer::ActivationFunction::Logistic,
                                               "perceptron_layer_" + to_string(complexity_size + 1)));

        set_layer_inputs_indices("perceptron_layer_" + to_string(complexity_size + 1), "global_average_pooling");
    }
*/
};


void NeuralNetwork::set(const filesystem::path& file_name)
{
    load(file_name);
}


void NeuralNetwork::set_model_type(const NeuralNetwork::ModelType& new_model_type)
{
    model_type = new_model_type;
}


void NeuralNetwork::set_model_type_string(const string& new_model_type)
{
    if(new_model_type == "Approximation")
        set_model_type(ModelType::Approximation);
    else if(new_model_type == "Classification")
        set_model_type(ModelType::Classification);
    else if(new_model_type == "Forecasting")
        set_model_type(ModelType::Forecasting);
    else if(new_model_type == "ImageClassification")
        set_model_type(ModelType::ImageClassification);
    else if(new_model_type == "TextClassification")
        set_model_type(ModelType::TextClassification);
    else if(new_model_type == "AutoAssociation")
        set_model_type(ModelType::AutoAssociation);
    else
        throw runtime_error("Unknown model type: " + new_model_type + "\n");
}


void NeuralNetwork::set_input_names(const vector<string>& new_input_namess)
{
    input_names = new_input_namess;
}


void NeuralNetwork::set_output_namess(const vector<string>& new_output_namess)
{
    output_names = new_output_namess;
}


void NeuralNetwork::set_input_dimensions(const dimensions& new_input_dimensions)
{
/*
    input_names.resize(new_inputs_number);

    if(has(Layer::Type::Scaling2D))
    {
        ScalingLayer2D* scaling_layer_2d = get_scaling_layer_2d();

        scaling_layer_2d->set_inputs_number(new_inputs_number);
    }

    const Index first_trainable_layer_index = get_first_trainable_layer_index();

    layers[first_trainable_layer_index]->set_inputs_number(new_inputs_number);
*/
}


void NeuralNetwork::set_default()
{
    display = true;

    layer_input_indices = vector<vector<Index>>();
}


void NeuralNetwork::set_threads_number(const int& new_threads_number)
{
    const Index layers_number = get_layers_number();

    for(Index i = 0; i < layers_number; i++)
        layers[i]->set_threads_number(new_threads_number);
}


void NeuralNetwork::set_layers_number(const Index& new_layers_number)
{
    layers.resize(new_layers_number);
    layer_input_indices.resize(new_layers_number);
}


void NeuralNetwork::set_layer_input_indices(const vector<vector<Index>>& new_layer_input_indices)
{
    layer_input_indices = new_layer_input_indices;
}


void NeuralNetwork::set_layer_inputs_indices(const Index& layer_index, const vector<Index>& new_layer_input_indices)
{
    layer_input_indices[layer_index] = new_layer_input_indices;
}


void NeuralNetwork::set_layer_inputs_indices(const string& name,
                                             const vector<string>& new_layer_input_names)
{
    const Index layer_index = get_layer_index(name);

    const Index size = new_layer_input_names.size();

    vector<Index> new_layer_input_indices(size);

    for(Index i = 0; i < size; i++)
        new_layer_input_indices[i] = get_layer_index(new_layer_input_names[i]);

    layer_input_indices[layer_index] = new_layer_input_indices;
}


void NeuralNetwork::set_layer_inputs_indices(const string& name, 
                                             const initializer_list<string>& new_layer_input_names_list)
{
    const vector<string> new_layer_input_names = new_layer_input_names_list;

    set_layer_inputs_indices(name, new_layer_input_names);
}


void NeuralNetwork::set_layer_inputs_indices(const string& name, const string& new_layer_input_names)
{
    const Index layer_index = get_layer_index(name);

    layer_input_indices[layer_index] = {get_layer_index(new_layer_input_names)};
}


Index NeuralNetwork::get_inputs_number() const
{
    if(layers.empty())
        return 0;

    const dimensions input_dimensions = layers[0]->get_input_dimensions();

    Index inputs_number = 1;

    for (Index dimension : input_dimensions) 
        inputs_number *= dimension;
    
    return inputs_number;
}


Index NeuralNetwork::get_outputs_number() const
{
    if(layers.empty()) 
        return 0;

    const Layer* last_layer = layers[layers.size() - 1].get();

    const dimensions output_dimensions = last_layer->get_output_dimensions();

    const Index outputs_rank = output_dimensions.size();

    Index outputs_number = 1;

    for(Index i = 0; i < outputs_rank; i++)
        outputs_number *= output_dimensions[i];

    return outputs_number;
}


dimensions NeuralNetwork::get_output_dimensions() const
{
    if(layers.empty()) 
        return {};

    return layers[layers.size() - 1]->get_output_dimensions();
}


Index NeuralNetwork::get_parameters_number() const
{
    Index parameters_number = 0;

    #pragma omp parallel for reduction(+: parameters_number)

    for(Index i = 0; i < Index(layers.size()); i++)
        parameters_number += layers[i]->get_parameters_number();

    return parameters_number;
}


Tensor<type, 1> NeuralNetwork::get_parameters() const
{
    const Index parameters_number = get_parameters_number();

    Tensor<type, 1> parameters(parameters_number);

    const Index layers_number = get_layers_number();

    Index position = 0;

    for(Index i = 0; i < layers_number; i++)
    {
        const Tensor<type, 1> layer_parameters = layers[i]->get_parameters();

        // @todo use memcpy

        for(Index j = 0; j < layer_parameters.size(); j++)
            parameters(j + position) = layer_parameters(j);
        
        position += layer_parameters.size();
    }

    return parameters;
}


vector<Index> NeuralNetwork::get_layer_parameter_numbers() const
{
    const Index layers_number = get_layers_number();

    vector<Index> layers_parameters_number(layers_number);

    #pragma omp parallel for 

    for(Index i = 0; i < layers_number; i++)
        layers_parameters_number[i] = layers[i]->get_parameters_number();

    return layers_parameters_number;
}


void NeuralNetwork::set_parameters(const Tensor<type, 1>& new_parameters) const
{
    const Index layers_number = get_layers_number();

    const vector<Index> layer_parameter_numbers = get_layer_parameter_numbers();

    Index index = 0;

    for(Index i = 0; i < layers_number; i++)
    {
        layers[i]->set_parameters(new_parameters, index);

        index += layer_parameter_numbers[i];
    }
}


void NeuralNetwork::set_display(const bool& new_display)
{
    display = new_display;
}


Index NeuralNetwork::get_layers_number() const
{
    return layers.size();
}


bool NeuralNetwork::is_trainable(const Layer::Type& layer_type)
{
    return layer_type != Layer::Type::Scaling2D &&
           layer_type != Layer::Type::Scaling4D &&
           layer_type != Layer::Type::Unscaling &&
           layer_type != Layer::Type::Bounding;
}


Index NeuralNetwork::get_first_trainable_layer_index() const
{
    const Index layers_number = get_layers_number();

    for(Index i = 0; i < layers_number; i++)
        if (is_trainable(layers[i]->get_type())) 
            return i;

    throw runtime_error("The neural network has no trainable layers.");
}


Index NeuralNetwork::get_last_trainable_layer_index() const
{
    const Index layers_number = get_layers_number();

    for(Index i = layers_number-1; i >= 0 ; i--)
        if (is_trainable(layers[i]->get_type()))
            return i;

    throw runtime_error("The neural network has no trainable layers.");
}


Index NeuralNetwork::get_perceptron_layers_number() const
{
    const Index layers_number = get_layers_number();

    Index count = 0;

    #pragma omp parallel for reduction(+: count)

    for(Index i = 0; i < layers_number; i++)
        if(layers[i]->get_type() == Layer::Type::Perceptron)
            count++;

    return count;
}


Index NeuralNetwork::get_probabilistic_layers_number() const
{
    const Index layers_number = get_layers_number();

    Index count = 0;

    #pragma omp parallel for reduction(+: count)

    for(Index i = 0; i < layers_number; i++)
        if(layers[i]->get_type() == Layer::Type::Probabilistic)
            count++;

    return count;
}


Index NeuralNetwork::get_long_short_term_memory_layers_number() const
{
    const Index layers_number = get_layers_number();

    Index count = 0;

    #pragma omp parallel for reduction(+: count)

    for(Index i = 0; i < layers_number; i++)
        if(layers[i]->get_type() == Layer::Type::LongShortTermMemory)
            count++;
 
    return count;
}


Index NeuralNetwork::get_flatten_layers_number() const
{
    const Index layers_number = get_layers_number();

    Index count = 0;

    #pragma omp parallel for reduction(+: count)

    for(Index i = 0; i < layers_number; i++)
        if(layers[i]->get_type() == Layer::Type::Flatten)
            count++;

    return count;
}


Index NeuralNetwork::get_convolutional_layers_number() const
{
    const Index layers_number = get_layers_number();

    Index count = 0;

    #pragma omp parallel for reduction(+: count)

    for(Index i = 0; i < layers_number; i++)
        if(layers[i]->get_type() == Layer::Type::Convolutional)
            count++;

    return count;
}


Index NeuralNetwork::get_pooling_layers_number() const
{
    const Index layers_number = get_layers_number();

    Index count = 0;

    #pragma omp parallel for reduction(+: count)

    for(Index i = 0; i < layers_number; i++)
        if(layers[i]->get_type() == Layer::Type::Pooling)
            count++;

    return count;
}


Index NeuralNetwork::get_recurrent_layers_number() const
{
    const Index layers_number = get_layers_number();

    Index count = 0;

    #pragma omp parallel for reduction(+: count)

    for(Index i = 0; i < layers_number; i++)
        if(layers[i]->get_type() == Layer::Type::Recurrent)
            count++;

    return count;
}


bool NeuralNetwork::is_input_layer(const vector<Index>& this_layer_inputs_indices) const
{
    const Index input_layers_number = this_layer_inputs_indices.size();

    for(Index i = 0; i < input_layers_number; i++)
        if(this_layer_inputs_indices[i] == -1)
            return true;

    return false;
}


bool NeuralNetwork::is_context_layer(const vector<Index>& this_layer_inputs_indices) const
{   
    // @todo Is this ok?
    const Index layers_number = get_layers_number();

    for(Index i = 0; i < layers_number; i++)
        if(this_layer_inputs_indices[i] == -2)
            return true;

    return false;
}


void NeuralNetwork::set_parameters_constant(const type& value) const
{
    const Index layers_number = get_layers_number();

    #pragma omp parallel for
    for(Index i = 0; i < layers_number; i++)
        layers[i]->set_parameters_constant(value);
}


void NeuralNetwork::set_parameters_random() const
{
    const Index layers_number = get_layers_number();

    const vector<unique_ptr<Layer>>& layers = get_layers();

    #pragma omp parallel for
    for(Index i = 0; i < layers_number; i++)
        layers[i]->set_parameters_random();
}


void NeuralNetwork::forward_propagate(const vector<pair<type*, dimensions>>& input_pair,
                                      ForwardPropagation& forward_propagation,
                                      const bool& is_training) const
{
    const Index layers_number = get_layers_number();

    const Index first_trainable_layer_index = get_first_trainable_layer_index();
    const Index last_trainable_layer_index = get_last_trainable_layer_index();

    const Index first_layer_index = is_training ? first_trainable_layer_index : 0;
    const Index last_layer_index = is_training ? last_trainable_layer_index : layers_number - 1;

    const vector<vector<pair<type*, dimensions>>> layer_input_pairs = forward_propagation.get_layer_input_pairs(input_pair);

    for (Index i = first_layer_index; i <= last_layer_index; i++){

        layers[i]->forward_propagate(layer_input_pairs[i],
                                     forward_propagation.layers[i],
                                     is_training);}

}


void NeuralNetwork::forward_propagate(const vector<pair<type*, dimensions>>& input_pair,
                                      const Tensor<type, 1>& new_parameters,
                                      ForwardPropagation& forward_propagation) const
{
    const Tensor<type, 1> original_parameters = get_parameters();

    set_parameters(new_parameters);

    const bool is_training = true;

    forward_propagate(input_pair, forward_propagation, is_training);

    set_parameters(original_parameters);
}


string NeuralNetwork::get_expression() const
{
    const Index layers_number = get_layers_number();

    const vector<unique_ptr<Layer>>& layers = get_layers();
    const vector<string> layer_names = get_layer_names();

    vector<string> input_names = get_input_names();
    vector<string> output_names = get_output_names();

    const Index inputs_number = input_names.size();
    const Index outputs_number = output_names.size();

    for (int i = 0; i < inputs_number; i++)
        input_names[i].empty()
            ? input_names[i] = "input_" + to_string(i)
            : input_names[i] = "XXX"/*replace_non_allowed_programming_expressions(input_names[i])*/;

    vector<string> scaled_input_names(inputs_number);
    vector<string> unscaled_output_names(outputs_number);

    ostringstream buffer;

    for (Index i = 0; i < layers_number; i++)
        buffer << layers[i]->get_expression();

/*
    if (i == layers_number - 1)
    {
    for (int j = 0; j < output_names.size(); j++)
    if (!output_names[j].empty())
  ;//  output_names[j] = replace_non_allowed_programming_expressions(output_names[j]);
    else
    output_names[j] = "output_" + to_string(i);

    //buffer << layers[i]->get_expression(input_names, output_names) << endl;
    }
    else
    {

//    layer_neurons_number = layers[i]->get_neurons_number();
//    output_namess_vector.resize(layer_neurons_number);

    for (Index j = 0; j < layer_neurons_number; j++)
    {
    if (layer_names[i] == "scaling_layer")
    {
//    output_names[j] = "scaled_" + replace_non_allowed_programming_expressions(input_names[j]);
    scaled_input_names[j] = output_names[j];
    }
    else
    {
    output_names[j] = layer_names[i] + "_output_" + to_string(j);
    }
    }

    //            buffer << layers[i]->get_expression(input_names, output_names) << endl;
    //            input_namess_vector = output_namess_vector;
    //            unscaled_output_names = input_namess_vector;
    }
    }
*/
    string expression = buffer.str();

    //replace(expression, "+-", "-");
    return expression;
}


Tensor<type, 2> NeuralNetwork::calculate_outputs(const Tensor<type, 2>& inputs)
{
    const Index layers_number = get_layers_number();

    if (layers_number == 0)
        return Tensor<type, 2>();

    const Index batch_samples_number = inputs.dimension(0);
    const Index inputs_number = inputs.dimension(1);

    ForwardPropagation forward_propagation(batch_samples_number, this);

    const pair<type*, dimensions> input_pair((type*)inputs.data(), {{batch_samples_number, inputs_number}});

    forward_propagate({input_pair}, forward_propagation);

    //forward_propagation.print();

    const pair<type*, dimensions> outputs_pair
        = forward_propagation.layers[layers_number - 1]->get_outputs_pair();

    return tensor_map_2(outputs_pair);
}


Tensor<type, 2> NeuralNetwork::calculate_outputs(const Tensor<type, 4>& inputs)
{
    const Index layers_number = get_layers_number();

    if (layers_number == 0) 
        return Tensor<type, 2>();

    const Index batch_samples_number = inputs.dimension(0);

    ForwardPropagation forward_propagation(batch_samples_number, this);

    const pair<type*, dimensions> input_pair((type*)inputs.data(), { {inputs.dimension(0), inputs.dimension(1), inputs.dimension(2), inputs.dimension(3)}});

    forward_propagate({input_pair}, forward_propagation);

    const pair<type*, dimensions> outputs_pair 
        = forward_propagation.layers[layers_number - 1]->get_outputs_pair();

    return tensor_map_2(outputs_pair);
}


Tensor<type, 2> NeuralNetwork::calculate_scaled_outputs(const Tensor<type, 2>&)
{
    return Tensor<type, 2>();
}


Tensor<type, 2> NeuralNetwork::calculate_directional_inputs(const Index& direction,
                                                            const Tensor<type, 1>& point,
                                                            const type& minimum,
                                                            const type& maximum,
                                                            const Index& points_number) const
{
    const Index inputs_number = get_inputs_number();

    Tensor<type, 2> directional_inputs(points_number, inputs_number);

    Tensor<type, 1> inputs(inputs_number);

    inputs = point;

    for(Index i = 0; i < points_number; i++)
    {
        inputs(direction) = minimum + (maximum - minimum)*type(i)/type(points_number-1);

        for(Index j = 0; j < inputs_number; j++)
            directional_inputs(i, j) = inputs(j);
    }

    return directional_inputs;
}


Index NeuralNetwork::calculate_image_output(const string& image_path)
{
    const Tensor<unsigned char, 3> image_data = read_bmp_image(image_path);

    ScalingLayer4D* scaling_layer_4d = static_cast<ScalingLayer4D*>(get_first(Layer::Type::Unscaling));

    const Index height = scaling_layer_4d->get_input_dimensions()[0];
    const Index width = scaling_layer_4d->get_input_dimensions()[1];
    const Index image_channels = scaling_layer_4d->get_input_dimensions()[2];

    const Index current_height = image_data.dimension(0);
    const Index current_width = image_data.dimension(1);
    const Index current_channels = image_data.dimension(2);

    if (current_channels != image_channels)
        throw runtime_error("Error: Different channels number " + image_path + "\n");

    Tensor<unsigned char, 3> resized_image_data(height, width, image_channels);
/*
    (current_height != height || current_width != width)
        ? bilinear_interpolation_resize_image(image_data, resized_image_data, height, width)
        : resized_image_data = image_data;
*/
    Tensor<type, 4> input_data(1, height, width, image_channels);

    const Index pixels_number = height * width * image_channels;

#pragma omp parallel for
    for (Index j = 0; j < pixels_number; j++)
        input_data(j) = resized_image_data(j);

    const Tensor<type, 2> outputs = calculate_outputs(input_data);

    Index predicted_index = -1;

    if (outputs.size() > 1)
    {
        type max_value = outputs(0);
        for (Index i = 1; i < outputs.dimension(1); ++i) {
            if (outputs(i) > max_value) {
                max_value = outputs(i);
                predicted_index = i;
            }
        }
    }
    else
        predicted_index = outputs(0);

    return predicted_index;
}


Tensor<string, 2> NeuralNetwork::get_perceptron_layers_information() const
{
    const Index layers_number = get_layers_number();

    const Index perceptron_layers_number = get_perceptron_layers_number();

    Tensor<string, 2> information(perceptron_layers_number, 3);

    Index perceptron_layer_index = 0;

    for(Index i = 0; i < layers_number; i++)
    {
        const Layer::Type layer_type = layers[i]->get_type();

        if (layer_type != Layer::Type::Perceptron) 
            continue;

        information(perceptron_layer_index, 0) = to_string(layers[i]->get_input_dimensions()[0]);
        information(perceptron_layer_index, 1) = to_string(layers[i]->get_output_dimensions()[0]);

        const PerceptronLayer* perceptron_layer = static_cast<PerceptronLayer*>(layers[i].get());

        information(perceptron_layer_index, 2) = perceptron_layer->get_activation_function_string();

        perceptron_layer_index++;
    }

    return information;
}


Tensor<string, 2> NeuralNetwork::get_probabilistic_layer_information() const
{
    const Index layers_number = get_layers_number();

    const Index probabilistic_layers_number = get_probabilistic_layers_number();

    Tensor<string, 2> information(probabilistic_layers_number, 3);

    Index probabilistic_layer_index = 0;

    for(Index i = 0; i < layers_number; i++)
    {
        const Layer::Type layer_type = layers[i]->get_type();

        if (layer_type != Layer::Type::Probabilistic) 
            continue;

        information(probabilistic_layer_index,0) = to_string(layers[i]->get_input_dimensions()[0]);
        information(probabilistic_layer_index,1) = to_string(layers[i]->get_output_dimensions()[0]);

        const ProbabilisticLayer* probabilistic_layer = static_cast<ProbabilisticLayer*>(layers[i].get());

        information(probabilistic_layer_index,2) = probabilistic_layer->get_activation_function_string();

        probabilistic_layer_index++;
    }

    return information;
}


void NeuralNetwork::to_XML(XMLPrinter& printer) const
{
    printer.OpenElement("NeuralNetwork");

    printer.OpenElement("Inputs");
    const Index inputs_number = get_inputs_number();
    add_xml_element(printer, "InputsNumber", to_string(inputs_number));

    if (input_names.size() != inputs_number) 
        throw runtime_error("Size of input names is not equal to inputs number");

    for (Index i = 0; i < inputs_number; i++) 
    {
        printer.OpenElement("Input");
        printer.PushAttribute("Index", to_string(i + 1).c_str());
        printer.PushText(input_names[i].c_str());
        printer.CloseElement();
    }

    printer.CloseElement();

    printer.OpenElement("Layers");
    const Index layers_number = get_layers_number();
    add_xml_element(printer, "LayersNumber", to_string(layers_number));

    for (Index i = 0; i < layers_number; i++) 
        layers[i]->to_XML(printer);

    printer.OpenElement("LayersInputsIndices");
    ostringstream buffer;

<<<<<<< HEAD
    for (Index i = 0; i < Index(layer_input_indices.size()); i++)
=======
    for (Index i = 0; i < Index(layer_input_indices.size()); i++) 
>>>>>>> 6473558a
    {
        printer.OpenElement("LayerInputsIndices");
        printer.PushAttribute("LayerIndex", to_string(i).c_str());

        const vector<Index>& indices = layer_input_indices[i];

        buffer.str("");
        
        for (Index j = 0; j < Index(indices.size()); j++)
        {
            buffer << indices[j];
            if (j != indices.size() - 1) buffer << " ";
        }
        printer.PushText(buffer.str().c_str());
        printer.CloseElement();
    }

    printer.CloseElement(); 
    printer.CloseElement(); 

    printer.OpenElement("Outputs");
    const Index outputs_number = output_names.size();
    add_xml_element(printer, "OutputsNumber", to_string(outputs_number));

    for (Index i = 0; i < outputs_number; i++) 
    {
        printer.OpenElement("Output");
        printer.PushAttribute("Index", to_string(i + 1).c_str());
        printer.PushText(output_names[i].c_str());
        printer.CloseElement();
    }

    printer.CloseElement(); 

    printer.CloseElement();
}


void NeuralNetwork::from_XML(const XMLDocument& document)
{
    set();

    const XMLElement* neural_network_element = document.FirstChildElement("NeuralNetwork");

    if(!neural_network_element)
        throw runtime_error("Neural network element is nullptr.\n");

    // Inputs

    const XMLElement* inputs_element = neural_network_element->FirstChildElement("Inputs");

    if(!inputs_element)
        throw runtime_error("Inputs element is nullptr.");

    XMLDocument inputs_document;
    XMLNode* inputs_element_clone = inputs_element->DeepClone(&inputs_document);

    inputs_document.InsertFirstChild(inputs_element_clone);

    inputs_from_XML(inputs_document);

    // Layers

    const XMLElement* layers_element = neural_network_element->FirstChildElement("Layers");

    if(!layers_element)
        throw runtime_error("Layers element is nullptr.");

    XMLDocument layers_document;
    XMLNode* layers_element_clone = layers_element->DeepClone(&layers_document);

    layers_document.InsertFirstChild(layers_element_clone);

    layers_from_XML(layers_document);

    // Outputs

    const XMLElement* outputs_element = neural_network_element->FirstChildElement("Outputs");

    if(!outputs_element)
        throw runtime_error("Outputs element is nullptr.");

    XMLDocument outputs_document;
    XMLNode* outputs_element_clone = outputs_element->DeepClone(&outputs_document);

    outputs_document.InsertFirstChild(outputs_element_clone);

    outputs_from_XML(outputs_document);
    
    // Display

    const XMLElement* display_element = neural_network_element->FirstChildElement("Display");

    if(display_element)
        set_display(display_element->GetText() != string("0"));
}


void NeuralNetwork::inputs_from_XML(const XMLDocument& document)
{
    const XMLElement* inputs_element = document.FirstChildElement("Inputs");

    if(!inputs_element)
        throw runtime_error("Inputs element is nullptr.\n");

    // Inputs number

    const XMLElement* inputs_number_element = inputs_element->FirstChildElement("InputsNumber");

    if(!inputs_number_element)
        throw runtime_error("Inputs number element is nullptr.\n");

    const Index new_inputs_number = Index(atoi(inputs_number_element->GetText()));
    input_names.resize(new_inputs_number);

    // if(inputs_number_element->GetText())
    //     set_inputs_number(inputs_number);

    // Inputs names

    const XMLElement* start_element = inputs_number_element;

    for(Index i = 0; i < new_inputs_number; i++)
    {
        const XMLElement* input_element = start_element->NextSiblingElement("Input");

        if(input_element->Attribute("Index") != to_string(i+1))
            throw runtime_error("Input index number (" + to_string(i+1) + ") does not match (" + input_element->Attribute("Item") + ").\n");

        if(!input_element->GetText())
            throw runtime_error("Input text is nullptr.");

        input_names[i] = input_element->GetText();

        start_element = input_element;
    }
}


void NeuralNetwork::layers_from_XML(const XMLDocument& document)
{
    const XMLElement* layers_element = document.FirstChildElement("Layers");

    if(!layers_element)
        throw runtime_error("Layers element is nullptr.\n");

    const Index layers_number = read_xml_index(layers_element, "LayersNumber");

    // Add layers

    const XMLElement* start_element = layers_element->FirstChildElement("LayersNumber");

    for(Index i = 0; i < layers_number; i++)
    {
        const XMLElement* layer_element = start_element->NextSiblingElement();

        if(!layer_element)
             throw runtime_error("Layer element is nullptr.");

        const string layer_type_string = layer_element->Name();

        XMLDocument layer_document;
        XMLNode* element_clone = layer_element->DeepClone(&layer_document);
        layer_document.InsertFirstChild(element_clone);

        if (layer_type_string == "Scaling2D") {
            unique_ptr<ScalingLayer2D> scaling_layer = make_unique<ScalingLayer2D>();
            scaling_layer->from_XML(layer_document);
            add_layer(std::move(scaling_layer));
        }
        else if (layer_type_string == "Scaling4D") {
            unique_ptr<ScalingLayer4D> scaling_layer = make_unique<ScalingLayer4D>();
            scaling_layer->from_XML(layer_document);
            add_layer(std::move(scaling_layer));
        }
        else if (layer_type_string == "Convolutional") {
            unique_ptr<ConvolutionalLayer> convolutional_layer = make_unique<ConvolutionalLayer>();
            convolutional_layer->from_XML(layer_document);
            add_layer(std::move(convolutional_layer));
        }
        else if (layer_type_string == "Perceptron") {
            unique_ptr<PerceptronLayer> perceptron_layer = make_unique<PerceptronLayer>();
            perceptron_layer->from_XML(layer_document);
            add_layer(std::move(perceptron_layer));
        }
        else if (layer_type_string == "Perceptron3D") {
            unique_ptr<PerceptronLayer3D> perceptron_layer_3d = make_unique<PerceptronLayer3D>();
            perceptron_layer_3d->from_XML(layer_document);
            add_layer(std::move(perceptron_layer_3d));
        }
        else if (layer_type_string == "Pooling") {
            unique_ptr<PoolingLayer> pooling_layer = make_unique<PoolingLayer>();
            pooling_layer->from_XML(layer_document);
            add_layer(std::move(pooling_layer));
        }
        else if (layer_type_string == "Flatten") {
            unique_ptr<FlattenLayer> flatten_layer = make_unique<FlattenLayer>();
            flatten_layer->from_XML(layer_document);
            add_layer(std::move(flatten_layer));
        }
        else if (layer_type_string == "Probabilistic") {
            unique_ptr<ProbabilisticLayer> probabilistic_layer = make_unique<ProbabilisticLayer>();
            probabilistic_layer->from_XML(layer_document);
            add_layer(std::move(probabilistic_layer));
        }
        else if (layer_type_string == "Probabilistic3D") {
            unique_ptr<ProbabilisticLayer3D> probabilistic_layer_3d = make_unique<ProbabilisticLayer3D>();
            probabilistic_layer_3d->from_XML(layer_document);
            add_layer(std::move(probabilistic_layer_3d));
        }
        else if (layer_type_string == "LongShortTermMemory") {
            unique_ptr<LongShortTermMemoryLayer> long_short_term_memory_layer = make_unique<LongShortTermMemoryLayer>();
            long_short_term_memory_layer->from_XML(layer_document);
            add_layer(std::move(long_short_term_memory_layer));
        }
        else if (layer_type_string == "Recurrent") {
            unique_ptr<RecurrentLayer> recurrent_layer = make_unique<RecurrentLayer>();
            recurrent_layer->from_XML(layer_document);
            add_layer(std::move(recurrent_layer));
        }
        else if (layer_type_string == "Unscaling") {
            unique_ptr<UnscalingLayer> unscaling_layer = make_unique<UnscalingLayer>();
            unscaling_layer->from_XML(layer_document);
            add_layer(std::move(unscaling_layer));
        }
        else if (layer_type_string == "Bounding") {
            unique_ptr<BoundingLayer> bounding_layer = make_unique<BoundingLayer>();
            bounding_layer->from_XML(layer_document);
            add_layer(std::move(bounding_layer));
        }
        else if (layer_type_string == "Embedding") {
            unique_ptr<EmbeddingLayer> embedding_layer = make_unique<EmbeddingLayer>();
            embedding_layer->from_XML(layer_document);
            add_layer(std::move(embedding_layer));
        }
        else if (layer_type_string == "MultiheadAttention") {
            unique_ptr<MultiheadAttentionLayer> multihead_attention_layer = make_unique<MultiheadAttentionLayer>();           
            multihead_attention_layer->from_XML(layer_document);
            add_layer(std::move(multihead_attention_layer));
        }
        else if (layer_type_string == "Addition3D") {
            unique_ptr<AdditionLayer3D> addition_layer_3d = std::make_unique<AdditionLayer3D>();
            addition_layer_3d->from_XML(layer_document);
            add_layer(std::move(addition_layer_3d));
        }
        else if (layer_type_string == "Normalization3D") {
            unique_ptr<NormalizationLayer3D> normalization_layer_3d = make_unique<NormalizationLayer3D>();
            normalization_layer_3d->from_XML(layer_document);
            add_layer(std::move(normalization_layer_3d));
        }
        else {
            throw runtime_error("Unknown layer type");
        }

        start_element = layer_element;
        
    }

    // Layers inputs indices

    const XMLElement* layer_input_indices_element = layers_element->FirstChildElement("LayersInputsIndices");

    if(!layer_input_indices_element)
        throw runtime_error("LayersInputsIndices element is nullptr.\n");

    layer_input_indices.clear(); // @todo .clear because they are already saved from Add layers for (is this code needed?)
    layer_input_indices.resize(layers.size());

    for (const tinyxml2::XMLElement* layer_inputs_indices_element = layer_input_indices_element->FirstChildElement("LayerInputsIndices");
        layer_inputs_indices_element;
        layer_inputs_indices_element = layer_inputs_indices_element->NextSiblingElement("LayerInputsIndices"))
    {
        int layer_index;

        if (layer_inputs_indices_element->QueryIntAttribute("LayerIndex", &layer_index) != tinyxml2::XML_SUCCESS) {
            throw runtime_error("Error: LayerIndex attribute missing or invalid.\n");
        }

        const char* text = layer_inputs_indices_element->GetText();
        if (!text) {
            throw runtime_error("Text is nullptr for LayerInputsIndices element.");
        }

        vector<Index> input_index = string_to_dimensions(string(text), " ");

        if (layer_index >= layer_input_indices.size()) {
            layer_input_indices.resize(layer_index + 1);
        }

        layer_input_indices[layer_index] = input_index;
    }
}


void NeuralNetwork::outputs_from_XML(const XMLDocument& document)
{
    const XMLElement* root_element = document.FirstChildElement("Outputs");

    if(!root_element)
        throw runtime_error("Outputs element is nullptr.\n");

    // Outputs number
    
    const XMLElement* outputs_number_element = root_element->FirstChildElement("OutputsNumber");

    if(!outputs_number_element)
        throw runtime_error("Outputs number element is nullptr.\n");

    Index new_outputs_number = 0;

    if(outputs_number_element->GetText())
        new_outputs_number = Index(atoi(outputs_number_element->GetText()));

    // Outputs names

    const XMLElement* start_element = outputs_number_element;

    output_names.resize(new_outputs_number);

    for(Index i = 0; i < new_outputs_number; i++)
    {
        const XMLElement* output_element = start_element->NextSiblingElement("Output");
        start_element = output_element;

        if(output_element->Attribute("Index") != to_string(i+1))
            throw runtime_error("Output index number (" + to_string(i+1) + ") does not match (" + output_element->Attribute("Item") + ").\n");

        if(output_element->GetText())
            output_names[i] = output_element->GetText();
    }
}


void NeuralNetwork::print() const
{
    cout << "Neural network" << endl
         << "Model type:" << endl
         << get_model_type_string() << endl;


    print_vector(get_input_names());


    if(model_type != ModelType::ImageClassification)
    {
        cout << "Inputs:" << endl;
        print_vector(get_input_names());
    }
    const Index layers_number = get_layers_number();       

    cout << "Layers number: " << layers_number << endl;

    for(Index i = 0; i < layers_number; i++)
    {
        cout << endl
             << "Layer " << i << ": " << endl;
        layers[i]->print();
    }

    cout << "Outputs:" << endl;
    print_vector(get_output_names());

    cout << "Parameters number:" << endl
         << get_parameters_number() << endl;
}


void NeuralNetwork::save(const filesystem::path& file_name) const
{
    ofstream file(file_name);

    if (!file.is_open())
        return;

    XMLPrinter printer;
    to_XML(printer);
    file << printer.CStr();
}


void NeuralNetwork::save_parameters(const filesystem::path& file_name) const
{
    ofstream file(file_name);

    if(!file.is_open())
        throw runtime_error("Cannot open parameters data file.\n");

    const Tensor<type, 1> parameters = get_parameters();

    file << parameters << endl;

    file.close();
}


void NeuralNetwork::load(const filesystem::path& file_name)
{
    set_default();

    XMLDocument document;

    if(document.LoadFile(file_name.u8string().c_str()))
        throw runtime_error("Cannot load XML file " + file_name.string() + ".\n");

    from_XML(document);
}


void NeuralNetwork::load_parameters_binary(const filesystem::path& file_name)
{
    ifstream file(file_name, ios::binary);

    if(!file.is_open())
        throw runtime_error("Cannot open binary file: " + file_name.string() + "\n");

    streamsize size = sizeof(type);

    const Index parameters_number = get_parameters_number();

    Tensor<type, 1> new_parameters(parameters_number);

    type value = 0;

    for(Index i = 0; i < parameters_number; i++)
    {
        file.read(reinterpret_cast<char*>(&value), size);

        new_parameters(i) = value;
    }

    set_parameters(new_parameters);
}


void NeuralNetwork::save_expression(const ProgrammingLanguage& programming_language,
                                    const filesystem::path& file_name) const
{
    ofstream file(file_name);

    if(!file.is_open())
        throw runtime_error("Cannot open expression text file.\n");
    /*
    file << get_expression_c();
    */
    file.close();
}


void NeuralNetwork::save_outputs(Tensor<type, 2>& inputs, const filesystem::path& file_name)
{
    const Tensor<type, 2> outputs = calculate_outputs(inputs);

    ofstream file(file_name);

    if(!file.is_open())
        throw runtime_error("Cannot open " + file_name.string() + " file.\n");

    const vector<string> output_names = get_output_names();

    const Index outputs_number = get_outputs_number();
    const Index samples_number = inputs.dimension(0);

    for(Index i = 0; i < outputs_number; i++)
    {
        file << output_names[i];

        if(i != output_names.size()-1) 
            file << ";";
    }

    file << "\n";

    for(Index i = 0; i < samples_number; i++)
    {
        for(Index j = 0; j < outputs_number; j++)
        {
            file << outputs(i, j);

            if(j != outputs_number-1) 
                file << ";";
        }

        file << "\n";
    }

    file.close();
}


vector<string> NeuralNetwork::get_layer_names() const
{
    const Index layers_number = get_layers_number();

    vector<string> layer_names(layers_number);

    for(Index i = 0; i < layers_number; i++)
        layer_names[i] = layers[i]->get_name();

    return layer_names;
}


vector<string> NeuralNetwork::get_layer_types_string() const
{
    const Index layers_number = get_layers_number();

    vector<string> layer_types(layers_number);

    for(Index i = 0; i < layers_number; i++)
        layer_types[i] = layers[i]->get_type_string();

    return layer_types;
}


NeuralNetworkBackPropagation::NeuralNetworkBackPropagation(const Index& new_batch_samples_number, NeuralNetwork* new_neural_network)
{
    set(new_batch_samples_number, new_neural_network);
}


void NeuralNetworkBackPropagation::set(const Index& new_batch_samples_number, NeuralNetwork* new_neural_network)
{
    batch_samples_number = new_batch_samples_number;

    neural_network = new_neural_network;

    if(!neural_network) return;

    const vector<unique_ptr<Layer>>& neural_network_layers = neural_network->get_layers();

    const Index layers_number = neural_network_layers.size();

    layers.resize(layers_number);

    for(Index i = 0; i < layers_number; i++)
    {
        switch (neural_network_layers[i]->get_type())
        {
        case Layer::Type::Perceptron:
            layers[i] = make_unique< PerceptronLayerBackPropagation>(batch_samples_number, neural_network_layers[i].get());
        break;

        case Layer::Type::Perceptron3D:
            layers[i] = make_unique < PerceptronLayer3DBackPropagation>(batch_samples_number, neural_network_layers[i].get());
        break;

        case Layer::Type::Probabilistic:
            layers[i] = make_unique < ProbabilisticLayerBackPropagation>(batch_samples_number, neural_network_layers[i].get());
        break;

        case Layer::Type::Probabilistic3D:
            layers[i] = make_unique < ProbabilisticLayer3DBackPropagation>(batch_samples_number, neural_network_layers[i].get());
        break;

        case Layer::Type::Recurrent:
            layers[i] = make_unique < RecurrentLayerBackPropagation>(batch_samples_number, neural_network_layers[i].get());
        break;

        case Layer::Type::LongShortTermMemory:
            layers[i] = make_unique < LongShortTermMemoryLayerBackPropagation>(batch_samples_number, neural_network_layers[i].get());
        break;

        case Layer::Type::Convolutional:
            layers[i] = make_unique < ConvolutionalLayerBackPropagation>(batch_samples_number, neural_network_layers[i].get());
        break;

        case Layer::Type::Pooling:
            layers[i] = make_unique < PoolingLayerBackPropagation>(batch_samples_number, neural_network_layers[i].get());
        break;

        case Layer::Type::Flatten:
            layers[i] = make_unique < FlattenLayerBackPropagation>(batch_samples_number, neural_network_layers[i].get());
        break;

        case Layer::Type::Embedding:
            layers[i] = make_unique < EmbeddingLayerBackPropagation>(batch_samples_number, neural_network_layers[i].get());
        break;

        case Layer::Type::MultiheadAttention:
            layers[i] = make_unique < MultiheadAttentionLayerBackPropagation>(batch_samples_number, neural_network_layers[i].get());
        break;

        case Layer::Type::Addition3D:
            layers[i] = make_unique < AdditionLayer3DBackPropagation>(batch_samples_number, neural_network_layers[i].get());
        break;

        case Layer::Type::Normalization3D:
            layers[i] = make_unique < NormalizationLayer3DBackPropagation>(batch_samples_number, neural_network_layers[i].get());
        break;

        default: break;
        }
    }
}


const vector<unique_ptr<LayerBackPropagation>>& NeuralNetworkBackPropagation::get_layers() const
{
    return layers;
}


NeuralNetwork* NeuralNetworkBackPropagation::get_neural_network() const
{
    return neural_network;
}


void NeuralNetworkBackPropagation::print() const
{
    cout << "Neural network back-propagation" << endl;

    const Index layers_number = layers.size();

    for (Index i = 0; i < layers_number; i++)
    {
        cout << "Layer " << i << ": ";
        cout << neural_network->get_layer(i)->get_type_string() << endl;

        if (!layers[i]) continue;

        layers[i]->print();
    }
}


ForwardPropagation::ForwardPropagation(const Index& new_batch_samples_number,
                                       NeuralNetwork* new_neural_network)
{
    set(new_batch_samples_number, new_neural_network);
}


void ForwardPropagation::set(const Index& new_batch_samples_number, NeuralNetwork* new_neural_network)
{
    batch_samples_number = new_batch_samples_number;

    neural_network = new_neural_network;

    if(!neural_network) return;

    const vector<unique_ptr<Layer>>& neural_network_layers = neural_network->get_layers();

    const Index layers_number = neural_network_layers.size();

    layers.resize(layers_number);

    for(Index i = 0; i < layers_number; i++)
    {
        switch (neural_network_layers[i]->get_type())
        {
        case Layer::Type::Perceptron:
            layers[i] = make_unique<PerceptronLayerForwardPropagation>(batch_samples_number, neural_network_layers[i].get());
        break;
        
        case Layer::Type::Perceptron3D:
            layers[i] = make_unique<PerceptronLayer3DForwardPropagation>(batch_samples_number, neural_network_layers[i].get());
        break;

        case Layer::Type::Probabilistic:
            layers[i] = make_unique<ProbabilisticLayerForwardPropagation>(batch_samples_number, neural_network_layers[i].get());
        break;

        case Layer::Type::Probabilistic3D:
            layers[i] = make_unique<ProbabilisticLayer3DForwardPropagation>(batch_samples_number, neural_network_layers[i].get());
        break;

        case Layer::Type::Recurrent:
            layers[i] = make_unique<RecurrentLayerForwardPropagation>(batch_samples_number, neural_network_layers[i].get());
        break;

        case Layer::Type::LongShortTermMemory:
            layers[i] = make_unique<LongShortTermMemoryLayerForwardPropagation>(batch_samples_number, neural_network_layers[i].get());
        break;

        case Layer::Type::Convolutional:
            layers[i] = make_unique<ConvolutionalLayerForwardPropagation>(batch_samples_number, neural_network_layers[i].get());
        break;

        case Layer::Type::Pooling:
            layers[i] = make_unique<PoolingLayerForwardPropagation>(batch_samples_number, neural_network_layers[i].get());
        break;

        case Layer::Type::Flatten:
            layers[i] = make_unique<FlattenLayerForwardPropagation>(batch_samples_number, neural_network_layers[i].get());
        break;

        case Layer::Type::Scaling2D:
            layers[i] = make_unique<ScalingLayer2DForwardPropagation>(batch_samples_number, neural_network_layers[i].get());
        break;

        case Layer::Type::Scaling4D:
            layers[i] = make_unique<ScalingLayer4DForwardPropagation>(batch_samples_number, neural_network_layers[i].get());
        break;

        case Layer::Type::Unscaling:
            layers[i] = make_unique<UnscalingLayerForwardPropagation>(batch_samples_number, neural_network_layers[i].get());
        break;

        case Layer::Type::Bounding:
            layers[i] = make_unique<BoundingLayerForwardPropagation>(batch_samples_number, neural_network_layers[i].get());
        break;

        case Layer::Type::Embedding:
            layers[i] = make_unique<EmbeddingLayerForwardPropagation>(batch_samples_number, neural_network_layers[i].get());
        break;

        case Layer::Type::MultiheadAttention:
            layers[i] = make_unique<MultiheadAttentionLayerForwardPropagation>(batch_samples_number, neural_network_layers[i].get());
        break;

        case Layer::Type::Addition3D:
            layers[i] = make_unique<AdditionLayer3DForwardPropagation>(batch_samples_number, neural_network_layers[i].get());
        break;

        case Layer::Type::Normalization3D:
            layers[i] = make_unique<NormalizationLayer3DForwardPropagation>(batch_samples_number, neural_network_layers[i].get());
        break;

        default: cout << "Default" << endl; break;
        }
    }
}


pair<type*, dimensions> ForwardPropagation::get_last_trainable_layer_outputs_pair() const
{
    const Index last_trainable_layer_index = neural_network->get_last_trainable_layer_index();

    const unique_ptr<LayerForwardPropagation>& layer_forward_propagation = layers[last_trainable_layer_index];

    return layer_forward_propagation->get_outputs_pair();
}


vector<vector<pair<type*, dimensions>>> ForwardPropagation::get_layer_input_pairs(const vector<pair<type*, dimensions>>& batch_input_pairs) const
{
    const Index layers_number = neural_network->get_layers_number();

    if (layers_number == 0) 
        return vector<vector<pair<type*, dimensions>>>();

    const vector<vector<Index>>& layer_input_indices = neural_network->get_layer_input_indices();

    vector<vector<pair<type*, dimensions>>> layer_input_pairs(layers_number);

    //layer_input_pairs[0] = batch_input_pairs;

    const Index first_trainable_layer_index = neural_network->get_first_trainable_layer_index();

    for (Index i = first_trainable_layer_index; i < layers_number; i++)
    {
        const vector<Index>& this_layer_input_indices = layer_input_indices[i];

        layer_input_pairs[i].resize(1);

        // if (i == first_trainable_layer_index)
        // {
        //     layer_input_pairs[i] = batch_input_pairs;
        //     continue;
        // }

        if(neural_network->get_model_type_string() == "TextClassification"){
            if (i == first_trainable_layer_index)
            {   vector<pair<type*, dimensions>> batch_input_pairs1;
                batch_input_pairs1.push_back(batch_input_pairs[0]);
                layer_input_pairs[i] = batch_input_pairs1;
                continue;
            }

            if (i == first_trainable_layer_index+1)
            {   vector<pair<type*, dimensions>> batch_input_pairs2;
                batch_input_pairs2.push_back(batch_input_pairs[1]);
                layer_input_pairs[i] = batch_input_pairs2;
                continue;
            }
        } else {
            if (i == first_trainable_layer_index)
            {
                layer_input_pairs[i] = batch_input_pairs;
                continue;
            }
        };

        const Index this_layer_inputs_number = this_layer_input_indices.size();
        layer_input_pairs[i].resize(this_layer_inputs_number);
        for (Index j = 0; j < this_layer_inputs_number; j++)
        {
            const Index this_layer_input_index = this_layer_input_indices[j];

            layer_input_pairs[i][j] = layers[this_layer_input_index]->get_outputs_pair();

        }
    }

    return layer_input_pairs;
}


void ForwardPropagation::print() const
{
    cout << "Neural network forward propagation" << endl;

    const Index layers_number = layers.size();

    cout << "Layers number: " << layers_number << endl;

    for (Index i = 0; i < layers_number; i++)
    {
        cout << "Layer " << i + 1 << ": " << neural_network->get_layer(i)->get_name() << endl;

        layers[i]->print();
    }
}


void NeuralNetworkBackPropagationLM::set(const Index& new_batch_samples_number, 
                                         NeuralNetwork* new_neural_network)
{
    batch_samples_number = new_batch_samples_number;

    neural_network = new_neural_network;

    const Index layers_number = neural_network->get_layers_number();

    const vector<unique_ptr<Layer>>& neural_network_layers = neural_network->get_layers();

    layers.resize(layers_number);

    for(Index i = 0; i < layers_number; i++)
    {
        switch (neural_network_layers[i]->get_type())
        {
        case Layer::Type::Perceptron:
            layers[i] = make_unique<PerceptronLayerBackPropagationLM>(batch_samples_number, neural_network_layers[i].get());
            break;

        case Layer::Type::Probabilistic:
            layers[i] = make_unique<ProbabilisticLayerBackPropagationLM>(batch_samples_number, neural_network_layers[i].get());
            break;

        default:
            continue;
            //throw runtime_error("Levenberg-Marquardt can only be used with Perceptron and Probabilistic layers.\n");
        }
    }
}

// Namespace

// OpenNN: Open Neural Networks Library.
// Copyright(C) 2005-2024 Artificial Intelligence Techniques, SL.
//
// This library is free software; you can redistribute it and/or
// modify it under the terms of the GNU Lesser General Public
// License as published by the Free Software Foundation; either
// version 2.1 of the License, or any later version.
//
// This library is distributed in the hope that it will be useful,
// but WITHOUT ANY WARRANTY; without even the implied warranty of
// MERCHANTABILITY or FITNESS FOR A PARTICULAR PURPOSE.  See the GNU
// Lesser General Public License for more details.

// You should have received a copy of the GNU Lesser General Public
// License along with this library; if not, write to the Free Software
// Foundation, Inc., 51 Franklin St, Fifth Floor, Boston, MA  02110-1301  USA<|MERGE_RESOLUTION|>--- conflicted
+++ resolved
@@ -1396,7 +1396,7 @@
     const Index inputs_number = get_inputs_number();
     add_xml_element(printer, "InputsNumber", to_string(inputs_number));
 
-    if (input_names.size() != inputs_number) 
+    if (input_names.size() != size_t(inputs_number))
         throw runtime_error("Size of input names is not equal to inputs number");
 
     for (Index i = 0; i < inputs_number; i++) 
@@ -1419,11 +1419,7 @@
     printer.OpenElement("LayersInputsIndices");
     ostringstream buffer;
 
-<<<<<<< HEAD
-    for (Index i = 0; i < Index(layer_input_indices.size()); i++)
-=======
     for (Index i = 0; i < Index(layer_input_indices.size()); i++) 
->>>>>>> 6473558a
     {
         printer.OpenElement("LayerInputsIndices");
         printer.PushAttribute("LayerIndex", to_string(i).c_str());
@@ -1432,7 +1428,7 @@
 
         buffer.str("");
         
-        for (Index j = 0; j < Index(indices.size()); j++)
+        for (size_t j = 0; j < indices.size(); j++)
         {
             buffer << indices[j];
             if (j != indices.size() - 1) buffer << " ";
@@ -1709,7 +1705,7 @@
 
         vector<Index> input_index = string_to_dimensions(string(text), " ");
 
-        if (layer_index >= layer_input_indices.size()) {
+        if ((size_t)layer_index >= layer_input_indices.size()) {
             layer_input_indices.resize(layer_index + 1);
         }
 
@@ -1886,7 +1882,7 @@
     const Index outputs_number = get_outputs_number();
     const Index samples_number = inputs.dimension(0);
 
-    for(Index i = 0; i < outputs_number; i++)
+    for(size_t i = 0; i < size_t(outputs_number); i++)
     {
         file << output_names[i];
 
