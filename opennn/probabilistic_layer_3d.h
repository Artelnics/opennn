//   OpenNN: Open Neural Networks Library
//   www.opennn.net
//
//   P R O B A B I L I S T I C   L A Y E R   3 D   C L A S S   H E A D E R
//
//   Artificial Intelligence Techniques SL
//   artelnics@artelnics.com

#ifndef ProbabilisticLayer3D_H
#define ProbabilisticLayer3D_H

// System includes

#include <iostream>
#include <string>

// OpenNN includes

#include "config.h"
#include "layer.h"
#include "layer_forward_propagation.h"
#include "layer_back_propagation.h"

namespace opennn
{

struct ProbabilisticLayer3DForwardPropagation;
struct ProbabilisticLayer3DBackPropagation;

#ifdef OPENNN_CUDA
struct ProbabilisticLayer3DForwardPropagationCuda;
struct ProbabilisticLayer3DBackPropagationCuda;
#endif


class ProbabilisticLayer3D : public Layer
{

public:

   // Constructors

   explicit ProbabilisticLayer3D();

   explicit ProbabilisticLayer3D(const Index&, const Index&, const Index&);

   // Enumerations

<<<<<<< HEAD
   /// Enumeration of the available methods for interpreting variables as probabilities.

   enum class ActivationFunction{Softmax, Competitive, Binary, Logistic};
=======
   enum class ActivationFunction{Softmax, Competitive};
>>>>>>> 177af980

   // Get methods

   Index get_inputs_number() const final;
   Index get_inputs_depth() const;
   Index get_neurons_number() const final;

   dimensions get_output_dimensions() const final;

   Index get_biases_number() const;
   Index get_synaptic_weights_number() const;

   const type& get_decision_threshold() const;

   const ActivationFunction& get_activation_function() const;
   string write_activation_function() const;
   string write_activation_function_text() const;

   const bool& get_display() const;

   // Set methods

   void set();
   void set(const Index&, const Index&, const Index&);
   void set(const ProbabilisticLayer3D&);

   void set_name(const string&);

   void set_inputs_number(const Index&) final;
   void set_inputs_depth(const Index&);
   void set_neurons_number(const Index&) final;

   void set_biases(const Tensor<type, 1>&);
   void set_synaptic_weights(const Tensor<type, 2>&);

   void set_parameters(const Tensor<type, 1>&, const Index& index=0) final;
   void set_decision_threshold(const type&);

   void set_activation_function(const ActivationFunction&);
   void set_activation_function(const string&);

   void set_default();

   // Parameters

   const Tensor<type, 1>& get_biases() const;
   const Tensor<type, 2>& get_synaptic_weights() const;

   Index get_parameters_number() const final;
   Tensor<type, 1> get_parameters() const final;

   // Display messages

   void set_display(const bool&);

   // Parameters initialization methods

   void set_biases_constant(const type&);
   void set_synaptic_weights_constant(const type&);
   void set_synaptic_weights_constant_Glorot();

   void set_parameters_constant(const type&) final;
   void set_parameters_random() final;
   void set_parameters_glorot();

   void insert_parameters(const Tensor<type, 1>&, const Index&);

   // Forward propagation

   void calculate_combinations(const Tensor<type, 3>&,
                               Tensor<type, 3>&) const;

   void calculate_activations(const Tensor<type, 3>&,
                              Tensor<type, 3>&) const;

   // Outputs

   void forward_propagate(const Tensor<pair<type*, dimensions>, 1>&,
                          LayerForwardPropagation*,
                          const bool&) final;

   // Gradient methods

   void back_propagate(const Tensor<pair<type*, dimensions>, 1>&,
                                 const Tensor<pair<type*, dimensions>, 1>&,
                                 LayerForwardPropagation*,
                                 LayerBackPropagation*) const final;

   void calculate_error_combinations_derivatives(const Tensor<type, 3>&,
                                                 const Tensor<type, 2>&,
                                                 const Tensor<type, 2>&,
                                                 Tensor<type, 3>&) const;

   void insert_gradient(LayerBackPropagation*, 
                        const Index&, 
                        Tensor<type, 1>&) const final;

   // Serialization methods

   void from_XML(const tinyxml2::XMLDocument&) final;

   void write_XML(tinyxml2::XMLPrinter&) const final;

    #ifdef OPENNN_CUDA
       #include "../../opennn_cuda/opennn_cuda/probabilistic_layer_3d_cuda.h"
    #endif

protected:

   Index inputs_number;

   Tensor<type, 1> biases;

   Tensor<type, 2> synaptic_weights;

   ActivationFunction activation_function = ActivationFunction::Softmax;

   type decision_threshold;

   bool display = true;

   const Eigen::array<IndexPair<Index>, 1> contraction_indices = { IndexPair<Index>(2, 0) };

};


struct ProbabilisticLayer3DForwardPropagation : LayerForwardPropagation
{
    // Constructor

    explicit ProbabilisticLayer3DForwardPropagation() : LayerForwardPropagation()
    {
    }


    // Constructor

    explicit ProbabilisticLayer3DForwardPropagation(const Index new_batch_samples_number, Layer* new_layer)
        : LayerForwardPropagation()
    {
        set(new_batch_samples_number, new_layer);
    }


    virtual ~ProbabilisticLayer3DForwardPropagation()
    {
    }
    
    
    pair<type*, dimensions> get_outputs_pair() const final;


    void set(const Index& new_batch_samples_number, Layer* new_layer) final;


    void print() const
    {
        cout << "Outputs:" << endl;
        cout << outputs << endl;
    }

    Tensor<type, 3> outputs;
};


struct ProbabilisticLayer3DBackPropagation : LayerBackPropagation
{
    explicit ProbabilisticLayer3DBackPropagation() : LayerBackPropagation()
    {

    }

    virtual ~ProbabilisticLayer3DBackPropagation()
    {
    }


    explicit ProbabilisticLayer3DBackPropagation(const Index& new_batch_samples_number, Layer* new_layer)
        : LayerBackPropagation()
    {
        set(new_batch_samples_number, new_layer);
    }

    void set(const Index& new_batch_samples_number, Layer* new_layer) final;


    void print() const
    {
        cout << "Biases derivatives:" << endl;
        cout << biases_derivatives << endl;

        cout << "Synaptic weights derivatives:" << endl;
        cout << synaptic_weights_derivatives << endl;
    }

    Tensor<type, 2> targets;
    Tensor<type, 2> mask;
    bool built_mask = false;

    Tensor<type, 3> error_combinations_derivatives;
    Tensor<type, 3> input_derivatives;

    Tensor<type, 1> biases_derivatives;
    Tensor<type, 2> synaptic_weights_derivatives;
};

#ifdef OPENNN_CUDA
    #include "../../opennn_cuda/opennn_cuda/probabilistic_layer_3d_forward_propagation_cuda.h"
    #include "../../opennn_cuda/opennn_cuda/probabilistic_layer_3d_back_propagation_cuda.h"
#endif

}

#endif


// OpenNN: Open Neural Networks Library.
// Copyright(C) 2005-2024 Artificial Intelligence Techniques, SL.
//
// This library is free software; you can redistribute it and/or
// modify it under the terms of the GNU Lesser General Public
// License as published by the Free Software Foundation; either
// version 2.1 of the License, or any later version.
//
// This library is distributed in the hope that it will be useful,
// but WITHOUT ANY WARRANTY; without even the implied warranty of
// MERCHANTABILITY or FITNESS FOR A PARTICULAR PURPOSE.  See the GNU
// Lesser General Public License for more details.

// You should have received a copy of the GNU Lesser General Public
// License along with this library; if not, write to the Free Software

// Foundation, Inc., 51 Franklin St, Fifth Floor, Boston, MA  02110-1301  USA<|MERGE_RESOLUTION|>--- conflicted
+++ resolved
@@ -46,13 +46,7 @@
 
    // Enumerations
 
-<<<<<<< HEAD
-   /// Enumeration of the available methods for interpreting variables as probabilities.
-
    enum class ActivationFunction{Softmax, Competitive, Binary, Logistic};
-=======
-   enum class ActivationFunction{Softmax, Competitive};
->>>>>>> 177af980
 
    // Get methods
 
