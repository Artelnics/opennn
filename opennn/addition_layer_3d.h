//   OpenNN: Open Neural Networks Library
//   www.opennn.net
//
//   A D D I T I O N   L A Y E R   C L A S S   H E A D E R
//
//   Artificial Intelligence Techniques SL
//   artelnics@artelnics.com

#ifndef ADDITIONLAYER_H
#define ADDITIONLAYER_H

#include "layer.h"
#include "tensors.h"

namespace opennn
{

template<int Rank> struct AdditionForwardPropagation;
template<int Rank> struct AdditionBackPropagation;

#ifdef OPENNN_CUDA
template<int Rank> struct AdditionForwardPropagationCuda;
template<int Rank> struct AdditionBackPropagationCuda;
#endif

template<int Rank>
class Addition final : public Layer
{

public:

    Addition(const dimensions& new_input_dimensions = dimensions({}), const string& new_name = "")
    {
        set(new_input_dimensions, new_name);
    }

    dimensions get_input_dimensions() const override
    {
        return input_dimensions;
    }

    dimensions get_output_dimensions() const override
    {
        return input_dimensions;
    }


    void set(const dimensions& new_input_dimensions, const string& new_label)
    {
        if (!new_input_dimensions.empty() && new_input_dimensions.size() != Rank)
            throw runtime_error("Input dimensions rank for AdditionLayer<" + to_string(Rank) + "> must be " + to_string(Rank));

        input_dimensions = new_input_dimensions;

        label = new_label;

        name = "Addition";
    }


    void forward_propagate(const vector<TensorView>& input_views,
                           unique_ptr<LayerForwardPropagation>& layer_forward_propagation,
                           const bool&) override
    {

        if (input_views.size() != 2)
            throw runtime_error(name + " layer requires exactly two inputs.");

        if (input_views[0].dims != input_views[1].dims)
            throw runtime_error("Input dimensions for " + name + " must be identical.");

        const TensorMap<Tensor<type, Rank>> input_1 = tensor_map<Rank>(input_views[0]);
        const TensorMap<Tensor<type, Rank>> input_2 = tensor_map<Rank>(input_views[1]);

        AdditionForwardPropagation<Rank>* this_forward_propagation =
            static_cast<AdditionForwardPropagation<Rank>*>(layer_forward_propagation.get());

        Tensor<type, Rank>& outputs = this_forward_propagation->outputs;
        outputs.device(*thread_pool_device) = input_1 + input_2;

    }

    void back_propagate(const vector<TensorView>&,
                        const vector<TensorView>& delta_views,
                        unique_ptr<LayerForwardPropagation>&,
                        unique_ptr<LayerBackPropagation>& back_propagation) const override
    {
        if (delta_views.size() != 1)
            throw runtime_error(name + " backpropagation requires exactly one delta input.");

        const TensorMap<Tensor<type, Rank>> deltas = tensor_map<Rank>(delta_views[0]);

        AdditionBackPropagation<Rank>* this_back_propagation =
            static_cast<AdditionBackPropagation<Rank>*>(back_propagation.get());

        this_back_propagation->input_1_derivatives.device(*thread_pool_device) = deltas;
        this_back_propagation->input_2_derivatives.device(*thread_pool_device) = deltas;
    }

    void from_XML(const XMLDocument& document) override
    {
        const XMLElement* element = document.FirstChildElement("Addition");
        if (!element) throw runtime_error(name + " element is nullptr.");

        const string new_label = read_xml_string(element, "Label");
        const dimensions new_input_dimensions = string_to_dimensions(read_xml_string(element, "InputDimensions"));

        set(new_input_dimensions, new_label);
    }


    void to_XML(XMLPrinter& printer) const override
    {
        printer.OpenElement("Addition");

        add_xml_element(printer, "Label", label);
        add_xml_element(printer, "InputDimensions", dimensions_to_string(input_dimensions));

        printer.CloseElement();
    }

#ifdef OPENNN_CUDA

public:

    void forward_propagate_cuda(const vector<float*>& inputs_device,
                                unique_ptr<LayerForwardPropagationCuda>& forward_propagation_cuda,
                                const bool&) override
    {
        if (inputs_device.size() != 2)
            throw runtime_error(name + " layer requires exactly two inputs for CUDA propagation.");

        AdditionForwardPropagationCuda<Rank>* this_forward_propagation =
            static_cast<AdditionForwardPropagationCuda<Rank>*>(forward_propagation_cuda.get());

        const dimensions input_dims = get_input_dimensions();
        const size_t layer_elements = accumulate(input_dims.begin(), input_dims.end(), 1, multiplies<Index>());
        const size_t total_elements = static_cast<size_t>(this_forward_propagation->batch_size) * layer_elements;

        addition_cuda(total_elements, inputs_device[0], inputs_device[1], this_forward_propagation->outputs);
    }

    void back_propagate_cuda(const vector<float*>&,
                             const vector<float*>& deltas_device,
                             unique_ptr<LayerForwardPropagationCuda>&,
                             unique_ptr<LayerBackPropagationCuda>& back_propagation_cuda) const override
    {
        if (deltas_device.size() != 1)
            throw runtime_error(name + " backpropagation requires exactly one delta input for CUDA.");

        AdditionBackPropagationCuda<Rank>* this_back_propagation =
            static_cast<AdditionBackPropagationCuda<Rank>*>(back_propagation_cuda.get());

        const dimensions input_dims = get_input_dimensions();
        const size_t layer_elements = accumulate(input_dims.begin(), input_dims.end(), 1, multiplies<Index>());
        const size_t total_elements = static_cast<size_t>(this_back_propagation->batch_size) * layer_elements;

        CHECK_CUDA(cudaMemcpy(this_back_propagation->inputs_1_derivatives, deltas_device[0], total_elements * sizeof(type), cudaMemcpyDeviceToDevice));
        CHECK_CUDA(cudaMemcpy(this_back_propagation->inputs_2_derivatives, deltas_device[0], total_elements * sizeof(type), cudaMemcpyDeviceToDevice));
    }

#endif

private:

    dimensions input_dimensions;
};


template<int Rank>
struct AdditionForwardPropagation final : LayerForwardPropagation
{
    AdditionForwardPropagation(const Index& new_batch_size = 0, Layer* new_layer = nullptr)
        : LayerForwardPropagation()
    {
        set(new_batch_size, new_layer);
    }


    TensorView get_output_pair() const override
    {
        const dimensions output_dimensions = layer->get_output_dimensions();

        dimensions full_dimensions = {batch_size};
        full_dimensions.insert(full_dimensions.end(), output_dimensions.begin(), output_dimensions.end());

        return {(type*)outputs.data(), full_dimensions};
    }


    void set(const Index& new_batch_size, Layer* new_layer) override
    {
        if (!new_layer) return;

        layer = new_layer;
        batch_size = new_batch_size;

        const dimensions output_dimensions = layer->get_output_dimensions();

        DSizes<Index, Rank+1> full_dimensions;   // <-- Rank+1 to include batch
        full_dimensions[0] = batch_size;

<<<<<<< HEAD
        for(int i = 0; i < Rank - 1; ++i)
=======
        for (int i = 0; i < Rank; ++i)
>>>>>>> 471895a6
            full_dimensions[i+1] = output_dimensions[i];

        outputs.resize(full_dimensions);
    }


    void print() const override
    {
        // @todo
    }

    Tensor<type, Rank> outputs;
};


template<int Rank>
struct AdditionBackPropagation final : LayerBackPropagation
{
    AdditionBackPropagation(const Index& new_batch_size = 0, Layer* new_layer = nullptr)
        : LayerBackPropagation()
    {
        set(new_batch_size, new_layer);
    }


    vector<TensorView> get_input_derivative_views() const override
    {
        const dimensions input_dimensions = layer->get_input_dimensions();
        dimensions full_dimensions = {batch_size};
        full_dimensions.insert(full_dimensions.end(), input_dimensions.begin(), input_dimensions.end());

        return {{(type*)input_1_derivatives.data(), full_dimensions},
                {(type*)input_2_derivatives.data(), full_dimensions}};
    }


    void set(const Index& new_batch_size, Layer* new_layer) override
    {
        if (!new_layer) return;

        layer = new_layer;
        batch_size = new_batch_size;

        const dimensions input_dimensions = layer->get_input_dimensions();

        array<Index, Rank + 1> full_dimensions;
        full_dimensions[0] = batch_size;

        for(int i = 0; i < Rank; ++i)
            full_dimensions[i+1] = input_dimensions[i];

        // auto d_sizes = DSizes<Index, Rank>(full_dimensions);
        // input_1_derivatives.resize(d_sizes);
        // input_2_derivatives.resize(d_sizes);
    }


    void print() const override
    {

    }

    Tensor<type, Rank> input_1_derivatives;
    Tensor<type, Rank> input_2_derivatives;
};


#ifdef OPENNN_CUDA

template<int Rank>
struct AdditionForwardPropagationCuda : public LayerForwardPropagationCuda
{
    AdditionForwardPropagationCuda(const Index& new_batch_size = 0, Layer* new_layer = nullptr)
        : LayerForwardPropagationCuda()
    {
        set(new_batch_size, new_layer);
    }


    void set(const Index& new_batch_size, Layer* new_layer) override
    {
        if (!new_layer) return;

        layer = new_layer;
        batch_size = new_batch_size;

        const dimensions input_dims = layer->get_input_dimensions();
        const size_t layer_elements = accumulate(input_dims.begin(), input_dims.end(), 1, multiplies<Index>());
        const size_t total_elements = static_cast<size_t>(batch_size) * layer_elements;

        CUDA_MALLOC_AND_REPORT(outputs, total_elements * sizeof(type));
    }


    void print() const override
    {
        // @todo
    }


    void free() override
    {
        if (outputs) cudaFree(outputs);
        outputs = nullptr;
    }
};


template<int Rank>
struct AdditionBackPropagationCuda : public LayerBackPropagationCuda
{
    AdditionBackPropagationCuda(const Index& new_batch_size = 0, Layer* new_layer = nullptr)
        : LayerBackPropagationCuda()
    {
        set(new_batch_size, new_layer);
    }


    vector<float*> get_input_derivatives_device() override
    {
        return { inputs_1_derivatives, inputs_2_derivatives };
    }


    void set(const Index& new_batch_size, Layer* new_layer) override
    {
        if (!new_layer) return;

        layer = new_layer;
        batch_size = new_batch_size;

        const dimensions input_dims = layer->get_input_dimensions();
        const size_t layer_elements = accumulate(input_dims.begin(), input_dims.end(), 1, multiplies<Index>());
        const size_t total_elements = static_cast<size_t>(batch_size) * layer_elements;

        CUDA_MALLOC_AND_REPORT(inputs_1_derivatives, total_elements * sizeof(type));
        CUDA_MALLOC_AND_REPORT(inputs_2_derivatives, total_elements * sizeof(type));
    }


    void print() const override
    {
        // @todo
    }


    void free() override
    {
        if (inputs_1_derivatives) cudaFree(inputs_1_derivatives);
        if (inputs_2_derivatives) cudaFree(inputs_2_derivatives);

        inputs_1_derivatives = nullptr;
        inputs_2_derivatives = nullptr;
    }

    float* inputs_1_derivatives = nullptr;
    float* inputs_2_derivatives = nullptr;
};

#endif // OPENNN_CUDA

void reference_addition_layer();

} // namespace opennn

#endif // ADDITIONLAYER_H


// OpenNN: Open Neural Networks Library.
// Copyright(C) 2005-2025 Artificial Intelligence Techniques, SL.
//
// This library is free software; you can redistribute it and/or
// modify it under the terms of the GNU Lesser General Public
// License as published by the Free Software Foundation; either
// version 2.1 of the License, or any later version.
//
// This library is distributed in the hope that it will be useful,
// but WITHOUT ANY WARRANTY; without even the implied warranty of
// MERCHANTABILITY or FITNESS FOR A PARTICULAR PURPOSE.  See the GNU
// Lesser General Public License for more details.

// You should have received a copy of the GNU Lesser General Public
// License along with this library; if not, write to the Free Software

// Foundation, Inc., 51 Franklin St, Fifth Floor, Boston, MA  02110-1301  USA<|MERGE_RESOLUTION|>--- conflicted
+++ resolved
@@ -24,7 +24,7 @@
 #endif
 
 template<int Rank>
-class Addition final : public Layer
+class Addition : public Layer
 {
 
 public:
@@ -58,19 +58,19 @@
     }
 
 
-    void forward_propagate(const vector<TensorView>& input_views,
+    void forward_propagate(const vector<pair<type*, dimensions>>& input_pairs,
                            unique_ptr<LayerForwardPropagation>& layer_forward_propagation,
                            const bool&) override
     {
 
-        if (input_views.size() != 2)
+        if (input_pairs.size() != 2)
             throw runtime_error(name + " layer requires exactly two inputs.");
 
-        if (input_views[0].dims != input_views[1].dims)
+        if (input_pairs[0].second != input_pairs[1].second)
             throw runtime_error("Input dimensions for " + name + " must be identical.");
 
-        const TensorMap<Tensor<type, Rank>> input_1 = tensor_map<Rank>(input_views[0]);
-        const TensorMap<Tensor<type, Rank>> input_2 = tensor_map<Rank>(input_views[1]);
+        const TensorMap<Tensor<type, Rank>> input_1 = tensor_map<Rank>(input_pairs[0]);
+        const TensorMap<Tensor<type, Rank>> input_2 = tensor_map<Rank>(input_pairs[1]);
 
         AdditionForwardPropagation<Rank>* this_forward_propagation =
             static_cast<AdditionForwardPropagation<Rank>*>(layer_forward_propagation.get());
@@ -80,15 +80,15 @@
 
     }
 
-    void back_propagate(const vector<TensorView>&,
-                        const vector<TensorView>& delta_views,
+    void back_propagate(const vector<pair<type*, dimensions>>&,
+                        const vector<pair<type*, dimensions>>& delta_pairs,
                         unique_ptr<LayerForwardPropagation>&,
                         unique_ptr<LayerBackPropagation>& back_propagation) const override
     {
-        if (delta_views.size() != 1)
+        if (delta_pairs.size() != 1)
             throw runtime_error(name + " backpropagation requires exactly one delta input.");
 
-        const TensorMap<Tensor<type, Rank>> deltas = tensor_map<Rank>(delta_views[0]);
+        const TensorMap<Tensor<type, Rank>> deltas = tensor_map<Rank>(delta_pairs[0]);
 
         AdditionBackPropagation<Rank>* this_back_propagation =
             static_cast<AdditionBackPropagation<Rank>*>(back_propagation.get());
@@ -168,7 +168,7 @@
 
 
 template<int Rank>
-struct AdditionForwardPropagation final : LayerForwardPropagation
+struct AdditionForwardPropagation : LayerForwardPropagation
 {
     AdditionForwardPropagation(const Index& new_batch_size = 0, Layer* new_layer = nullptr)
         : LayerForwardPropagation()
@@ -177,7 +177,7 @@
     }
 
 
-    TensorView get_output_pair() const override
+    pair<type*, dimensions> get_output_pair() const override
     {
         const dimensions output_dimensions = layer->get_output_dimensions();
 
@@ -197,17 +197,13 @@
 
         const dimensions output_dimensions = layer->get_output_dimensions();
 
-        DSizes<Index, Rank+1> full_dimensions;   // <-- Rank+1 to include batch
+        array<Index, Rank> full_dimensions;
         full_dimensions[0] = batch_size;
 
-<<<<<<< HEAD
-        for(int i = 0; i < Rank - 1; ++i)
-=======
-        for (int i = 0; i < Rank; ++i)
->>>>>>> 471895a6
+        for (int i = 0; i < Rank - 1; ++i)
             full_dimensions[i+1] = output_dimensions[i];
 
-        outputs.resize(full_dimensions);
+        outputs.resize(DSizes<Index, Rank>(full_dimensions));
     }
 
 
@@ -221,7 +217,7 @@
 
 
 template<int Rank>
-struct AdditionBackPropagation final : LayerBackPropagation
+struct AdditionBackPropagation : LayerBackPropagation
 {
     AdditionBackPropagation(const Index& new_batch_size = 0, Layer* new_layer = nullptr)
         : LayerBackPropagation()
@@ -230,7 +226,7 @@
     }
 
 
-    vector<TensorView> get_input_derivative_views() const override
+    vector<pair<type*, dimensions>> get_input_derivative_pairs() const override
     {
         const dimensions input_dimensions = layer->get_input_dimensions();
         dimensions full_dimensions = {batch_size};
