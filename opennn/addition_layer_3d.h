--- conflicted
+++ resolved
@@ -30,21 +30,13 @@
     Index get_inputs_depth() const;
 
     // @todo
-<<<<<<< HEAD
-    dimensions get_input_dimensions() const final
-=======
 
     dimensions get_input_dimensions() const override
->>>>>>> 2441909d
     {
         throw runtime_error("XXX");
     }
 
-<<<<<<< HEAD
     dimensions get_output_dimensions() const final;
-=======
-    dimensions get_output_dimensions() const override;
->>>>>>> 2441909d
 
     void set(const Index& = 0, const Index& = 0);
 
