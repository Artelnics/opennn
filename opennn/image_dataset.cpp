//   OpenNN: Open Neural Networks Library
//   www.opennn.net
//
//   I M A G E   D A T A S E T   C L A S S
//
//   Artificial Intelligence Techniques SL
//   artelnics@artelnics.com

#include "image_dataset.h"
#include "images.h"
#include "tensors.h"
#include "strings_utilities.h"

namespace opennn
{

ImageDataset::ImageDataset(const Index& new_samples_number,
                           const dimensions& new_input_dimensions,
                           const dimensions& new_target_dimensions)
{
    if (new_input_dimensions.size() != 3)
        throw runtime_error("Input dimensions is not 3");

    if (new_target_dimensions.size() != 1)
        throw runtime_error("Target dimensions is not 1");

    set(new_samples_number, new_input_dimensions, new_target_dimensions);
}


ImageDataset::ImageDataset(const filesystem::path& new_data_path) : Dataset()
{
    data_path = new_data_path;

    read_bmp();
}


Index ImageDataset::get_channels_number() const
{
    return input_dimensions[2];
}


Index ImageDataset::get_image_width() const
{
    return input_dimensions[1];
}


Index ImageDataset::get_image_height() const
{
    return input_dimensions[0];
}


Index ImageDataset::get_image_size() const
{
    return input_dimensions[0] * input_dimensions[1] * input_dimensions[2];
}


Index ImageDataset::get_image_padding() const
{
    return padding;
}


bool ImageDataset::get_augmentation() const
{
    return augmentation;
}


bool ImageDataset::get_random_reflection_axis_x() const
{
    return random_reflection_axis_x;
}


bool ImageDataset::get_random_reflection_axis_y() const
{
    return random_reflection_axis_y;
}


type ImageDataset::get_random_rotation_minimum() const
{
    return random_rotation_minimum;
}


type ImageDataset::get_random_rotation_maximum() const
{
    return random_rotation_maximum;
}


type ImageDataset::get_random_horizontal_translation_minimum() const
{
    return random_horizontal_translation_minimum;
}


type ImageDataset::get_random_horizontal_translation_maximum() const
{
    return random_horizontal_translation_maximum;
}


type ImageDataset::get_random_vertical_translation_maximum() const
{
    return random_vertical_translation_maximum;
}


type ImageDataset::get_random_vertical_translation_minimum() const
{
    return random_vertical_translation_minimum;
}


void ImageDataset::set_data_random()
{
    const Index height = input_dimensions[0];
    const Index width = input_dimensions[1];
    const Index channels = input_dimensions[2];

    const Index targets_number = target_dimensions[0];
    const Index inputs_number = height * width * channels;
    const Index samples_number = data.dimension(0);

    data.setZero();

    if (targets_number == 1)
    {
        const Index half_samples = samples_number / 2;

        for (Index i = 0; i < samples_number; i++)
        {
            for (Index j = 0; j < inputs_number; j++)
                data(i, j) = rand() % 255;

            data(i, inputs_number) = (i < half_samples) ? 0 : 1;
        }
    }
    else
    {
        Tensor<Index, 1> images_number(targets_number);
        images_number.setZero();

        const Index images_per_category = samples_number / targets_number;
        Index remainder = samples_number % targets_number;

        for (Index i = 0; i < targets_number; i++)
        {
            images_number[i] = images_per_category + (remainder > 0 ? 1 : 0);

            if (remainder > 0)
                remainder--;
        }

        Index current_sample = 0;

        for (Index k = 0; k < targets_number; k++)
        {
            for (Index i = 0; i < images_number[k]; i++)
            {
                for (Index j = 0; j < inputs_number; j++)
                    data(current_sample, j) = rand() % 255;

                data(current_sample, k + inputs_number) = 1;

                current_sample++;
            }
        }
    }
}


void ImageDataset::set_channels_number(const int& new_channels)
{
    input_dimensions[2] = new_channels;
}


void ImageDataset::set_image_width(const int& new_width)
{
    input_dimensions[1] = new_width;
}


void ImageDataset::set_image_height(const int& new_height)
{
    input_dimensions[0] = new_height;
}


void ImageDataset::set_image_padding(const int& new_padding)
{
    padding = new_padding;
}


void ImageDataset::set_augmentation(const bool& new_augmentation)
{
    augmentation = new_augmentation;
}


void ImageDataset::set_random_reflection_axis_x(const bool& new_random_reflection_axis_x)
{
    random_reflection_axis_x = new_random_reflection_axis_x;
}


void ImageDataset::set_random_reflection_axis_y(const bool& new_random_reflection_axis_y)
{
    random_reflection_axis_y = new_random_reflection_axis_y;
}


void ImageDataset::set_random_rotation_minimum(const type& new_random_rotation_minimum)
{
    random_rotation_minimum = new_random_rotation_minimum;
}


void ImageDataset::set_random_rotation_maximum(const type& new_random_rotation_maximum)
{
    random_rotation_maximum = new_random_rotation_maximum;
}


void ImageDataset::set_random_horizontal_translation_maximum(const type& new_random_horizontal_translation_maximum)
{
    random_horizontal_translation_maximum = new_random_horizontal_translation_maximum;
}


void ImageDataset::set_random_horizontal_translation_minimum(const type& new_random_horizontal_translation_minimum)
{
    random_horizontal_translation_minimum = new_random_horizontal_translation_minimum;
}


void ImageDataset::set_random_vertical_translation_minimum(const type& new_random_vertical_translation_minimum)
{
    random_vertical_translation_minimum = new_random_vertical_translation_minimum;
}


void ImageDataset::set_random_vertical_translation_maximum(const type& new_random_vertical_translation_maximum)
{
    random_vertical_translation_maximum = new_random_vertical_translation_maximum;
}


void ImageDataset::to_XML(XMLPrinter& printer) const
{
    printer.OpenElement("ImageDataset");

    printer.OpenElement("DataSource");

    add_xml_element(printer, "FileType", "bmp");
    add_xml_element(printer, "Path", data_path.string());
    add_xml_element(printer, "HasSamplesId", to_string(has_sample_ids));
    add_xml_element(printer, "Channels", to_string(get_channels_number()));
    add_xml_element(printer, "Width", to_string(get_image_width()));
    add_xml_element(printer, "Height", to_string(get_image_height()));
    add_xml_element(printer, "Padding", to_string(get_image_padding()));
    add_xml_element(printer, "RandomReflectionAxisX", to_string(get_random_reflection_axis_x()));
    add_xml_element(printer, "RandomReflectionAxisY", to_string(get_random_reflection_axis_y()));
    add_xml_element(printer, "RandomRotationMinimum", to_string(get_random_rotation_minimum()));
    add_xml_element(printer, "RandomRotationMaximum", to_string(get_random_rotation_maximum()));
    add_xml_element(printer, "RandomHorizontalTranslationMinimum", to_string(get_random_horizontal_translation_minimum()));
    add_xml_element(printer, "RandomHorizontalTranslationMaximum", to_string(get_random_horizontal_translation_maximum()));
    add_xml_element(printer, "RandomVerticalTranslationMinimum", to_string(get_random_vertical_translation_minimum()));
    add_xml_element(printer, "RandomVerticalTranslationMaximum", to_string(get_random_vertical_translation_maximum()));
    add_xml_element(printer, "Codification", get_codification_string());

    printer.CloseElement();

    raw_variables_to_XML(printer);

<<<<<<< HEAD
    printer.OpenElement("Samples");

    add_xml_element(printer, "SamplesNumber", to_string(get_samples_number()));

    const string separator_string = get_separator_string();

    if (has_sample_ids)
        add_xml_element(printer, "SamplesId", vector_to_string(sample_ids, separator_string));

    add_xml_element(printer, "SampleUses", vector_to_string(get_sample_uses_vector()));
    printer.CloseElement();
=======
    if(has_sample_ids)
        add_xml_element(printer, "Ids", vector_to_string(sample_ids));

    samples_to_XML(printer);
>>>>>>> 0ebdda8e

    printer.CloseElement();
}


Tensor<type, 2> ImageDataset::perform_augmentation(const Tensor<type, 2>& input_tensor)
{
    throw runtime_error("Image Augmentation is not yet implemented. Please check back in a future version.");
/*
    const dimensions input_dimensions = get_dimensions("Input");

    const Index samples_number = input_dimensions[0];
//    const Index input_height = input_dimensions[0];
//    const Index input_width = input_dimensions[1];
//    const Index channels = input_dimensions[2];

//    TensorMap<Tensor<type, 4>> inputs(input_tensor.data(),
//                                      samples_number,
//                                      input_height,
//                                      input_width,
//                                      channels);

//    const bool random_reflection_axis_x = image_dataset->get_random_reflection_axis_x();
//    const bool random_reflection_axis_y = image_dataset->get_random_reflection_axis_y();
//    const type random_rotation_minimum = image_dataset->get_random_rotation_minimum();
//    const type random_rotation_maximum = image_dataset->get_random_rotation_maximum();
//    const type random_horizontal_translation_minimum = image_dataset->get_random_horizontal_translation_minimum();
//    const type random_horizontal_translation_maximum = image_dataset->get_random_horizontal_translation_maximum();
//    const type random_vertical_translation_minimum = image_dataset->get_random_vertical_translation_minimum();
//    const type random_vertical_translation_maximum = image_dataset->get_random_vertical_translation_maximum();

    for(Index batch_index = 0; batch_index < samples_number; batch_index++)
    {
        Tensor<type, 3> image = inputs.chip(batch_index, 0);

        if(random_reflection_axis_x)
            reflect_image_x(thread_pool_device.get(),
                            image);

        if(random_reflection_axis_y)
            reflect_image_y(thread_pool_device.get(),
                            image);

        if(random_rotation_minimum != 0 && random_rotation_maximum != 0)
            rotate_image(thread_pool_device.get(),
                         image,
                         image,
                         get_random_type(random_rotation_minimum, random_rotation_maximum));

        if(random_horizontal_translation_minimum != 0 && random_horizontal_translation_maximum != 0)
            translate_image_x(thread_pool_device.get(),
                              image,
                              image,
                              get_random_type(random_horizontal_translation_minimum, random_horizontal_translation_maximum));

        if(random_vertical_translation_minimum != 0 && random_vertical_translation_maximum != 0)
            translate_image_y(thread_pool_device.get(),
                              image,
                              image,
                              get_random_type(random_vertical_translation_minimum, random_vertical_translation_maximum));
    }
*/
    return Tensor<type, 2>();
}


void ImageDataset::fill_input_tensor(const vector<Index>& sample_indices, const vector<Index>& input_indices, type* input_tensor_data) const
{
    if (get_augmentation())
    {
        // Optional: apply augmentation here
        // Tensor<type, 2> augmented_data = perform_augmentation(data);
        // fill_tensor_data(augmented_data, sample_indices, input_indices, destination_data);
    }
    else
    {
        fill_tensor_data(data, sample_indices, input_indices, input_tensor_data);
    }
}


void ImageDataset::fill_input_tensor_row_major(const vector<Index>& sample_indices, const vector<Index>& input_indices, type* input_tensor_data) const
{
    if (get_augmentation())
    {
        // Optional: apply augmentation here
        // Tensor<type, 2> augmented_data = perform_augmentation(data);
        // fill_tensor_data_row_major(augmented_data, sample_indices, input_indices, destination_data);
    }
    else
    {
        fill_tensor_data_row_major(data, sample_indices, input_indices, input_tensor_data);
    } 
}


void ImageDataset::from_XML(const XMLDocument& data_set_document)
{
    const XMLElement* image_dataset_element = data_set_document.FirstChildElement("ImageDataset");

    if (!image_dataset_element)
        throw runtime_error("ImageDataset element is nullptr.\n");

    // Data Source

    const XMLElement* data_source_element = image_dataset_element->FirstChildElement("DataSource");

    if (!data_source_element)
        throw runtime_error("Element is nullptr: DataSource");

    set_data_path(read_xml_string(data_source_element, "Path"));
    set_has_ids(read_xml_bool(data_source_element, "HasSamplesId"));

    set_dimensions("Input", { read_xml_index(data_source_element, "Height"),
                              read_xml_index(data_source_element, "Width"),
                              read_xml_index(data_source_element, "Channels") });

    set_image_padding(read_xml_index(data_source_element, "Padding"));

    set_codification(read_xml_string(data_source_element, "Codification"));

    set_random_reflection_axis_x(read_xml_index(data_source_element, "RandomReflectionAxisX"));
    set_random_reflection_axis_y(read_xml_index(data_source_element, "RandomReflectionAxisY"));
    set_random_rotation_minimum(type(atof(read_xml_string(data_source_element, "RandomRotationMinimum").c_str())));
    set_random_rotation_maximum(type(atof(read_xml_string(data_source_element, "RandomRotationMaximum").c_str())));
    set_random_horizontal_translation_minimum(type(atof(read_xml_string(data_source_element, "RandomHorizontalTranslationMinimum").c_str())));
    set_random_horizontal_translation_maximum(type(atof(read_xml_string(data_source_element, "RandomHorizontalTranslationMaximum").c_str())));
    set_random_vertical_translation_minimum(type(atof(read_xml_string(data_source_element, "RandomVerticalTranslationMinimum").c_str())));
    set_random_vertical_translation_maximum(type(atof(read_xml_string(data_source_element, "RandomVerticalTranslationMaximum").c_str())));

    // Raw Variables

    const XMLElement* raw_variables_element = image_dataset_element->FirstChildElement("RawVariables");

    raw_variables_from_XML(raw_variables_element);

/*
    const Index targets_number = (target_count == 2) ? 1 : target_count;

    target_dimensions = { targets_number };

    // Samples

    const XMLElement* samples_element = image_dataset_element->FirstChildElement("Samples");

    samples_from_XML(samples_element);

<<<<<<< HEAD
    if (has_sample_ids)
    {
        const string separator_string = get_separator_string();
        sample_ids = get_tokens(read_xml_string(samples_element, "SamplesId"), separator_string);
    }

    if (raw_variables.size() != 0)
    {
        const vector<vector<Index>> all_variable_indices = get_variable_indices();

        data.resize(samples_number, all_variable_indices[all_variable_indices.size() - 1][all_variable_indices[all_variable_indices.size() - 1].size() - 1] + 1);
        data.setZero();

        sample_uses.resize(samples_number);
        set_sample_uses(get_tokens(read_xml_string(samples_element, "SampleUses"), " "));
    }
    else
        data.resize(0, 0);
=======
*/
>>>>>>> 0ebdda8e
}


vector<Descriptives> ImageDataset::scale_variables(const string&)
{
    TensorMap<Tensor<type, 4>> inputs_data(data.data(),
                                           get_samples_number(),
                                           input_dimensions[0],
                                           input_dimensions[1],
                                           input_dimensions[2]);

    inputs_data.device(*thread_pool_device) = inputs_data / type(255);

    return vector<Descriptives>();
}


void ImageDataset::unscale_variables(const string&)
{
    TensorMap<Tensor<type, 4>> inputs_data(data.data(),
                                           get_samples_number(),
                                           input_dimensions[0],
                                           input_dimensions[1],
                                           input_dimensions[2]);

    inputs_data.device(*thread_pool_device) = inputs_data * type(255);
}


void ImageDataset::read_bmp(const dimensions& new_input_dimensions)
{
    chrono::high_resolution_clock::time_point start_time = chrono::high_resolution_clock::now();
    
    vector<filesystem::path> directory_path;
    vector<string> image_path;

    const filesystem::path path = data_path;

    for(const filesystem::directory_entry& current_directory : filesystem::directory_iterator(path))
        if(is_directory(current_directory))
            directory_path.emplace_back(current_directory.path().string());

    const Index folders_number = directory_path.size();

    Tensor<Index, 1> images_number(folders_number + 1);
    images_number.setZero();
    
    Index samples_number = 0;

    for(Index i = 0; i < folders_number; i++)
    {
        for(const filesystem::directory_entry& current_directory : filesystem::directory_iterator(directory_path[i]))
        {
            if(current_directory.is_regular_file() && current_directory.path().extension() == ".bmp")
            {
                image_path.emplace_back(current_directory.path().string());
                samples_number++;
            }
        }

        images_number[i+1] = samples_number;
    }

    if (samples_number == 0)
        throw runtime_error("No images in folder \n");

    Index height, width, image_channels;

    const Tensor<type, 3> image_data = read_bmp_image(image_path[0]);

    height = image_data.dimension(0);
    width = image_data.dimension(1);
    image_channels = image_data.dimension(2);

    if (new_input_dimensions[2] != image_channels && new_input_dimensions[2] != 0)
        throw runtime_error("Different number of channels in new_input_dimensions \n");

    if (new_input_dimensions[0] != 0 && new_input_dimensions[1] != 0)
    {
        height = new_input_dimensions[0];
        width = new_input_dimensions[1];
    }

    const Index inputs_number = height * width * image_channels;
    const Index raw_variables_number = inputs_number + 1;

    const Index pixels_number = height * width * image_channels;

    const Index targets_number = (folders_number == 2) 
        ? folders_number -1 
        : folders_number;

    set(samples_number, { height, width, image_channels }, { targets_number });

    vector<string> categories(targets_number);

    for(Index i = 0; i < targets_number; i++)
        categories[i] = directory_path[i].filename().string();

    raw_variables[raw_variables_number-1].set_categories(categories);

    data.setZero();

    #pragma omp parallel for
    for (Index i = 0; i < samples_number; i++)
    {
        Tensor<type, 3> image = read_bmp_image(image_path[i]);

        const Index current_height = image.dimension(0);
        const Index current_width = image.dimension(1);
        const Index current_channels = image.dimension(2);

        if (current_channels != image_channels)
            throw runtime_error("Different number of channels in image: " + image_path[i] + "\n");

        if (current_height != height || current_width != width)
            image = resize_image(image, height, width);

        #pragma omp parallel for
        for (Index j = 0; j < pixels_number; j++)
            data(i, j) = image(j);

        if (targets_number == 1)
        {
            data(i, pixels_number) = (i >= images_number(0) && i < images_number(1)) ? 0 : 1;
        }
        else
        {
            for (Index k = 0; k < targets_number; k++)
            {
                if (i >= images_number(k) && i < images_number(k + 1))
                {
                    data(i, k + pixels_number) = 1;
                    break;
                }
            }
        }

        if (display && i % 1000 == 0)
            display_progress_bar(i, samples_number - 1000);
    }

    if (display)
    {
        chrono::high_resolution_clock::time_point end_time = chrono::high_resolution_clock::now();
        chrono::milliseconds duration = chrono::duration_cast<chrono::milliseconds>(end_time - start_time);

        long long total_milliseconds = duration.count();
        long long minutes = total_milliseconds / 60000;
        long long seconds = (total_milliseconds % 60000) / 1000;
        long long milliseconds = total_milliseconds % 1000;

        cout << "\nImage dataset loaded in: "
             << minutes << " minutes, "
             << seconds << " seconds, "
             << milliseconds << " milliseconds." << endl;
    }
}

} // opennn namespace


// OpenNN: Open Neural Networks Library.
// Copyright(C) 2005-2025 Artificial Intelligence Techniques, SL.
//
// This library is free software; you can redistribute it and/or
// modify it under the terms of the GNU Lesser General Public
// License as published by the Free Software Foundation; either
// version 2.1 of the License, or any later version.
//
// This library is distributed in the hope that it will be useful,
// but WITHOUT ANY WARRANTY; without even the implied warranty of
// MERCHANTABILITY or FITNESS FOR A PARTICULAR PURPOSE.  See the GNU
// Lesser General Public License for more details.

// You should have received a copy of the GNU Lesser General Public
// License along with this library; if not, write to the Free Software
// Foundation, Inc., 51 Franklin St, Fifth Floor, Boston, MA  02110-1301  USA<|MERGE_RESOLUTION|>--- conflicted
+++ resolved
@@ -283,24 +283,7 @@
 
     raw_variables_to_XML(printer);
 
-<<<<<<< HEAD
-    printer.OpenElement("Samples");
-
-    add_xml_element(printer, "SamplesNumber", to_string(get_samples_number()));
-
-    const string separator_string = get_separator_string();
-
-    if (has_sample_ids)
-        add_xml_element(printer, "SamplesId", vector_to_string(sample_ids, separator_string));
-
-    add_xml_element(printer, "SampleUses", vector_to_string(get_sample_uses_vector()));
-    printer.CloseElement();
-=======
-    if(has_sample_ids)
-        add_xml_element(printer, "Ids", vector_to_string(sample_ids));
-
     samples_to_XML(printer);
->>>>>>> 0ebdda8e
 
     printer.CloseElement();
 }
@@ -437,39 +420,11 @@
 
     raw_variables_from_XML(raw_variables_element);
 
-/*
-    const Index targets_number = (target_count == 2) ? 1 : target_count;
-
-    target_dimensions = { targets_number };
-
     // Samples
 
     const XMLElement* samples_element = image_dataset_element->FirstChildElement("Samples");
 
     samples_from_XML(samples_element);
-
-<<<<<<< HEAD
-    if (has_sample_ids)
-    {
-        const string separator_string = get_separator_string();
-        sample_ids = get_tokens(read_xml_string(samples_element, "SamplesId"), separator_string);
-    }
-
-    if (raw_variables.size() != 0)
-    {
-        const vector<vector<Index>> all_variable_indices = get_variable_indices();
-
-        data.resize(samples_number, all_variable_indices[all_variable_indices.size() - 1][all_variable_indices[all_variable_indices.size() - 1].size() - 1] + 1);
-        data.setZero();
-
-        sample_uses.resize(samples_number);
-        set_sample_uses(get_tokens(read_xml_string(samples_element, "SampleUses"), " "));
-    }
-    else
-        data.resize(0, 0);
-=======
-*/
->>>>>>> 0ebdda8e
 }
 
 
