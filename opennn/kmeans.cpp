// OpenNN: Open Neural Networks Library
// www.opennn.net
//
// K - M E A N S   C L A S S
//
// Artificial Intelligence Techniques SL
// artelnics@artelnics.com

<<<<<<< HEAD
#include "pch.h"

#include "tensors.h"

=======
#include "tensors.h"
>>>>>>> 2441909d
#include "kmeans.h"

namespace opennn
{

KMeans::KMeans(Index clusters,
               string distance_calculation_method,
               Index iterations_number)
    : clusters_number(clusters), maximum_iterations(iterations_number), metric(distance_calculation_method)
{
}


void KMeans::fit(const Tensor<type, 2>& data)
{
    const Index rows_number = data.dimension(0);
    const Index columns_number = data.dimension(1);

    Tensor<type, 1> row(rows_number);
    Tensor<type, 1> center(columns_number);
    Tensor<type, 1> center_sum(columns_number);

    cluster_centers.resize(clusters_number, columns_number);
    rows_cluster_labels.resize(rows_number);

    set_centers_random(data);

    for(Index iterations_number = 0; iterations_number < maximum_iterations; iterations_number++)
    {              
        for(Index row_index = 0; row_index < rows_number; row_index++)
        {
            row = data.chip(row_index, 0);

            center = cluster_centers.chip(0, 0);

            type minimum_distance = l2_distance(row, center);

            Index minimal_distance_cluster_index = 0;

            for(Index cluster_index = 1; cluster_index < clusters_number; cluster_index++)
            {
                center = cluster_centers.chip(cluster_index, 0);

                const type distance = l2_distance(row, center);

                if(distance < minimum_distance)
                {
                    minimum_distance = distance;
                    minimal_distance_cluster_index = cluster_index;
                }
            }

            rows_cluster_labels(row_index) = minimal_distance_cluster_index;
        }

        for(Index cluster_index = 0; cluster_index < clusters_number; cluster_index++)
        {
            center_sum.setZero();

            Index count = 0;

            for(Index row_index = 0; row_index < rows_number; row_index++)
            {
                if(rows_cluster_labels(row_index) == cluster_index)
                {
                    row = data.chip(row_index, 0);

                    center_sum += row;
                    count++;
                }
            }

            if(count != 0)
            {
                center = center_sum / type(count);
                cluster_centers.chip(cluster_index, 0) = center;
            }
        }
    }
}


Tensor<Index, 1> KMeans::calculate_outputs(const Tensor<type, 2>& data)
{
    const Index rows_number = data.dimension(0);
    Tensor<type, 1> row(data.dimension(1));
    Tensor<type, 1> center;

    Tensor<Index, 1> predictions(rows_number);

    for(Index row_index = 0; row_index < rows_number; row_index++)
    {
        row = data.chip(row_index, 0);
        center = cluster_centers.chip(0, 0);

        type minimum_distance = l2_distance(row, center);
        Index minimal_distance_cluster_index = 0;

        for(Index cluster_index = 1; cluster_index < clusters_number; cluster_index++)
        {
            center = cluster_centers.chip(cluster_index, 0);
            const type distance = l2_distance(row, center);

            if(distance < minimum_distance)
            {
                minimum_distance = distance;
                minimal_distance_cluster_index = cluster_index;
            }
        }

        predictions(row_index) = minimal_distance_cluster_index;
    }

    return predictions;
}


Tensor<type, 1> KMeans::elbow_method(const Tensor<type, 2>& data, Index max_clusters)
{
    Tensor<type, 1> data_point;
    Tensor<type, 1> cluster_center;
    Tensor<type, 1> sum_squared_error_values(max_clusters);

    const Index rows_number = data.dimension(0);

    Index original_clusters_number = clusters_number;
    type sum_squared_error;

    for(Index cluster_index = 1; cluster_index <= max_clusters; cluster_index++)
    {
        clusters_number = cluster_index;

        fit(data);

        sum_squared_error = type(0);

        for(Index row_index = 0; row_index < rows_number; row_index++)
        {
            data_point = data.chip(row_index, 0);
            cluster_center = cluster_centers.chip(rows_cluster_labels(row_index), 0);

            sum_squared_error += type(pow(l2_distance(data_point, cluster_center), 2));
        }

        sum_squared_error_values(cluster_index-1) = sum_squared_error;
    }

    clusters_number = original_clusters_number;

    return sum_squared_error_values;
}


Index KMeans::find_optimal_clusters(const Tensor<type, 1>& sum_squared_error_values) const
{
    const Index cluster_number = sum_squared_error_values.dimension(0);

    Tensor<type, 1> initial_endpoint(2);
    initial_endpoint.setValues({ type(1), type(sum_squared_error_values(0)) });

    Tensor<type, 1> override_endpoint(2);
    override_endpoint.setValues({ type(clusters_number), sum_squared_error_values(clusters_number - 1) });

    type max_distance = type(0);
    Index optimal_clusters_number = 1;

    Tensor<type, 1> current_point(2);
    type perpendicular_distance;

    for(Index cluster_index = 1; cluster_index <= cluster_number; cluster_index++)
    {
        current_point.setValues({ type(cluster_index), sum_squared_error_values(cluster_index - 1) });
         
        perpendicular_distance
            = type(abs((override_endpoint(1) - initial_endpoint(1)) * current_point(0) -
                  (override_endpoint(0) - initial_endpoint(0)) * current_point(1) +
                   override_endpoint(0) * initial_endpoint(1) - override_endpoint(1) * initial_endpoint(0))) /
              type(sqrt(pow(override_endpoint(1) - initial_endpoint(1), 2) + pow(override_endpoint(0) - initial_endpoint(0), 2)));

        if(perpendicular_distance > max_distance)
        {
            max_distance = perpendicular_distance;
            optimal_clusters_number = cluster_index;
        }
    }

    return optimal_clusters_number;
}


Tensor<type, 2> KMeans::get_cluster_centers()
{
    return cluster_centers;
}


Tensor<Index, 1> KMeans::get_cluster_labels()
{
    return rows_cluster_labels;
}


Index KMeans::get_clusters_number() const
{
    return clusters_number;
}


void KMeans::set_cluster_number(const Index& new_clusters_number)
{
    clusters_number = new_clusters_number;
}


void KMeans::set_centers_random(const Tensor<type, 2>& data)
{
    const Index data_size = data.dimension(0);

    random_device rd;
    mt19937 gen(rd());
    uniform_int_distribution<> index_distribution(0, data_size - 1);

    for(Index i = 0; i < clusters_number; i++)
        cluster_centers.chip(i, 0) = data.chip(index_distribution(gen), 0);
}

}<|MERGE_RESOLUTION|>--- conflicted
+++ resolved
@@ -6,14 +6,8 @@
 // Artificial Intelligence Techniques SL
 // artelnics@artelnics.com
 
-<<<<<<< HEAD
-#include "pch.h"
 
 #include "tensors.h"
-
-=======
-#include "tensors.h"
->>>>>>> 2441909d
 #include "kmeans.h"
 
 namespace opennn
