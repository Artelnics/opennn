--- conflicted
+++ resolved
@@ -6,12 +6,8 @@
 //   Artificial Intelligence Techniques SL
 //   artelnics@artelnics.com
 
-<<<<<<< HEAD
-#include "pch.h"
 
-=======
 #include "tensors.h"
->>>>>>> 2441909d
 #include "cross_entropy_error_3d.h"
 #include "probabilistic_layer_3d.h"
 #include "forward_propagation.h"
