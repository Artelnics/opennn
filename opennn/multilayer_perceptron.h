--- conflicted
+++ resolved
@@ -504,14 +504,11 @@
    Matrix<double> calculate_outputs(const Matrix<double>&) const;
    Matrix<double> calculate_outputs(const Matrix<double>&,  const Vector<double>&) const;
 
-   // Serialization methods
-<<<<<<< HEAD
+   Pointers host_to_device() const;
+
+  // Serialization methods
   /// ownership passed - use delete to destroy
-=======
-
-   Pointers host_to_device() const;
-
->>>>>>> 41bed0e1
+
    tinyxml2::XMLDocument* to_XML() const;
    void from_XML(const tinyxml2::XMLDocument&);
 
