--- conflicted
+++ resolved
@@ -446,13 +446,8 @@
    Vector< Matrix<double> > calculate_Hessian_form(const Vector<double>&, const Vector<double>&) const;
 
    // Serialization methods
-<<<<<<< HEAD
   /// ownership passed - use delete to destroy
-   tinyxml2::XMLDocument* to_XML(void) const;
-=======
-
    tinyxml2::XMLDocument* to_XML() const;
->>>>>>> c9fe4ffe
    void from_XML(const tinyxml2::XMLDocument&);
 
    void write_XML(tinyxml2::XMLPrinter&) const;
