--- conflicted
+++ resolved
@@ -2054,26 +2054,13 @@
 
     delete_emails(documents_words);
 
-<<<<<<< HEAD
-    //delete_numbers(documents_words);
-=======
     delete_numbers(documents_words);
-
     delete_blanks(documents_words);
->>>>>>> 08bf6643
 
     stem(documents_words);
 
-<<<<<<< HEAD
-    documents_words = stem(documents_words);
-
-    print_tokens(documents_words);
-/*
-    Tensor<Tensor<string, 1>, 1> targets;
-    to_lower(targets);
-=======
 //    print_tokens(documents_words);
->>>>>>> 08bf6643
+
 
     cout << "Calculating wordbag..." << endl;
 
@@ -2160,19 +2147,10 @@
     separator = Separator::Semicolon;
     has_header = true;
 
-<<<<<<< HEAD
-    load_data(); 
-
-    for(Index i = 0; i < get_input_raw_variables_number(); i++)
-        set_raw_variable_type(i, RawVariableType::Numeric);
-*/
-=======
     load_data();
 
 //    for(Index i = 0; i < get_input_raw_variables_number(); i++)
 //        set_raw_variable_type(i, RawVariableType::Numeric);
-
->>>>>>> 08bf6643
 }
 
 }
