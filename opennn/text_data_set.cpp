--- conflicted
+++ resolved
@@ -890,186 +890,7 @@
         }
     }
 
-<<<<<<< HEAD
-=======
-//    // Time series raw_variables
-
-//    const tinyxml2::XMLElement* time_series_raw_variables_element = data_set_element->FirstChildElement("TimeSeriesraw_variables");
-
-//    if(!time_series_raw_variables_element)
-//    {
-//        // do nothing
-//    }
-//    else
-//    {
-//        // Time series raw_variables number
-
-//        const tinyxml2::XMLElement* time_series_raw_variables_number_element = time_series_raw_variables_element->FirstChildElement("TimeSeriesraw_variablesNumber");
-
-//        if(!time_series_raw_variables_number_element)
-//        {
-//            buffer << "OpenNN Exception: DataSet class.\n"
-//                   << "void from_XML(const tinyxml2::XMLDocument&) method.\n"
-//                   << "Time seires raw_variables number element is nullptr.\n";
-
-//            throw runtime_error(buffer.str());
-//        }
-
-//        Index time_series_new_raw_variables_number = 0;
-
-//        if(time_series_raw_variables_number_element->GetText())
-//        {
-//            time_series_new_raw_variables_number = Index(atoi(time_series_raw_variables_number_element->GetText()));
-
-//            set_time_series_raw_variables_number(time_series_new_raw_variables_number);
-//        }
-
-//        // Time series raw_variables
-
-//        const tinyxml2::XMLElement* time_series_start_element = time_series_raw_variables_number_element;
-
-//        if(time_series_new_raw_variables_number > 0)
-//        {
-//            for(Index i = 0; i < time_series_new_raw_variables_number; i++)
-//            {
-//                const tinyxml2::XMLElement* time_series_raw_variable_element = time_series_start_element->NextSiblingElement("TimeSeriesColumn");
-//                time_series_start_element = time_series_raw_variable_element;
-
-//                if(time_series_raw_variable_element->Attribute("Item") != to_string(i+1))
-//                {
-//                    buffer << "OpenNN Exception: DataSet class.\n"
-//                           << "void DataSet:from_XML(const tinyxml2::XMLDocument&) method.\n"
-//                           << "Time series column item number (" << i+1 << ") does not match (" << time_series_raw_variable_element->Attribute("Item") << ").\n";
-
-//                    throw runtime_error(buffer.str());
-//                }
-
-//                // Name
-
-//                const tinyxml2::XMLElement* time_series_name_element = time_series_raw_variable_element->FirstChildElement("Name");
-
-//                if(!time_series_name_element)
-//                {
-//                    buffer << "OpenNN Exception: DataSet class.\n"
-//                           << "void Column::from_XML(const tinyxml2::XMLDocument&) method.\n"
-//                           << "Time series name element is nullptr.\n";
-
-//                    throw runtime_error(buffer.str());
-//                }
-
-//                if(time_series_name_element->GetText())
-//                {
-//                    const string time_series_new_name = time_series_name_element->GetText();
-
-//                    time_series_raw_variables(i).name = time_series_new_name;
-//                }
-
-//                // Scaler
-
-//                const tinyxml2::XMLElement* time_series_scaler_element = time_series_raw_variable_element->FirstChildElement("Scaler");
-
-//                if(!time_series_scaler_element)
-//                {
-//                    buffer << "OpenNN Exception: DataSet class.\n"
-//                           << "void DataSet::from_XML(const tinyxml2::XMLDocument&) method.\n"
-//                           << "Time series scaler element is nullptr.\n";
-
-//                    throw runtime_error(buffer.str());
-//                }
-
-//                if(time_series_scaler_element->GetText())
-//                {
-//                    const string time_series_new_scaler = time_series_scaler_element->GetText();
-
-//                    time_series_raw_variables(i).set_scaler(time_series_new_scaler);
-//                }
-
-//                // Column use
-
-//                const tinyxml2::XMLElement* time_series_raw_variable_use_element = time_series_raw_variable_element->FirstChildElement("ColumnUse");
-
-//                if(!time_series_raw_variable_use_element)
-//                {
-//                    buffer << "OpenNN Exception: DataSet class.\n"
-//                           << "void DataSet::from_XML(const tinyxml2::XMLDocument&) method.\n"
-//                           << "Time series column use element is nullptr.\n";
-
-//                    throw runtime_error(buffer.str());
-//                }
-
-//                if(time_series_raw_variable_use_element->GetText())
-//                {
-//                    const string time_series_new_raw_variable_use = time_series_raw_variable_use_element->GetText();
-
-//                    time_series_raw_variables(i).set_use(time_series_new_raw_variable_use);
-//                }
-
-//                // Type
-
-//                const tinyxml2::XMLElement* time_series_type_element = time_series_raw_variable_element->FirstChildElement("Type");
-
-//                if(!time_series_type_element)
-//                {
-//                    buffer << "OpenNN Exception: DataSet class.\n"
-//                           << "void Column::from_XML(const tinyxml2::XMLDocument&) method.\n"
-//                           << "Time series type element is nullptr.\n";
-
-//                    throw runtime_error(buffer.str());
-//                }
-
-//                if(time_series_type_element->GetText())
-//                {
-//                    const string time_series_new_type = time_series_type_element->GetText();
-//                    time_series_raw_variables(i).set_type(time_series_new_type);
-//                }
-
-//                if(time_series_raw_variables(i).type == ColumnType::Categorical || time_series_raw_variables(i).type == ColumnType::Binary)
-//                {
-//                    // Categories
-
-//                    const tinyxml2::XMLElement* time_series_categories_element = time_series_raw_variable_element->FirstChildElement("Categories");
-
-//                    if(!time_series_categories_element)
-//                    {
-//                        buffer << "OpenNN Exception: DataSet class.\n"
-//                               << "void Column::from_XML(const tinyxml2::XMLDocument&) method.\n"
-//                               << "Time series categories element is nullptr.\n";
-
-//                        throw runtime_error(buffer.str());
-//                    }
-
-//                    if(time_series_categories_element->GetText())
-//                    {
-//                        const string time_series_new_categories = time_series_categories_element->GetText();
-
-//                        time_series_raw_variables(i).categories = get_tokens(time_series_new_categories, ';');
-//                    }
-
-//                    // Categories uses
-
-//                    const tinyxml2::XMLElement* time_series_categories_uses_element = time_series_raw_variable_element->FirstChildElement("CategoriesUses");
-
-//                    if(!time_series_categories_uses_element)
-//                    {
-//                        buffer << "OpenNN Exception: DataSet class.\n"
-//                               << "void Column::from_XML(const tinyxml2::XMLDocument&) method.\n"
-//                               << "Time series categories uses element is nullptr.\n";
-
-//                        throw runtime_error(buffer.str());
-//                    }
-
-//                    if(time_series_categories_uses_element->GetText())
-//                    {
-//                        const string time_series_new_categories_uses = time_series_categories_uses_element->GetText();
-
-//                        time_series_raw_variables(i).set_categories_uses(get_tokens(time_series_new_categories_uses, ';'));
-//                    }
-//                }
-//            }
-//        }
-//    }
-
->>>>>>> 0312b3cd
+
     // Rows label
 
     if(has_rows_labels)
