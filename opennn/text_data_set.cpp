--- conflicted
+++ resolved
@@ -889,7 +889,6 @@
         }
     }
 
-<<<<<<< HEAD
 //    // Time series columns
 
 //    const tinyxml2::XMLElement* time_series_columns_element = data_set_element->FirstChildElement("TimeSeriesColumns");
@@ -1067,8 +1066,6 @@
 //        }
 //    }
 
-=======
->>>>>>> f437e115
     // Rows label
 
     if(has_rows_labels)
