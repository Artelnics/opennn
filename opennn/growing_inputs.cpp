//   OpenNN: Open Neural Networks Library
//   www.opennn.net
//
//   G R O W I N G   I N P U T S   C L A S S
//
//   Artificial Intelligence Techniques SL
//   artelnics@artelnics.com

#include "growing_inputs.h"
#include "correlations.h"
#include "scaling_layer_2d.h"

namespace opennn
{

GrowingInputs::GrowingInputs(TrainingStrategy* new_training_strategy)
    : InputsSelection(new_training_strategy)
{
    set_default();
}


const Index& GrowingInputs::get_maximum_inputs_number() const
{
    return maximum_inputs_number;
}


const Index& GrowingInputs::get_minimum_inputs_number() const
{
    return minimum_inputs_number;
}


const Index& GrowingInputs::get_maximum_selection_failures() const
{
    return maximum_selection_failures;
}


void GrowingInputs::set_default()
{
    maximum_selection_failures = 100;
    minimum_inputs_number = 1;
    minimum_correlation = type(0);
    trials_number = 3;
<<<<<<< HEAD
    maximum_epochs_number = 1000;
    maximum_time = type(3600);
=======
    maximum_epochs_number = 10000;
    maximum_time = type(3600.0);
>>>>>>> a86ec681

    training_strategy && training_strategy->has_neural_network()
        ? maximum_inputs_number = training_strategy->get_data_set()->get_raw_variables_number(DataSet::VariableUse::Input)
        : maximum_inputs_number = 100;
}


void GrowingInputs::set_maximum_inputs_number(const Index& new_maximum_inputs_number)
{
    const Index inputs_number = training_strategy->get_data_set()->get_raw_variables_number(DataSet::VariableUse::Input);

    maximum_inputs_number = min(new_maximum_inputs_number, inputs_number);
}


void GrowingInputs::set_minimum_inputs_number(const Index& new_minimum_inputs_number)
{
    minimum_inputs_number = new_minimum_inputs_number;
}


void GrowingInputs::set_maximum_selection_failures(const Index& new_maximum_selection_failures)
{
    maximum_selection_failures = new_maximum_selection_failures;
}


InputsSelectionResults GrowingInputs::perform_input_selection()
{
    InputsSelectionResults input_selection_results(maximum_epochs_number);

    if(display) cout << "Performing growing inputs selection..." << endl;

    // Loss index

    const LossIndex* loss_index = training_strategy->get_loss_index();


//    type previus_selection_error = numeric_limits< type>::max();
    type previus_training_error = numeric_limits< type>::max();

    // Data set

    DataSet* data_set = loss_index->get_data_set();

    data_set->scrub_missing_values();

    const vector<Index> target_raw_variable_indices = data_set->get_raw_variable_indices(DataSet::VariableUse::Target);

    const Index original_input_raw_variables_number = data_set->get_raw_variables_number(DataSet::VariableUse::Input);

    const vector<string> raw_variable_names = data_set->get_raw_variable_names();

    vector<string> input_raw_variable_names;

    const Tensor<type, 2> correlations = get_correlation_values(data_set->calculate_input_target_raw_variable_pearson_correlations());

    const Tensor<type, 1> total_correlations = correlations.abs().chip(0,1);

    vector<Index> correlation_indices(original_input_raw_variables_number);
    iota(correlation_indices.begin(), correlation_indices.end(), 0);

    sort(correlation_indices.data(),
         correlation_indices.data() + correlation_indices.size(),
         [&](Index i, Index j){return total_correlations[i] > total_correlations[j];});

    const vector<Index> input_raw_variable_indices = data_set->get_raw_variable_indices(DataSet::VariableUse::Input);

    Tensor<Index, 1> correlations_rank_descending(input_raw_variable_indices.size());

    for(Index i = 0; i < correlations_rank_descending.size(); i++) 
        correlations_rank_descending(i) = input_raw_variable_indices[correlation_indices[i]];

    data_set->set_input_raw_variables_unused();

    Index raw_variable_index = 0;
    
    // Neural network

    NeuralNetwork* neural_network = training_strategy->get_neural_network();

    // Training strategy

    training_strategy->set_display(false);

    Index selection_failures = 0;

    TrainingResults training_results;

    // Model selection

    time_t beginning_time;
    time_t current_time;
    type elapsed_time = type(0);

    time(&beginning_time);

    bool stop = false;

    for(Index i = 0; i < maximum_epochs_number; i++)
    {     
        data_set->set_raw_variable_use(correlations_rank_descending[raw_variable_index], DataSet::VariableUse::Input);

        Index input_raw_variables_number = data_set->get_raw_variables_number(DataSet::VariableUse::Input);
        const Index input_variables_number = data_set->get_variables_number(DataSet::VariableUse::Input);

        if (input_raw_variables_number < minimum_inputs_number)
        {
            raw_variable_index++;
            continue;
        }
        const Index epoch = input_raw_variables_number - minimum_inputs_number + 1;
        neural_network->set_input_dimensions({ input_variables_number });

        data_set->set_dimensions(DataSet::VariableUse::Input, {input_variables_number});

        if(display)
        {
            cout << endl
                    << "Epoch: " << epoch << endl
                    << "Input raw_variables number: " << input_raw_variables_number << endl
                    << "Inputs: " << endl;

            input_raw_variable_names = data_set->get_raw_variable_names(DataSet::VariableUse::Input);

            print_vector(input_raw_variable_names);
        }

        type minimum_training_error = numeric_limits<type>::max();
        type minimum_selection_error = numeric_limits<type>::max();

        for(Index j = 0; j < trials_number; j++)
        {
            neural_network->set_parameters_random();

            if(data_set->has_nan())
                data_set->scrub_missing_values();

            training_results = training_strategy->perform_training();

            if(training_results.get_selection_error() < minimum_selection_error)
            {
                minimum_training_error = training_results.get_training_error();
                minimum_selection_error = training_results.get_selection_error();

                input_selection_results.training_error_history(input_raw_variables_number-1) = minimum_training_error;
                input_selection_results.selection_error_history(input_raw_variables_number-1) = minimum_selection_error;
            }


            if(minimum_selection_error < input_selection_results.optimum_selection_error)
            {
                // Neural network

                input_selection_results.optimal_input_raw_variables_indices = data_set->get_raw_variable_indices(DataSet::VariableUse::Input);
                input_selection_results.optimal_input_raw_variables_names = data_set->get_raw_variable_names(DataSet::VariableUse::Input);

                input_selection_results.optimal_parameters = neural_network->get_parameters();

                // Loss index

                input_selection_results.optimum_training_error = training_results.get_training_error();
                input_selection_results.optimum_selection_error = training_results.get_selection_error();
            }

            if(display)
                cout << "Trial number: " << j+1 << endl
                     << "   Training error: " << training_results.get_training_error() << endl
                     << "   Selection error: " << training_results.get_selection_error() << endl;
        }

        if(previus_training_error < minimum_training_error)
        {
            cout << "Selection failure" << endl;

            selection_failures++;

            data_set->set_raw_variable_use(correlations_rank_descending[raw_variable_index], DataSet::VariableUse::None);

            input_raw_variables_number--;
        }
        else
        {
            previus_training_error = minimum_training_error;
//                previus_selection_error = minimum_selection_error;

            input_selection_results.training_error_history(input_raw_variables_number) = minimum_training_error;
            input_selection_results.selection_error_history(input_raw_variables_number) = minimum_selection_error;
        }

        time(&current_time);

        elapsed_time = type(difftime(current_time,beginning_time));

        // Stopping criteria

        stop = true;

        if(elapsed_time >= maximum_time)
        {
            if(display) cout << "Epoch " << epoch << "\nMaximum time reached: " << write_time(elapsed_time) << endl;
            input_selection_results.stopping_condition = InputsSelection::StoppingCondition::MaximumTime;
        }
        else if(input_selection_results.optimum_selection_error <= selection_error_goal)
        {
            if(display) cout << "\nSelection error reached: " << input_selection_results.optimum_selection_error << endl;
            input_selection_results.stopping_condition = InputsSelection::StoppingCondition::SelectionErrorGoal;
        }
        else if(epoch >= maximum_epochs_number)
        {
            if(display) cout << "\nMaximum number of epochs reached." << endl;
            input_selection_results.stopping_condition = InputsSelection::StoppingCondition::MaximumEpochs;
        }
        else if(selection_failures >= maximum_selection_failures)
        {
            if(display) cout << "\nMaximum selection failures ("<<selection_failures<<") reached." << endl;
            input_selection_results.stopping_condition = InputsSelection::StoppingCondition::MaximumSelectionFailures;
        }
        else if(input_raw_variables_number >= maximum_inputs_number || input_raw_variables_number >= original_input_raw_variables_number)
        {
            if(display) cout << "\nMaximum inputs (" << input_raw_variables_number << ") reached." << endl;
            input_selection_results.stopping_condition = InputsSelection::StoppingCondition::MaximumInputs;
        }
        else if(raw_variable_index >= correlations_rank_descending.size() - 1 )
        {
            if(display) cout << "\nAll the raw_variables has been used." << endl;
            input_selection_results.stopping_condition = InputsSelection::StoppingCondition::MaximumInputs;
        }
        else
        {
            stop = false;
        }

        if(stop)
        {
            input_selection_results.elapsed_time = write_time(elapsed_time);

            input_selection_results.resize_history(input_raw_variables_number);

            break;
        }
            
        raw_variable_index++;        
    }

    // Set data set stuff

    data_set->set_raw_variable_indices(input_selection_results.optimal_input_raw_variables_indices,
                                       target_raw_variable_indices);

    data_set->set_dimensions(DataSet::VariableUse::Input, {(Index)input_selection_results.optimal_input_raw_variables_indices.size()});

    data_set->print();
    
    const vector<Scaler> input_variable_scalers = data_set->get_variable_scalers(DataSet::VariableUse::Input);

    const vector<Descriptives> input_variable_descriptives = data_set->calculate_variable_descriptives(DataSet::VariableUse::Input);

    set_maximum_inputs_number(data_set->get_raw_variables_number(DataSet::VariableUse::Input));

    // Set neural network stuff

    neural_network->set_input_dimensions({ data_set->get_variables_number(DataSet::VariableUse::Input) });

    neural_network->set_input_names(data_set->get_variable_names(DataSet::VariableUse::Input));

    if(neural_network->has(Layer::Type::Scaling2D))
    {
        ScalingLayer2D* scaling_layer_2d = static_cast<ScalingLayer2D*>(neural_network->get_first(Layer::Type::Scaling2D));
        scaling_layer_2d->set_descriptives(input_variable_descriptives);
        scaling_layer_2d->set_scalers(input_variable_scalers);
    }

    neural_network->set_parameters(input_selection_results.optimal_parameters);

    if(display) input_selection_results.print();

    return input_selection_results;
}


Tensor<string, 2> GrowingInputs::to_string_matrix() const
{
    Tensor<string, 2> string_matrix(8, 2);

    string_matrix.setValues({
    {"Trials number", to_string(trials_number)},
    {"Selection error goal", to_string(selection_error_goal)},
    {"Maximum selection failures", to_string(maximum_selection_failures)},
    {"Maximum inputs number", to_string(maximum_inputs_number)},
    {"Minimum correlations", to_string(minimum_correlation)},
    {"Maximum correlation", to_string(maximum_correlation)},
    {"Maximum iterations number", to_string(maximum_epochs_number)},
    {"Maximum time", to_string(maximum_time)}});

    return string_matrix;
}


void GrowingInputs::to_XML(XMLPrinter& printer) const
{
    printer.OpenElement("GrowingInputs");

    add_xml_element(printer, "TrialsNumber", to_string(trials_number));
    add_xml_element(printer, "SelectionErrorGoal", to_string(selection_error_goal));
    add_xml_element(printer, "MaximumSelectionFailures", to_string(maximum_selection_failures));
    add_xml_element(printer, "MinimumInputsNumber", to_string(minimum_inputs_number));
    add_xml_element(printer, "MaximumInputsNumber", to_string(maximum_inputs_number));
    add_xml_element(printer, "MinimumCorrelation", to_string(minimum_correlation));
    add_xml_element(printer, "MaximumCorrelation", to_string(maximum_correlation));
    add_xml_element(printer, "MaximumEpochsNumber", to_string(maximum_epochs_number));
    add_xml_element(printer, "MaximumTime", to_string(maximum_time));

    printer.CloseElement();  
}


void GrowingInputs::from_XML(const XMLDocument& document)
{
    const XMLElement* root_element = document.FirstChildElement("GrowingInputs");

    if(!root_element)
        throw runtime_error("GrowingInputs element is nullptr.\n");

    set_trials_number(read_xml_index(root_element, "TrialsNumber"));
    set_selection_error_goal(read_xml_type(root_element, "SelectionErrorGoal"));
    set_maximum_epochs_number(read_xml_index(root_element, "MaximumEpochsNumber"));
    set_maximum_correlation(read_xml_type(root_element, "MaximumCorrelation"));
    set_minimum_correlation(read_xml_type(root_element, "MinimumCorrelation"));
    set_maximum_time(read_xml_type(root_element, "MaximumTime"));
    set_minimum_inputs_number(read_xml_index(root_element, "MinimumInputsNumber"));
    set_maximum_inputs_number(read_xml_index(root_element, "MaximumInputsNumber"));
    set_maximum_selection_failures(read_xml_index(root_element, "MaximumSelectionFailures"));
}


void GrowingInputs::save(const filesystem::path& file_name) const
{
    ofstream file(file_name);

    if (!file.is_open())
        return;

    XMLPrinter printer;
    to_XML(printer);
    file << printer.CStr();
}


void GrowingInputs::load(const filesystem::path& file_name)
{
    set_default();

    XMLDocument document;

    if (document.LoadFile(file_name.string().c_str()))
        throw runtime_error("Cannot load XML file " + file_name.string() + ".\n");

    from_XML(document);
}

}

// OpenNN: Open Neural Networks Library.
// Copyright(C) 2005-2025 Artificial Intelligence Techniques, SL.
//
// This library is free software; you can redistribute it and/or
// modify it under the terms of the GNU Lesser General Public
// License as published by the Free Software Foundation; either
// version 2.1 of the License, or any later version.
//
// This library is distributed in the hope that it will be useful,
// but WITHOUT ANY WARRANTY; without even the implied warranty of
// MERCHANTABILITY or FITNESS FOR A PARTICULAR PURPOSE.  See the GNU
// Lesser General Public License for more details.

// You should have received a copy of the GNU Lesser General Public
// License along with this library; if not, write to the Free Software
// Foundation, Inc., 51 Franklin St, Fifth Floor, Boston, MA  02110-1301  USA<|MERGE_RESOLUTION|>--- conflicted
+++ resolved
@@ -44,13 +44,8 @@
     minimum_inputs_number = 1;
     minimum_correlation = type(0);
     trials_number = 3;
-<<<<<<< HEAD
     maximum_epochs_number = 1000;
     maximum_time = type(3600);
-=======
-    maximum_epochs_number = 10000;
-    maximum_time = type(3600.0);
->>>>>>> a86ec681
 
     training_strategy && training_strategy->has_neural_network()
         ? maximum_inputs_number = training_strategy->get_data_set()->get_raw_variables_number(DataSet::VariableUse::Input)
