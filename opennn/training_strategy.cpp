--- conflicted
+++ resolved
@@ -512,15 +512,9 @@
 
 
 TrainingResults TrainingStrategy::perform_training()
-<<<<<<< HEAD
-{
-    if(neural_network->has_recurrent_layer()
-    || neural_network->has_long_short_term_memory_layer())
-=======
 {    
     if(neural_network->has(Layer::Type::Recurrent)
     || neural_network->has(Layer::Type::LongShortTermMemory))
->>>>>>> 2f544222
         fix_forecasting();
 
     set_display(display);
