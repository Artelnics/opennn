--- conflicted
+++ resolved
@@ -180,96 +180,39 @@
 
 void TrainingStrategy::to_XML(XMLPrinter& printer) const
 {
-<<<<<<< HEAD
-    // printer.OpenElement("TrainingStrategy");
+
+    printer.OpenElement("TrainingStrategy");
 
     // printer.OpenElement("LossIndex");
 
-    // const string loss_method = ;
-    // cout << "adri71 --" << endl;
-    // add_xml_element(printer, "LossMethod", loss_method);
-
-    // mean_squared_error.to_XML(printer);
-    // normalized_squared_error.to_XML(printer);
-    // Minkowski_error.to_XML(printer);
-    // cross_entropy_error_2d.to_XML(printer);
-    // weighted_squared_error.to_XML(printer);
-
-    // switch (loss_method) {
-    // case LossMethod::MEAN_SQUARED_ERROR:
-    //     mean_squared_error.write_regularization_XML(printer);
-    //     break;
-    // case LossMethod::NORMALIZED_SQUARED_ERROR:
-    //     normalized_squared_error.write_regularization_XML(printer);
-    //     break;
-    // case LossMethod::MINKOWSKI_ERROR:
-    //     Minkowski_error.write_regularization_XML(printer);
-    //     break;
-    // case LossMethod::CROSS_ENTROPY_ERROR_2D:
-    //     cross_entropy_error_2d.write_regularization_XML(printer);
-    //     break;
-    // case LossMethod::WEIGHTED_SQUARED_ERROR:
-    //     weighted_squared_error.write_regularization_XML(printer);
-    //     break;
-    // default:
-    //     break;
-    // }
-
-    // printer.CloseElement();
+    add_xml_element(printer, "LossMethod", this->loss_index->get_name());
+
+    this->loss_index->to_XML(printer);
+
+    this->loss_index->write_regularization_XML(printer);
+
+    printer.CloseElement();
 
     // printer.OpenElement("OptimizationAlgorithm");
     // cout << "adri71" << endl;
     // const string optimization_method = get_optimization_algorithm()->get_name();
     // add_xml_element(printer, "OptimizationMethod", optimization_method);
 
-
-    // cout << "adri71 -- " << optimization_method << " -- "  << endl;
-    // stochastic_gradient_descent.to_XML(printer);
-    // adaptive_moment_estimation.to_XML(printer);
-    // quasi_Newton_method.to_XML(printer);
-    // Levenberg_Marquardt_algorithm.to_XML(printer);
+    add_xml_element(printer, "OptimizationMethod", this->optimization_algorithm->get_name());
+
+    this->optimization_algorithm->to_XML(printer);
 
     // printer.CloseElement();
 
-    // add_xml_element(printer, "Display", to_string(get_display()));
-
-    // printer.CloseElement();
-
-=======
-    printer.OpenElement("TrainingStrategy");
-
-    printer.OpenElement("LossIndex");
-
-    add_xml_element(printer, "LossMethod", this->loss_index->get_name());
-
-    this->loss_index->to_XML(printer);
-
-    this->loss_index->write_regularization_XML(printer);
+
+    add_xml_element(printer, "Display", to_string(this->optimization_algorithm->get_display()));
 
     printer.CloseElement();
-
-    printer.OpenElement("OptimizationAlgorithm");
-
-    add_xml_element(printer, "OptimizationMethod", this->optimization_algorithm->get_name());
-
-    this->optimization_algorithm->to_XML(printer);
-
-    printer.CloseElement();  
-
-    add_xml_element(printer, "Display", to_string(this->optimization_algorithm->get_display()));
-
-    printer.CloseElement();
->>>>>>> 65a08069
 }
 
 
 void TrainingStrategy::from_XML(const XMLDocument& document)
 {
-<<<<<<< HEAD
-
-/*
-=======
->>>>>>> 65a08069
     const XMLElement* root_element = document.FirstChildElement("TrainingStrategy");
     if (!root_element) throw runtime_error("TrainingStrategy element is nullptr.\n");
 
