--- conflicted
+++ resolved
@@ -50,11 +50,8 @@
 
         case LossMethod::CROSS_ENTROPY_ERROR_3D: return &cross_entropy_error_3d;
 
-<<<<<<< HEAD
         case LossMethod::YOLO_ERROR: return &yolo_error;
 
-=======
->>>>>>> 2441909d
         default: throw runtime_error("Unknown loss method.");
     }
 }
@@ -290,10 +287,7 @@
     cross_entropy_error_3d.set(new_neural_network, new_data_set);
     weighted_squared_error.set(new_neural_network, new_data_set);
     Minkowski_error.set(new_neural_network, new_data_set);
-<<<<<<< HEAD
     yolo_error.set(new_neural_network, new_data_set);
-=======
->>>>>>> 2441909d
     
     LossIndex* new_loss_index = get_loss_index();
 
@@ -391,10 +385,7 @@
 void TrainingStrategy::set_neural_network(NeuralNetwork* new_neural_network)
 {
     neural_network = new_neural_network;
-<<<<<<< HEAD
-=======
-
->>>>>>> 2441909d
+
     mean_squared_error.set_neural_network(new_neural_network);
     normalized_squared_error.set_neural_network(new_neural_network);
     cross_entropy_error.set_neural_network(new_neural_network);
@@ -412,11 +403,7 @@
     quasi_Newton_method.set_loss_index(new_loss_index);
     Levenberg_Marquardt_algorithm.set_loss_index(new_loss_index);
 }
-<<<<<<< HEAD
-=======
-
-
->>>>>>> 2441909d
+
 void TrainingStrategy::set_display(const bool& new_display)
 {
     display = new_display;
