--- conflicted
+++ resolved
@@ -467,17 +467,16 @@
         if(neural_network->get_model_type() == NeuralNetwork::ModelType::Classification)
             loss_method = LossMethod::CROSS_ENTROPY_ERROR;
 
-    }
+        if(neural_network->get_model_type() == NeuralNetwork::ModelType::TextClassification)
+            loss_method = LossMethod::CROSS_ENTROPY_ERROR_3D;
+    }
+
+
 }
 
 
 TrainingResults TrainingStrategy::perform_training()
 {
-<<<<<<< HEAD
-    // if(neural_network->has(Layer::Type::Recurrent)
-    //     || neural_network->has(Layer::Type::LongShortTermMemory))
-    //     fix_forecasting();
-=======
     if(!has_neural_network())
         throw runtime_error("Neural network is null.");
 
@@ -487,7 +486,6 @@
     if(neural_network->has(Layer::Type::Recurrent)
     || neural_network->has(Layer::Type::LongShortTermMemory))
         fix_forecasting();
->>>>>>> dcc36fd8
 
     set_display(display);
 
