//   OpenNN: Open Neural Networks Library+
//   www.opennn.net
//
//   T R A I N I N G   S T R A T E G Y   C L A S S
//
//   Artificial Intelligence Techniques SL
//   artelnics@artelnics.com

#include "training_strategy.h"
#include "optimization_algorithm.h"
#include "recurrent_layer.h"
#include "long_short_term_memory_layer.h"

namespace opennn
{

TrainingStrategy::TrainingStrategy(NeuralNetwork* new_neural_network, DataSet* new_data_set)
{
    set(new_neural_network, new_data_set);
}


DataSet* TrainingStrategy::get_data_set()
{
    return data_set;
}


NeuralNetwork* TrainingStrategy::get_neural_network() const
{
    return neural_network;
}


LossIndex* TrainingStrategy::get_loss_index()
{
    switch(loss_method)
    {
        case LossMethod::MEAN_SQUARED_ERROR: return &mean_squared_error;

        case LossMethod::NORMALIZED_SQUARED_ERROR: return &normalized_squared_error;

        case LossMethod::MINKOWSKI_ERROR: return &Minkowski_error;

        case LossMethod::WEIGHTED_SQUARED_ERROR: return &weighted_squared_error;

        case LossMethod::CROSS_ENTROPY_ERROR: return &cross_entropy_error;

        case LossMethod::CROSS_ENTROPY_ERROR_3D: return &cross_entropy_error_3d;

        default: throw runtime_error("Unknown loss method.");
    }
}


OptimizationAlgorithm* TrainingStrategy::get_optimization_algorithm()
{
    switch(optimization_method)
    {
    case OptimizationMethod::CONJUGATE_GRADIENT: return &conjugate_gradient;

    case OptimizationMethod::STOCHASTIC_GRADIENT_DESCENT: return &stochastic_gradient_descent;

    case OptimizationMethod::ADAPTIVE_MOMENT_ESTIMATION: return &adaptive_moment_estimation;

    case OptimizationMethod::QUASI_NEWTON_METHOD: return &quasi_Newton_method;

    case OptimizationMethod::LEVENBERG_MARQUARDT_ALGORITHM: return &Levenberg_Marquardt_algorithm;

    default: return nullptr;
    }
}


bool TrainingStrategy::has_neural_network() const
{
    return neural_network;
}


bool TrainingStrategy::has_data_set() const
{
    return data_set;
}


ConjugateGradient* TrainingStrategy::get_conjugate_gradient()
{
    return &conjugate_gradient;
}


QuasiNewtonMethod* TrainingStrategy::get_quasi_Newton_method()
{
    return &quasi_Newton_method;
}


LevenbergMarquardtAlgorithm* TrainingStrategy::get_Levenberg_Marquardt_algorithm()
{
    return &Levenberg_Marquardt_algorithm;
}


StochasticGradientDescent* TrainingStrategy::get_stochastic_gradient_descent()
{
    return &stochastic_gradient_descent;
}


AdaptiveMomentEstimation* TrainingStrategy::get_adaptive_moment_estimation()
{
    return &adaptive_moment_estimation;
}


MeanSquaredError* TrainingStrategy::get_mean_squared_error()
{
    return &mean_squared_error;
}


NormalizedSquaredError* TrainingStrategy::get_normalized_squared_error()
{

    return &normalized_squared_error;
}


MinkowskiError* TrainingStrategy::get_Minkowski_error()
{
    return &Minkowski_error;
}


CrossEntropyError* TrainingStrategy::get_cross_entropy_error()
{
    return &cross_entropy_error;
}


WeightedSquaredError* TrainingStrategy::get_weighted_squared_error()
{
    return &weighted_squared_error;
}


const TrainingStrategy::LossMethod& TrainingStrategy::get_loss_method() const
{
    return loss_method;
}


const TrainingStrategy::OptimizationMethod& TrainingStrategy::get_optimization_method() const
{
    return optimization_method;
}


string TrainingStrategy::write_loss_method() const
{
    switch(loss_method)
    {
    case LossMethod::MEAN_SQUARED_ERROR:
        return "MEAN_SQUARED_ERROR";

    case LossMethod::NORMALIZED_SQUARED_ERROR:
        return "NORMALIZED_SQUARED_ERROR";

    case LossMethod::MINKOWSKI_ERROR:
        return "MINKOWSKI_ERROR";

    case LossMethod::WEIGHTED_SQUARED_ERROR:
        return "WEIGHTED_SQUARED_ERROR";

    case LossMethod::CROSS_ENTROPY_ERROR:
        return "CROSS_ENTROPY_ERROR";

    default:
        return string();
    }
}


string TrainingStrategy::write_optimization_method() const
{
    switch (optimization_method)
    { 
    case OptimizationMethod::CONJUGATE_GRADIENT:
        return "CONJUGATE_GRADIENT";
    
    case OptimizationMethod::QUASI_NEWTON_METHOD:
        return "QUASI_NEWTON_METHOD";
    
    case OptimizationMethod::LEVENBERG_MARQUARDT_ALGORITHM:
        return "LEVENBERG_MARQUARDT_ALGORITHM";
    
    case OptimizationMethod::STOCHASTIC_GRADIENT_DESCENT:
        return "STOCHASTIC_GRADIENT_DESCENT";
    
    case OptimizationMethod::ADAPTIVE_MOMENT_ESTIMATION:
        return "ADAPTIVE_MOMENT_ESTIMATION";
    
    default:
    
        throw runtime_error("Unknown optimization method.\n");
    }
}


string TrainingStrategy::write_optimization_method_text() const
{
    switch (optimization_method)
    {
    case OptimizationMethod::CONJUGATE_GRADIENT:
        return "conjugate gradient";

    case OptimizationMethod::QUASI_NEWTON_METHOD:
        return "quasi-Newton method";

    case OptimizationMethod::LEVENBERG_MARQUARDT_ALGORITHM:
        return "Levenberg-Marquardt algorithm";

    case OptimizationMethod::STOCHASTIC_GRADIENT_DESCENT:
        return "stochastic gradient descent";

    case OptimizationMethod::ADAPTIVE_MOMENT_ESTIMATION:
        return "adaptive moment estimation";

    default:
        throw runtime_error("Unknown main type.\n");
    }
}


string TrainingStrategy::write_loss_method_text() const
{
    switch(loss_method)
    {
    case LossMethod::MEAN_SQUARED_ERROR:
        return "Mean squared error";

    case LossMethod::NORMALIZED_SQUARED_ERROR:
        return "Normalized squared error";

    case LossMethod::MINKOWSKI_ERROR:
        return "Minkowski error";

    case LossMethod::WEIGHTED_SQUARED_ERROR:
        return "Weighted squared error";

    case LossMethod::CROSS_ENTROPY_ERROR:
        return "Cross entropy error";

    default:
        return string();
    }
}


const bool& TrainingStrategy::get_display() const
{
    return display;
}


void TrainingStrategy::set(NeuralNetwork* new_neural_network, DataSet* new_data_set)
{
    neural_network = new_neural_network;
    data_set = new_data_set;

    set_default();

    mean_squared_error.set(new_neural_network, new_data_set);
    normalized_squared_error.set(new_neural_network, new_data_set);
    cross_entropy_error.set(new_neural_network, new_data_set);
    cross_entropy_error_3d.set(new_neural_network, new_data_set);
    weighted_squared_error.set(new_neural_network, new_data_set);
    Minkowski_error.set(new_neural_network, new_data_set);
    
    LossIndex* new_loss_index = get_loss_index();

    conjugate_gradient.set_loss_index(new_loss_index);
    stochastic_gradient_descent.set_loss_index(new_loss_index);
    adaptive_moment_estimation.set_loss_index(new_loss_index);
    quasi_Newton_method.set_loss_index(new_loss_index);
    Levenberg_Marquardt_algorithm.set_loss_index(new_loss_index);
}


void TrainingStrategy::set_loss_method(const string& new_loss_method)
{
    if(new_loss_method == "MEAN_SQUARED_ERROR")
        set_loss_method(LossMethod::MEAN_SQUARED_ERROR);
    else if(new_loss_method == "NORMALIZED_SQUARED_ERROR")
        set_loss_method(LossMethod::NORMALIZED_SQUARED_ERROR);
    else if(new_loss_method == "MINKOWSKI_ERROR")
        set_loss_method(LossMethod::MINKOWSKI_ERROR);
    else if(new_loss_method == "WEIGHTED_SQUARED_ERROR")
        set_loss_method(LossMethod::WEIGHTED_SQUARED_ERROR);
    else if(new_loss_method == "CROSS_ENTROPY_ERROR")
        set_loss_method(LossMethod::CROSS_ENTROPY_ERROR);
    else
        throw runtime_error("Unknown loss method: " + new_loss_method + ".\n");
}


void TrainingStrategy::set_loss_method(const LossMethod& new_loss_method)
{
    loss_method = new_loss_method;

    set_loss_index(get_loss_index());
}


void TrainingStrategy::set_optimization_method(const OptimizationMethod& new_optimization_method)
{
    optimization_method = new_optimization_method;
}


void TrainingStrategy::set_optimization_method(const string& new_optimization_method)
{
    if(new_optimization_method == "CONJUGATE_GRADIENT")
        set_optimization_method(OptimizationMethod::CONJUGATE_GRADIENT);
    else if(new_optimization_method == "QUASI_NEWTON_METHOD")
        set_optimization_method(OptimizationMethod::QUASI_NEWTON_METHOD);
    else if(new_optimization_method == "LEVENBERG_MARQUARDT_ALGORITHM")
        set_optimization_method(OptimizationMethod::LEVENBERG_MARQUARDT_ALGORITHM);
    else if(new_optimization_method == "STOCHASTIC_GRADIENT_DESCENT")
        set_optimization_method(OptimizationMethod::STOCHASTIC_GRADIENT_DESCENT);
    else if(new_optimization_method == "ADAPTIVE_MOMENT_ESTIMATION")
        set_optimization_method(OptimizationMethod::ADAPTIVE_MOMENT_ESTIMATION);
    else
        throw runtime_error("Unknown main type: " + new_optimization_method + ".\n");
}


void TrainingStrategy::set_threads_number(const int& new_threads_number)
{
    mean_squared_error.set_threads_number(new_threads_number);
    normalized_squared_error.set_threads_number(new_threads_number);
    Minkowski_error.set_threads_number(new_threads_number);
    weighted_squared_error.set_threads_number(new_threads_number);
    cross_entropy_error.set_threads_number(new_threads_number);

    conjugate_gradient.set_threads_number(new_threads_number);
    quasi_Newton_method.set_threads_number(new_threads_number);
    Levenberg_Marquardt_algorithm.set_threads_number(new_threads_number);
    stochastic_gradient_descent.set_threads_number(new_threads_number);
    adaptive_moment_estimation.set_threads_number(new_threads_number);
}


void TrainingStrategy::set_data_set(DataSet* new_data_set)
{
    data_set = new_data_set;

    mean_squared_error.set_data_set(new_data_set);

    normalized_squared_error.set_data_set(new_data_set);

    cross_entropy_error.set_data_set(new_data_set);
    cross_entropy_error_3d.set_data_set(new_data_set);

    weighted_squared_error.set_data_set(new_data_set);

    Minkowski_error.set_data_set(new_data_set);
}


void TrainingStrategy::set_neural_network(NeuralNetwork* new_neural_network)
{
    neural_network = new_neural_network;

    mean_squared_error.set_neural_network(new_neural_network);
    normalized_squared_error.set_neural_network(new_neural_network);
    cross_entropy_error.set_neural_network(new_neural_network);
    cross_entropy_error_3d.set_neural_network(new_neural_network);
    weighted_squared_error.set_neural_network(new_neural_network);
    Minkowski_error.set_neural_network(new_neural_network);
}


void TrainingStrategy::set_loss_index(LossIndex* new_loss_index)
{
    conjugate_gradient.set_loss_index(new_loss_index);
    stochastic_gradient_descent.set_loss_index(new_loss_index);
    adaptive_moment_estimation.set_loss_index(new_loss_index);
    quasi_Newton_method.set_loss_index(new_loss_index);
    Levenberg_Marquardt_algorithm.set_loss_index(new_loss_index);
}


void TrainingStrategy::set_display(const bool& new_display)
{
    display = new_display;

    // Loss index

    mean_squared_error.set_display(display);
    normalized_squared_error.set_display(display);
    cross_entropy_error.set_display(display);
    weighted_squared_error.set_display(display);
    Minkowski_error.set_display(display);

    // Optimization algorithm

    conjugate_gradient.set_display(display);
    stochastic_gradient_descent.set_display(display);
    adaptive_moment_estimation.set_display(display);
    quasi_Newton_method.set_display(display);
    Levenberg_Marquardt_algorithm.set_display(display);
}


void TrainingStrategy::set_loss_goal(const type&  new_loss_goal)
{
    conjugate_gradient.set_loss_goal(new_loss_goal);
    quasi_Newton_method.set_loss_goal(new_loss_goal);
    Levenberg_Marquardt_algorithm.set_loss_goal(new_loss_goal);
}


void TrainingStrategy::set_maximum_selection_failures(const Index&  maximum_selection_failures)
{
    conjugate_gradient.set_maximum_selection_failures(maximum_selection_failures);
    quasi_Newton_method.set_maximum_selection_failures(maximum_selection_failures);
    Levenberg_Marquardt_algorithm.set_maximum_selection_failures(maximum_selection_failures);
}


void TrainingStrategy::set_maximum_epochs_number(const int & maximum_epochs_number)
{
    conjugate_gradient.set_maximum_epochs_number(maximum_epochs_number);
    stochastic_gradient_descent.set_maximum_epochs_number(maximum_epochs_number);
    adaptive_moment_estimation.set_maximum_epochs_number(maximum_epochs_number);
    quasi_Newton_method.set_maximum_epochs_number(maximum_epochs_number);
    Levenberg_Marquardt_algorithm.set_maximum_epochs_number(maximum_epochs_number);
}


void TrainingStrategy::set_display_period(const int & display_period)
{
    get_optimization_algorithm()->set_display_period(display_period);
}


void TrainingStrategy::set_maximum_time(const type&  maximum_time)
{
    conjugate_gradient.set_maximum_time(maximum_time);
    stochastic_gradient_descent.set_maximum_time(maximum_time);
    adaptive_moment_estimation.set_maximum_time(maximum_time);
    quasi_Newton_method.set_maximum_time(maximum_time);
    Levenberg_Marquardt_algorithm.set_maximum_time(maximum_time);
}


void TrainingStrategy::set_default()
{
    loss_method = LossMethod::MEAN_SQUARED_ERROR;

    optimization_method = OptimizationMethod::ADAPTIVE_MOMENT_ESTIMATION;

    if(has_neural_network())
        if(neural_network->get_model_type() == NeuralNetwork::ModelType::Classification)
            loss_method = LossMethod::CROSS_ENTROPY_ERROR;
<<<<<<< HEAD

        if(neural_network->get_model_type() == NeuralNetwork::ModelType::TextClassification)
        {
            loss_method = LossMethod::CROSS_ENTROPY_ERROR_3D;
            get_loss_index()->set_regularization_method(LossIndex::RegularizationMethod::NoRegularization);
            get_adaptive_moment_estimation()->set_display(true);
            get_adaptive_moment_estimation()->set_display_period(1);
        }
    }
=======
>>>>>>> b823f773
}


TrainingResults TrainingStrategy::perform_training()
{
    if(!has_neural_network())
        throw runtime_error("Neural network is null.");

    if(!has_data_set())
        throw runtime_error("Data set is null.");

    if(neural_network->has(Layer::Type::Recurrent)
    || neural_network->has(Layer::Type::LongShortTermMemory))
        fix_forecasting();

    set_display(display);

    switch(optimization_method)
    {  
        case OptimizationMethod::CONJUGATE_GRADIENT:
            return conjugate_gradient.perform_training();

        case OptimizationMethod::QUASI_NEWTON_METHOD:
            return quasi_Newton_method.perform_training();
        
        case OptimizationMethod::LEVENBERG_MARQUARDT_ALGORITHM:
            return Levenberg_Marquardt_algorithm.perform_training();
        
        case OptimizationMethod::STOCHASTIC_GRADIENT_DESCENT:
            return stochastic_gradient_descent.perform_training();        

        case OptimizationMethod::ADAPTIVE_MOMENT_ESTIMATION:
            return adaptive_moment_estimation.perform_training();
        
        default:
            return TrainingResults(0);
    }
}


void TrainingStrategy::fix_forecasting()
{
    Index time_steps = 0;

    if(neural_network->has(Layer::Type::Recurrent))
        time_steps = static_cast<RecurrentLayer*>(neural_network->get_first(Layer::Type::Recurrent))->get_timesteps();
    else if(neural_network->has(Layer::Type::LongShortTermMemory))
        time_steps = static_cast<LongShortTermMemoryLayer*>(neural_network->get_first(Layer::Type::LongShortTermMemory))->get_timesteps();
    else
        return;

    Index batch_samples_number = 0;

    if(optimization_method == OptimizationMethod::ADAPTIVE_MOMENT_ESTIMATION)
        batch_samples_number = adaptive_moment_estimation.get_batch_samples_number();
    else if(optimization_method == OptimizationMethod::STOCHASTIC_GRADIENT_DESCENT)
        batch_samples_number = stochastic_gradient_descent.get_batch_samples_number();
    else
        return;

    if(batch_samples_number%time_steps == 0)
        return;

    const Index constant = time_steps > batch_samples_number
        ? 1
        : Index(batch_samples_number/time_steps);

    if(optimization_method == OptimizationMethod::ADAPTIVE_MOMENT_ESTIMATION)
        adaptive_moment_estimation.set_batch_samples_number(constant*time_steps);
    else if(optimization_method == OptimizationMethod::STOCHASTIC_GRADIENT_DESCENT)
        stochastic_gradient_descent.set_batch_samples_number(constant*time_steps);

}


void TrainingStrategy::print() const
{
    cout << "Training strategy object" << endl
         << "Loss index: " << write_loss_method() << endl
         << "Optimization algorithm: " << write_optimization_method() << endl;
}


void TrainingStrategy::to_XML(XMLPrinter& printer) const
{
    printer.OpenElement("TrainingStrategy");

    printer.OpenElement("LossIndex");

    add_xml_element(printer, "LossMethod", write_loss_method());

    mean_squared_error.to_XML(printer);
    normalized_squared_error.to_XML(printer);
    Minkowski_error.to_XML(printer);
    cross_entropy_error.to_XML(printer);
    weighted_squared_error.to_XML(printer);

    switch (loss_method) {
    case LossMethod::MEAN_SQUARED_ERROR:
        mean_squared_error.write_regularization_XML(printer);
        break;
    case LossMethod::NORMALIZED_SQUARED_ERROR:
        normalized_squared_error.write_regularization_XML(printer);
        break;
    case LossMethod::MINKOWSKI_ERROR:
        Minkowski_error.write_regularization_XML(printer);
        break;
    case LossMethod::CROSS_ENTROPY_ERROR:
        cross_entropy_error.write_regularization_XML(printer);
        break;
    case LossMethod::WEIGHTED_SQUARED_ERROR:
        weighted_squared_error.write_regularization_XML(printer);
        break;
    default:
        break;
    }

    printer.CloseElement();  

    printer.OpenElement("OptimizationAlgorithm");

    add_xml_element(printer, "OptimizationMethod", write_optimization_method());

    conjugate_gradient.to_XML(printer);
    stochastic_gradient_descent.to_XML(printer);
    adaptive_moment_estimation.to_XML(printer);
    quasi_Newton_method.to_XML(printer);
    Levenberg_Marquardt_algorithm.to_XML(printer);

    printer.CloseElement();  

    add_xml_element(printer, "Display", to_string(get_display())); 

    printer.CloseElement();
}


void TrainingStrategy::from_XML(const XMLDocument& document)
{
    const XMLElement* root_element = document.FirstChildElement("TrainingStrategy");
    if (!root_element) throw runtime_error("TrainingStrategy element is nullptr.\n");

    const XMLElement* loss_index_element = root_element->FirstChildElement("LossIndex");
    if (!loss_index_element) throw runtime_error("Loss index element is nullptr.\n");

    // Loss method

    set_loss_method(read_xml_string(loss_index_element, "LossMethod"));

    // Minkowski error

    const XMLElement* minkowski_error_element = loss_index_element->FirstChildElement("MinkowskiError");

    if (minkowski_error_element)
    {
        XMLDocument minkowski_document;
        XMLElement* minkowski_error_element_copy = minkowski_document.NewElement("MinkowskiError");

        for (const XMLNode* node = minkowski_error_element->FirstChild(); node; node = node->NextSibling())
            minkowski_error_element_copy->InsertEndChild(node->DeepClone(&minkowski_document));

        minkowski_document.InsertEndChild(minkowski_error_element_copy);
        Minkowski_error.from_XML(minkowski_document);
    }

    // Cross entropy error

    const XMLElement* cross_entropy_element = loss_index_element->FirstChildElement("CrossEntropyError");

    if (cross_entropy_element)
    {
        XMLDocument cross_entropy_document;
        XMLElement* cross_entropy_error_element_copy = cross_entropy_document.NewElement("CrossEntropyError");

        for (const XMLNode* node = cross_entropy_element->FirstChild(); node; node = node->NextSibling())
            cross_entropy_error_element_copy->InsertEndChild(node->DeepClone(&cross_entropy_document));

        cross_entropy_document.InsertEndChild(cross_entropy_error_element_copy);
        cross_entropy_error.from_XML(cross_entropy_document);
    }

    // Weighted squared error

    const XMLElement* weighted_squared_error_element = loss_index_element->FirstChildElement("WeightedSquaredError");

    if (weighted_squared_error_element)
    {
        XMLDocument weighted_squared_error_document;
        XMLElement* weighted_squared_error_element_copy = weighted_squared_error_document.NewElement("WeightedSquaredError");

        for (const XMLNode* node = weighted_squared_error_element->FirstChild(); node; node = node->NextSibling())
            weighted_squared_error_element_copy->InsertEndChild(node->DeepClone(&weighted_squared_error_document));

        weighted_squared_error_document.InsertEndChild(weighted_squared_error_element_copy);
        weighted_squared_error.from_XML(weighted_squared_error_document);
    }

    // Regularization

    const XMLElement* regularization_element = loss_index_element->FirstChildElement("Regularization");

    if (regularization_element)
    {
        XMLDocument regularization_document;
        regularization_document.InsertFirstChild(regularization_element->DeepClone(&regularization_document));
        get_loss_index()->regularization_from_XML(regularization_document);
    }

    // Optimization algorithm

    const XMLElement* optimization_algorithm_element = root_element->FirstChildElement("OptimizationAlgorithm");
    if (!optimization_algorithm_element) throw runtime_error("OptimizationAlgorithm element is nullptr.\n");

    // Optimization method

    set_optimization_method(read_xml_string(optimization_algorithm_element, "OptimizationMethod"));

    // Conjugate gradient

    const XMLElement* conjugate_gradient_element = optimization_algorithm_element->FirstChildElement("ConjugateGradient");
    if (conjugate_gradient_element) {
        XMLDocument conjugate_gradient_document;
        XMLElement* conjugate_gradient_element_copy = conjugate_gradient_document.NewElement("ConjugateGradient");

        for (const XMLNode* node = conjugate_gradient_element->FirstChild(); node; node = node->NextSibling())
            conjugate_gradient_element_copy->InsertEndChild(node->DeepClone(&conjugate_gradient_document));

        conjugate_gradient_document.InsertEndChild(conjugate_gradient_element_copy);
        conjugate_gradient.from_XML(conjugate_gradient_document);
    }

    // Stochastic gradient descent

    const XMLElement* stochastic_gradient_descent_element = optimization_algorithm_element->FirstChildElement("StochasticGradientDescent");
    if (stochastic_gradient_descent_element) {
        XMLDocument stochastic_gradient_document;
        XMLElement* stochastic_gradient_element_copy = stochastic_gradient_document.NewElement("StochasticGradientDescent");

        for (const XMLNode* node = stochastic_gradient_descent_element->FirstChild(); node; node = node->NextSibling())
            stochastic_gradient_element_copy->InsertEndChild(node->DeepClone(&stochastic_gradient_document));

        stochastic_gradient_document.InsertEndChild(stochastic_gradient_element_copy);
        stochastic_gradient_descent.from_XML(stochastic_gradient_document);
    }

    // Adaptive moment estimation

    const XMLElement* adaptive_moment_element = optimization_algorithm_element->FirstChildElement("AdaptiveMomentEstimation");
    if (adaptive_moment_element) {
        XMLDocument adaptive_moment_document;
        XMLElement* adaptive_moment_element_copy = adaptive_moment_document.NewElement("AdaptiveMomentEstimation");

        for (const XMLNode* node = adaptive_moment_element->FirstChild(); node; node = node->NextSibling())
            adaptive_moment_element_copy->InsertEndChild(node->DeepClone(&adaptive_moment_document));

        adaptive_moment_document.InsertEndChild(adaptive_moment_element_copy);
        adaptive_moment_estimation.from_XML(adaptive_moment_document);
    }

    // Quasi-Newton method

    const XMLElement* quasi_newton_element = optimization_algorithm_element->FirstChildElement("QuasiNewtonMethod");
    if (quasi_newton_element) {
        XMLDocument quasi_newton_document;
        XMLElement* quasi_newton_element_copy = quasi_newton_document.NewElement("QuasiNewtonMethod");

        for (const XMLNode* node = quasi_newton_element->FirstChild(); node; node = node->NextSibling())
            quasi_newton_element_copy->InsertEndChild(node->DeepClone(&quasi_newton_document));

        quasi_newton_document.InsertEndChild(quasi_newton_element_copy);
        quasi_Newton_method.from_XML(quasi_newton_document);
    }

    // Levenberg-Marquardt

    const XMLElement* levenberg_marquardt_element = optimization_algorithm_element->FirstChildElement("LevenbergMarquardt");
    if (levenberg_marquardt_element) {
        XMLDocument levenberg_document;
        XMLElement* levenberg_element_copy = levenberg_document.NewElement("LevenbergMarquardt");

        for (const XMLNode* node = levenberg_marquardt_element->FirstChild(); node; node = node->NextSibling())
            levenberg_element_copy->InsertEndChild(node->DeepClone(&levenberg_document));

        levenberg_document.InsertEndChild(levenberg_element_copy);
        Levenberg_Marquardt_algorithm.from_XML(levenberg_document);
    }

    // Display

    set_display(read_xml_bool(root_element, "Display"));
}


void TrainingStrategy::save(const filesystem::path& file_name) const
{
    ofstream file(file_name);

    if (!file.is_open())
        return;

    XMLPrinter printer;
    to_XML(printer);
    file << printer.CStr();
}


void TrainingStrategy::load(const filesystem::path& file_name)
{
    set_default();

    XMLDocument document;

    if (document.LoadFile(file_name.string().c_str()))
        throw runtime_error("Cannot load XML file " + file_name.string() + ".\n");

    from_XML(document);
}

}

// OpenNN: Open Neural Networks Library.
// Copyright(C) 2005-2024 Artificial Intelligence Techniques, SL.
//
// This library is free software; you can redistribute it and/or
// modify it under the terms of the GNU Lesser General Public
// License as published by the Free Software Foundation; either
// version 2.1 of the License, or any later version.
//
// This library is distributed in the hope that it will be useful,
// but WITHOUT ANY WARRANTY; without even the implied warranty of
// MERCHANTABILITY or FITNESS FOR A PARTICULAR PURPOSE.  See the GNU
// Lesser General Public License for more details.

// You should have received a copy of the GNU Lesser General Public
// License along with this library; if not, write to the Free Software
// Foundation, Inc., 51 Franklin St, Fifth Floor, Boston, MA  02110-1301  USA<|MERGE_RESOLUTION|>--- conflicted
+++ resolved
@@ -465,18 +465,6 @@
     if(has_neural_network())
         if(neural_network->get_model_type() == NeuralNetwork::ModelType::Classification)
             loss_method = LossMethod::CROSS_ENTROPY_ERROR;
-<<<<<<< HEAD
-
-        if(neural_network->get_model_type() == NeuralNetwork::ModelType::TextClassification)
-        {
-            loss_method = LossMethod::CROSS_ENTROPY_ERROR_3D;
-            get_loss_index()->set_regularization_method(LossIndex::RegularizationMethod::NoRegularization);
-            get_adaptive_moment_estimation()->set_display(true);
-            get_adaptive_moment_estimation()->set_display_period(1);
-        }
-    }
-=======
->>>>>>> b823f773
 }
 
 
