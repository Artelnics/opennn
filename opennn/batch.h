--- conflicted
+++ resolved
@@ -2,12 +2,8 @@
 #define DATASETBATCH_H
 
 #include "data_set.h"
-<<<<<<< HEAD
+
 // Cuda includes
-//#include "batch.h"
-=======
-#include "batch.h"
->>>>>>> d488be3c
 #include "tensors.h"
 #include "image_data_set.h"
 #include "images.h"
