--- conflicted
+++ resolved
@@ -387,23 +387,8 @@
 
     // Inputs
 
-<<<<<<< HEAD
-    const TensorMap<Tensor<type, 4>> inputs(inputs_pair[0].first,
-                                            inputs_pair[0].second[0],
-                                            inputs_pair[0].second[1],
-                                            inputs_pair[0].second[2],
-                                            inputs_pair[0].second[3]);
-
-    const TensorMap<Tensor<type, 4>> deltas(deltas_pair[0].first,
-                                            deltas_pair[0].second[0],
-                                            deltas_pair[0].second[1],
-                                            deltas_pair[0].second[2],
-                                            deltas_pair[0].second[3]);
-=======
-    const TensorMap<Tensor<type, 4>> inputs = tensor_map_4(inputs_pair(0));
-
-    const TensorMap<Tensor<type, 4>> deltas = tensor_map_4(deltas_pair(0));
->>>>>>> e76c7e08
+    const TensorMap<Tensor<type, 4>> inputs = tensor_map_4(inputs_pair[0]);
+    const TensorMap<Tensor<type, 4>> deltas = tensor_map_4(deltas_pair[0]);
 
     switch(pooling_method)
     {
