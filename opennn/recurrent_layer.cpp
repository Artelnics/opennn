//   OpenNN: Open Neural Networks Library
//   www.opennn.net
//
//   R E C U R R E N T   L A Y E R   C L A S S
//
//   Artificial Intelligence Techniques SL
//   artelnics@artelnics.com

#include "registry.h"
#include "tensors.h"
#include "strings_utilities.h"
#include "recurrent_layer.h"

namespace opennn
{

Recurrent::Recurrent(const dimensions& new_input_dimensions,
                     const dimensions& new_output_dimensions) : Layer()
{
    set(new_input_dimensions, new_output_dimensions);
}


dimensions Recurrent::get_input_dimensions() const
{
    return {input_weights.dimension(0), time_steps};
}


dimensions Recurrent::get_output_dimensions() const
{
    return { biases.size() };
}


Index Recurrent::get_timesteps() const
{
    return time_steps;
}


vector<pair<type *, Index> > Recurrent::get_parameter_pairs() const
{
    return {
        {(type*)biases.data(), biases.size()},
        {(type*)input_weights.data(), input_weights.size()},
        {(type*)recurrent_weights.data(), recurrent_weights.size()}
    };
}


string Recurrent::get_activation_function() const
{
    return activation_function;
}


void Recurrent::set(const dimensions& new_input_dimensions, const dimensions& new_output_dimensions)
{
<<<<<<< HEAD
    //time_steps = new_input_dimensions[0];

=======
>>>>>>> 52aede18
    biases.resize(new_output_dimensions[0]);

    input_weights.resize(new_input_dimensions[0], new_output_dimensions[0]);

    recurrent_weights.resize(new_output_dimensions[0], new_output_dimensions[0]);

    set_parameters_random();

    label = "recurrent_layer";

    name = "Recurrent";
}


void Recurrent::set_input_dimensions(const dimensions& new_input_dimensions)
{
    const Index outputs_number = get_outputs_number();

    input_weights.resize(new_input_dimensions[0], outputs_number);
}


void Recurrent::set_output_dimensions(const dimensions& new_output_dimensions)
{
    const Index inputs_number = get_inputs_number() - time_steps + 1;

    biases.resize(new_output_dimensions[0]);

    input_weights.resize(inputs_number, new_output_dimensions[0]);

    recurrent_weights.resize(new_output_dimensions[0], new_output_dimensions[0]);
}


void Recurrent::set_timesteps(const Index& new_timesteps)
{
    time_steps = new_timesteps;
}


void Recurrent::set_activation_function(const string& new_activation_function)
{
    if(new_activation_function == "Logistic"
    || new_activation_function == "HyperbolicTangent"
    || new_activation_function == "Linear"
    || new_activation_function == "RectifiedLinear"
    || new_activation_function == "ExponentialLinear")
        activation_function = new_activation_function;
    else
        throw runtime_error("Unknown activation function: " + new_activation_function);
}


void Recurrent::calculate_combinations(const Tensor<type, 2>& inputs,
                                       const Tensor<type, 2>& h_prev,
                                       Tensor<type, 2>& combinations) const
{
    const Index samples_number = inputs.dimension(0);

    // Compute the new hidden state: h_t = tanh(W_x * x_t + W_h * h_t + b)
    combinations = inputs.contract(input_weights, axes(1,0))
                   + h_prev.contract(recurrent_weights, axes(1,0))
                   + biases.reshape(Eigen::DSizes<Index,2>{1, biases.dimension(0)})
                         .broadcast(array<Index,2>{samples_number, 1});
}


void Recurrent::forward_propagate(const vector<pair<type*, dimensions>>& input_pairs,
                                  unique_ptr<LayerForwardPropagation>& forward_propagation,
                                  const bool& is_training)
{
    const Index batch_size = input_pairs[0].second[0];
    //const Index time_steps = input_pairs[0].second[1];
    const Index input_size = input_pairs[0].second[1];
    const Index hidden_size = get_output_dimensions()[0];

    TensorMap<Tensor<type, 3>> inputs(input_pairs[0].first, batch_size, time_steps, input_size);

    RecurrentForwardPropagation* recurrent_forward =
        static_cast<RecurrentForwardPropagation*>(forward_propagation.get());

    Tensor<type, 2>& outputs = recurrent_forward->outputs;
    Tensor<type, 3>& activation_derivatives = recurrent_forward->activation_derivatives;
    Tensor<type, 2>& current_activations_derivatives = recurrent_forward->current_activations_derivatives;
    Tensor<type, 3>& hidden_states = recurrent_forward->hidden_states;

    Tensor<type, 2> h_prev(batch_size, hidden_size);
    h_prev.setZero();

    outputs.resize(batch_size, hidden_size);

    for(Index t = 0; t < time_steps; t++)
    {
        // if (t == 0)
        //     outputs = inputs.chip(t, 1).contract(input_weights, axes(1,0))
        //               + biases
        //                     .reshape(DSizes<Index, 2>{1, biases.dimension(0)})
        //                     .broadcast(array<Index, 2>({ batch_size, 1 }));
        // else
        // {
        //     //previous_hidden_states = hidden_states.chip(t-1,1);

        //     calculate_combinations(inputs.chip(t, 1), h_prev, outputs);
        // }

        calculate_combinations(inputs.chip(t, 1), h_prev, outputs);

        current_activations_derivatives = activation_derivatives.chip(t, 1);

        calculate_activations(activation_function, outputs, current_activations_derivatives);

        activation_derivatives.chip(t,1) = current_activations_derivatives;

        hidden_states.chip(t,1) = outputs;

        h_prev = outputs;
    }
}


void Recurrent::back_propagate(const vector<pair<type*, dimensions>>& input_pairs,
                               const vector<pair<type*, dimensions>>& delta_pairs,
                               unique_ptr<LayerForwardPropagation>& forward_propagation,
                               unique_ptr<LayerBackPropagation>& back_propagation) const
{
    const Index batch_size = input_pairs[0].second[0];
    const Index input_size = input_pairs[0].second[1];
    const Index output_size = get_outputs_number();

    Tensor<type, 2> initial_hidden_state(batch_size, output_size);
    initial_hidden_state.setZero();

    Tensor<type, 2> h_prev(batch_size, output_size);

    TensorMap<Tensor<type, 3>> inputs(input_pairs[0].first, batch_size, time_steps, input_size);
    TensorMap<Tensor<type, 2>> deltas(delta_pairs[0].first, batch_size, output_size);

    RecurrentForwardPropagation* recurrent_forward =
        static_cast<RecurrentForwardPropagation*>(forward_propagation.get());

    RecurrentBackPropagation* recurrent_backward =
        static_cast<RecurrentBackPropagation*>(back_propagation.get());

    Tensor<type, 3>& hidden_states = recurrent_forward->hidden_states;

    Tensor<type, 2>& current_deltas = recurrent_backward->current_deltas;
    Tensor<type, 3>& input_deltas = recurrent_backward->input_deltas;
    Tensor<type, 2>& input_weight_deltas = recurrent_backward->input_weight_deltas;
    Tensor<type, 2>& recurrent_weight_deltas = recurrent_backward->recurrent_weight_deltas;
    Tensor<type, 1>& bias_deltas = recurrent_backward->bias_deltas;
    Tensor<type, 2>& combination_deltas = recurrent_backward->combination_deltas;
    Tensor<type, 2>& current_combinations_derivatives = recurrent_backward->current_combinations_derivatives;

    Tensor<type, 3>& activation_derivatives = recurrent_forward->activation_derivatives;

    input_weight_deltas.setZero();
    recurrent_weight_deltas.setZero();
    bias_deltas.setZero();
    current_combinations_derivatives.setZero();

    for(Index t = time_steps - 1; t >= 0; --t)
    {
        if (t == time_steps - 1)
            current_deltas = deltas;
        else
            current_deltas = current_combinations_derivatives;

        combination_deltas.device(*thread_pool_device) =
            current_deltas * activation_derivatives.chip(t,1);

        // Need

        input_weight_deltas.device(*thread_pool_device) +=
            inputs.chip(t,1).contract(combination_deltas, axes(0,0));

        if (t > 0)
            h_prev.device(*thread_pool_device) =
                hidden_states.chip(t-1, 1);
        else
            h_prev.device(*thread_pool_device) = initial_hidden_state;


        recurrent_weight_deltas.device(*thread_pool_device) +=
            h_prev.contract(combination_deltas, axes(0,0));

        bias_deltas.device(*thread_pool_device) +=
            combination_deltas.sum(array<Index, 1>({ 0 }));

        if(t > 0)
            current_combinations_derivatives.device(*thread_pool_device) =
                combination_deltas.contract(
                    recurrent_weights.shuffle(array<Index,2>{{1,0}}),
                    axes(1,0));
        else
            current_combinations_derivatives.setZero();

        input_deltas.chip(t,1).device(*thread_pool_device) =
            combination_deltas.contract(
                input_weights.shuffle(array<Index,2>{{1,0}}),
                axes(1,0));
    }
}


string Recurrent::get_expression(const vector<string>& input_names,
                                 const vector<string>& output_names) const
{
    ostringstream buffer;

    for(size_t j = 0; j < output_names.size(); j++)
    {
        const Tensor<type, 1> weights_column =  recurrent_weights.chip(j,1);

        buffer << output_names[j] << " = " << activation_function << "( " << biases(j) << " +";

        for(size_t i = 0; i < input_names.size() - 1; i++)
            buffer << " (" << input_names[i] << "*" << weights_column(i) << ") +";

        buffer << " (" << input_names[input_names.size() - 1] << "*" << weights_column[input_names.size() - 1] << "));\n";
    }

    return buffer.str();
}


void Recurrent::print() const
{
    cout << "Recurrent layer" << endl
         << "Time steps: " << get_input_dimensions()[0] << endl
         << "Batch size: " << batch_size << endl
         << "Input dimensions: " << get_input_dimensions()[1] << endl
         << "Output dimensions: " << get_output_dimensions()[0] << endl
         << "Biases dimensions: " << biases.dimensions() << endl
         << "Input weights dimensions: " << input_weights.dimensions() << endl
         << "Recurrent weights dimensions: " << recurrent_weights.dimensions() << endl;

    cout << "Biases:" << endl;
    cout << biases << endl;
    cout << "Input weights:" << endl;
    cout << input_weights << endl;
    cout << "Recurrent weights:" << endl;
    cout << recurrent_weights << endl;
    cout << "Activation function: " << activation_function << endl;
    cout << "Total parameters: " << biases.size() + input_weights.size() + recurrent_weights.size() << endl;
}


void Recurrent::from_XML(const XMLDocument& document)
{
    const XMLElement* recurrent_layer_element = document.FirstChildElement("Recurrent");

    if(!recurrent_layer_element)
        throw runtime_error("Recurrent layer element is nullptr.\n");

    set_timesteps(3);
    set_label(read_xml_string(recurrent_layer_element,"Label"));
    set_input_dimensions({ read_xml_index(recurrent_layer_element, "InputsNumber") });
    set_output_dimensions({ read_xml_index(recurrent_layer_element, "NeuronsNumber") });
    set_activation_function(read_xml_string(recurrent_layer_element, "Activation"));
    string_to_tensor<type, 1>(read_xml_string(recurrent_layer_element, "Biases"), biases);
    string_to_tensor<type, 2>(read_xml_string(recurrent_layer_element, "InputWeights"), input_weights);
    string_to_tensor<type, 2>(read_xml_string(recurrent_layer_element, "RecurrentWeights"), recurrent_weights);
}


void Recurrent::to_XML(XMLPrinter& printer) const
{
    printer.OpenElement("Recurrent");

    add_xml_element(printer, "Label", get_label());
    add_xml_element(printer, "InputsNumber", to_string(get_input_dimensions()[0]));
    add_xml_element(printer, "NeuronsNumber", to_string(get_output_dimensions()[0]));
    add_xml_element(printer, "Activation", activation_function);
    add_xml_element(printer, "Biases", tensor_to_string<type, 1>(biases));
    add_xml_element(printer, "InputWeights", tensor_to_string<type, 2>(input_weights));
    add_xml_element(printer, "RecurrentWeights", tensor_to_string<type, 2>(recurrent_weights));

    printer.CloseElement();
}


RecurrentForwardPropagation::RecurrentForwardPropagation(const Index& new_batch_size, Layer* new_layer) : LayerForwardPropagation()
{
    set(new_batch_size, new_layer);
}


pair<type*, dimensions> RecurrentForwardPropagation::get_output_pair() const
{
    const Index outputs_number = layer->get_outputs_number();

    return {(type*)outputs.data(), {{batch_size, outputs_number}}};
}


void RecurrentForwardPropagation::set(const Index& new_batch_size, Layer* new_layer)
{
    if (!new_layer) return;

    batch_size=new_batch_size;

    layer = new_layer;
    if(layer == nullptr)
        throw std::runtime_error("recurrrent layer is nullptr");

    const Index outputs_number = layer->get_outputs_number();
    const Index inputs_number = layer->get_input_dimensions()[1];
    const Index time_steps = layer->get_input_dimensions()[0];

    current_inputs.resize(batch_size, time_steps, inputs_number);

    current_activations_derivatives.resize(batch_size, outputs_number);

    activation_derivatives.resize(batch_size, time_steps, outputs_number);

    outputs.resize(batch_size, outputs_number);
    outputs.setZero();

    hidden_states.resize(batch_size, time_steps, outputs_number);
    hidden_states.setZero();
}


void RecurrentForwardPropagation::print() const
{
}


void RecurrentBackPropagation::set(const Index& new_batch_size, Layer* new_layer)
{
    batch_size = new_batch_size;

    layer = new_layer;

    if (!layer) return;

    const Index outputs_number = layer->get_outputs_number();
    const Index inputs_number = layer->get_input_dimensions()[1];
    const Index time_steps = layer->get_input_dimensions()[0];

    combinations_bias_deltas.resize(outputs_number, outputs_number);
    combinations_input_weight_deltas.resize(inputs_number, outputs_number, outputs_number);
    combinations_recurrent_weight_deltas.resize(outputs_number, outputs_number, outputs_number);
    combination_deltas.resize(batch_size, outputs_number);
    current_combinations_derivatives.resize(batch_size, outputs_number);
    bias_deltas.resize(outputs_number);
    input_weight_deltas.resize(inputs_number, outputs_number);
    recurrent_weight_deltas.resize(outputs_number, outputs_number);
    input_deltas.resize(batch_size, time_steps, inputs_number);

    input_weight_deltas.setZero();
    recurrent_weight_deltas.setZero();
    bias_deltas.setZero();
    input_deltas.setZero();
    current_combinations_derivatives.setZero();
    current_deltas.setZero();
    combination_deltas.setZero();
}


void RecurrentBackPropagation::print() const
{

}


RecurrentBackPropagation::RecurrentBackPropagation(const Index& new_batch_size, Layer* new_layer)
    : LayerBackPropagation()
{
    set(new_batch_size, new_layer);
}


vector<pair<type*, dimensions>> RecurrentBackPropagation::get_input_derivative_pairs() const
{
    const Index inputs_number = layer->get_input_dimensions()[0];

    return {{(type*)(input_deltas.data()), {batch_size, inputs_number}}};
}

vector<pair<type*, Index>> RecurrentBackPropagation::get_parameter_delta_pairs() const
{
    return {
        {(type*)bias_deltas.data(), bias_deltas.size()},
        {(type*)input_weight_deltas.data(), input_weight_deltas.size()},
        {(type*)recurrent_weight_deltas.data(), recurrent_weight_deltas.size()}
    };
}

REGISTER(Layer, Recurrent, "Recurrent")
REGISTER(LayerForwardPropagation, RecurrentForwardPropagation, "Recurrent")
REGISTER(LayerBackPropagation, RecurrentBackPropagation, "Recurrent")

}

// OpenNN: Open Neural Networks Library.
// Copyright(C) 2005-2025 Artificial Intelligence Techniques, SL.
//
// This library is free software; you can redistribute it and/or
// modify it under the terms of the GNU Lesser General Public
// License as published by the Free Software Foundation; either
// version 2.1 of the License, or any later version.
//
// This library is distributed in the hope that it will be useful,
// but WITHOUT ANY WARRANTY; without even the implied warranty of
// MERCHANTABILITY or FITNESS FOR A PARTICULAR PURPOSE.  See the GNU
// Lesser General Public License for more details.

// You should have received a copy of the GNU Lesser General Public
// License along with this library; if not, write to the Free Software
// Foundation, Inc., 51 Franklin St, Fifth Floor, Boston, MA  02110-1301  USA<|MERGE_RESOLUTION|>--- conflicted
+++ resolved
@@ -57,11 +57,6 @@
 
 void Recurrent::set(const dimensions& new_input_dimensions, const dimensions& new_output_dimensions)
 {
-<<<<<<< HEAD
-    //time_steps = new_input_dimensions[0];
-
-=======
->>>>>>> 52aede18
     biases.resize(new_output_dimensions[0]);
 
     input_weights.resize(new_input_dimensions[0], new_output_dimensions[0]);
