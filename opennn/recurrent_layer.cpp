--- conflicted
+++ resolved
@@ -937,15 +937,10 @@
 //    TensorMap<Tensor<type, 2>> inputs(inputs_data, inputs_dimensions(0), inputs_dimensions(1));
 //    TensorMap<Tensor<type, 2>> outputs(outputs_data, outputs_dimensions(0), outputs_dimensions(1));
 
-<<<<<<< HEAD
 //    for(Index i = 0; i < samples_number; i++) /// @todo use vector maps instead of chipping
 //    {
 //        if(i%timesteps == 0) hidden_states.setZero();
-=======
-    for(Index i = 0; i < samples_number; i++)
-    {
-        if(i%timesteps == 0) hidden_states.setZero();
->>>>>>> a79abd31
+
 
 //        current_inputs = inputs.chip(i, 0);
 
