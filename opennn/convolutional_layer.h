--- conflicted
+++ resolved
@@ -188,11 +188,7 @@
 
     type momentum = type(0.9);
 
-<<<<<<< HEAD
-    const type epsilon = 1e-5F;
-=======
     const type epsilon = type(1e-5);
->>>>>>> 4e4d89b0
 
     Tensor<type, 1> scales;
     Tensor<type, 1> offsets;
