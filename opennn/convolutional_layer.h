--- conflicted
+++ resolved
@@ -231,13 +231,9 @@
    Tensor<type, 4> convolutions_derivatives;
    Tensor<type, 4> input_derivatives;
 
-<<<<<<< HEAD
    Tensor<type, 1> bias_derivatives;
    Tensor<type, 4> synaptic_weight_derivatives;
-=======
-   Tensor<type, 1> biases_derivatives;
-   Tensor<type, 4> synaptic_weights_derivatives;
->>>>>>> d708ae72
+
    Tensor<type, 4> rotated_synaptic_weights;
 
 };
