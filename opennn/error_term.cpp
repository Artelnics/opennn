--- conflicted
+++ resolved
@@ -1612,9 +1612,6 @@
     return single_hidden_layer_point_Hessian;
 }
 
-<<<<<<< HEAD
-=======
-
 // Vector<double> calculate_gradient() const method
 
 /// Returns the default gradient vector of the error term.
@@ -1629,6 +1626,8 @@
     #endif
 
     // Neural network stuff
+    if (!neural_network_pointer)
+      throw std::logic_error("No neural network specified");
 
     const MultilayerPerceptron* multilayer_perceptron_pointer = neural_network_pointer->get_multilayer_perceptron_pointer();
 
@@ -1736,7 +1735,6 @@
 }
 
 
->>>>>>> 57dbbc31
 // Vector<double> calculate_gradient(const Vector<double>&) const method
 
 /// Returns the default gradient vector of the error term.
@@ -1754,15 +1752,11 @@
 
    // Loss index stuff
 
-<<<<<<< HEAD
-  if(!numerical_differentiation_pointer)
-=======
    #ifdef __OPENNN_DEBUG__
 
    ostringstream buffer;
 
    if(!numerical_differentiation_pointer)
->>>>>>> 57dbbc31
    {
      std::ostringstream buffer;
       buffer << "OpenNN Exception: ErrorTerm class.\n"
