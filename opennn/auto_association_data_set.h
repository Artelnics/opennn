//   OpenNN: Open Neural Networks Library
//   www.opennn.net
//
//   A U T O   A S S O C I A T I O N   D A T A S E T   C L A S S   H E A D E R
//
//   Artificial Intelligence Techniques SL
//   artelnics@artelnics.com

#ifndef AUTOASSOCIATIONDATASET_H
#define AUTOASSOCIATIONDATASET_H

#include "data_set.h"

namespace opennn
{

class AutoAssociativeDataSet : public DataSet
{

public:

<<<<<<< HEAD
    explicit AutoAssociationDataSet();
=======
    AutoAssociativeDataSet();
>>>>>>> 2441909d

    vector<RawVariable> get_associative_raw_variables() const;
    const Tensor<type, 2>& get_associative_data() const;
    void set_auto_associative_samples_uses();

    Index get_associative_raw_variables_number() const;
    void set_associative_data(const Tensor<type, 2>&);
    void set_associative_raw_variables_number(const Index&);

    void transform_associative_dataset();
    void transform_associative_raw_variables();
    void transform_associative_data();

    void save_auto_associative_data_binary(const filesystem::path&) const;
    void load_auto_associative_data_binary(const filesystem::path&);

private:

    Tensor<type, 2> associative_data;

    vector<RawVariable> associative_raw_variables;

};

}

#endif


// OpenNN: Open Neural Networks Library.
// Copyright(C) 2005-2024 Artificial Intelligence Techniques, SL.
//
// This library is free software; you can redistribute it and/or
// modify it under the terms of the GNU Lesser General Public
// License as published by the Free Software Foundation; either
// version 2.1 of the License, or any later version.
//
// This library is distributed in the hope that it will be useful,
// but WITHOUT ANY WARRANTY; without even the implied warranty of
// MERCHANTABILITY or FITNESS FOR A PARTICULAR PURPOSE.  See the GNU
// Lesser General Public License for more details.

// You should have received a copy of the GNU Lesser General Public
// License along with this library; if not, write to the Free Software
// Foundation, Inc., 51 Franklin St, Fifth Floor, Boston, MA  02110-1301  USA<|MERGE_RESOLUTION|>--- conflicted
+++ resolved
@@ -19,11 +19,8 @@
 
 public:
 
-<<<<<<< HEAD
-    explicit AutoAssociationDataSet();
-=======
+
     AutoAssociativeDataSet();
->>>>>>> 2441909d
 
     vector<RawVariable> get_associative_raw_variables() const;
     const Tensor<type, 2>& get_associative_data() const;
