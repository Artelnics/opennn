--- conflicted
+++ resolved
@@ -291,13 +291,9 @@
 
         triplet.B.first = optimization_data.initial_learning_rate*type(count);
 
-<<<<<<< HEAD
-        optimization_data.potential_parameters.device(*thread_pool_device)
-                = back_propagation.parameters + optimization_data.training_direction * triplet.B.first;
-=======
         potential_parameters.device(*thread_pool_device)
                 = parameters + training_direction * triplet.B.first;
->>>>>>> 64ae3e22
+
 
         neural_network->forward_propagate(batch.get_input_pairs(),
             potential_parameters, forward_propagation);
@@ -316,15 +312,9 @@
 
         triplet.B.first *= golden_ratio;
 
-<<<<<<< HEAD
-        optimization_data.potential_parameters.device(*thread_pool_device)
-                = back_propagation.parameters + optimization_data.training_direction*triplet.B.first;
-
-=======
         potential_parameters.device(*thread_pool_device)
                 = parameters + training_direction*triplet.B.first;
         
->>>>>>> 64ae3e22
         neural_network->forward_propagate(batch.get_input_pairs(),
                                           potential_parameters,
                                           forward_propagation);
@@ -342,15 +332,9 @@
 
             triplet.B.first *= golden_ratio;
 
-<<<<<<< HEAD
-            optimization_data.potential_parameters.device(*thread_pool_device)
-                    = back_propagation.parameters + optimization_data.training_direction*triplet.B.first;
-
-=======
             potential_parameters.device(*thread_pool_device)
                     = parameters + training_direction*triplet.B.first;
             
->>>>>>> 64ae3e22
             neural_network->forward_propagate(batch.get_input_pairs(),
                                               potential_parameters,
                                               forward_propagation);
