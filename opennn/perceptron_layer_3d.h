//   OpenNN: Open Neural Networks Library
//   www.opennn.net
//
//   P E R C E P T R O N   L A Y E R   3 D   C L A S S   H E A D E R
//
//   Artificial Intelligence Techniques SL
//   artelnics@artelnics.com

#ifndef PERCEPTRONLAYER3D_H
#define PERCEPTRONLAYER3D_H

<<<<<<< HEAD

=======
>>>>>>> 2441909d
#include "layer.h"

namespace opennn
{

#ifdef OPENNN_CUDA
struct PerceptronLayer3DForwardPropagationCuda;
struct PerceptronLayer3DBackPropagationCuda;
#endif

class PerceptronLayer3D : public Layer
{

public:

    enum class ActivationFunction{HyperbolicTangent,
                                  Linear,
                                  RectifiedLinear};

   PerceptronLayer3D(const Index& = 0,
                              const Index& = 0,
                              const Index& = 0,
                              const ActivationFunction& = PerceptronLayer3D::ActivationFunction::HyperbolicTangent);

   Index get_inputs_number_xxx() const;
   Index get_inputs_depth() const;
   Index get_neurons_number() const;

   // @todo
<<<<<<< HEAD
   dimensions get_input_dimensions() const final
=======
   dimensions get_input_dimensions() const override
>>>>>>> 2441909d
   {
       throw runtime_error("XXX");
   }

<<<<<<< HEAD
   dimensions get_output_dimensions() const final;
=======
   dimensions get_output_dimensions() const override;
>>>>>>> 2441909d

   Index get_parameters_number() const override;
   type get_dropout_rate() const;
   Tensor<type, 1> get_parameters() const override;

   const PerceptronLayer3D::ActivationFunction& get_activation_function() const;

   string get_activation_function_string() const;

   void set(const Index& = 0,
            const Index& = 0,
            const Index& = 0,
            const PerceptronLayer3D::ActivationFunction& = PerceptronLayer3D::ActivationFunction::HyperbolicTangent);

   void set_input_dimensions(const dimensions&) override;
   void set_inputs_depth(const Index&);
   void set_output_dimensions(const dimensions&) override;

   void set_parameters(const Tensor<type, 1>&, const Index& index = 0) override;

   void set_activation_function(const ActivationFunction&);
   void set_activation_function(const string&);
   void set_dropout_rate(const type&);

   void set_parameters_constant(const type&) override;
   void set_parameters_random() override;
   void set_parameters_glorot();

   void calculate_combinations(const Tensor<type, 3>&,
                               Tensor<type, 3>&) const;

   void dropout(Tensor<type, 3>&) const;

   void calculate_activations(Tensor<type, 3>&,
                              Tensor<type, 3>&) const;

   void forward_propagate(const vector<pair<type*, dimensions>>&,
                          unique_ptr<LayerForwardPropagation>&,
                          const bool&) override;

   void back_propagate(const vector<pair<type*, dimensions>>&,
                       const vector<pair<type*, dimensions>>&,
                       unique_ptr<LayerForwardPropagation>&,
                       unique_ptr<LayerBackPropagation>&) const override;

   void add_deltas(const vector<pair<type*, dimensions>>&) const;

   void insert_gradient(unique_ptr<LayerBackPropagation>&,
                        const Index&,
                        Tensor<type, 1>&) const override;

   void from_XML(const XMLDocument&) override;
   void to_XML(XMLPrinter&) const override;

    #ifdef OPENNN_CUDA
        #include "../../opennn_cuda/opennn_cuda/perceptron_layer_3d_cuda.h"
    #endif

private:

   Index inputs_number_xxx;

   Tensor<type, 1> biases;

   Tensor<type, 2> synaptic_weights;

   ActivationFunction activation_function;

   type dropout_rate = type(0);

   Tensor<type, 3> empty;

   const Eigen::array<Index, 2> sum_dimensions = { 0, 1 };

   const Eigen::array<IndexPair<Index>, 1> contraction_indices = { IndexPair<Index>(2, 0) };

   const Eigen::array<IndexPair<Index>, 1> single_contraction_indices = { IndexPair<Index>(2, 1) };
   const Eigen::array<IndexPair<Index>, 2> double_contraction_indices = { IndexPair<Index>(0, 0), IndexPair<Index>(1, 1) };
};


struct PerceptronLayer3DForwardPropagation : LayerForwardPropagation
{
    PerceptronLayer3DForwardPropagation(const Index& = 0, Layer* = nullptr);

    pair<type*, dimensions> get_outputs_pair() const override;

    void set(const Index& = 0, Layer* = nullptr) override;

    void print() const override;

    Tensor<type, 3> outputs;

    Tensor<type, 3> activation_derivatives;
};


struct PerceptronLayer3DBackPropagation : LayerBackPropagation
{
    PerceptronLayer3DBackPropagation(const Index& = 0, Layer* = 0);

    vector<pair<type*, dimensions>> get_input_derivative_pairs() const override;

    void set(const Index& = 0, Layer* = nullptr);

    void print() const override;

    Tensor<type, 1> biases_derivatives;
    Tensor<type, 2> synaptic_weights_derivatives;

    Tensor<type, 3> combinations_derivatives;
    Tensor<type, 3> input_derivatives;
};


#ifdef OPENNN_CUDA
    #include "../../opennn_cuda/opennn_cuda/perceptron_layer_3d_forward_propagation_cuda.h"
    #include "../../opennn_cuda/opennn_cuda/perceptron_layer_3d_back_propagation_cuda.h"
#endif


}

#endif


// OpenNN: Open Neural Networks Library.
// Copyright(C) 2005-2024 Artificial Intelligence Techniques, SL.
//
// This library is free software; you can redistribute it and/or
// modify it under the terms of the GNU Lesser General Public
// License as published by the Free Software Foundation; either
// version 2.1 of the License, or any later version.
//
// This library is distributed in the hope that it will be useful,
// but WITHOUT ANY WARRANTY; without even the implied warranty of
// MERCHANTABILITY or FITNESS FOR A PARTICULAR PURPOSE.  See the GNU
// Lesser General Public License for more details.

// You should have received a copy of the GNU Lesser General Public
// License along with this library; if not, write to the Free Software

// Foundation, Inc., 51 Franklin St, Fifth Floor, Boston, MA  02110-1301  USA<|MERGE_RESOLUTION|>--- conflicted
+++ resolved
@@ -9,10 +9,6 @@
 #ifndef PERCEPTRONLAYER3D_H
 #define PERCEPTRONLAYER3D_H
 
-<<<<<<< HEAD
-
-=======
->>>>>>> 2441909d
 #include "layer.h"
 
 namespace opennn
@@ -42,20 +38,12 @@
    Index get_neurons_number() const;
 
    // @todo
-<<<<<<< HEAD
-   dimensions get_input_dimensions() const final
-=======
    dimensions get_input_dimensions() const override
->>>>>>> 2441909d
    {
        throw runtime_error("XXX");
    }
 
-<<<<<<< HEAD
-   dimensions get_output_dimensions() const final;
-=======
    dimensions get_output_dimensions() const override;
->>>>>>> 2441909d
 
    Index get_parameters_number() const override;
    type get_dropout_rate() const;
