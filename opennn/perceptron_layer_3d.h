//   OpenNN: Open Neural Networks Library
//   www.opennn.net
//
//   P E R C E P T R O N   L A Y E R   3 D   C L A S S   H E A D E R
//
//   Artificial Intelligence Techniques SL
//   artelnics@artelnics.com

#ifndef PERCEPTRONLAYER3D_H
#define PERCEPTRONLAYER3D_H

#include "layer.h"

namespace opennn
{

#ifdef OPENNN_CUDA
struct Perceptron3dForwardPropagationCuda;
struct Perceptron3dBackPropagationCuda;
#endif

class Perceptron3d : public Layer
{

public:

<<<<<<< HEAD
    enum class ActivationFunction{HyperbolicTangent,
                                  Logistic,
=======
    enum class Activation{HyperbolicTangent, Logistic,
>>>>>>> f9f3a8b3
                                  Linear,
                                  RectifiedLinear};

   Perceptron3d(const Index& = 0,
                const Index& = 0,
                const Index& = 0,
                const Activation& = Perceptron3d::Activation::HyperbolicTangent,
                const string& = "perceptron_layer_3d");

   Index get_sequence_length() const;
   Index get_input_dimension() const;
   Index get_output_dimension() const;

   // @todo
   dimensions get_input_dimensions() const override
   {
       throw runtime_error("XXX");
   }

   dimensions get_output_dimensions() const override;

   Index get_parameters_number() const override;
   type get_dropout_rate() const;
   Tensor<type, 1> get_parameters() const override;

   const Perceptron3d::Activation& get_activation_function() const;

   string get_activation_function_string() const;

   void set(const Index& = 0,
            const Index& = 0,
            const Index& = 0,
            const Perceptron3d::Activation& = Perceptron3d::Activation::HyperbolicTangent,
            const string & = "perceptron_layer_3d");

   void set_parameters(const Tensor<type, 1>&, Index&) override;

   void set_activation_function(const Activation&);
   void set_activation_function(const string&);
   void set_dropout_rate(const type&);

   void set_parameters_constant(const type&) override;
   void set_parameters_random() override;
   void set_parameters_glorot();

   void calculate_combinations(const Tensor<type, 3>&,
                               Tensor<type, 3>&) const;

   void dropout(Tensor<type, 3>&) const;

   void calculate_activations(Tensor<type, 3>&,
                              Tensor<type, 3>&) const;

   void forward_propagate(const vector<pair<type*, dimensions>>&,
                          unique_ptr<LayerForwardPropagation>&,
                          const bool&) override;

   void back_propagate(const vector<pair<type*, dimensions>>&,
                       const vector<pair<type*, dimensions>>&,
                       unique_ptr<LayerForwardPropagation>&,
                       unique_ptr<LayerBackPropagation>&) const override;

   void insert_gradient(unique_ptr<LayerBackPropagation>&,
                        Index&,
                        Tensor<type, 1>&) const override;

   void from_XML(const XMLDocument&) override;
   void to_XML(XMLPrinter&) const override;

    #ifdef OPENNN_CUDA
        #include "../../opennn_cuda/opennn_cuda/perceptron_layer_3d_cuda.h"
    #endif

private:

   Index sequence_length;

   Tensor<type, 1> biases;

   Tensor<type, 2> weights;

   Activation activation_function;

   type dropout_rate = type(0);

   Tensor<type, 3> empty;

   const Eigen::array<Index, 2> sum_dimensions = { 0, 1 };

   const Eigen::array<IndexPair<Index>, 1> contraction_indices = { IndexPair<Index>(2, 0) };

   const Eigen::array<IndexPair<Index>, 1> single_contraction_indices = { IndexPair<Index>(2, 1) };
   const Eigen::array<IndexPair<Index>, 2> double_contraction_indices = { IndexPair<Index>(0, 0), IndexPair<Index>(1, 1) };
};


struct Perceptron3dForwardPropagation : LayerForwardPropagation
{
    Perceptron3dForwardPropagation(const Index& = 0, Layer* = nullptr);

    pair<type*, dimensions> get_outputs_pair() const override;

    void set(const Index& = 0, Layer* = nullptr);

    void print() const override;

    Tensor<type, 3> outputs;

    Tensor<type, 3> activation_derivatives;
};


struct Perceptron3dBackPropagation : LayerBackPropagation
{
    Perceptron3dBackPropagation(const Index& = 0, Layer* = 0);

    vector<pair<type*, dimensions>> get_input_derivative_pairs() const override;

    void set(const Index& = 0, Layer* = nullptr);

    void print() const override;

    Tensor<type, 1> bias_derivatives;
    Tensor<type, 2> weight_derivatives;

    Tensor<type, 3> combination_derivatives;
    Tensor<type, 3> input_derivatives;
};


#ifdef OPENNN_CUDA
    #include "../../opennn_cuda/opennn_cuda/perceptron_layer_3d_forward_propagation_cuda.h"
    #include "../../opennn_cuda/opennn_cuda/perceptron_layer_3d_back_propagation_cuda.h"
#endif


}

#endif


// OpenNN: Open Neural Networks Library.
// Copyright(C) 2005-2025 Artificial Intelligence Techniques, SL.
//
// This library is free software; you can redistribute it and/or
// modify it under the terms of the GNU Lesser General Public
// License as published by the Free Software Foundation; either
// version 2.1 of the License, or any later version.
//
// This library is distributed in the hope that it will be useful,
// but WITHOUT ANY WARRANTY; without even the implied warranty of
// MERCHANTABILITY or FITNESS FOR A PARTICULAR PURPOSE.  See the GNU
// Lesser General Public License for more details.

// You should have received a copy of the GNU Lesser General Public
// License along with this library; if not, write to the Free Software

// Foundation, Inc., 51 Franklin St, Fifth Floor, Boston, MA  02110-1301  USA<|MERGE_RESOLUTION|>--- conflicted
+++ resolved
@@ -24,14 +24,10 @@
 
 public:
 
-<<<<<<< HEAD
-    enum class ActivationFunction{HyperbolicTangent,
-                                  Logistic,
-=======
-    enum class Activation{HyperbolicTangent, Logistic,
->>>>>>> f9f3a8b3
-                                  Linear,
-                                  RectifiedLinear};
+    enum class Activation{HyperbolicTangent,
+                          Logistic,
+                          Linear,
+                          RectifiedLinear};
 
    Perceptron3d(const Index& = 0,
                 const Index& = 0,
