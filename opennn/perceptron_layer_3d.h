--- conflicted
+++ resolved
@@ -58,12 +58,9 @@
             const Index& = 0,
             const PerceptronLayer3D::ActivationFunction& = PerceptronLayer3D::ActivationFunction::HyperbolicTangent);
 
-<<<<<<< HEAD
-   void set_inputs_number(const Index);
-   void set_input_dimensions(const dimensions&) final;
-=======
+   void set_inputs_number(Index);
    void set_input_dimensions(const dimensions&) override;
->>>>>>> f885f0ac
+
    void set_inputs_depth(const Index&);
    void set_output_dimensions(const dimensions&) override;
 
