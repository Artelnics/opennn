/****************************************************************************************************************/
/*                                                                                                              */
/*   OpenNN: Open Neural Networks Library                                                                       */
/*   www.opennn.net                                                                                             */
/*                                                                                                              */
/*   O R D I N A R Y   D I F F E R E N T I A L   E Q U A T I O N S   C L A S S   H E A D E R                    */
/*                                                                                                              */
/*   Roberto Lopez                                                                                              */ 
/*   Artificial Intelligence Techniques SL                                                                      */
/*   robertolopez@artelnics.com                                                                                 */
/*                                                                                                              */
/****************************************************************************************************************/

#ifndef __ORDINARYDIFFERENTIALEQUATIONS_H__
#define __ORDINARYDIFFERENTIALEQUATIONS_H__

// System includes

#include<fstream>
#include<iostream>
#include<string>
#include<sstream>
#include <time.h>

// OpenNN includes

#include "vector.h"
#include "matrix.h"

#include "mathematical_model.h"

#include "neural_network.h"

// TinyXml includes

#include "tinyxml2.h"

namespace OpenNN
{

/// 
/// This class represents the concept of a mathematical model defined by ordinary differential equations.
/// A mathematical model is the base for learning in some types of problems, such as optimal control and inverse problems. 
/// 


class OrdinaryDifferentialEquations : public MathematicalModel
{

public:

   // DEFAULT CONSTRUCTOR

   explicit OrdinaryDifferentialEquations();

   // XML CONSTRUCTOR

   explicit OrdinaryDifferentialEquations(const tinyxml2::XMLDocument&);

   // FILE CONSTRUCTOR

   explicit OrdinaryDifferentialEquations(const string&);

   // COPY CONSTRUCTOR

   OrdinaryDifferentialEquations(const OrdinaryDifferentialEquations&);

   // DESTRUCTOR

   virtual ~OrdinaryDifferentialEquations();

   // ASSIGNMENT OPERATOR

   OrdinaryDifferentialEquations& operator =(const OrdinaryDifferentialEquations&);

   // EQUAL TO OPERATOR

   bool operator ==(const OrdinaryDifferentialEquations&) const;

   // Enumerations

   /// Enumeration of available methods for numerical integration of ordinary differential equations. 

   enum SolutionMethod{RungeKutta, RungeKuttaFehlberg};


   // METHODS

   // Get methods

   const double& get_initial_independent_variable() const;
   const double& get_final_independent_variable() const;

   const Vector<double>& get_initial_dependent_variables() const;
   const double& get_initial_dependent_variable(const size_t&) const;

   const SolutionMethod& get_solution_method() const;
   string write_solution_method() const;

   const size_t& get_points_number() const;

   const double& get_tolerance() const;

   const size_t& get_initial_size() const;
   const size_t& get_warning_size() const;
   const size_t& get_error_size() const;

   // Set methods

   void set(const OrdinaryDifferentialEquations&);

   void set_initial_independent_variable(const double&);
   void set_final_independent_variable(const double&);

   void set_initial_dependent_variables(const Vector<double>&);
   void set_initial_dependent_variable(const size_t&, const double&);

   void set_solution_method(const SolutionMethod&);
   void set_solution_method(const string&);

   void set_points_number(const size_t&);

   void set_tolerance(const double& );

   void set_initial_size(const size_t&);
   void set_warning_size(const size_t&);
   void set_error_size(const size_t&);

   virtual void set_default();

   // Ordinary differential equations methods

   /// This pure virtual method calculates the derivatives of the dependent variables with respect to the independent variable. 

   virtual Vector<double> calculate_dependent_variables_dots(const NeuralNetwork&, const Vector<double>&) const = 0;

   // Numerical solution methods

   Matrix<double> calculate_Runge_Kutta_solution(const NeuralNetwork&) const;
   Vector<double> calculate_Runge_Kutta_final_solution(const NeuralNetwork&) const;

   Matrix<double> calculate_Runge_Kutta_Fehlberg_solution(const NeuralNetwork&) const;
   Vector<double> calculate_Runge_Kutta_Fehlberg_final_solution(const NeuralNetwork&) const;

   virtual Matrix<double> calculate_solutions(const NeuralNetwork&) const;
   virtual Vector<double> calculate_final_solutions(const NeuralNetwork&) const;

   // Serialization methods

<<<<<<< HEAD
   std::string to_string(void) const;

  /// ownership passed - use delete to destroy
   virtual tinyxml2::XMLDocument* to_XML(void) const;
=======
   string object_to_string() const;
   
   virtual tinyxml2::XMLDocument* to_XML() const;
>>>>>>> c9fe4ffe
   virtual void from_XML(const tinyxml2::XMLDocument&);

   virtual void write_XML(tinyxml2::XMLPrinter&) const;
   // virtual void read_XML(   );

   virtual void save_data(const NeuralNetwork&, const string&) const;

protected: 

   /// Initial value for the only independent variable. 

   double initial_independent_variable;

   /// Final value for the only independent variable. 

   double final_independent_variable;

   /// Initial values for the dependent variables. 

   Vector<double> initial_dependent_variables;

   /// Numerical integration method(Runge-Kutta or Runge-Kutta-Fehlberg).

   SolutionMethod solution_method;

   /// Number of points in the Runge-Kutta method. 

   size_t points_number;

   /// Tolerance in the Runge-Kutta-Fehlberg method. 

   double tolerance;

   /// Initial number of points in the Runge-Kutta-Fehlberg method. 

   size_t initial_size;

   /// Number of points at which the the Runge-Kutta-Fehlberg method displays a warning message. 

   size_t warning_size;

   /// Number of points at which the the Runge-Kutta-Fehlberg method throws an exception. 

   size_t error_size;
};

}

#endif


// OpenNN: Open Neural Networks Library.
// Copyright(C) 2005-2018 Artificial Intelligence Techniques, SL.
//
// This library is free software; you can redistribute it and/or
// modify it under the terms of the GNU Lesser General Public
// License as published by the Free Software Foundation; either
// version 2.1 of the License, or any later version.
//
// This library is distributed in the hope that it will be useful,
// but WITHOUT ANY WARRANTY; without even the implied warranty of
// MERCHANTABILITY or FITNESS FOR A PARTICULAR PURPOSE.  See the GNU
// Lesser General Public License for more details.

// You should have received a copy of the GNU Lesser General Public
// License along with this library; if not, write to the Free Software
// Foundation, Inc., 51 Franklin St, Fifth Floor, Boston, MA  02110-1301  USA<|MERGE_RESOLUTION|>--- conflicted
+++ resolved
@@ -147,16 +147,10 @@
 
    // Serialization methods
 
-<<<<<<< HEAD
-   std::string to_string(void) const;
+   std::string object_to_string() const;
 
   /// ownership passed - use delete to destroy
-   virtual tinyxml2::XMLDocument* to_XML(void) const;
-=======
-   string object_to_string() const;
-   
    virtual tinyxml2::XMLDocument* to_XML() const;
->>>>>>> c9fe4ffe
    virtual void from_XML(const tinyxml2::XMLDocument&);
 
    virtual void write_XML(tinyxml2::XMLPrinter&) const;
