--- conflicted
+++ resolved
@@ -14,17 +14,10 @@
 namespace opennn
 {
 
-<<<<<<< HEAD
-//#ifdef OPENNN_CUDA
-//    struct MultiheadAttentionForwardPropagationCuda;
-//    struct MultiheadAttentionBackPropagationCuda;
-//#endif
-=======
 #ifdef OPENNN_CUDA
 struct MultiheadAttentionForwardPropagationCuda;
 struct MultiheadAttentionBackPropagationCuda;
 #endif
->>>>>>> 58dda887
 
 class MultiHeadAttention : public Layer
 {
@@ -100,15 +93,9 @@
     void from_XML(const XMLDocument&) override;
     void to_XML(XMLPrinter&) const override;
 
-<<<<<<< HEAD
     //#ifdef OPENNN_CUDA
     //    #include "../../opennn_cuda/opennn_cuda/multihead_attention_layer_cuda.h"
     //#endif
-=======
-#ifdef OPENNN_CUDA
-#include "../../opennn_cuda/opennn_cuda/multihead_attention_layer_cuda.h"
-#endif
->>>>>>> 58dda887
 
 private:
 
@@ -213,17 +200,10 @@
     Tensor<type, 3> input_source_derivatives;
 };
 
-<<<<<<< HEAD
 //#ifdef OPENNN_CUDA
 //    #include "../../opennn_cuda/opennn_cuda/multihead_attention_layer_forward_propagation_cuda.h"
 //    #include "../../opennn_cuda/opennn_cuda/multihead_attention_layer_back_propagation_cuda.h"
 //#endif
-=======
-#ifdef OPENNN_CUDA
-#include "../../opennn_cuda/opennn_cuda/multihead_attention_layer_forward_propagation_cuda.h"
-#include "../../opennn_cuda/opennn_cuda/multihead_attention_layer_back_propagation_cuda.h"
-#endif
->>>>>>> 58dda887
 
 }
 
