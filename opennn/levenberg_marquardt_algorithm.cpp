--- conflicted
+++ resolved
@@ -205,44 +205,14 @@
     const vector<Index> input_variable_indices = data_set->get_variable_indices(DataSet::VariableUse::Input);
     const vector<Index> target_variable_indices = data_set->get_variable_indices(DataSet::VariableUse::Target);
 
-<<<<<<< HEAD
-    const vector<Scaler> input_variable_scalers = data_set->get_variable_scalers(DataSet::VariableUse::Input);
-    const vector<Scaler> target_variable_scalers = data_set->get_variable_scalers(DataSet::VariableUse::Target);
-
-    vector<Descriptives> input_variable_descriptives;
-    vector<Descriptives> target_variable_descriptives;
-
-=======
->>>>>>> 2441909d
     // Neural network
     
     NeuralNetwork* neural_network = loss_index->get_neural_network();
     
-<<<<<<< HEAD
-    set_neural_network_variable_names();
-
-    if(neural_network->has(Layer::Type::Scaling2D))
-    {
-        input_variable_descriptives = data_set->scale_variables(DataSet::VariableUse::Input);
-        ScalingLayer2D* scaling_layer_2d = static_cast<ScalingLayer2D*>(neural_network->get_first(Layer::Type::Scaling2D));
-        scaling_layer_2d->set_descriptives(input_variable_descriptives);
-        scaling_layer_2d->set_scalers(input_variable_scalers);
-    }
-
-    if(neural_network->has(Layer::Type::Unscaling))
-    {
-        target_variable_descriptives = data_set->scale_variables(DataSet::VariableUse::Target);
-
-        UnscalingLayer* unscaling_layer = static_cast<UnscalingLayer*>(neural_network->get_first(Layer::Type::Unscaling));
-        unscaling_layer->set(target_variable_descriptives, target_variable_scalers);
-    }
-    
-=======
     set_names();
 
     set_scaling();
 
->>>>>>> 2441909d
     Batch training_batch(training_samples_number, data_set);
     training_batch.fill(training_samples_indices, input_variable_indices, target_variable_indices);
 
@@ -296,11 +266,7 @@
                                       training_back_propagation_lm);
 
         results.training_error_history(epoch) = training_back_propagation_lm.error();
-<<<<<<< HEAD
-/*
-=======
-
->>>>>>> 2441909d
+
         if(has_selection)
         {
 /*
@@ -326,15 +292,10 @@
                 selection_failures++;
 */
         }
-<<<<<<< HEAD
-*/
-        elapsed_time = get_elapsed_time(beginning_time);
-=======
 
         elapsed_time = get_elapsed_time(beginning_time);
         if(epoch != 0) loss_decrease = old_loss - training_back_propagation_lm.loss;
         old_loss = training_back_propagation_lm.loss;
->>>>>>> 2441909d
 
         if(display && epoch%display_period == 0)
         {
