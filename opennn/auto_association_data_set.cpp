--- conflicted
+++ resolved
@@ -6,10 +6,7 @@
 //   Artificial Intelligence Techniques SL
 //   artelnics@artelnics.com
 
-<<<<<<< HEAD
-#include "pch.h"
-=======
->>>>>>> 2441909d
+
 #include "auto_association_data_set.h"
 
 namespace opennn
@@ -119,11 +116,7 @@
     vector<Index> indices;
     iota(indices.begin(), indices.end(), 0);
 
-<<<<<<< HEAD
-    std::shuffle(indices.data(), indices.data() + indices.size(), urng);
-=======
     shuffle(indices.data(), indices.data() + indices.size(), urng);
->>>>>>> 2441909d
 
     Index i = 0;
     Index index;
@@ -235,11 +228,8 @@
 
 void AutoAssociativeDataSet::load_auto_associative_data_binary(const filesystem::path& auto_associative_data_file_name)
 {
-<<<<<<< HEAD
-    ifstream file(auto_associative_data_file_name.c_str(), ios::binary);
-=======
+
     ifstream file(auto_associative_data_file_name, ios::binary);
->>>>>>> 2441909d
 
     if(!file.is_open())
         throw runtime_error("Cannot open binary file: " + auto_associative_data_file_name.string() + "\n");
