--- conflicted
+++ resolved
@@ -186,27 +186,16 @@
 
    string object_to_string() const;
 
-<<<<<<< HEAD
   /// ownership passed - use delete to destroy
-   tinyxml2::XMLDocument* to_XML(void) const;
-=======
    tinyxml2::XMLDocument* to_XML() const;
->>>>>>> c9fe4ffe
    virtual void from_XML(const tinyxml2::XMLDocument&);
 
    void write_XML(tinyxml2::XMLPrinter&) const;
 
    // PMML Methods
-<<<<<<< HEAD
   /// ownership not passed
    void to_PMML(tinyxml2::XMLElement*, const Vector<std::string>&) const;
    void write_PMML(tinyxml2::XMLPrinter&, const Vector<std::string>&) const;
-=======
-
-   void to_PMML(tinyxml2::XMLElement*, const Vector<string>&) const;
-   void write_PMML(tinyxml2::XMLPrinter&, const Vector<string>&) const;
->>>>>>> c9fe4ffe
-
 
    void from_PMML(const tinyxml2::XMLElement*, const Vector<string>&);
 
