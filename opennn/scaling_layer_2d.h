//   OpenNN: Open Neural Networks Library
//   www.opennn.net
//
//   S C A L I N G   L A Y E R   2 D   C L A S S   H E A D E R
//
//   Artificial Intelligence Techniques SL
//   artelnics@artelnics.com

#ifndef SCALINGLAYER2D_H
#define SCALINGLAYER2D_H

<<<<<<< HEAD
#include "scaling.h"
=======
>>>>>>> 2441909d
#include "layer.h"
#include "scaling.h"

namespace opennn
{

class ScalingLayer2D : public Layer
{

public:

   ScalingLayer2D(const dimensions& = {0});

   dimensions get_input_dimensions() const override;
   dimensions get_output_dimensions() const override;

   vector<Descriptives> get_descriptives() const;
   Descriptives get_descriptives(const Index&) const;

   Tensor<type, 1> get_minimums() const;
   Tensor<type, 1> get_maximums() const;
   Tensor<type, 1> get_means() const;
   Tensor<type, 1> get_standard_deviations() const;

   vector<Scaler> get_scaling_methods() const;

   vector<string> write_scalers() const;
   vector<string> write_scalers_text() const;

   void set(const dimensions& = {0});

   void set_input_dimensions(const dimensions&) override;
   void set_output_dimensions(const dimensions&) override;

   void set_descriptives(const vector<Descriptives>&);
   void set_item_descriptives(const Index&, const Descriptives&);

   void set_minimum(const Index&, const type&);
   void set_maximum(const Index&, const type&);
   void set_mean(const Index&, const type&);
   void set_standard_deviation(const Index&, const type&);

   void set_min_max_range(const type& min, const type& max);

   void set_scalers(const vector<Scaler>&);
   void set_scalers(const vector<string>&);

   void set_scaler(const Index&, const Scaler&);
   void set_scaler(const Index&, const string&);
   void set_scalers(const Scaler&);
   void set_scalers(const string&);

   bool is_empty() const;

   void forward_propagate(const vector<pair<type*, dimensions>>&,
                          unique_ptr<LayerForwardPropagation>&,
                          const bool&) override;

   string write_no_scaling_expression(const vector<string>&, const vector<string>&) const;

   string write_minimum_maximum_expression(const vector<string>&, const vector<string>&) const;

   string write_mean_standard_deviation_expression(const vector<string>&, const vector<string>&) const;

   string write_standard_deviation_expression(const vector<string>&, const vector<string>&) const;

<<<<<<< HEAD
   string get_expression(const vector<string>& = vector<string>(), const vector<string>& = vector<string>()) const final;
=======
   string get_expression(const vector<string>& = vector<string>(), const vector<string>& = vector<string>()) const override;
>>>>>>> 2441909d

   void print() const override;

   void from_XML(const XMLDocument&) override;
   void to_XML(XMLPrinter&) const override;

private:

   vector<Descriptives> descriptives;

   vector<Scaler> scalers;

   type min_range;
   type max_range;
};


struct ScalingLayer2DForwardPropagation : LayerForwardPropagation
{
    ScalingLayer2DForwardPropagation(const Index& = 0, Layer* = nullptr);
       
    pair<type*, dimensions> get_outputs_pair() const override;

    void set(const Index& = 0, Layer* = nullptr) override;

    void print() const override;

    Tensor<type, 2> outputs;
};

}

#endif


// OpenNN: Open Neural Networks Library.
// Copyright(C) 2005-2024 Artificial Intelligence Techniques, SL.
//
// This library is free software; you can redistribute it and/or
// modify it under the terms of the GNU Lesser General Public
// License as published by the Free Software Foundation; either
// version 2.1 of the License, or any later version.
//
// This library is distributed in the hope that it will be useful,
// but WITHOUT ANY WARRANTY; without even the implied warranty of
// MERCHANTABILITY or FITNESS FOR A PARTICULAR PURPOSE.  See the GNU
// Lesser General Public License for more details.

// You should have received a copy of the GNU Lesser General Public
// License along with this library; if not, write to the Free Software

// Foundation, Inc., 51 Franklin St, Fifth Floor, Boston, MA  02110-1301  USA<|MERGE_RESOLUTION|>--- conflicted
+++ resolved
@@ -9,10 +9,6 @@
 #ifndef SCALINGLAYER2D_H
 #define SCALINGLAYER2D_H
 
-<<<<<<< HEAD
-#include "scaling.h"
-=======
->>>>>>> 2441909d
 #include "layer.h"
 #include "scaling.h"
 
@@ -79,11 +75,7 @@
 
    string write_standard_deviation_expression(const vector<string>&, const vector<string>&) const;
 
-<<<<<<< HEAD
-   string get_expression(const vector<string>& = vector<string>(), const vector<string>& = vector<string>()) const final;
-=======
    string get_expression(const vector<string>& = vector<string>(), const vector<string>& = vector<string>()) const override;
->>>>>>> 2441909d
 
    void print() const override;
 
