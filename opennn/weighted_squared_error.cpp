--- conflicted
+++ resolved
@@ -6,12 +6,7 @@
 //   Artificial Intelligence Techniques SL
 //   artelnics@artelnics.com
 
-<<<<<<< HEAD
-#include "pch.h"
-
-=======
 #include "tensors.h"
->>>>>>> 2441909d
 #include "weighted_squared_error.h"
 #include "forward_propagation.h"
 #include "back_propagation.h"
