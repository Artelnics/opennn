--- conflicted
+++ resolved
@@ -1954,36 +1954,17 @@
 
 void Dataset::set_threads_number(const int& new_threads_number)
 {
-<<<<<<< HEAD
-    if (thread_pool != nullptr)
-        shutdown_threads();
+
+    if(thread_pool != nullptr || thread_pool_device != nullptr)
+    {
+        thread_pool_device.reset();
+
+        thread_pool.release();
+        thread_pool.reset();
+    }
 
     thread_pool = make_unique<ThreadPool>(new_threads_number);
     thread_pool_device = make_unique<ThreadPoolDevice>(thread_pool.get(), new_threads_number);
-}
-
-
-void Dataset::shutdown_threads()
-{
-    // if(thread_pool_device != nullptr)
-    //     thread_pool_device.reset();
-
-    // if(thread_pool != nullptr) {
-    //     thread_pool.release();
-    //     thread_pool.reset();
-    // }
-=======
-    if(thread_pool != nullptr || thread_pool_device != nullptr)
-    {
-        thread_pool_device.reset();
-
-        thread_pool.release();
-        thread_pool.reset();
-    }
-
-    thread_pool = make_unique<ThreadPool>(new_threads_number);
-    thread_pool_device = make_unique<ThreadPoolDevice>(thread_pool.get(), new_threads_number);
->>>>>>> 979ced1f
 }
 
 
