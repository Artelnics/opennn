//   OpenNN: Open Neural Networks Library
//   www.opennn.net
//
//   S T A T I S T I C S   H E A D E R
//
//   Artificial Intelligence Techniques, SL
//   artelnics@artelnics.com

#ifndef STATISTICS_H
#define STATISTICS_H

<<<<<<< HEAD

=======
>>>>>>> 2441909d
#include "descriptives.h"
#include "box_plot.h"
#include "histogram.h"

namespace opennn
{

// Minimum

 type minimum(const Tensor<type, 1>&);
 type minimum(const Tensor<type, 1>&, const vector<Index>&);
 Index minimum(const Tensor<Index, 1>&);
 type minimum(const Tensor<type, 2>&);
 Tensor<type, 1> column_minimums(const Tensor<type, 2>&, const vector<Index>& = vector<Index>(), const vector<Index>& = vector<Index>());

 // Maximum

 type maximum(const Tensor<type, 1>&);
 type maximum(const Tensor<type, 1>&, const vector<Index>&);
 Index maximum(const Tensor<Index, 1>&);
 //type maximum(const Tensor<type, 2>&);
 Tensor<type, 1> column_maximums(const Tensor<type, 2>&, 
	                             const vector<Index>& = vector<Index>(), 
	                             const vector<Index>& = vector<Index>());

 // Range
 type range(const Tensor<type, 1>&);

 // Mean
 type mean(const Tensor<type, 1>&);
 type mean(const Tensor<type, 1>&, const Index&, const Index&);
 type mean(const Tensor<type, 2>&,  const Index&);
 Tensor<type, 1> mean(const Tensor<type, 2>&);
 Tensor<type, 1> mean(const Tensor<type, 2>&, const vector<Index>&);
 Tensor<type, 1> mean(const Tensor<type, 2>&, const vector<Index>&, const vector<Index>&);

 // Median
 type median(const Tensor<type, 1>&);
 type median(const Tensor<type, 2>&, const Index&);
 Tensor<type, 1> median(const Tensor<type, 2>&);
 Tensor<type, 1> median(const Tensor<type, 2>&, const vector<Index>&);
 Tensor<type, 1> median(const Tensor<type, 2>&, const vector<Index>&, const vector<Index>&);

 // Variance
 type variance(const Tensor<type, 1>&);
 type variance(const Tensor<type, 1>&, const Tensor<Index, 1>&);

 // Standard deviation
 type standard_deviation(const Tensor<type, 1>&);
 //type standard_deviation(const Tensor<type, 1>&, const Tensor<Index, 1>&);
 Tensor<type, 1> standard_deviation(const Tensor<type, 1>&, const Index&);

 // Assymetry
 type asymmetry(const Tensor<type, 1>&);

 // Kurtosis
 type kurtosis(const Tensor<type, 1>&);

 // Quartiles
 Tensor<type, 1> quartiles(const Tensor<type, 1>&);
 Tensor<type, 1> quartiles(const Tensor<type, 1>&, const vector<Index>&);

 // Box plot
 BoxPlot box_plot(const Tensor<type, 1>&);
 BoxPlot box_plot(const Tensor<type, 1>&, const vector<Index>&);

 // Descriptives vector
 Descriptives vector_descriptives(const Tensor<type, 1>&);

 // Descriptives matrix
 vector<Descriptives> descriptives(const Tensor<type, 2>&);
 vector<Descriptives> descriptives(const Tensor<type, 2>&, const vector<Index>&, const vector<Index>&);

 // Histograms
 Histogram histogram(const Tensor<type, 1>&, const Index&  = 10);
 Histogram histogram_centered(const Tensor<type, 1>&, const type& = type(0), const Index&  = 10);
 Histogram histogram(const Tensor<bool, 1>&);
 Histogram histogram(const Tensor<Index, 1>&, const Index&  = 10);
 Tensor<Histogram, 1> histograms(const Tensor<type, 2>&, const Index& = 10);
 Tensor<Index, 1> total_frequencies(const Tensor<Histogram, 1>&);


 // Minimal indices
 Index minimal_index(const Tensor<type, 1>&);
 Tensor<Index, 1> minimal_indices(const Tensor<type, 1>&, const Index&);
 Tensor<Index, 1> minimal_indices(const Tensor<type, 2>&);

 // Maximal indices
 Index maximal_index(const Tensor<type, 1>&);
 Tensor<Index, 1> maximal_indices(const Tensor<type, 1>&, const Index&);
 Tensor<Index, 1> maximal_indices(const Tensor<type, 2>&);
 Tensor<Index, 2> maximal_column_indices(const Tensor<type, 2>&, const Index&);
 
 // Percentiles
 Tensor<type, 1> percentiles(const Tensor<type, 1>&);
}

#endif // STATISTICS_H<|MERGE_RESOLUTION|>--- conflicted
+++ resolved
@@ -9,10 +9,6 @@
 #ifndef STATISTICS_H
 #define STATISTICS_H
 
-<<<<<<< HEAD
-
-=======
->>>>>>> 2441909d
 #include "descriptives.h"
 #include "box_plot.h"
 #include "histogram.h"
