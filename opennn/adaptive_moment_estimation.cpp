 //   OpenNN: Open Neural Networks Library
//   www.opennn.net
//
//   A D A P T I V E   M O M E N T   E S T I M A T I O N
//
//   Artificial Intelligence Techniques SL
//   artelnics@artelnics.com

#include "language_data_set.h"
#include "cross_entropy_error_3d.h"
#include "forward_propagation.h"
#include "adaptive_moment_estimation.h"
#include "back_propagation.h"

namespace opennn
{

AdaptiveMomentEstimation::AdaptiveMomentEstimation(LossIndex* new_loss_index)
    : OptimizationAlgorithm(new_loss_index)
{
    set_default();
}


Index AdaptiveMomentEstimation::get_batch_samples_number() const
{
    return batch_samples_number;
}


const type& AdaptiveMomentEstimation::get_beta_1() const
{
    return beta_1;
}


const type& AdaptiveMomentEstimation::get_beta_2() const
{
    return beta_2;
}


const type& AdaptiveMomentEstimation::get_epsilon() const
{
    return epsilon;
}


const type& AdaptiveMomentEstimation::get_learning_rate() const
{
    return learning_rate;
}


const type& AdaptiveMomentEstimation::get_loss_goal() const
{
    return training_loss_goal;
}


const type& AdaptiveMomentEstimation::get_maximum_time() const
{
    return maximum_time;
}


void AdaptiveMomentEstimation::set_batch_samples_number(const Index& new_batch_samples_number)
{
    batch_samples_number = new_batch_samples_number;
}


void AdaptiveMomentEstimation::set_beta_1(const type& new_beta_1)
{
    beta_1 = new_beta_1;
}


void AdaptiveMomentEstimation::set_beta_2(const type& new_beta_2)
{
    beta_2= new_beta_2;
}


void AdaptiveMomentEstimation::set_default()
{
    display_period = 100;
}


void AdaptiveMomentEstimation::set_epsilon(const type& new_epsilon)
{
    epsilon = new_epsilon;
}


void AdaptiveMomentEstimation::set_learning_rate(const type& new_learning_rate)
{
    learning_rate= new_learning_rate;
}


void AdaptiveMomentEstimation::set_custom_learning_rate(const type& parameter)
{
    use_custom_learning_rate = true;

    learning_rate = pow(parameter, -0.5);
}


void AdaptiveMomentEstimation::set_loss_goal(const type& new_loss_goal)
{
    training_loss_goal = new_loss_goal;
}


void AdaptiveMomentEstimation::set_accuracy_goal(const type& new_accuracy_goal)
{
    training_accuracy_goal = new_accuracy_goal;
}


void AdaptiveMomentEstimation::set_loss_index(LossIndex* new_loss_index)
{
    loss_index = new_loss_index;
}


void AdaptiveMomentEstimation::set_maximum_epochs_number(const Index& new_maximum_epochs_number)
{
    maximum_epochs_number = new_maximum_epochs_number;
}


void AdaptiveMomentEstimation::set_maximum_time(const type& new_maximum_time)
{
    maximum_time = new_maximum_time;
}


TrainingResults AdaptiveMomentEstimation::perform_training()
{
    TrainingResults results(maximum_epochs_number + 1);
    
    check();

    // Start training

    if(display) cout << "Training with adaptive moment estimation \"Adam\" ...\n";
    
    // Data set

    DataSet* data_set = loss_index->get_data_set();

    const bool has_selection = data_set->has_selection();
    
    const bool is_language_model = is_instance_of<LanguageDataSet>(data_set) ? true : false;

    const bool is_classification_model = is_instance_of<CrossEntropyError3D>(loss_index) ? true : false;
   
    const Tensor<Index, 1> input_variable_indices = data_set->get_variable_indices(DataSet::VariableUse::Input);
    const Tensor<Index, 1> target_variable_indices = data_set->get_variable_indices(DataSet::VariableUse::Target);
    Tensor<Index, 1> context_variable_indices;

    if(is_language_model)
    {
        LanguageDataSet* language_data_set = static_cast<LanguageDataSet*>(data_set);
        context_variable_indices = language_data_set->get_variable_indices(DataSet::VariableUse::Context);
    }

    const Tensor<Index, 1> training_samples_indices = data_set->get_sample_indices(DataSet::SampleUse::Training);
    const Tensor<Index, 1> selection_samples_indices = data_set->get_sample_indices(DataSet::SampleUse::Selection);

    const Tensor<string, 1> input_names = data_set->get_variable_names(DataSet::VariableUse::Input);

    const Tensor<string, 1> target_names = data_set->get_variable_names(DataSet::VariableUse::Target);

    const Tensor<Scaler, 1> input_variables_scalers = data_set->get_variable_scalers(DataSet::VariableUse::Input);
    const Tensor<Scaler, 1> target_variables_scalers = data_set->get_variable_scalers(DataSet::VariableUse::Target);

    const Tensor<Descriptives, 1> input_variables_descriptives = data_set->scale_variables(DataSet::VariableUse::Input);

    Tensor<Descriptives, 1> target_variables_descriptives;

    Index training_batch_samples_number = 0;
    Index selection_batch_samples_number = 0;

    const Index training_samples_number = data_set->get_samples_number(DataSet::SampleUse::Training);
    const Index selection_samples_number = data_set->get_samples_number(DataSet::SampleUse::Selection);

    training_samples_number < batch_samples_number
            ? training_batch_samples_number = training_samples_number
            : training_batch_samples_number = batch_samples_number;

    selection_samples_number < batch_samples_number && selection_samples_number != 0
            ? selection_batch_samples_number = selection_samples_number
            : selection_batch_samples_number = batch_samples_number;

    Batch training_batch(training_batch_samples_number, data_set);
    Batch selection_batch(selection_batch_samples_number, data_set);

    const Index training_batches_number = training_samples_number/training_batch_samples_number;
    const Index selection_batches_number = selection_samples_number/selection_batch_samples_number;
    
    Tensor<Index, 2> training_batches(training_batches_number, training_batch_samples_number);
    Tensor<Index, 2> selection_batches(selection_batches_number, selection_batch_samples_number);

    // Neural network

    NeuralNetwork* neural_network = loss_index->get_neural_network();

    neural_network->set_inputs_names(input_names);
    neural_network->set_output_namess(target_names);

    if(neural_network->has(Layer::Type::Scaling2D))
    {
        ScalingLayer2D* scaling_layer_2d = neural_network->get_scaling_layer_2d();

        scaling_layer_2d->set_descriptives(input_variables_descriptives);
        scaling_layer_2d->set_scalers(input_variables_scalers);
    }

    if(neural_network->has(Layer::Type::Unscaling))
    {
        target_variables_descriptives = data_set->scale_variables(DataSet::VariableUse::Target);

        UnscalingLayer* unscaling_layer = neural_network->get_unscaling_layer();
        unscaling_layer->set(target_variables_descriptives, target_variables_scalers);
    }

    ForwardPropagation training_forward_propagation(training_batch_samples_number, neural_network);
    ForwardPropagation selection_forward_propagation(selection_batch_samples_number, neural_network);

    // Loss index

    loss_index->set_normalization_coefficient();

    BackPropagation training_back_propagation(training_batch_samples_number, loss_index);
    BackPropagation selection_back_propagation(selection_batch_samples_number, loss_index);

    type training_error = type(0);
    type training_accuracy = type(0);

    type selection_error = type(0);
    type selection_accuracy = type(0);

    Index selection_failures = 0;

    // Optimization algorithm

    AdaptiveMomentEstimationData optimization_data(this);


    bool stop_training = false;
    bool is_training = true;

    time_t beginning_time;
    time_t current_time;

    time(&beginning_time);
    type elapsed_time = type(0);

    bool shuffle = false;

    if(neural_network->has(Layer::Type::LongShortTermMemory)
    || neural_network->has(Layer::Type::Recurrent))
        shuffle = false;

    // Main loop

    optimization_data.iteration = 1;

    for(Index epoch = 0; epoch <= maximum_epochs_number; epoch++)
    {
        if(display && epoch%display_period == 0) cout << "Epoch: " << epoch << endl;

        training_batches = data_set->get_batches(training_samples_indices, training_batch_samples_number, shuffle);

        const Index training_batches_number = training_batches.dimension(0);

        cout<<"========"<<endl;
        training_error = type(0);

        if(is_classification_model) training_accuracy = type(0); 
        //optimization_data.iteration = 1;

        for(Index iteration = 0; iteration < training_batches_number; iteration++)
        {
            //cout << "Iteration " << iteration << "/" << training_batches_number << endl;
            // Data set

            training_batch.fill(training_batches.chip(iteration, 0),
                                input_variable_indices,
                                target_variable_indices,
                                context_variable_indices);

            cout<<"========="<<endl;

            // Neural network

            neural_network->forward_propagate(training_batch.get_input_pairs(),
                                              training_forward_propagation,
                                              is_training);

            cout<<"========="<<endl;

            // Loss index

            loss_index->back_propagate(training_batch,
                                       training_forward_propagation,
                                       training_back_propagation);

<<<<<<< HEAD

            cout<<"========="<<endl;


=======
>>>>>>> dddedbf4
            //cout << "gradient:\n" << training_back_propagation.gradient << endl;
            //cout << "numerical gradient:\n" << loss_index->calculate_numerical_gradient() << endl;
            //cout << "gradient - numerical gradient :\n" << training_back_propagation.gradient - loss_index->calculate_numerical_gradient() << endl;

            //cout << "numerical input derivatives:\n" << loss_index->calculate_numerical_inputs_derivatives() << endl;
<<<<<<< HEAD
            
=======

>>>>>>> dddedbf4
            //system("pause");

            training_error += training_back_propagation.error();

            if(is_classification_model) training_accuracy += training_back_propagation.accuracy(0);

            // Optimization algorithm

            update_parameters(training_back_propagation, optimization_data);

            //if(display && epoch % display_period == 0)
            // display_progress_bar(iteration, training_batches_number - 1);
        }
        
        // Loss

        training_error /= type(training_batches_number);

        if(is_classification_model)   
            training_accuracy /= type(training_batches_number);

        results.training_error_history(epoch) = training_error;
        
        if(has_selection)
        {
            selection_batches = data_set->get_batches(selection_samples_indices, selection_batch_samples_number, shuffle);
            
            selection_error = type(0);
            if(is_classification_model)    selection_accuracy = type(0);

            for(Index iteration = 0; iteration < selection_batches_number; iteration++)
            {
                // Data set

                selection_batch.fill(selection_batches.chip(iteration, 0),
                                     input_variable_indices,
                                     target_variable_indices,
                                     context_variable_indices);
                // Neural network

                neural_network->forward_propagate(selection_batch.get_input_pairs(),
                                                  selection_forward_propagation,
                                                  is_training);
                
                // Loss

                loss_index->calculate_error(selection_batch,
                                            selection_forward_propagation,
                                            selection_back_propagation);
                
                selection_error += selection_back_propagation.error();

                if(is_classification_model) 
                    selection_accuracy += selection_back_propagation.accuracy(0);
            }

            selection_error /= type(selection_batches_number);
            if(is_classification_model) selection_accuracy /= type(selection_batches_number);

            results.selection_error_history(epoch) = selection_error;

            if(epoch != 0 && results.selection_error_history(epoch) > results.selection_error_history(epoch-1)) selection_failures++;
        }
        
        // Elapsed time

        time(&current_time);
        elapsed_time = type(difftime(current_time, beginning_time));

        if(display && epoch%display_period == 0)
        {
            cout << "Training error: " << training_error << endl;
            if(is_classification_model) cout << "Training accuracy: " << training_accuracy << endl;
            if(has_selection) cout << "Selection error: " << selection_error << endl;
            if(has_selection && is_classification_model) cout << "Selection accuracy: " << selection_accuracy << endl;
            cout << "Elapsed time: " << write_time(elapsed_time) << endl;
        }

        // Training history

        if(epoch == maximum_epochs_number)
        {
            if(display) cout << "Epoch " << epoch << endl << "Maximum epochs number reached: " << epoch << endl;

            stop_training = true;

            results.stopping_condition = StoppingCondition::MaximumEpochsNumber;
        }

        if(elapsed_time >= maximum_time)
        {
            if(display) cout << "Epoch " << epoch << endl << "Maximum training time reached: " << write_time(elapsed_time) << endl;

            stop_training = true;

            results.stopping_condition = StoppingCondition::MaximumTime;
        }

        // @todo loss and error missmatch

        if(results.training_error_history(epoch) < training_loss_goal)
        {
            stop_training = true;

            results.stopping_condition  = StoppingCondition::LossGoal;

            if(display) cout << "Epoch " << epoch << endl << "Loss goal reached: " << results.training_error_history(epoch) << endl;
        }

        if(training_accuracy >= training_accuracy_goal)
        {
            stop_training = true;

            results.stopping_condition  = StoppingCondition::LossGoal;

            if(display) cout << "Epoch " << epoch << endl << "Accuracy goal reached: " << training_accuracy << endl;
        }

        if(selection_failures >= maximum_selection_failures)
        {
            if(display) cout << "Epoch " << epoch << endl << "Maximum selection failures reached: " << selection_failures << endl;

            stop_training = true;

            results.stopping_condition = StoppingCondition::MaximumSelectionErrorIncreases;
        }

        if(stop_training)
        {
            results.loss = training_back_propagation.loss;

            results.selection_failures = selection_failures;

            results.resize_training_error_history(epoch+1);

            results.resize_selection_error_history(has_selection ? epoch + 1 : 0);

            results.elapsed_time = write_time(elapsed_time);

            break;
        }

        if(epoch != 0 && epoch % save_period == 0) neural_network->save(neural_network_file_name);
    }

    data_set->unscale_variables(DataSet::VariableUse::Input, input_variables_descriptives);

    if(neural_network->has(Layer::Type::Unscaling))
        data_set->unscale_variables(DataSet::VariableUse::Target, target_variables_descriptives);

    if(display) results.print();
    
    return results;
}


Tensor<string, 2> AdaptiveMomentEstimation::to_string_matrix() const
{
    Tensor<string, 2> labels_values(9, 2);

    labels_values(0,0) = "Learning rate";
    labels_values(0,1) = to_string(double(learning_rate));

    labels_values(1,0) = "Initial decay";
    labels_values(1,1) = to_string(double(initial_decay));

    labels_values(2,0) = "Beta 1";
    labels_values(2,1) = to_string(double(beta_1));

    labels_values(3,0) = "Beta 2";
    labels_values(3,1) = to_string(double(beta_2));

    labels_values(4,0) = "Epsilon";
    labels_values(4,1) = to_string(double(epsilon));

    labels_values(5,0) = "Training loss goal";
    labels_values(5,1) = to_string(double(training_loss_goal));

    labels_values(6,0) = "Maximum epochs number";
    labels_values(6,1) = to_string(maximum_epochs_number);

    labels_values(7,0) = "Maximum time";
    labels_values(7,1) = write_time(maximum_time);

    // Batch samples number

    labels_values(8,0) = "Batch samples number";
    labels_values(8,1) = to_string(batch_samples_number);

    return labels_values;
}


void AdaptiveMomentEstimation::update_parameters(BackPropagation& back_propagation,
                                                 AdaptiveMomentEstimationData& optimization_data) const
{
    NeuralNetwork* neural_network = loss_index->get_neural_network();

    Index& iteration = optimization_data.iteration;
    
    const type bias_correction =
            sqrt(type(1) - pow(beta_2, type(iteration))) /
            (type(1) - pow(beta_1, type(iteration)));

    const Tensor<type, 1>& gradient = back_propagation.gradient;

    Tensor<type, 1>& gradient_exponential_decay = optimization_data.gradient_exponential_decay;

    Tensor<type, 1>& square_gradient_exponential_decay = optimization_data.square_gradient_exponential_decay;

    Tensor<type, 1>& parameters = back_propagation.parameters;

    gradient_exponential_decay.device(*thread_pool_device)
        = gradient * (type(1) - beta_1) + gradient_exponential_decay * beta_1;

    square_gradient_exponential_decay.device(*thread_pool_device)
        = gradient.square() * (type(1) - beta_2) + square_gradient_exponential_decay * beta_2;
    
    type effective_learning_rate = learning_rate * bias_correction;

    if(use_custom_learning_rate)
    {
        const type warmup_steps = 4000;
        type& step = optimization_data.step;
        effective_learning_rate *= learning_rate * min(pow(step, -0.5), step * pow(warmup_steps, -1.5));
        step++;
    }

    parameters.device(*thread_pool_device)
        -= effective_learning_rate*gradient_exponential_decay / (square_gradient_exponential_decay.sqrt() + epsilon);

    optimization_data.iteration++;

    // Update parameters

    neural_network->set_parameters(parameters);
}


string AdaptiveMomentEstimation::write_optimization_algorithm_type() const
{
    return "ADAPTIVE_MOMENT_ESTIMATION";
}


void AdaptiveMomentEstimation::to_XML(tinyxml2::XMLPrinter& printer) const
{
    printer.OpenElement("AdaptiveMomentEstimation");

    add_xml_element(printer, "BatchSize", to_string(batch_samples_number));
    add_xml_element(printer, "LossGoal", to_string(training_loss_goal));
    add_xml_element(printer, "MaximumEpochsNumber", to_string(maximum_epochs_number));
    add_xml_element(printer, "MaximumTime", to_string(maximum_time));
    add_xml_element(printer, "HardwareUse", get_hardware_use());

    printer.CloseElement();
}


void AdaptiveMomentEstimation::from_XML(const tinyxml2::XMLDocument& document)
{

    const tinyxml2::XMLElement* root_element = document.FirstChildElement("AdaptiveMomentEstimation");

    if(!root_element)
        throw runtime_error("Adaptive moment estimation element is nullptr.\n");

    set_batch_samples_number(read_xml_index(root_element, "BatchSize"));
    set_loss_goal(read_xml_type(root_element, "LossGoal")); 
    set_maximum_epochs_number(read_xml_index(root_element, "MaximumEpochsNumber"));   
    set_maximum_time(read_xml_type(root_element, "MaximumTime"));    
    set_hardware_use(read_xml_string(root_element, "HardwareUse"));
}


AdaptiveMomentEstimationData::AdaptiveMomentEstimationData(AdaptiveMomentEstimation* new_adaptive_moment_estimation)
{
    set(new_adaptive_moment_estimation);
}


void AdaptiveMomentEstimationData::set(AdaptiveMomentEstimation* new_adaptive_moment_estimation)
{
    adaptive_moment_estimation = new_adaptive_moment_estimation;

    LossIndex* loss_index = new_adaptive_moment_estimation->get_loss_index();

    NeuralNetwork* neural_network = loss_index->get_neural_network();

    const Index parameters_number = neural_network->get_parameters_number();

    gradient_exponential_decay.resize(parameters_number);
    gradient_exponential_decay.setZero();

    square_gradient_exponential_decay.resize(parameters_number);
    square_gradient_exponential_decay.setZero();
}


void AdaptiveMomentEstimationData::print() const
{
    cout << "Gradient exponential decay:" << endl
         << gradient_exponential_decay << endl
         << "Square gradient exponential decay:" << endl
         << square_gradient_exponential_decay << endl;
}

}

// OpenNN: Open Neural Networks Library.
// Copyright(C) 2005-2024 Artificial Intelligence Techniques, SL.
//
// This library is free software; you can redistribute it and/or
// modify it under the terms of the GNU Lesser General Public
// License as published by the Free Software Foundation; either
// version 2.1 of the License, or any later version.
//
// This library is distributed in the hope that it will be useful,
// but WITHOUT ANY WARRANTY; without even the implied warranty of
// MERCHANTABILITY or FITNESS FOR A PARTICULAR PURPOSE.  See the GNU
// Lesser General Public License for more details.

// You should have received a copy of the GNU Lesser General Public
// License along with this library; if not, write to the Free Software
// Foundation, Inc., 51 Franklin St, Fifth Floor, Boston, MA  02110-1301  USA<|MERGE_RESOLUTION|>--- conflicted
+++ resolved
@@ -294,7 +294,6 @@
                                 target_variable_indices,
                                 context_variable_indices);
 
-            cout<<"========="<<endl;
 
             // Neural network
 
@@ -302,7 +301,6 @@
                                               training_forward_propagation,
                                               is_training);
 
-            cout<<"========="<<endl;
 
             // Loss index
 
@@ -310,23 +308,14 @@
                                        training_forward_propagation,
                                        training_back_propagation);
 
-<<<<<<< HEAD
-
-            cout<<"========="<<endl;
-
-
-=======
->>>>>>> dddedbf4
+
+
             //cout << "gradient:\n" << training_back_propagation.gradient << endl;
             //cout << "numerical gradient:\n" << loss_index->calculate_numerical_gradient() << endl;
             //cout << "gradient - numerical gradient :\n" << training_back_propagation.gradient - loss_index->calculate_numerical_gradient() << endl;
 
             //cout << "numerical input derivatives:\n" << loss_index->calculate_numerical_inputs_derivatives() << endl;
-<<<<<<< HEAD
-            
-=======
-
->>>>>>> dddedbf4
+
             //system("pause");
 
             training_error += training_back_propagation.error();
