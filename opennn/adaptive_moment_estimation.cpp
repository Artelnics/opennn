--- conflicted
+++ resolved
@@ -274,7 +274,6 @@
                                        training_forward_propagation,
                                        training_back_propagation);
 
-<<<<<<< HEAD
             // // if(epoch == 50)
             // // {
             // Tensor<type, 1> numerical_gradient = loss_index->calculate_numerical_gradient();
@@ -288,20 +287,7 @@
 
             // // throw runtime_error("\nChecking the gradient and numerical gradient.");
             // // }
-=======
-            if(epoch == 0)
-            {
-                Tensor<type, 1> numerical_gradient = loss_index->calculate_numerical_gradient();
-            cout << "gradient:\n" << training_back_propagation.gradient << endl;
-            cout << "numerical gradient:\n" << numerical_gradient<< endl;
-            cerr << "gradient - numerical gradient :\n" << training_back_propagation.gradient - numerical_gradient << endl;
-            //cout << "MHA Gradient - numerical gradient:" << endl;
-            //for(Index i = numerical_gradient.size()-600; i < numerical_gradient.size()-321;i++)
-            //    cout << training_back_propagation.gradient(i) - numerical_gradient(i) << " ";
-
-             throw runtime_error("\nChecking the gradient and numerical gradient.");
-            }
->>>>>>> 8d09f726
+
             training_error += training_back_propagation.error();
 
             if(is_classification_model) training_accuracy += training_back_propagation.accuracy(0);
