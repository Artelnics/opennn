--- conflicted
+++ resolved
@@ -196,9 +196,8 @@
         ? selection_batch_samples_number = selection_samples_number
         : selection_batch_samples_number = batch_samples_number;
 
-    cout<<"Works properly"<<endl;
     Batch training_batch(training_batch_samples_number, data_set);
-    cout<<"Works properly"<<endl;
+
     Batch selection_batch(selection_batch_samples_number, data_set);
 
     const Index training_batches_number = (training_batch_samples_number != 0)
@@ -297,18 +296,11 @@
                                        training_back_propagation);
 
 
-<<<<<<< HEAD
-            //cout << "gradient:\n" << training_back_propagation.gradient << endl;
-            //cout << "numerical gradient:\n" << loss_index->calculate_numerical_gradient() << endl;
-
-            //cout << "gradient - numerical gradient :\n" << training_back_propagation.gradient - loss_index->calculate_numerical_gradient() << endl;
-=======
             //Tensor<type, 1> numerical_gradient = loss_index->calculate_numerical_gradient();
 
             //cout << "gradient:\n" << training_back_propagation.gradient << endl;
             //cout << "numerical gradient:\n" << numerical_gradient<< endl;
             //cout << "gradient - numerical gradient :\n" << training_back_propagation.gradient - numerical_gradient << endl;
->>>>>>> f885f0ac
 
             // cout << "numerical input derivatives:\n" << loss_index->calculate_numerical_inputs_derivatives() << endl;
 
@@ -343,6 +335,7 @@
 
             for(Index iteration = 0; iteration < selection_batches_number; iteration++)
             {
+
                 // Data set
 
                 selection_batch.fill(selection_batches[iteration],
@@ -492,7 +485,7 @@
 
     square_gradient_exponential_decay.device(*thread_pool_device)
         = gradient.square() * (type(1) - beta_2) + square_gradient_exponential_decay * beta_2;
-    
+
     type effective_learning_rate = learning_rate * bias_correction;
 
     if(use_custom_learning_rate)
