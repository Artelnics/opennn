--- conflicted
+++ resolved
@@ -310,7 +310,7 @@
                                        training_forward_propagation,
                                        training_back_propagation);
 
-<<<<<<< HEAD
+
             cout<<"========="<<endl;
 
 
@@ -322,8 +322,6 @@
             
             //system("pause");
 
-=======
->>>>>>> de917c1d
             training_error += training_back_propagation.error();
 
             if(is_classification_model) training_accuracy += training_back_propagation.accuracy(0);
