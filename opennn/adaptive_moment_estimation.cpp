 //   OpenNN: Open Neural Networks Library
//   www.opennn.net
//
//   A D A P T I V E   M O M E N T   E S T I M A T I O N
//
//   Artificial Intelligence Techniques SL
//   artelnics@artelnics.com

#include "adaptive_moment_estimation.h"

namespace opennn
{

/// Default constructor.
/// It creates an adaptive moment estimation optimization algorithm not associated with any loss index object.
/// It also initializes the class members to their default values.

AdaptiveMomentEstimation::AdaptiveMomentEstimation()
    :OptimizationAlgorithm()
{
     set_default();
}


/// Loss index constructor.
/// It creates an adaptive moment estimation optimization algorithm associated with a loss index.
/// It also initializes the class members to their default values.
/// @param new_loss_index_pointer Pointer to a loss index object.

AdaptiveMomentEstimation::AdaptiveMomentEstimation(LossIndex* new_loss_index_pointer)
    : OptimizationAlgorithm(new_loss_index_pointer)
{
    set_default();
}


///// Destructor.

//AdaptiveMomentEstimation::~AdaptiveMomentEstimation()
//{
//}


/// Returns batch samples number.

Index AdaptiveMomentEstimation::get_batch_samples_number() const
{
    return batch_samples_number;
}


/// Returns beta 1.

const type& AdaptiveMomentEstimation::get_beta_1() const
{
    return beta_1;
}


/// Returns beta 2.

const type& AdaptiveMomentEstimation::get_beta_2() const
{
    return beta_2;
}


/// Returns epsilon.

const type& AdaptiveMomentEstimation::get_epsilon() const
{
    return epsilon;
}


/// Returns the initial learning rate.

const type& AdaptiveMomentEstimation::get_initial_learning_rate() const
{
    return initial_learning_rate;
}


/// Returns the goal value for the loss.
/// This is a stopping criterion when training a neural network.

const type& AdaptiveMomentEstimation::get_loss_goal() const
{
    return training_loss_goal;
}


/// Returns the maximum training time.

const type& AdaptiveMomentEstimation::get_maximum_time() const
{
    return maximum_time;
}


/// Set number of samples in each batch. Default 1000.
/// @param new_batch_sumples_number New value for batch samples number.

void AdaptiveMomentEstimation::set_batch_samples_number(const Index& new_batch_samples_number)
{
    batch_samples_number = new_batch_samples_number;
}


/// Sets beta 1 generally close to 1.
/// @param new_beta_1 New value for beta 1.

void AdaptiveMomentEstimation::set_beta_1(const type& new_beta_1)
{
    beta_1= new_beta_1;
}


/// Sets beta 2 generally close to 1.
/// @param new_beta_2 New value for beta 2.

void AdaptiveMomentEstimation::set_beta_2(const type& new_beta_2)
{
    beta_2= new_beta_2;
}


/// Sets adaptive moment estimation optimization algorithm to default.

void AdaptiveMomentEstimation::set_default()
{
    display_period = 100;
}


/// Sets epsilon.
/// @param epsilon New epsilon value.

void AdaptiveMomentEstimation::set_epsilon(const type& new_epsilon)
{
    epsilon= new_epsilon;
}


/// Sets a new learning rate.
/// @param new_learning_rate New learning rate.

void AdaptiveMomentEstimation::set_initial_learning_rate(const type& new_learning_rate)
{
    initial_learning_rate= new_learning_rate;
}


/// Sets a new goal value for the loss.
/// This is a stopping criterion when training a neural network.
/// @param new_loss_goal Goal value for the loss.

void AdaptiveMomentEstimation::set_loss_goal(const type& new_loss_goal)
{
    training_loss_goal = new_loss_goal;
}


/// Sets a pointer to a loss index object to be associated with the gradient descent object.
/// It also sets that loss index to the learning rate algorithm.
/// @param new_loss_index_pointer Pointer to a loss index object.

void AdaptiveMomentEstimation::set_loss_index_pointer(LossIndex* new_loss_index_pointer)
{
    loss_index_pointer = new_loss_index_pointer;
}


/// Set the a new maximum for the epochs number.
/// @param new_maximum_epochs number New maximum epochs number.

void AdaptiveMomentEstimation::set_maximum_epochs_number(const Index& new_maximum_epochs_number)
{
#ifdef OPENNN_DEBUG

    if(new_maximum_epochs_number < static_cast<type>(0.0))
    {
        ostringstream buffer;

        buffer << "OpenNN Exception: AdaptiveMomentEstimation class.\n"
               << "void set_maximum_epochs_number(const type&) method.\n"
               << "Maximum epochs number must be equal or greater than 0.\n";

        throw invalid_argument(buffer.str());
    }

#endif

    // Set maximum_epochs number

    maximum_epochs_number = new_maximum_epochs_number;
}


/// Sets a new maximum training time.
/// @param new_maximum_time New maximum training time.

void AdaptiveMomentEstimation::set_maximum_time(const type& new_maximum_time)
{
#ifdef OPENNN_DEBUG

    if(new_maximum_time < static_cast<type>(0.0))
    {
        ostringstream buffer;

        buffer << "OpenNN Exception: AdaptiveMomentEstimation class.\n"
               << "void set_maximum_time(const type&) method.\n"
               << "Maximum time must be equal or greater than 0.\n";

        throw invalid_argument(buffer.str());
    }

#endif

    // Set maximum time

    maximum_time = new_maximum_time;
}


/// Trains a neural network with an associated loss index,
/// according to the gradient descent method.
/// Training occurs according to the training parameters and stopping criteria.
/// It returns a results structure with the history and the final values of the reserved variables.

TrainingResults AdaptiveMomentEstimation::perform_training()
{

    TrainingResults results(maximum_epochs_number + 1);

    check();

    display = true;


    // Start training

    if(display) cout << "Training with adaptive moment estimation \"Adam\" ...\n";

    // Data set

    DataSet* data_set_pointer = loss_index_pointer->get_data_set_pointer();

    const bool has_selection = data_set_pointer->has_selection();

    const Tensor<Index, 1> input_variables_indices = data_set_pointer->get_input_variables_indices();
    const Tensor<Index, 1> target_variables_indices = data_set_pointer->get_target_variables_indices();

    const Tensor<Index, 1> training_samples_indices = data_set_pointer->get_training_samples_indices();
    const Tensor<Index, 1> selection_samples_indices = data_set_pointer->get_selection_samples_indices();

    const Tensor<string, 1> inputs_names = data_set_pointer->get_input_variables_names();

    const Tensor<string, 1> targets_names = data_set_pointer->get_target_variables_names();    

    const Tensor<Scaler, 1> input_variables_scalers = data_set_pointer->get_input_variables_scalers();
    const Tensor<Scaler, 1> target_variables_scalers = data_set_pointer->get_target_variables_scalers();

    const Tensor<Descriptives, 1> input_variables_descriptives = data_set_pointer->scale_input_variables();    

    Tensor<Descriptives, 1> target_variables_descriptives;

    Index batch_size_training = 0;
    Index batch_size_selection = 0;

    const Index training_samples_number = data_set_pointer->get_training_samples_number();
    const Index selection_samples_number = data_set_pointer->get_selection_samples_number();

    training_samples_number < batch_samples_number
            ? batch_size_training = training_samples_number
            : batch_size_training = batch_samples_number;

    selection_samples_number < batch_samples_number && selection_samples_number != 0
            ? batch_size_selection = selection_samples_number

            : batch_size_selection = batch_samples_number;   


    DataSetBatch batch_training(batch_size_training, data_set_pointer);
    DataSetBatch batch_selection(batch_size_selection, data_set_pointer);

    const Index training_batches_number = training_samples_number/batch_size_training;
    const Index selection_batches_number = selection_samples_number/batch_size_selection;

    Tensor<Index, 2> training_batches(training_batches_number, batch_size_training);
    Tensor<Index, 2> selection_batches(selection_batches_number, batch_size_selection);

    // Neural network

    NeuralNetwork* neural_network_pointer = loss_index_pointer->get_neural_network_pointer();

    neural_network_pointer->set_inputs_names(inputs_names);
    neural_network_pointer->set_outputs_names(targets_names);

    if(neural_network_pointer->has_scaling_layer())
    {
        ScalingLayer* scaling_layer_pointer = neural_network_pointer->get_scaling_layer_pointer();
        scaling_layer_pointer->set(input_variables_descriptives, input_variables_scalers);
    }

    if(neural_network_pointer->has_unscaling_layer())
    {
        target_variables_descriptives = data_set_pointer->scale_target_variables();

        UnscalingLayer* unscaling_layer_pointer = neural_network_pointer->get_unscaling_layer_pointer();
        unscaling_layer_pointer->set(target_variables_descriptives, target_variables_scalers);

    }    


    NeuralNetworkForwardPropagation training_forward_propagation(batch_size_training, neural_network_pointer);
    NeuralNetworkForwardPropagation selection_forward_propagation(batch_size_selection, neural_network_pointer);

    // Loss index

    loss_index_pointer->set_normalization_coefficient();

    LossIndexBackPropagation training_back_propagation(batch_size_training, loss_index_pointer);
    LossIndexBackPropagation selection_back_propagation(batch_size_selection, loss_index_pointer);

    Index parameters_size = training_back_propagation.parameters.size();

    type training_error = type(0);
    type training_loss = type(0);

    type selection_error = type(0);

    Index selection_failures = 0;

    // Optimization algorithm

    AdaptiveMomentEstimationData optimization_data(this);

    bool stop_training = false;

    time_t beginning_time;
    time_t current_time;

    time(&beginning_time);
    type elapsed_time = type(0);

    bool shuffle = false;

    if(neural_network_pointer->has_long_short_term_memory_layer()
    || neural_network_pointer->has_recurrent_layer())
        shuffle = false;

    // Main loop

    for(Index epoch = 0; epoch <= maximum_epochs_number; epoch++)
    {
        parameters_size = training_back_propagation.parameters.size();

        if(display && epoch%display_period == 0) cout << "Epoch: " << epoch << endl;

        training_batches = data_set_pointer->get_batches(training_samples_indices, batch_size_training, shuffle);

        const Index batches_number = training_batches.dimension(0);

        training_loss = type(0);
        training_error = type(0);

        optimization_data.iteration = 1;

        parameters_size = training_back_propagation.parameters.size();

        for(Index iteration = 0; iteration < batches_number; iteration++)
        {
            // Data set
            batch_training.fill(training_batches.chip(iteration, 0), input_variables_indices, target_variables_indices);

            // Neural network
            neural_network_pointer->forward_propagate(batch_training, training_forward_propagation);

            // Loss index
            loss_index_pointer->back_propagate(batch_training, training_forward_propagation, training_back_propagation);
            results.training_error_history(epoch) = training_back_propagation.error;

            parameters_size = training_back_propagation.parameters.size();

            training_error += training_back_propagation.error;
            training_loss += training_back_propagation.loss;

            update_parameters(training_back_propagation, optimization_data);

        }

        // Loss

        training_loss /= static_cast<type>(batches_number);
        training_error /= static_cast<type>(batches_number);

        results.training_error_history(epoch) = training_error;

        if(has_selection)
        {
            selection_batches = data_set_pointer->get_batches(selection_samples_indices, batch_size_selection, shuffle);

            selection_error = type(0);

            for(Index iteration = 0; iteration < selection_batches_number; iteration++)
            {
                // Data set

                batch_selection.fill(selection_batches.chip(iteration,0), input_variables_indices, target_variables_indices);

                // Neural network

                neural_network_pointer->forward_propagate(batch_selection, selection_forward_propagation);

                // Loss

                loss_index_pointer->calculate_errors(batch_selection, selection_forward_propagation, selection_back_propagation);               

                loss_index_pointer->calculate_error(batch_selection, selection_forward_propagation, selection_back_propagation);

                selection_error += selection_back_propagation.error;
            }

            selection_error /= static_cast<type>(selection_batches_number);

            results.selection_error_history(epoch) = selection_error;

            if(epoch != 0 && results.selection_error_history(epoch) > results.selection_error_history(epoch-1)) selection_failures++;
        }

        // Elapsed time

        time(&current_time);
        elapsed_time = static_cast<type>(difftime(current_time, beginning_time));

        if(display && epoch%display_period == 0)
        {
            cout << "Training error: " << training_error << endl;
            if(has_selection) cout << "Selection error: " << selection_error << endl;
            cout << "Elapsed time: " << write_time(elapsed_time) << endl;
        }

        // Training history

        if(epoch == maximum_epochs_number)
        {
            if(display) cout << "Epoch " << epoch << endl << "Maximum number of epochs reached: " << epoch << endl;

            stop_training = true;

            results.stopping_condition = StoppingCondition::MaximumEpochsNumber;
        }

        if(elapsed_time >= maximum_time)
        {
            if(display) cout << "Epoch " << epoch << endl << "Maximum training time reached: " << write_time(elapsed_time) << endl;

            stop_training = true;

            results.stopping_condition = StoppingCondition::MaximumTime;
        }

        if(training_loss <= training_loss_goal)
        {
            if(display) cout << "Epoch " << epoch << endl << "Loss goal reached: " << training_loss << endl;

            stop_training = true;

            results.stopping_condition  = StoppingCondition::LossGoal;
        }

        if(selection_failures >= maximum_selection_failures)
        {
            if(display) cout << "Epoch " << epoch << endl << "Maximum selection failures reached: " << selection_failures << endl;

            stop_training = true;

            results.stopping_condition = StoppingCondition::MaximumSelectionErrorIncreases;
        }

        if(stop_training)
        {
            results.loss = training_back_propagation.loss;

            results.selection_failures = selection_failures;

            results.resize_training_error_history(epoch+1);

            if(has_selection) results.resize_selection_error_history(epoch+1);
            else results.resize_selection_error_history(0);

            results.elapsed_time = write_time(elapsed_time);

            break;
        }

        if(epoch != 0 && epoch % save_period == 0) neural_network_pointer->save(neural_network_file_name);

    }

    data_set_pointer->unscale_input_variables(input_variables_descriptives);

    if(neural_network_pointer->has_unscaling_layer())
        data_set_pointer->unscale_target_variables(target_variables_descriptives);

    if(display) results.print();


    cout << "End training" << endl;


    return results;
}


/// Writes in a matrix of strings the most representative atributes.

Tensor<string, 2> AdaptiveMomentEstimation::to_string_matrix() const
{
    Tensor<string, 2> labels_values(9, 2);

    // Initial learning rate

    labels_values(0,0) = "Initial learning rate";
    labels_values(0,1) = to_string(double(initial_learning_rate));

    // Initial decay

    labels_values(1,0) = "Initial decay";
    labels_values(1,1) = to_string(double(initial_decay));

    // Beta 1

    labels_values(2,0) = "Beta 1";
    labels_values(2,1) = to_string(double(beta_1));

    // Beta 2

    labels_values(3,0) = "Beta 2";
    labels_values(3,1) = to_string(double(beta_2));

    // Epsilon

    labels_values(4,0) = "Epsilon";
    labels_values(4,1) = to_string(double(epsilon));

    // Training loss goal

    labels_values(5,0) = "Training loss goal";
    labels_values(5,1) = to_string(double(training_loss_goal));

    // Maximum epochs number

    labels_values(6,0) = "Maximum epochs number";
    labels_values(6,1) = to_string(maximum_epochs_number);

    // Maximum time

    labels_values(7,0) = "Maximum time";
    labels_values(7,1) = write_time(maximum_time);

    // Batch samples number

    labels_values(8,0) = "Batch samples number";
    labels_values(8,1) = to_string(batch_samples_number);

    return labels_values;
}


/// Update iteration parameters.
/// @param back_propagation New loss index back propagation.
/// @param optimization_data New moment estimation data.

void AdaptiveMomentEstimation::update_parameters(LossIndexBackPropagation& back_propagation,

    AdaptiveMomentEstimationData& optimization_data) const
{
    const type learning_rate =
        type(initial_learning_rate *
            sqrt(type(1) - pow(beta_2, static_cast<type>(optimization_data.iteration))) /
            (type(1) - pow(beta_1, static_cast<type>(optimization_data.iteration))));

#ifdef OPENNN_MKL

    int parameters_number = back_propagation.gradient.size();

    int incx = 1;
    int incy = 1;

    type a = (type(1) - beta_1);
    type b = beta_1;

    saxpby(&parameters_number, &a, back_propagation.gradient.data(), &incx, &b, optimization_data.gradient_exponential_decay.data(), &incy);

#else
    optimization_data.gradient_exponential_decay.device(*thread_pool_device)
        = back_propagation.gradient * (type(1) - beta_1)
        + optimization_data.gradient_exponential_decay * beta_1;

#endif
  
    optimization_data.square_gradient_exponential_decay.device(*thread_pool_device)
        = back_propagation.gradient * back_propagation.gradient * (type(1) - beta_2)
        + optimization_data.square_gradient_exponential_decay * beta_2;

<<<<<<< HEAD
    back_propagation.parameters.device(*thread_pool_device) -=
           optimization_data.gradient_exponential_decay*learning_rate/(optimization_data.square_gradient_exponential_decay.sqrt() + epsilon);
    
   /* auto tmp = optimization_data.square_gradient_exponential_decay.sqrt();

    back_propagation.parameters.device(*thread_pool_device) -= learning_rate * optimization_data.gradient_exponential_decay / (tmp + epsilon);
    */
=======
    optimization_data.square_gradient_exponential_decay_square_root.device(*thread_pool_device)
        = optimization_data.square_gradient_exponential_decay.sqrt() + epsilon;

    back_propagation.parameters.device(*thread_pool_device)
        -= learning_rate * optimization_data.gradient_exponential_decay / optimization_data.square_gradient_exponential_decay_square_root;
        

>>>>>>> beceaa47
    optimization_data.iteration++;

    // Update parameters

    back_propagation.loss_index_pointer->get_neural_network_pointer()->set_parameters(back_propagation.parameters);
}


/// Write a string with best algorithm type for the model.

string AdaptiveMomentEstimation::write_optimization_algorithm_type() const
{
    return "ADAPTIVE_MOMENT_ESTIMATION";
}


/// Serializes the adaptive moment estimation object into an XML document of the TinyXML library without keeping the DOM tree in memory.
/// See the OpenNN manual for more information about the format of this document.
/// @param file_stream.

void AdaptiveMomentEstimation::write_XML(tinyxml2::XMLPrinter& file_stream) const
{
    ostringstream buffer;

    file_stream.OpenElement("AdaptiveMomentEstimation");

    // DataSetBatch size

    file_stream.OpenElement("BatchSize");

    buffer.str("");
    buffer << batch_samples_number;

    file_stream.PushText(buffer.str().c_str());

    file_stream.CloseElement();

    // Loss goal

    file_stream.OpenElement("LossGoal");

    buffer.str("");
    buffer << training_loss_goal;

    file_stream.PushText(buffer.str().c_str());

    file_stream.CloseElement();

    // Maximum iterations number

    file_stream.OpenElement("MaximumEpochsNumber");

    buffer.str("");
    buffer << maximum_epochs_number;

    file_stream.PushText(buffer.str().c_str());

    file_stream.CloseElement();

    // Maximum time

    file_stream.OpenElement("MaximumTime");

    buffer.str("");
    buffer << maximum_time;

    file_stream.PushText(buffer.str().c_str());

    file_stream.CloseElement();

    // Hardware use

    file_stream.OpenElement("HardwareUse");

    buffer.str("");
    buffer << this->get_hardware_use();

    file_stream.PushText(buffer.str().c_str());

    file_stream.CloseElement();

    // End element

    file_stream.CloseElement();
}


/// Imports the adaptive moment estimation object from an XML document of the TinyXML library.
/// See the OpenNN manual for more information about the format of this document.
/// @param document.

void AdaptiveMomentEstimation::from_XML(const tinyxml2::XMLDocument& document)
{
    const tinyxml2::XMLElement* root_element = document.FirstChildElement("AdaptiveMomentEstimation");

    if(!root_element)
    {
        ostringstream buffer;

        buffer << "OpenNN Exception: AdaptiveMomentEstimation class.\n"
               << "void from_XML(const tinyxml2::XMLDocument&) method.\n"
               << "Adaptive moment estimation element is nullptr.\n";

        throw invalid_argument(buffer.str());
    }

    // DataSetBatch size

    const tinyxml2::XMLElement* batch_size_element = root_element->FirstChildElement("BatchSize");

    if(batch_size_element)
    {
        const Index new_batch_size = static_cast<Index>(atoi(batch_size_element->GetText()));

        try
        {
            set_batch_samples_number(new_batch_size);
        }
        catch(const invalid_argument& e)
        {
            cerr << e.what() << endl;
        }
    }

    // Loss goal
    {
        const tinyxml2::XMLElement* element = root_element->FirstChildElement("LossGoal");

        if(element)
        {
            const type new_loss_goal = static_cast<type>(atof(element->GetText()));

            try
            {
                set_loss_goal(new_loss_goal);
            }
            catch(const invalid_argument& e)
            {
                cerr << e.what() << endl;
            }
        }
    }

    // Maximum eochs number
    {
        const tinyxml2::XMLElement* element = root_element->FirstChildElement("MaximumEpochsNumber");

        if(element)
        {
            const Index new_maximum_epochs_number = static_cast<Index>(atoi(element->GetText()));

            try
            {
                set_maximum_epochs_number(new_maximum_epochs_number);
            }
            catch(const invalid_argument& e)
            {
                cerr << e.what() << endl;
            }
        }
    }

    // Maximum time
    {
        const tinyxml2::XMLElement* element = root_element->FirstChildElement("MaximumTime");

        if(element)
        {
            const type new_maximum_time = static_cast<type>(atof(element->GetText()));

            try
            {
                set_maximum_time(new_maximum_time);
            }
            catch(const invalid_argument& e)
            {
                cerr << e.what() << endl;
            }
        }
    }

    // Hardware use
    {
        const tinyxml2::XMLElement* element = root_element->FirstChildElement("HardwareUse");

        if(element)
        {
            const string new_hardware_use = element->GetText();

            try
            {
                set_hardware_use(new_hardware_use);
            }
            catch(const invalid_argument& e)
            {
                cerr << e.what() << endl;
            }
        }
    }
}


///// Default constructor

//AdaptiveMomentEstimationData::AdaptiveMomentEstimationData()
//{
//}


/// Adaptive Moment Estimation constructor.
/// It creates an adaptive moment estimation data object associated with an adaptive moment estimation algorithm.
/// @param new_adaptive_moment_estimation_pointer Pointer to a adaptive moment estimation object.

AdaptiveMomentEstimationData::AdaptiveMomentEstimationData(AdaptiveMomentEstimation* new_adaptive_moment_estimation_pointer)
{
    set(new_adaptive_moment_estimation_pointer);
}


/// Sets a new adaptive moment estimation pointer.
/// @param new_adaptive_moment_estimation_pointer New adaptive moment estimation pointer.

void AdaptiveMomentEstimationData::set(AdaptiveMomentEstimation* new_adaptive_moment_estimation_pointer)
{
    adaptive_moment_estimation_pointer = new_adaptive_moment_estimation_pointer;

    LossIndex* loss_index_pointer = new_adaptive_moment_estimation_pointer->get_loss_index_pointer();

    NeuralNetwork* neural_network_pointer = loss_index_pointer->get_neural_network_pointer();

    const Index parameters_number = neural_network_pointer->get_parameters_number();

    gradient_exponential_decay.resize(parameters_number);
    gradient_exponential_decay.setZero();

    square_gradient_exponential_decay.resize(parameters_number);
    square_gradient_exponential_decay.setZero();

    square_gradient_exponential_decay_square_root.resize(parameters_number);
    square_gradient_exponential_decay.setZero();
}


/// Prints on the screen the information about de AdaptiveMomentEstimation data.
/// <ul>
/// <li> Gradient exponential decay.
/// <li> Square gradient exponential decay.
/// </ul>

void AdaptiveMomentEstimationData::print() const
{
    cout << "Gradient exponential decay:" << endl
         <<gradient_exponential_decay << endl;

    cout << "Square gradient exponential decay:" << endl
         << square_gradient_exponential_decay << endl;
}

}

// OpenNN: Open Neural Networks Library.
// Copyright(C) 2005-2021 Artificial Intelligence Techniques, SL.
//
// This library is free software; you can redistribute it and/or
// modify it under the terms of the GNU Lesser General Public
// License as published by the Free Software Foundation; either
// version 2.1 of the License, or any later version.
//
// This library is distributed in the hope that it will be useful,
// but WITHOUT ANY WARRANTY; without even the implied warranty of
// MERCHANTABILITY or FITNESS FOR A PARTICULAR PURPOSE.  See the GNU
// Lesser General Public License for more details.

// You should have received a copy of the GNU Lesser General Public
// License along with this library; if not, write to the Free Software
// Foundation, Inc., 51 Franklin St, Fifth Floor, Boston, MA  02110-1301  USA<|MERGE_RESOLUTION|>--- conflicted
+++ resolved
@@ -605,23 +605,12 @@
         = back_propagation.gradient * back_propagation.gradient * (type(1) - beta_2)
         + optimization_data.square_gradient_exponential_decay * beta_2;
 
-<<<<<<< HEAD
-    back_propagation.parameters.device(*thread_pool_device) -=
-           optimization_data.gradient_exponential_decay*learning_rate/(optimization_data.square_gradient_exponential_decay.sqrt() + epsilon);
-    
-   /* auto tmp = optimization_data.square_gradient_exponential_decay.sqrt();
-
-    back_propagation.parameters.device(*thread_pool_device) -= learning_rate * optimization_data.gradient_exponential_decay / (tmp + epsilon);
-    */
-=======
     optimization_data.square_gradient_exponential_decay_square_root.device(*thread_pool_device)
         = optimization_data.square_gradient_exponential_decay.sqrt() + epsilon;
 
     back_propagation.parameters.device(*thread_pool_device)
         -= learning_rate * optimization_data.gradient_exponential_decay / optimization_data.square_gradient_exponential_decay_square_root;
         
-
->>>>>>> beceaa47
     optimization_data.iteration++;
 
     // Update parameters
