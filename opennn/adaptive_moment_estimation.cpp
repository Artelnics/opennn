 //   OpenNN: Open Neural Networks Library
//   www.opennn.net
//
//   A D A P T I V E   M O M E N T   E S T I M A T I O N
//
//   Artificial Intelligence Techniques SL
//   artelnics@artelnics.com

#include "language_data_set.h"
#include "cross_entropy_error_3d.h"
#include "neural_network_forward_propagation.h"
#include "adaptive_moment_estimation.h"
#include "back_propagation.h"

namespace opennn
{

/// Default constructor.
/// It creates an adaptive moment estimation optimization algorithm not associated with any loss index object.
/// It also initializes the class members to their default values.

AdaptiveMomentEstimation::AdaptiveMomentEstimation()
    :OptimizationAlgorithm()
{
     set_default();
}


/// Loss index constructor.
/// It creates an adaptive moment estimation optimization algorithm associated with a loss index.
/// It also initializes the class members to their default values.
/// @param new_loss_index Pointer to a loss index object.

AdaptiveMomentEstimation::AdaptiveMomentEstimation(LossIndex* new_loss_index)
    : OptimizationAlgorithm(new_loss_index)
{
    set_default();
}


/// Destructor.

//AdaptiveMomentEstimation::~AdaptiveMomentEstimation()
//{
//}


/// Returns batch samples number.

Index AdaptiveMomentEstimation::get_batch_samples_number() const
{
    return batch_samples_number;
}


/// Returns beta 1.

const type& AdaptiveMomentEstimation::get_beta_1() const
{
    return beta_1;
}


/// Returns beta 2.

const type& AdaptiveMomentEstimation::get_beta_2() const
{
    return beta_2;
}


/// Returns epsilon.

const type& AdaptiveMomentEstimation::get_epsilon() const
{
    return epsilon;
}


/// Returns the initial learning rate.

const type& AdaptiveMomentEstimation::get_learning_rate() const
{
    return learning_rate;
}


/// Returns the goal value for the loss.
/// This is a stopping criterion when training a neural network.

const type& AdaptiveMomentEstimation::get_loss_goal() const
{
    return training_loss_goal;
}


/// Returns the maximum training time.

const type& AdaptiveMomentEstimation::get_maximum_time() const
{
    return maximum_time;
}


/// Set number of samples in each batch. Default 1000.
/// @param new_batch_sumples_number New value for batch samples number.

void AdaptiveMomentEstimation::set_batch_samples_number(const Index& new_batch_samples_number)
{
    batch_samples_number = new_batch_samples_number;
}


/// Sets beta 1 generally close to 1.
/// @param new_beta_1 New value for beta 1.

void AdaptiveMomentEstimation::set_beta_1(const type& new_beta_1)
{
    beta_1= new_beta_1;
}


/// Sets beta 2 generally close to 1.
/// @param new_beta_2 New value for beta 2.

void AdaptiveMomentEstimation::set_beta_2(const type& new_beta_2)
{
    beta_2= new_beta_2;
}


/// Sets adaptive moment estimation optimization algorithm to default.

void AdaptiveMomentEstimation::set_default()
{
    display_period = 100;
}


/// Sets epsilon.
/// @param epsilon New epsilon value.

void AdaptiveMomentEstimation::set_epsilon(const type& new_epsilon)
{
    epsilon= new_epsilon;
}


/// Sets a new learning rate.
/// @param new_learning_rate New learning rate.

void AdaptiveMomentEstimation::set_learning_rate(const type& new_learning_rate)
{
    learning_rate= new_learning_rate;
}


/// Sets a new custom learning rate.

void AdaptiveMomentEstimation::set_custom_learning_rate(const type& parameter)
{
    use_custom_learning_rate = true;

    learning_rate = pow(parameter, -0.5);
}


/// Sets a new goal value for the loss.
/// This is a stopping criterion when training a neural network.
/// @param new_loss_goal Goal value for the loss.

void AdaptiveMomentEstimation::set_loss_goal(const type& new_loss_goal)
{
    training_loss_goal = new_loss_goal;
}


/// Sets a new goal value for the accuracy.
/// This is a stopping criterion when training a neural network.
/// @param new_accuracy_goal Goal value for the accuracy.

void AdaptiveMomentEstimation::set_accuracy_goal(const type& new_accuracy_goal)
{
    training_accuracy_goal = new_accuracy_goal;
}


/// Sets a pointer to a loss index object to be associated with the gradient descent object.
/// It also sets that loss index to the learning rate algorithm.
/// @param new_loss_index Pointer to a loss index object.

void AdaptiveMomentEstimation::set_loss_index(LossIndex* new_loss_index)
{
    loss_index = new_loss_index;
}


/// Set the a new maximum for the epochs number.
/// @param new_maximum_epochs number New maximum epochs number.

void AdaptiveMomentEstimation::set_maximum_epochs_number(const Index& new_maximum_epochs_number)
{
#ifdef OPENNN_DEBUG

    if(new_maximum_epochs_number < type(0))
    {
        ostringstream buffer;

        buffer << "OpenNN Exception: AdaptiveMomentEstimation class.\n"
               << "void set_maximum_epochs_number(const type&) method.\n"
               << "Maximum epochs number must be equal or greater than 0.\n";

        throw runtime_error(buffer.str());
    }

#endif

    // Set maximum_epochs number

    maximum_epochs_number = new_maximum_epochs_number;
}


/// Sets a new maximum training time.
/// @param new_maximum_time New maximum training time.

void AdaptiveMomentEstimation::set_maximum_time(const type& new_maximum_time)
{
#ifdef OPENNN_DEBUG

    if(new_maximum_time < type(0))
    {
        ostringstream buffer;

        buffer << "OpenNN Exception: AdaptiveMomentEstimation class.\n"
               << "void set_maximum_time(const type&) method.\n"
               << "Maximum time must be equal or greater than 0.\n";

        throw runtime_error(buffer.str());
    }

#endif

    // Set maximum time

    maximum_time = new_maximum_time;
}


/// Trains a neural network with an associated loss index,
/// according to the gradient descent method.
/// Training occurs according to the training parameters and stopping criteria.
/// It returns a results structure with the history and the final values of the reserved variables.

TrainingResults AdaptiveMomentEstimation::perform_training()
{
    TrainingResults results(maximum_epochs_number + 1);
    
    check();

    // Start training

    if(display) cout << "Training with adaptive moment estimation \"Adam\" ...\n";

    // Data set

    DataSet* data_set = loss_index->get_data_set();

    const bool has_selection = data_set->has_selection();

    bool is_language_model = false;
    if (is_instance_of<LanguageDataSet>(data_set))  is_language_model = true;

    bool is_classification_model = false;
    if (is_instance_of<CrossEntropyError3D>(loss_index))  is_classification_model = true;

    const Tensor<Index, 1> input_variables_indices = data_set->get_input_variables_indices();
    const Tensor<Index, 1> target_variables_indices = data_set->get_target_variables_indices();
    Tensor<Index, 1> context_variables_indices;
    if (is_language_model)
    {
        LanguageDataSet* language_data_set = static_cast<LanguageDataSet*>(data_set);
        context_variables_indices = language_data_set->get_context_variables_indices();
    }

    const Tensor<Index, 1> training_samples_indices = data_set->get_training_samples_indices();
    const Tensor<Index, 1> selection_samples_indices = data_set->get_selection_samples_indices();

    const Tensor<string, 1> inputs_names = data_set->get_input_variables_names();

    const Tensor<string, 1> targets_names = data_set->get_target_variables_names();    

    const Tensor<Scaler, 1> input_variables_scalers = data_set->get_input_variables_scalers();
    const Tensor<Scaler, 1> target_variables_scalers = data_set->get_target_variables_scalers();

    const Tensor<Descriptives, 1> input_variables_descriptives = data_set->scale_input_variables();    

    Tensor<Descriptives, 1> target_variables_descriptives;

    Index training_batch_samples_number = 0;
    Index selection_batch_samples_number = 0;
    
    const Index training_samples_number = data_set->get_training_samples_number();
    const Index selection_samples_number = data_set->get_selection_samples_number();
    
    training_samples_number < batch_samples_number
            ? training_batch_samples_number = training_samples_number
            : training_batch_samples_number = batch_samples_number;

    selection_samples_number < batch_samples_number && selection_samples_number != 0
            ? selection_batch_samples_number = selection_samples_number
            : selection_batch_samples_number = batch_samples_number;
    
    Batch training_batch(training_batch_samples_number, data_set);
    Batch selection_batch(selection_batch_samples_number, data_set);
    
    const Index training_batches_number = training_samples_number/training_batch_samples_number;
    const Index selection_batches_number = selection_samples_number/selection_batch_samples_number;
    
    Tensor<Index, 2> training_batches(training_batches_number, training_batch_samples_number);
    Tensor<Index, 2> selection_batches(selection_batches_number, selection_batch_samples_number);
    
    // Neural network

    NeuralNetwork* neural_network = loss_index->get_neural_network();

    neural_network->set_inputs_names(inputs_names);
    neural_network->set_outputs_names(targets_names);

    if(neural_network->has_scaling_layer())
    {
        ScalingLayer2D* scaling_layer_2d = neural_network->get_scaling_layer_2d();
        scaling_layer_2d->set(input_variables_descriptives, input_variables_scalers);
    }

    if(neural_network->has_unscaling_layer())
    {
        target_variables_descriptives = data_set->scale_target_variables();

        UnscalingLayer* unscaling_layer = neural_network->get_unscaling_layer();
        unscaling_layer->set(target_variables_descriptives, target_variables_scalers);
    }

    ForwardPropagation training_forward_propagation(training_batch_samples_number, neural_network);

    ForwardPropagation selection_forward_propagation(selection_batch_samples_number, neural_network);

    Tensor<pair<type*, dimensions>, 1> inputs_pair;

    // Loss index

    loss_index->set_normalization_coefficient();

    BackPropagation training_back_propagation(training_batch_samples_number, loss_index);
    BackPropagation selection_back_propagation(selection_batch_samples_number, loss_index);
    
//    type training_loss = type(0);
    type training_error = type(0);
    type training_accuracy = type(0);

    type selection_error = type(0);
    type selection_accuracy = type(0);

    Index selection_failures = 0;

    // Optimization algorithm

    AdaptiveMomentEstimationData optimization_data(this);

    bool stop_training = false;
    bool is_training = true;

    time_t beginning_time;
    time_t current_time;

    time(&beginning_time);
    type elapsed_time = type(0);

    bool shuffle = true;

    if(neural_network->has_long_short_term_memory_layer()
    || neural_network->has_recurrent_layer())
        shuffle = false;

    // Main loop
    
    optimization_data.iteration = 1;

    for(Index epoch = 0; epoch <= maximum_epochs_number; epoch++)
    {
        if(display && epoch%display_period == 0) cout << "Epoch: " << epoch << endl;

        training_batches = data_set->get_batches(training_samples_indices, training_batch_samples_number, shuffle);
        
        const Index batches_number = training_batches.dimension(0);
        
//        training_loss = type(0);
        training_error = type(0);
        if(is_classification_model)    training_accuracy = type(0);
        
        //optimization_data.iteration = 1;

        for(Index iteration = 0; iteration < batches_number; iteration++)
        {
            // Data set
            
            training_batch.fill(training_batches.chip(iteration, 0),
                                input_variables_indices,
                                target_variables_indices,
                                context_variables_indices);
            
            // Neural network
            
            inputs_pair = training_batch.get_inputs_pair();

            neural_network->forward_propagate(inputs_pair,
                                              training_forward_propagation,
                                              is_training);
            
            // Loss index

            loss_index->back_propagate(training_batch,
                                       training_forward_propagation,
                                       training_back_propagation);
<<<<<<< HEAD
           
=======
            
>>>>>>> a0fa296b
            training_error += training_back_propagation.error;
            if(is_classification_model)   training_accuracy += training_back_propagation.accuracy;
//            training_loss += training_back_propagation.loss;

            update_parameters(training_back_propagation, optimization_data);
            
            if(display && epoch % display_period == 0)      display_progress_bar(iteration, batches_number - 1);
        }
        cout << endl;
        
        // Loss

        training_error /= type(batches_number);
        if(is_classification_model)   training_accuracy /= type(batches_number);

        results.training_error_history(epoch) = training_error;
        
        if(has_selection)
        {
            selection_batches = data_set->get_batches(selection_samples_indices, selection_batch_samples_number, shuffle);
            
            selection_error = type(0);
            if(is_classification_model)    selection_accuracy = type(0);

            for(Index iteration = 0; iteration < selection_batches_number; iteration++)
            {
                // Data set

                selection_batch.fill(selection_batches.chip(iteration,0),
                                     input_variables_indices,
                                     target_variables_indices,
                                     context_variables_indices);
                
                // Neural network
                
                inputs_pair = selection_batch.get_inputs_pair();

                neural_network->forward_propagate(inputs_pair,
                                                  selection_forward_propagation,
                                                  is_training);
                
                // Loss

                loss_index->calculate_error(selection_batch,
                                            selection_forward_propagation,
                                            selection_back_propagation);
                
                selection_error += selection_back_propagation.error;
                if(is_classification_model)    selection_accuracy += selection_back_propagation.accuracy;
                
            }

            selection_error /= type(selection_batches_number);
            if(is_classification_model)    selection_accuracy /= type(selection_batches_number);

            results.selection_error_history(epoch) = selection_error;

            if(epoch != 0 && results.selection_error_history(epoch) > results.selection_error_history(epoch-1)) selection_failures++;

        }
        
        // Elapsed time

        time(&current_time);
        elapsed_time = type(difftime(current_time, beginning_time));

        if(display && epoch%display_period == 0)
        {
            cout << "Training error: " << training_error << endl;
            if (is_classification_model) cout << "Training accuracy: " << training_accuracy << endl;
            if(has_selection) cout << "Selection error: " << selection_error << endl;
            if (has_selection && is_classification_model) cout << "Selection accuracy: " << selection_accuracy << endl;
            cout << "Elapsed time: " << write_time(elapsed_time) << endl;
        }

        // Training history

        if(epoch == maximum_epochs_number)
        {
            if(display) cout << "Epoch " << epoch << endl << "Maximum number of epochs reached: " << epoch << endl;

            stop_training = true;

            results.stopping_condition = StoppingCondition::MaximumEpochsNumber;
        }

        if(elapsed_time >= maximum_time)
        {
            if(display) cout << "Epoch " << epoch << endl << "Maximum training time reached: " << write_time(elapsed_time) << endl;

            stop_training = true;

            results.stopping_condition = StoppingCondition::MaximumTime;
        }

        /// @todo loss and error missmatch

        if(results.training_error_history(epoch) < training_loss_goal)
        {
            stop_training = true;

            results.stopping_condition  = StoppingCondition::LossGoal;

            if(display) cout << "Epoch " << epoch << endl << "Loss goal reached: " << results.training_error_history(epoch) << endl;
        }

        if(training_accuracy >= training_accuracy_goal)
        {
            stop_training = true;

            results.stopping_condition  = StoppingCondition::LossGoal;

            if(display) cout << "Epoch " << epoch << endl << "Accuracy goal reached: " << training_accuracy << endl;
        }

        if(selection_failures >= maximum_selection_failures)
        {
            if(display) cout << "Epoch " << epoch << endl << "Maximum selection failures reached: " << selection_failures << endl;

            stop_training = true;

            results.stopping_condition = StoppingCondition::MaximumSelectionErrorIncreases;
        }

        if(stop_training)
        {
            results.loss = training_back_propagation.loss;

            results.selection_failures = selection_failures;

            results.resize_training_error_history(epoch+1);

            if(has_selection) results.resize_selection_error_history(epoch+1);
            else results.resize_selection_error_history(0);

            results.elapsed_time = write_time(elapsed_time);

            break;
        }

        if(epoch != 0 && epoch % save_period == 0) neural_network->save(neural_network_file_name);
    }
    
    data_set->unscale_input_variables(input_variables_descriptives);

    if(neural_network->has_unscaling_layer())
        data_set->unscale_target_variables(target_variables_descriptives);

    if(display) results.print();
    
    return results;
}


/// Writes in a matrix of strings the most representative atributes.

Tensor<string, 2> AdaptiveMomentEstimation::to_string_matrix() const
{
    Tensor<string, 2> labels_values(9, 2);

    // Initial learning rate

    labels_values(0,0) = "Learning rate";
    labels_values(0,1) = std::to_string(double(learning_rate));

    // Initial decay

    labels_values(1,0) = "Initial decay";
    labels_values(1,1) = std::to_string(double(initial_decay));

    // Beta 1

    labels_values(2,0) = "Beta 1";
    labels_values(2,1) = std::to_string(double(beta_1));

    // Beta 2

    labels_values(3,0) = "Beta 2";
    labels_values(3,1) = std::to_string(double(beta_2));

    // Epsilon

    labels_values(4,0) = "Epsilon";
    labels_values(4,1) = std::to_string(double(epsilon));

    // Training loss goal

    labels_values(5,0) = "Training loss goal";
    labels_values(5,1) = std::to_string(double(training_loss_goal));

    // Maximum epochs number

    labels_values(6,0) = "Maximum epochs number";
    labels_values(6,1) = std::to_string(maximum_epochs_number);

    // Maximum time

    labels_values(7,0) = "Maximum time";
    labels_values(7,1) = write_time(maximum_time);

    // Batch samples number

    labels_values(8,0) = "Batch samples number";
    labels_values(8,1) = std::to_string(batch_samples_number);

    return labels_values;
}


/// Update iteration parameters.
/// @param back_propagation New loss index back propagation.
/// @param optimization_data New moment estimation data.

void AdaptiveMomentEstimation::update_parameters(BackPropagation& back_propagation,
                                                 AdaptiveMomentEstimationData& optimization_data) const
{
    NeuralNetwork* neural_network = loss_index->get_neural_network();

    Index& iteration = optimization_data.iteration;
    
    const type bias_correction =
            sqrt(type(1) - pow(beta_2, type(iteration))) /
            sqrt(type(1) - pow(beta_2, type(iteration))) /
            (type(1) - pow(beta_1, type(iteration)));
    
    const Tensor<type, 1>& gradient = back_propagation.gradient;
    //cout << "gradient :\n " << gradient << endl;
    Tensor<type, 1>& gradient_exponential_decay = optimization_data.gradient_exponential_decay;

    Tensor<type, 1>& square_gradient_exponential_decay = optimization_data.square_gradient_exponential_decay;

    Tensor<type, 1>& parameters = back_propagation.parameters;

    gradient_exponential_decay.device(*thread_pool_device)
        = gradient * (type(1) - beta_1) + gradient_exponential_decay * beta_1;


    square_gradient_exponential_decay.device(*thread_pool_device)
        = gradient.square() * (type(1) - beta_2) + square_gradient_exponential_decay * beta_2;
<<<<<<< HEAD
    //cout << "gradient_exponential_decay :\n " << gradient_exponential_decay << endl;
    //cout << "square_gradient_exponential_decay :\n " << square_gradient_exponential_decay << endl;
=======

>>>>>>> a0fa296b
    if (!use_custom_learning_rate)
    {
        parameters.device(*thread_pool_device)
            -= (learning_rate * bias_correction) * gradient_exponential_decay / (square_gradient_exponential_decay.sqrt() + epsilon);
    }
    else
    {
        const type warmup_steps = 4000;
        type& step = optimization_data.step;

        const type custom_learning_rate = learning_rate * min(pow(step, -0.5), step * pow(warmup_steps, -1.5));
<<<<<<< HEAD
        
=======

>>>>>>> a0fa296b
        parameters.device(*thread_pool_device)
            -= (custom_learning_rate * bias_correction) * gradient_exponential_decay / (square_gradient_exponential_decay.sqrt() + epsilon);

        step++;
    }

    optimization_data.iteration++;

    // Update parameters

    neural_network->set_parameters(parameters);
}


/// Write a string with best algorithm type for the model.

string AdaptiveMomentEstimation::write_optimization_algorithm_type() const
{
    return "ADAPTIVE_MOMENT_ESTIMATION";
}


/// Serializes the adaptive moment estimation object into an XML document of the TinyXML library without keeping the DOM tree in memory.
/// See the OpenNN manual for more information about the format of this document.
/// @param file_stream.

void AdaptiveMomentEstimation::write_XML(tinyxml2::XMLPrinter& file_stream) const
{
    ostringstream buffer;

    file_stream.OpenElement("AdaptiveMomentEstimation");

    // Batch size

    file_stream.OpenElement("BatchSize");

    buffer.str("");
    buffer << batch_samples_number;

    file_stream.PushText(buffer.str().c_str());

    file_stream.CloseElement();

    // Loss goal

    file_stream.OpenElement("LossGoal");

    buffer.str("");
    buffer << training_loss_goal;

    file_stream.PushText(buffer.str().c_str());

    file_stream.CloseElement();

    // Maximum iterations number

    file_stream.OpenElement("MaximumEpochsNumber");

    buffer.str("");
    buffer << maximum_epochs_number;

    file_stream.PushText(buffer.str().c_str());

    file_stream.CloseElement();

    // Maximum time

    file_stream.OpenElement("MaximumTime");

    buffer.str("");
    buffer << maximum_time;

    file_stream.PushText(buffer.str().c_str());

    file_stream.CloseElement();

    // Hardware use

    file_stream.OpenElement("HardwareUse");

    buffer.str("");
    buffer << get_hardware_use();

    file_stream.PushText(buffer.str().c_str());

    file_stream.CloseElement();

    // End element

    file_stream.CloseElement();
}


/// Imports the adaptive moment estimation object from an XML document of the TinyXML library.
/// See the OpenNN manual for more information about the format of this document.
/// @param document.

void AdaptiveMomentEstimation::from_XML(const tinyxml2::XMLDocument& document)
{
    const tinyxml2::XMLElement* root_element = document.FirstChildElement("AdaptiveMomentEstimation");

    if(!root_element)
    {
        ostringstream buffer;

        buffer << "OpenNN Exception: AdaptiveMomentEstimation class.\n"
               << "void from_XML(const tinyxml2::XMLDocument&) method.\n"
               << "Adaptive moment estimation element is nullptr.\n";

        throw runtime_error(buffer.str());
    }

    // Batch size

    const tinyxml2::XMLElement* batch_samples_number_element = root_element->FirstChildElement("BatchSize");

    if(batch_samples_number_element)
    {
        const Index new_batch_samples_number = Index(atoi(batch_samples_number_element->GetText()));

        try
        {
            set_batch_samples_number(new_batch_samples_number);
        }
        catch(const exception& e)
        {
            cerr << e.what() << endl;
        }
    }

    // Loss goal
    {
        const tinyxml2::XMLElement* element = root_element->FirstChildElement("LossGoal");

        if(element)
        {
            const type new_loss_goal = type(atof(element->GetText()));

            try
            {
                set_loss_goal(new_loss_goal);
            }
            catch(const exception& e)
            {
                cerr << e.what() << endl;
            }
        }
    }

    // Maximum eochs number
    {
        const tinyxml2::XMLElement* element = root_element->FirstChildElement("MaximumEpochsNumber");

        if(element)
        {
            const Index new_maximum_epochs_number = Index(atoi(element->GetText()));

            try
            {
                set_maximum_epochs_number(new_maximum_epochs_number);
            }
            catch(const exception& e)
            {
                cerr << e.what() << endl;
            }
        }
    }

    // Maximum time
    {
        const tinyxml2::XMLElement* element = root_element->FirstChildElement("MaximumTime");

        if(element)
        {
            const type new_maximum_time = type(atof(element->GetText()));

            try
            {
                set_maximum_time(new_maximum_time);
            }
            catch(const exception& e)
            {
                cerr << e.what() << endl;
            }
        }
    }

    // Hardware use
    {
        const tinyxml2::XMLElement* element = root_element->FirstChildElement("HardwareUse");

        if(element)
        {
            const string new_hardware_use = element->GetText();

            try
            {
                set_hardware_use(new_hardware_use);
            }
            catch(const exception& e)
            {
                cerr << e.what() << endl;
            }
        }
    }
}


/// Default constructor

//AdaptiveMomentEstimationData::AdaptiveMomentEstimationData()
//{
//}


/// Adaptive Moment Estimation constructor.
/// It creates an adaptive moment estimation data object associated with an adaptive moment estimation algorithm.
/// @param new_adaptive_moment_estimation Pointer to a adaptive moment estimation object.

AdaptiveMomentEstimationData::AdaptiveMomentEstimationData(AdaptiveMomentEstimation* new_adaptive_moment_estimation)
{
    set(new_adaptive_moment_estimation);
}


/// Sets a new adaptive moment estimation pointer.
/// @param new_adaptive_moment_estimation New adaptive moment estimation pointer.

void AdaptiveMomentEstimationData::set(AdaptiveMomentEstimation* new_adaptive_moment_estimation)
{
    adaptive_moment_estimation = new_adaptive_moment_estimation;

    LossIndex* loss_index = new_adaptive_moment_estimation->get_loss_index();

    NeuralNetwork* neural_network = loss_index->get_neural_network();

    const Index parameters_number = neural_network->get_parameters_number();

    gradient_exponential_decay.resize(parameters_number);
    gradient_exponential_decay.setZero();

    square_gradient_exponential_decay.resize(parameters_number);
    square_gradient_exponential_decay.setZero();
}


/// Prints on the screen the information about de AdaptiveMomentEstimation data.
/// <ul>
/// <li> Gradient exponential decay.
/// <li> Square gradient exponential decay.
/// </ul>

void AdaptiveMomentEstimationData::print() const
{
    cout << "Gradient exponential decay:" << endl
         <<gradient_exponential_decay << endl;

    cout << "Square gradient exponential decay:" << endl
         << square_gradient_exponential_decay << endl;
}

}

// OpenNN: Open Neural Networks Library.
// Copyright(C) 2005-2024 Artificial Intelligence Techniques, SL.
//
// This library is free software; you can redistribute it and/or
// modify it under the terms of the GNU Lesser General Public
// License as published by the Free Software Foundation; either
// version 2.1 of the License, or any later version.
//
// This library is distributed in the hope that it will be useful,
// but WITHOUT ANY WARRANTY; without even the implied warranty of
// MERCHANTABILITY or FITNESS FOR A PARTICULAR PURPOSE.  See the GNU
// Lesser General Public License for more details.

// You should have received a copy of the GNU Lesser General Public
// License along with this library; if not, write to the Free Software
// Foundation, Inc., 51 Franklin St, Fifth Floor, Boston, MA  02110-1301  USA<|MERGE_RESOLUTION|>--- conflicted
+++ resolved
@@ -422,11 +422,7 @@
             loss_index->back_propagate(training_batch,
                                        training_forward_propagation,
                                        training_back_propagation);
-<<<<<<< HEAD
-           
-=======
-            
->>>>>>> a0fa296b
+
             training_error += training_back_propagation.error;
             if(is_classification_model)   training_accuracy += training_back_propagation.accuracy;
 //            training_loss += training_back_propagation.loss;
@@ -666,12 +662,7 @@
 
     square_gradient_exponential_decay.device(*thread_pool_device)
         = gradient.square() * (type(1) - beta_2) + square_gradient_exponential_decay * beta_2;
-<<<<<<< HEAD
-    //cout << "gradient_exponential_decay :\n " << gradient_exponential_decay << endl;
-    //cout << "square_gradient_exponential_decay :\n " << square_gradient_exponential_decay << endl;
-=======
-
->>>>>>> a0fa296b
+
     if (!use_custom_learning_rate)
     {
         parameters.device(*thread_pool_device)
@@ -683,11 +674,7 @@
         type& step = optimization_data.step;
 
         const type custom_learning_rate = learning_rate * min(pow(step, -0.5), step * pow(warmup_steps, -1.5));
-<<<<<<< HEAD
-        
-=======
-
->>>>>>> a0fa296b
+
         parameters.device(*thread_pool_device)
             -= (custom_learning_rate * bias_correction) * gradient_exponential_decay / (square_gradient_exponential_decay.sqrt() + epsilon);
 
