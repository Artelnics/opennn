--- conflicted
+++ resolved
@@ -267,26 +267,14 @@
                                        training_forward_propagation,
                                        training_back_propagation);
 
-<<<<<<< HEAD
-            // if(epoch == 50)
-            // {
-
             Tensor<type, 1> numerical_gradient = loss_index->calculate_numerical_gradient();
-=======
-            // Tensor<type, 1> numerical_gradient = loss_index->calculate_numerical_gradient();
->>>>>>> da8adccc
 
             cout << "gradient:\n" << training_back_propagation.gradient << endl;
             cerr << "numerical gradient:\n" << numerical_gradient<< endl;
             cout << "gradient - numerical gradient :\n" << training_back_propagation.gradient - numerical_gradient << endl;
 
-<<<<<<< HEAD
             throw runtime_error("Checking the gradient and numerical gradient.");
-            // }
-=======
-            //cout << "numerical input derivatives:\n" << loss_index->calculate_numerical_inputs_derivatives() << endl;
-
->>>>>>> da8adccc
+
             training_error += training_back_propagation.error();
 
             if(is_classification_model) training_accuracy += training_back_propagation.accuracy(0);
