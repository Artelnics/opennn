--- conflicted
+++ resolved
@@ -155,29 +155,28 @@
         throw runtime_error("Data set is null.");
 
     const bool has_selection = data_set->has_selection();
+
+    const bool is_language_model = is_instance_of<LanguageDataSet>(data_set);
     
     const bool is_classification_model = is_instance_of<CrossEntropyError3D>(loss_index);
 
     const vector<Index> input_variable_indices = data_set->get_variable_indices(DataSet::VariableUse::Input);
 
     const vector<Index> target_variable_indices = data_set->get_variable_indices(DataSet::VariableUse::Target);
-
-    // vector<Index> context_variable_indices;
-
-    // if(is_language_model)
-    // {
-    //     LanguageDataSet* language_data_set = static_cast<LanguageDataSet*>(data_set);
-    //     context_variable_indices = language_data_set->get_variable_indices(DataSet::VariableUse::Context);
-    // }
-
-
-    const vector<Index> context_variable_indices = is_instance_of<LanguageDataSet>(data_set)
-                                                       ? static_cast<LanguageDataSet*>(data_set)->get_variable_indices(DataSet::VariableUse::Context)
-                                                       : vector<Index>();
+    vector<Index> context_variable_indices;
+
+    if(is_language_model)
+    {
+        LanguageDataSet* language_data_set = static_cast<LanguageDataSet*>(data_set);
+        context_variable_indices = language_data_set->get_variable_indices(DataSet::VariableUse::Context);
+    }
 
     const vector<Index> training_samples_indices = data_set->get_sample_indices(DataSet::SampleUse::Training);
     const vector<Index> selection_samples_indices = data_set->get_sample_indices(DataSet::SampleUse::Selection);
 
+    const vector<string> input_names = data_set->get_variable_names(DataSet::VariableUse::Input);
+    const vector<string> target_names = data_set->get_variable_names(DataSet::VariableUse::Target);
+
     const vector<Scaler> input_variable_scalers = data_set->get_variable_scalers(DataSet::VariableUse::Input);
     const vector<Scaler> target_variable_scalers = data_set->get_variable_scalers(DataSet::VariableUse::Target);
 
@@ -185,25 +184,25 @@
 
     vector<Descriptives> target_variable_descriptives;
 
+    Index training_batch_samples_number = 0;
+    Index selection_batch_samples_number = 0;
+
     const Index training_samples_number = data_set->get_samples_number(DataSet::SampleUse::Training);
     const Index selection_samples_number = data_set->get_samples_number(DataSet::SampleUse::Selection);
 
-    const Index training_batch_samples_number = min(training_samples_number, batch_samples_number);
-
-    const Index selection_batch_samples_number = (selection_samples_number > 0)
-           ? min(selection_samples_number, batch_samples_number)
-           : 0;
-
-
+    training_samples_number < batch_samples_number
+        ? training_batch_samples_number = training_samples_number
+        : training_batch_samples_number = batch_samples_number;
+
+    selection_samples_number < batch_samples_number && selection_samples_number != 0
+        ? selection_batch_samples_number = selection_samples_number
+        : selection_batch_samples_number = batch_samples_number;
+
+    cout<<"Works properly"<<endl;
     Batch training_batch(training_batch_samples_number, data_set);
+    cout<<"Works properly"<<endl;
     Batch selection_batch(selection_batch_samples_number, data_set);
 
-<<<<<<< HEAD
-    const Index training_batches_number = training_samples_number/training_batch_samples_number;
-
-    const Index selection_batches_number = selection_samples_number/selection_batch_samples_number;
-    
-=======
     const Index training_batches_number = (training_batch_samples_number != 0)
         ? training_samples_number / training_batch_samples_number
         : 0;
@@ -212,7 +211,6 @@
        ? selection_samples_number / selection_batch_samples_number
        : 0;
 
->>>>>>> 6473558a
     vector<vector<Index>> training_batches(training_batches_number);
     vector<vector<Index>> selection_batches(selection_batches_number);
 
