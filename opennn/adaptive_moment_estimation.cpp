 //   OpenNN: Open Neural Networks Library
//   www.opennn.net
//
//   A D A P T I V E   M O M E N T   E S T I M A T I O N
//
//   Artificial Intelligence Techniques SL
//   artelnics@artelnics.com

#include "cross_entropy_error_3d.h"
#include "adaptive_moment_estimation.h"
#include "forward_propagation.h"
#include "back_propagation.h"

namespace opennn
{

AdaptiveMomentEstimation::AdaptiveMomentEstimation(LossIndex* new_loss_index)
    : OptimizationAlgorithm(new_loss_index)
{
    set_default();
}


Index AdaptiveMomentEstimation::get_samples_number() const
{
    return batch_size;
}


const type& AdaptiveMomentEstimation::get_beta_1() const
{
    return beta_1;
}


const type& AdaptiveMomentEstimation::get_beta_2() const
{
    return beta_2;
}


const type& AdaptiveMomentEstimation::get_epsilon() const
{
    return epsilon;
}


const type& AdaptiveMomentEstimation::get_learning_rate() const
{
    return learning_rate;
}


const type& AdaptiveMomentEstimation::get_loss_goal() const
{
    return training_loss_goal;
}


const type& AdaptiveMomentEstimation::get_maximum_time() const
{
    return maximum_time;
}


void AdaptiveMomentEstimation::set_batch_samples_number(const Index& new_batch_size)
{
    batch_size = new_batch_size;
}


void AdaptiveMomentEstimation::set_beta_1(const type& new_beta_1)
{
    beta_1 = new_beta_1;
}


void AdaptiveMomentEstimation::set_beta_2(const type& new_beta_2)
{
    beta_2= new_beta_2;
}


void AdaptiveMomentEstimation::set_default()
{
    display_period = 100;
}


void AdaptiveMomentEstimation::set_epsilon(const type& new_epsilon)
{
    epsilon = new_epsilon;
}


void AdaptiveMomentEstimation::set_learning_rate(const type& new_learning_rate)
{
    learning_rate= new_learning_rate;
}


void AdaptiveMomentEstimation::set_custom_learning_rate(const type& parameter)
{
    use_custom_learning_rate = true;

    learning_rate = pow(parameter, -0.5);
}


void AdaptiveMomentEstimation::set_loss_goal(const type& new_loss_goal)
{
    training_loss_goal = new_loss_goal;
}


void AdaptiveMomentEstimation::set_accuracy_goal(const type& new_accuracy_goal)
{
    training_accuracy_goal = new_accuracy_goal;
}


void AdaptiveMomentEstimation::set_maximum_epochs_number(const Index& new_maximum_epochs_number)
{
    maximum_epochs_number = new_maximum_epochs_number;
}


void AdaptiveMomentEstimation::set_maximum_time(const type& new_maximum_time)
{
    maximum_time = new_maximum_time;
}


TrainingResults AdaptiveMomentEstimation::perform_training()
{
    if (!loss_index || !loss_index->has_neural_network() || !loss_index->has_data_set())
        return TrainingResults();

    TrainingResults results(maximum_epochs_number + 1);

    check();

    if(display) cout << "Training with adaptive moment estimation \"Adam\" ...\n";

    // Data set

    DataSet* data_set = loss_index->get_data_set();

    if(!data_set)
        throw runtime_error("Data set is null.");

    const bool has_selection = data_set->has_selection();
    
    const bool is_classification_model = is_instance_of<CrossEntropyError3D>(loss_index);

    const vector<Index> input_variable_indices = data_set->get_variable_indices(DataSet::VariableUse::Input);
    const vector<Index> target_variable_indices = data_set->get_variable_indices(DataSet::VariableUse::Target);
    const vector<Index> decoder_variable_indices = data_set->get_variable_indices(DataSet::VariableUse::Decoder);

    const vector<Index> training_samples_indices = data_set->get_sample_indices(DataSet::SampleUse::Training);
    const vector<Index> selection_samples_indices = data_set->get_sample_indices(DataSet::SampleUse::Selection);

    const Index training_samples_number = data_set->get_samples_number(DataSet::SampleUse::Training);
    const Index selection_samples_number = data_set->get_samples_number(DataSet::SampleUse::Selection);

    const Index training_batch_samples_number = min(training_samples_number, batch_size);

    const Index selection_batch_samples_number = (selection_samples_number != 0)
                                                 ? min(selection_samples_number, batch_size)
                                                 : 0;


    const Index training_batches_number = (training_batch_samples_number != 0)
        ? training_samples_number / training_batch_samples_number
        : 0;

    const Index selection_batches_number = (selection_batch_samples_number != 0)
       ? selection_samples_number / selection_batch_samples_number
       : 0;


    vector<vector<Index>> training_batches(training_batches_number);
    vector<vector<Index>> selection_batches(selection_batches_number);

    // Neural network

    NeuralNetwork* neural_network = loss_index->get_neural_network();

    set_names();

    set_scaling();

    set_vocabularies();

    Batch training_batch(training_batch_samples_number, data_set);
    Batch selection_batch(selection_batch_samples_number, data_set);

    ForwardPropagation training_forward_propagation(training_batch_samples_number, neural_network);
    ForwardPropagation selection_forward_propagation(selection_batch_samples_number, neural_network);

    // Loss index

    loss_index->set_normalization_coefficient();

    BackPropagation training_back_propagation(training_batch_samples_number, loss_index);
    BackPropagation selection_back_propagation(selection_batch_samples_number, loss_index);

    type training_error = type(0);
    type training_accuracy = type(0);

    type selection_error = type(0);
    type selection_accuracy = type(0);

    Index selection_failures = 0;

    // Optimization algorithm

    AdaptiveMomentEstimationData optimization_data(this);

    bool stop_training = false;
    bool is_training = true;

    time_t beginning_time;
    time(&beginning_time);

    type elapsed_time = type(0);

    bool shuffle = true;

    if(neural_network->has(Layer::Type::LongShortTermMemory)
    || neural_network->has(Layer::Type::Recurrent))
        shuffle = false;

    // Main loop

    optimization_data.iteration = 1;
    for(Index epoch = 0; epoch <= maximum_epochs_number; epoch++)
    {
        if(display && epoch%display_period == 0) cout << "Epoch: " << epoch << endl;

        training_batches = data_set->get_batches(training_samples_indices, training_batch_samples_number, shuffle);

        training_error = type(0);

        if(is_classification_model) training_accuracy = type(0); 

        for(Index iteration = 0; iteration < training_batches_number; iteration++)
        {
            // cout << "Iteration " << iteration << "/" << training_batches_number << endl;

            // Data set

            training_batch.fill(training_batches[iteration],
                                input_variable_indices,
                                decoder_variable_indices,
                                target_variable_indices);

            // Neural network
            
            neural_network->forward_propagate(training_batch.get_input_pairs(),
                                              training_forward_propagation,
                                              is_training);

            // Loss index

            loss_index->back_propagate(training_batch,
                                       training_forward_propagation,
                                       training_back_propagation);

<<<<<<< HEAD
=======
            // if(epoch == 50)
            // {
>>>>>>> 58dda887
            // Tensor<type, 1> numerical_gradient = loss_index->calculate_numerical_gradient();

            // cout << "gradient:\n" << training_back_propagation.gradient << endl;
            // cerr << "numerical gradient:\n" << numerical_gradient<< endl;
            // cout << "gradient - numerical gradient :\n" << training_back_propagation.gradient - numerical_gradient << endl;

            // throw runtime_error("Checking the gradient and numerical gradient.");
            // }
            training_error += training_back_propagation.error();

            if(is_classification_model) training_accuracy += training_back_propagation.accuracy(0);

            update_parameters(training_back_propagation, optimization_data);
        }
        
        // Loss

        training_error /= type(training_batches_number);

        if(is_classification_model)   
            training_accuracy /= type(training_batches_number);

        results.training_error_history(epoch) = training_error;

        if(has_selection)
        {
            selection_batches = data_set->get_batches(selection_samples_indices, selection_batch_samples_number, shuffle);
            
            selection_error = type(0);
            if(is_classification_model)    selection_accuracy = type(0);

            for(Index iteration = 0; iteration < selection_batches_number; iteration++)
            {
                // Data set

                selection_batch.fill(selection_batches[iteration],
                                     input_variable_indices,
                                     decoder_variable_indices,
                                     target_variable_indices);

                // Neural network

                neural_network->forward_propagate(selection_batch.get_input_pairs(),
                                                  selection_forward_propagation,
                                                  is_training);
                
                // Loss

                loss_index->calculate_error(selection_batch,
                                            selection_forward_propagation,
                                            selection_back_propagation);
                
                selection_error += selection_back_propagation.error();

                if(is_classification_model) 
                    selection_accuracy += selection_back_propagation.accuracy(0);
            }

            selection_error /= type(selection_batches_number);
            if(is_classification_model) selection_accuracy /= type(selection_batches_number);

            results.selection_error_history(epoch) = selection_error;

            if(epoch != 0 && results.selection_error_history(epoch) > results.selection_error_history(epoch-1)) selection_failures++;
        }
        
        // Elapsed time

        elapsed_time = get_elapsed_time(beginning_time);

        if(display && epoch%display_period == 0)
        {
            cout << "Training error: " << training_error << endl;
            if(is_classification_model) cout << "Training accuracy: " << training_accuracy << endl;
            if(has_selection) cout << "Selection error: " << selection_error << endl;
            if(has_selection && is_classification_model) cout << "Selection accuracy: " << selection_accuracy << endl;
            cout << "Elapsed time: " << write_time(elapsed_time) << endl;
        }

        // @todo loss and error missmatch

        stop_training = true;

        if(epoch == maximum_epochs_number)
        {
            if(display) cout << "Epoch " << epoch << "\nMaximum epochs number reached: " << epoch << endl;
            results.stopping_condition = StoppingCondition::MaximumEpochsNumber;
        }
        else if(elapsed_time >= maximum_time)
        {
            if(display) cout << "Epoch " << epoch << "\nMaximum training time reached: " << write_time(elapsed_time) << endl;
            results.stopping_condition = StoppingCondition::MaximumTime;
        }
        else if(results.training_error_history(epoch) < training_loss_goal)
        {
            results.stopping_condition  = StoppingCondition::LossGoal;
            if(display) cout << "Epoch " << epoch << "\nLoss goal reached: " << results.training_error_history(epoch) << endl;
        }
        else if(training_accuracy >= training_accuracy_goal)
        {
            results.stopping_condition  = StoppingCondition::LossGoal;
            if(display) cout << "Epoch " << epoch << "\nAccuracy goal reached: " << training_accuracy << endl;
        }
        else if(selection_failures >= maximum_selection_failures)
        {
            if(display) cout << "Epoch " << epoch << "\nMaximum selection failures reached: " << selection_failures << endl;
            results.stopping_condition = StoppingCondition::MaximumSelectionErrorIncreases;
        }
        else
        {
            stop_training = false;
        }

        if(stop_training)
        {
            results.loss = training_back_propagation.loss;

            results.selection_failures = selection_failures;

            results.resize_training_error_history(epoch+1);

            results.resize_selection_error_history(has_selection ? epoch + 1 : 0);

            results.elapsed_time = write_time(elapsed_time);

            break;
        }

        if(epoch != 0 && epoch % save_period == 0) neural_network->save(neural_network_file_name);
    }

    set_unscaling();

    if(display) results.print();

    return results;
}


Tensor<string, 2> AdaptiveMomentEstimation::to_string_matrix() const
{
    Tensor<string, 2> string_matrix(9, 2);

    string_matrix.setValues({
    {"Learning rate", to_string(double(learning_rate))},
    {"Initial decay", to_string(double(initial_decay))},
    {"Beta 1", to_string(double(beta_1))},
    {"Beta 2", to_string(double(beta_2))},
    {"Epsilon", to_string(double(epsilon))},
    {"Training loss goal", to_string(double(training_loss_goal))},
    {"Maximum epochs number", to_string(maximum_epochs_number)},
    {"Maximum time", write_time(maximum_time)},
    {"Batch samples number", to_string(batch_size)}});

    return string_matrix;
}


void AdaptiveMomentEstimation::update_parameters(BackPropagation& back_propagation,
                                                 AdaptiveMomentEstimationData& optimization_data) const
{
    NeuralNetwork* neural_network = loss_index->get_neural_network();

    Index& iteration = optimization_data.iteration;
    
    const type bias_correction =
            sqrt(type(1) - pow(beta_2, type(iteration))) /
            (type(1) - pow(beta_1, type(iteration)));

    const Tensor<type, 1>& gradient = back_propagation.gradient;

    Tensor<type, 1>& gradient_exponential_decay = optimization_data.gradient_exponential_decay;

    Tensor<type, 1>& square_gradient_exponential_decay = optimization_data.square_gradient_exponential_decay;

    Tensor<type, 1>& parameters = back_propagation.parameters;

    gradient_exponential_decay.device(*thread_pool_device)
        = gradient * (type(1) - beta_1) + gradient_exponential_decay * beta_1;

    square_gradient_exponential_decay.device(*thread_pool_device)
        = gradient.square() * (type(1) - beta_2) + square_gradient_exponential_decay * beta_2;

    type effective_learning_rate = learning_rate * bias_correction;

    if(use_custom_learning_rate)
    {
        const type warmup_steps = 4000;
        type& step = optimization_data.step;
        effective_learning_rate *= learning_rate * min(pow(step, -0.5), step * pow(warmup_steps, -1.5));
        step++;
    }

    parameters.device(*thread_pool_device)
        -= effective_learning_rate*gradient_exponential_decay / (square_gradient_exponential_decay.sqrt() + epsilon);

    optimization_data.iteration++;

    // Update parameters

    neural_network->set_parameters(parameters);
}


string AdaptiveMomentEstimation::write_optimization_algorithm_type() const
{
    return "ADAPTIVE_MOMENT_ESTIMATION";
}


void AdaptiveMomentEstimation::to_XML(XMLPrinter& printer) const
{
    printer.OpenElement("AdaptiveMomentEstimation");

    add_xml_element(printer, "BatchSize", to_string(batch_size));
    add_xml_element(printer, "LossGoal", to_string(training_loss_goal));
    add_xml_element(printer, "MaximumEpochsNumber", to_string(maximum_epochs_number));
    add_xml_element(printer, "MaximumTime", to_string(maximum_time));
    add_xml_element(printer, "HardwareUse", get_hardware_use());

    printer.CloseElement();
}


void AdaptiveMomentEstimation::from_XML(const XMLDocument& document)
{

    const XMLElement* root_element = document.FirstChildElement("AdaptiveMomentEstimation");

    if(!root_element)
        throw runtime_error("Adaptive moment estimation element is nullptr.\n");

    set_batch_samples_number(read_xml_index(root_element, "BatchSize"));
    set_loss_goal(read_xml_type(root_element, "LossGoal")); 
    set_maximum_epochs_number(read_xml_index(root_element, "MaximumEpochsNumber"));   
    set_maximum_time(read_xml_type(root_element, "MaximumTime"));    
    set_hardware_use(read_xml_string(root_element, "HardwareUse"));
}


AdaptiveMomentEstimationData::AdaptiveMomentEstimationData(AdaptiveMomentEstimation* new_adaptive_moment_estimation)
{
    set(new_adaptive_moment_estimation);
}


void AdaptiveMomentEstimationData::set(AdaptiveMomentEstimation* new_adaptive_moment_estimation)
{
    adaptive_moment_estimation = new_adaptive_moment_estimation;

    LossIndex* loss_index = new_adaptive_moment_estimation->get_loss_index();

    NeuralNetwork* neural_network = loss_index->get_neural_network();

    const Index parameters_number = neural_network->get_parameters_number();

    gradient_exponential_decay.resize(parameters_number);
    gradient_exponential_decay.setZero();

    square_gradient_exponential_decay.resize(parameters_number);
    square_gradient_exponential_decay.setZero();
}


void AdaptiveMomentEstimationData::print() const
{
    cout << "Gradient exponential decay:" << endl
         << gradient_exponential_decay << endl
         << "Square gradient exponential decay:" << endl
         << square_gradient_exponential_decay << endl;
}


#ifdef OPENNN_CUDA_test

TrainingResults AdaptiveMomentEstimation::perform_training_cuda()
{
    
    if (!loss_index || !loss_index->has_neural_network() || !loss_index->has_data_set())
        return TrainingResults();

    TrainingResults results(maximum_epochs_number + 1);
    
    check();

    if (display) cout << "Training with adaptive moment estimation \"Adam\" CUDA ...\n";

    // Data set

    DataSet* data_set = loss_index->get_data_set();

    if (!data_set)
        throw runtime_error("Data set is null.");

    const bool has_selection = data_set->has_selection();

    const bool is_classification_model = is_instance_of<CrossEntropyError3D>(loss_index);

    const vector<Index> input_variable_indices = data_set->get_variable_indices(DataSet::VariableUse::Input);
    const vector<Index> target_variable_indices = data_set->get_variable_indices(DataSet::VariableUse::Target);
    const vector<Index> decoder_variable_indices = data_set->get_variable_indices(DataSet::VariableUse::Decoder);

    const vector<Index> training_samples_indices = data_set->get_sample_indices(DataSet::SampleUse::Training);
    const vector<Index> selection_samples_indices = data_set->get_sample_indices(DataSet::SampleUse::Selection);

    const Index training_samples_number = data_set->get_samples_number(DataSet::SampleUse::Training);
    const Index selection_samples_number = data_set->get_samples_number(DataSet::SampleUse::Selection);

    const Index training_batch_samples_number = min(training_samples_number, batch_size);

    const Index selection_batch_samples_number = (selection_samples_number != 0)
        ? min(selection_samples_number, batch_size)
        : 0;

    const Index training_batches_number = (training_batch_samples_number != 0)
        ? training_samples_number / training_batch_samples_number
        : 0;

    const Index selection_batches_number = (selection_batch_samples_number != 0)
        ? selection_samples_number / selection_batch_samples_number
        : 0;

    vector<vector<Index>> training_batches(training_batches_number);
    vector<vector<Index>> selection_batches(selection_batches_number);

    // Neural network

    NeuralNetwork* neural_network = loss_index->get_neural_network();

    set_names();

    set_scaling();

    set_vocabularies();
    
    BatchCuda training_batch_cuda(training_batch_samples_number, data_set);
    BatchCuda selection_batch_cuda(selection_batch_samples_number, data_set);
    
    ForwardPropagationCuda training_forward_propagation_cuda(training_batch_samples_number, neural_network);
    ForwardPropagationCuda selection_forward_propagation_cuda(selection_batch_samples_number, neural_network);
    
    // Loss Index

    loss_index->set_normalization_coefficient();
    
    BackPropagationCuda training_back_propagation_cuda(training_batch_samples_number, loss_index);
    BackPropagationCuda selection_back_propagation_cuda(selection_batch_samples_number, loss_index);
    /*
    type training_error = type(0);
    type training_accuracy = type(0);

    type selection_error = type(0);
    type selection_accuracy = type(0);

    Index selection_failures = 0;

    // Optimization algorithm

    ADAMOptimizationDataCuda optimization_data(this);

    bool stop_training = false;
    bool is_training = true;

    time_t beginning_time;
    time(&beginning_time);

    type elapsed_time = type(0);

    bool shuffle = false;

    if (neural_network->has(Layer::Type::LongShortTermMemory)
        || neural_network->has(Layer::Type::Recurrent))
        shuffle = false;

    // Main loop
  
    optimization_data.iteration = 1;

    for (Index epoch = 0; epoch <= maximum_epochs_number; epoch++)
    {
        if (display && epoch % display_period == 0) cout << "Epoch: " << epoch << endl;

        training_batches = data_set->get_batches(training_samples_indices, training_batch_samples_number, shuffle);

        training_error = type(0);

        if (is_classification_model) training_accuracy = type(0);

        for (Index iteration = 0; iteration < training_batches_number; iteration++)
        {
            // Data set

            training_batch_cuda.fill(training_batches[iteration],
                                     input_variable_indices,
                                     decoder_variable_indices,
                                     target_variable_indices);

            // Neural network

            neural_network->forward_propagate_cuda(training_batch_cuda.get_input_pairs_device(),
                                                   training_forward_propagation_cuda,
                                                   is_training);

            // Loss index

            loss_index->back_propagate_cuda(training_batch_cuda,
                                            training_forward_propagation_cuda,
                                            training_back_propagation_cuda);

            training_error += training_back_propagation_cuda.error();

            if (is_classification_model)   training_accuracy += training_back_propagation_cuda.accuracy();

            // Optimization algorithm

            update_parameteres_cuda(training_back_propagation_cuda, optimization_data);

        }

        // Loss

        training_error /= type(training_batches_number);

        if (is_classification_model)
            training_accuracy /= type(training_batches_number);

        results.training_error_history(epoch) = training_error;

        if (has_selection)
        {
            selection_batches = data_set->get_batches(selection_samples_indices, selection_batch_samples_number, shuffle);

            selection_error = type(0);
            if (is_classification_model)    selection_accuracy = type(0);

            for (Index iteration = 0; iteration < selection_batches_number; iteration++)
            {
                // Data set

                selection_batch_cuda.fill(selection_batches[iteration],
                                          input_variable_indices,
                                          decoder_variable_indices,
                                          target_variable_indices);

                // Neural network

                neural_network->forward_propagate_cuda(selection_batch_cuda.get_input_pairs_device(),
                                                       selection_forward_propagation_cuda,
                                                       is_training);

                //Loss @todo use virtual functions

                const string error_type = loss_index->get_error_type();

                if (error_type == "MEAN_SQUARED_ERROR") {
                    loss_index->calculate_errors_cuda(selection_batch_cuda, selection_forward_propagation_cuda, selection_back_propagation_cuda);
                    loss_index->calculate_mean_square_error_cuda(selection_batch_cuda, selection_forward_propagation_cuda, selection_back_propagation_cuda);
                }
                else if (error_type == "NORMALIZED_SQUARED_ERROR") {

                }
                else if (error_type == "MINKOWSKI_ERROR") {

                }
                else if (error_type == "CROSS_ENTROPY_ERROR") {
                    loss_index->calculate_cross_entropy_error_cuda(selection_batch_cuda, selection_forward_propagation_cuda, selection_back_propagation_cuda);
                }
                else if (error_type == "WEIGHTED_SQUARED_ERROR") {

                }
                else if (error_type == "SUM_SQUARED_ERROR") {

                }
                //loss_index->calculate_error_cuda(selection_batch_cuda,
                //                                 selection_forward_propagation_cuda,
                //                                 training_selection_back_propagation_cuda);

                selection_error += selection_back_propagation_cuda.error();
                if (is_classification_model)    selection_accuracy += selection_back_propagation_cuda.accuracy();
            }

            selection_error /= type(selection_batches_number);
            if (is_classification_model) selection_accuracy /= type(selection_batches_number);

            results.selection_error_history(epoch) = selection_error;

            if (epoch != 0 && results.selection_error_history(epoch) > results.selection_error_history(epoch - 1)) selection_failures++;
        }

        // Elapsed time

        elapsed_time = get_elapsed_time(beginning_time);

        if (display && epoch % display_period == 0)
        {
            cout << "Training error: " << training_error << endl;
            if (is_classification_model) cout << "Training accuracy: " << training_accuracy << endl;
            if (has_selection) cout << "Selection error: " << selection_error << endl;
            if (has_selection && is_classification_model) cout << "Selection accuracy: " << selection_accuracy << endl;
            cout << "Elapsed time: " << write_time(elapsed_time) << endl;
        }

        // @todo loss and error missmatch

        stop_training = true;

        if (epoch == maximum_epochs_number)
        {
            if (display) cout << "Epoch " << epoch << "\nMaximum epochs number reached: " << epoch << endl;
            results.stopping_condition = StoppingCondition::MaximumEpochsNumber;
        }
        else if (elapsed_time >= maximum_time)
        {
            if (display) cout << "Epoch " << epoch << "\nMaximum training time reached: " << write_time(elapsed_time) << endl;
            results.stopping_condition = StoppingCondition::MaximumTime;
        }
        else if (results.training_error_history(epoch) < training_loss_goal)
        {
            results.stopping_condition = StoppingCondition::LossGoal;
            if (display) cout << "Epoch " << epoch << "\nLoss goal reached: " << results.training_error_history(epoch) << endl;
        }
        else if (training_accuracy >= training_accuracy_goal)
        {
            results.stopping_condition = StoppingCondition::LossGoal;
            if (display) cout << "Epoch " << epoch << "\nAccuracy goal reached: " << training_accuracy << endl;
        }
        else if (selection_failures >= maximum_selection_failures)
        {
            if (display) cout << "Epoch " << epoch << "\nMaximum selection failures reached: " << selection_failures << endl;
            results.stopping_condition = StoppingCondition::MaximumSelectionErrorIncreases;
        }
        else
        {
            stop_training = false;
        }

        if (stop_training)
        {
            results.loss = training_back_propagation_cuda.loss;

            results.selection_failures = selection_failures;

            results.resize_training_error_history(epoch + 1);

            results.resize_selection_error_history(has_selection ? epoch + 1 : 0);

            results.elapsed_time = write_time(elapsed_time);

            break;
        }

        if (epoch != 0 && epoch % save_period == 0) neural_network->save(neural_network_file_name);
    }

    set_unscaling();

    neural_network->copy_parameters_host();

    if (display) results.print();
    */
    return results;
    
}

/*
void AdaptiveMomentEstimation::update_parameteres_cuda(BackPropagationCuda& back_propagation_cuda,
                                                       ADAMOptimizationDataCuda& optimization_data_cuda) const
{
    NeuralNetwork* neural_network = loss_index->get_neural_network();

    Index& iteration = optimization_data_cuda.iteration;

    const type bias_correction =
        sqrt(type(1) - pow(beta_2, type(iteration))) /
        (type(1) - pow(beta_1, type(iteration)));

    const Index parameters_number = optimization_data_cuda.optimization_algorithm->get_loss_index()->get_neural_network()->get_parameters_number();

    type* gradient = back_propagation_cuda.gradient;

    type* gradient_exponential_decay = optimization_data_cuda.gradient_exponential_decay;

    type* square_gradient = optimization_data_cuda.square_gradient;

    type* square_gradient_exponential_decay = optimization_data_cuda.square_gradient_exponential_decay;

    type* parameters = back_propagation_cuda.parameters;

    const cudnnTensorDescriptor_t& gradient_tensor_descriptor = back_propagation_cuda.gradient_tensor_descriptor;

    const cudnnOpTensorDescriptor_t& operator_sum_descriptor = back_propagation_cuda.operator_sum_descriptor;

    const cudnnOpTensorDescriptor_t& operator_multiplication_descriptor = back_propagation_cuda.operator_multiplication_descriptor;

    const cudnnOpTensorDescriptor_t& operator_square_root_descriptor = back_propagation_cuda.operator_square_root_descriptor;

    // Gradients

    float alpha = 1.0f;
    const float beta = 0.0f;

    cudnnOpTensor(cudnn_handle,
        operator_multiplication_descriptor,
        &alpha,
        gradient_tensor_descriptor,
        gradient,
        &alpha,
        gradient_tensor_descriptor,
        gradient,
        &beta,
        gradient_tensor_descriptor,
        square_gradient);

    alpha = (type(1) - beta_2);

    cublasSscal(cublas_handle, parameters_number, &alpha, square_gradient, 1);

    alpha = (type(1) - beta_1);

    cublasSscal(cublas_handle, parameters_number, &alpha, gradient, 1);

    alpha = beta_1;

    cublasSscal(cublas_handle, parameters_number, &alpha, gradient_exponential_decay, 1);

    alpha = beta_2;

    cublasSscal(cublas_handle, parameters_number, &alpha, square_gradient_exponential_decay, 1);

    alpha = 1.0f;

    cublasSaxpy(cublas_handle, parameters_number, &alpha, gradient, 1, gradient_exponential_decay, 1);

    cublasSaxpy(cublas_handle, parameters_number, &alpha, square_gradient, 1, square_gradient_exponential_decay, 1);

    // Parameters

    const cudnnTensorDescriptor_t& epsilon_device_tensor_descriptor = optimization_data_cuda.epsilon_device_tensor_descriptor;

    // Numerator -> (learning_rate * bias_correction) * gradient_exponential_decay

    float* numerator = optimization_data_cuda.numerator;

    cudaMemcpy(numerator, gradient_exponential_decay, parameters_number * sizeof(float), cudaMemcpyDeviceToDevice);

    if (!use_custom_learning_rate)
    {
        alpha = bias_correction * learning_rate;

        cublasSscal(cublas_handle, parameters_number, &alpha, numerator, 1);
    }
    else
    {
        const type warmup_steps = 4000;
        type& step = optimization_data_cuda.step;

        alpha = (learning_rate * min(pow(step, -0.5), step * pow(warmup_steps, -1.5))) * bias_correction;

        cublasSscal(cublas_handle, parameters_number, &alpha, numerator, 1);

        step++;
    }

    // Denominator -> (square_gradient_exponential_decay.sqrt() + epsilon)

    float* denominator = optimization_data_cuda.denominator;

    float* epsilon_device = optimization_data_cuda.epsilon_device;

    alpha = 1.0f;

    cudnnOpTensor(cudnn_handle,
        operator_square_root_descriptor,
        &alpha,
        gradient_tensor_descriptor,
        square_gradient_exponential_decay,
        &alpha,
        gradient_tensor_descriptor,
        square_gradient_exponential_decay,
        &beta,
        gradient_tensor_descriptor,
        denominator);

    cudnnOpTensor(cudnn_handle,
        operator_sum_descriptor,
        &alpha,
        gradient_tensor_descriptor,
        denominator,
        &alpha,
        epsilon_device_tensor_descriptor,
        epsilon_device,
        &beta,
        gradient_tensor_descriptor,
        denominator);

    // parameters -= numerator / denominator

    divide_subtract(parameters_number, parameters, numerator, denominator);

    optimization_data_cuda.iteration++;

    // Update parameters

    neural_network->set_parameters_cuda(parameters);
}
*/

#endif

}

// OpenNN: Open Neural Networks Library.
// Copyright(C) 2005-2025 Artificial Intelligence Techniques, SL.
//
// This library is free software; you can redistribute it and/or
// modify it under the terms of the GNU Lesser General Public
// License as published by the Free Software Foundation; either
// version 2.1 of the License, or any later version.
//
// This library is distributed in the hope that it will be useful,
// but WITHOUT ANY WARRANTY; without even the implied warranty of
// MERCHANTABILITY or FITNESS FOR A PARTICULAR PURPOSE.  See the GNU
// Lesser General Public License for more details.

// You should have received a copy of the GNU Lesser General Public
// License along with this library; if not, write to the Free Software
// Foundation, Inc., 51 Franklin St, Fifth Floor, Boston, MA  02110-1301  USA<|MERGE_RESOLUTION|>--- conflicted
+++ resolved
@@ -267,11 +267,9 @@
                                        training_forward_propagation,
                                        training_back_propagation);
 
-<<<<<<< HEAD
-=======
             // if(epoch == 50)
             // {
->>>>>>> 58dda887
+
             // Tensor<type, 1> numerical_gradient = loss_index->calculate_numerical_gradient();
 
             // cout << "gradient:\n" << training_back_propagation.gradient << endl;
