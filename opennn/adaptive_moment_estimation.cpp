 //   OpenNN: Open Neural Networks Library
//   www.opennn.net
//
//   A D A P T I V E   M O M E N T   E S T I M A T I O N
//
//   Artificial Intelligence Techniques SL
//   artelnics@artelnics.com


#include "cross_entropy_error_3d.h"
#include "adaptive_moment_estimation.h"
#include "forward_propagation.h"
#include "back_propagation.h"

 namespace opennn
{

AdaptiveMomentEstimation::AdaptiveMomentEstimation(LossIndex* new_loss_index)
    : OptimizationAlgorithm(new_loss_index)
{

    set_default();
}


Index AdaptiveMomentEstimation::get_samples_number() const
{
    return batch_samples_number;
}


const type& AdaptiveMomentEstimation::get_beta_1() const
{
    return beta_1;
}


const type& AdaptiveMomentEstimation::get_beta_2() const
{
    return beta_2;
}


const type& AdaptiveMomentEstimation::get_epsilon() const
{
    return epsilon;
}


const type& AdaptiveMomentEstimation::get_learning_rate() const
{
    return learning_rate;
}


const type& AdaptiveMomentEstimation::get_loss_goal() const
{
    return training_loss_goal;
}


const type& AdaptiveMomentEstimation::get_maximum_time() const
{
    return maximum_time;
}


void AdaptiveMomentEstimation::set_batch_samples_number(const Index& new_batch_samples_number)
{
    batch_samples_number = new_batch_samples_number;
}


void AdaptiveMomentEstimation::set_beta_1(const type& new_beta_1)
{
    beta_1 = new_beta_1;
}


void AdaptiveMomentEstimation::set_beta_2(const type& new_beta_2)
{
    beta_2= new_beta_2;
}


void AdaptiveMomentEstimation::set_default()
{
    display_period = 100;
}


void AdaptiveMomentEstimation::set_epsilon(const type& new_epsilon)
{
    epsilon = new_epsilon;
}


void AdaptiveMomentEstimation::set_learning_rate(const type& new_learning_rate)
{
    learning_rate= new_learning_rate;
}


void AdaptiveMomentEstimation::set_custom_learning_rate(const type& parameter)
{
    use_custom_learning_rate = true;

    learning_rate = pow(parameter, -0.5);
}


void AdaptiveMomentEstimation::set_loss_goal(const type& new_loss_goal)
{
    training_loss_goal = new_loss_goal;
}


void AdaptiveMomentEstimation::set_accuracy_goal(const type& new_accuracy_goal)
{
    training_accuracy_goal = new_accuracy_goal;
}


void AdaptiveMomentEstimation::set_maximum_epochs_number(const Index& new_maximum_epochs_number)
{
    maximum_epochs_number = new_maximum_epochs_number;
}


void AdaptiveMomentEstimation::set_maximum_time(const type& new_maximum_time)
{
    maximum_time = new_maximum_time;
}


TrainingResults AdaptiveMomentEstimation::perform_training()
{
    if (!loss_index || !loss_index->has_neural_network() || !loss_index->has_data_set())
        return TrainingResults();

    TrainingResults results(maximum_epochs_number + 1);

    check();

    // Start training

    if(display) cout << "Training with adaptive moment estimation \"Adam\" ...\n";

    // Data set

    DataSet* data_set = loss_index->get_data_set();

    if(!data_set)
        throw runtime_error("Data set is null.");

    const bool has_selection = data_set->has_selection();

    const bool is_classification_model = is_instance_of<CrossEntropyError3D>(loss_index);

    const vector<Index> input_variable_indices = data_set->get_variable_indices(DataSet::VariableUse::Input);
    const vector<Index> target_variable_indices = data_set->get_variable_indices(DataSet::VariableUse::Target);
    const vector<Index> decoder_variable_indices = data_set->get_variable_indices(DataSet::VariableUse::Decoder);

    const vector<Index> training_samples_indices = data_set->get_sample_indices(DataSet::SampleUse::Training);
    const vector<Index> selection_samples_indices = data_set->get_sample_indices(DataSet::SampleUse::Selection);

    const Index training_samples_number = data_set->get_samples_number(DataSet::SampleUse::Training);
    const Index selection_samples_number = data_set->get_samples_number(DataSet::SampleUse::Selection);

    const vector<Descriptives> input_variables_descriptives = data_set->scale_variables(DataSet::VariableUse::Input);

    const Index training_batch_samples_number = min(training_samples_number, batch_samples_number);

    const Index selection_batch_samples_number = (selection_samples_number != 0)
                                                 ? min(selection_samples_number, batch_samples_number)
                                                 : 0;

    Batch training_batch(training_batch_samples_number, data_set);
    Batch selection_batch(selection_batch_samples_number, data_set);

    const Index training_batches_number = (training_batch_samples_number != 0)
        ? training_samples_number / training_batch_samples_number
        : 0;

    const Index selection_batches_number = (selection_batch_samples_number != 0)
       ? selection_samples_number / selection_batch_samples_number
       : 0;

    vector<vector<Index>> training_batches(training_batches_number);
    vector<vector<Index>> selection_batches(selection_batches_number);


    // Neural network

    NeuralNetwork* neural_network = loss_index->get_neural_network();

    set_names();

    set_scaling();

    set_vocabularies();

    ForwardPropagation training_forward_propagation(training_batch_samples_number, neural_network);
    ForwardPropagation selection_forward_propagation(selection_batch_samples_number, neural_network);

    // Loss index

    loss_index->set_normalization_coefficient();

    BackPropagation training_back_propagation(training_batch_samples_number, loss_index);
    BackPropagation selection_back_propagation(selection_batch_samples_number, loss_index);

    type training_error = type(0);
    type training_accuracy = type(0);

    type selection_error = type(0);
    type selection_accuracy = type(0);

    Index selection_failures = 0;

    // Optimization algorithm

    AdaptiveMomentEstimationData optimization_data(this);

    bool stop_training = false;
    bool is_training = true;

    time_t beginning_time;
    time(&beginning_time);

    type elapsed_time = type(0);

    bool shuffle = false;

    if(neural_network->has(Layer::Type::LongShortTermMemory)
    || neural_network->has(Layer::Type::Recurrent))
        shuffle = false;

    // Main loop

    optimization_data.iteration = 1;

    for(Index epoch = 0; epoch <= maximum_epochs_number; epoch++)
    {  
        if(display && epoch%display_period == 0) cout << "Epoch: " << epoch << endl;

        training_batches = data_set->get_batches(training_samples_indices, training_batch_samples_number, shuffle);

        //const Index training_batches_number = training_batches.size();

        // cout<<training_batches_number<<endl<<endl<<endl;


        cout<<"========"<<endl;
        training_error = type(0);

        if(is_classification_model) training_accuracy = type(0); 

        for(Index iteration = 0; iteration < training_batches_number; iteration++)
        {
            //cout << "Iteration " << iteration << "/" << training_batches_number << endl;

            cout<<"=========training========="<<endl;

            // Data set

<<<<<<< HEAD
            cout<<"=========batch========="<<endl;

            const vector<vector<pair<type*, dimensions>>> layer_input_pairs = training_forward_propagation.get_layer_input_pairs(training_batch.get_input_pairs());
            // if(epoch == 1)
            //     cout << "Inputs of epoch 1:\n" << tensor_map_4(layer_input_pairs[7][0]) << endl<<endl<<endl<<endl<<endl<<endl<<endl<<endl<<endl<<endl<<endl;
            // if(epoch == 1)
            // {
            //     for(Index i = 0; i < tensor_map_4(layer_input_pairs[9][0]).size(); i++)
            //     {
            //         if(isnan(tensor_map_4(layer_input_pairs[9][0])(i)))
            //         {
            //             cout << "Convolutional inputs:\n"<<tensor_map_4(layer_input_pairs[8][0])<<endl;
            //             break;
            //         }
            //         else
            //         {
            //             if(isnan(tensor_map_4(layer_input_pairs[10][0])(i)))
            //             {
            //                 cout << "Convolutional inputs:\n"<<tensor_map_4(layer_input_pairs[9][0])<<endl;
            //                 break;
            //             }
            //             else
            //             {
            //                 if(isnan(tensor_map_4(layer_input_pairs[11][0])(i)))
            //                 {
            //                     cout << "Convolutional inputs:\n"<<tensor_map_4(layer_input_pairs[10][0])<<endl;
            //                     break;
            //                 }
            //             }
            //         }
            //     }
            // }

            // Neural network



=======
            training_batch.fill(training_batches[iteration],
                                input_variable_indices,
                                decoder_variable_indices,
                                target_variable_indices);
                              
            // Neural network
            
>>>>>>> 28ff723d
            neural_network->forward_propagate(training_batch.get_input_pairs(),
                                              training_forward_propagation,
                                              is_training);

            cout<<"=========fprop========="<<endl;



            // Loss index

            loss_index->back_propagate(training_batch,
                                       training_forward_propagation,
                                       training_back_propagation);



            //Tensor<type, 1> numerical_gradient = loss_index->calculate_numerical_gradient();



            // TensorMap<Tensor<type, 4>> output_deltas = tensor_map_4(training_back_propagation.get_output_deltas_pair());


            for(Index i = 0; i < training_back_propagation.gradient.size(); i++)
            {
                if(isnan(training_back_propagation.gradient(i)))
                {
                    cerr << "THERE IS A NAN TERM IN THE GRADIENT" << endl;

                    // cout<<"Output deltas:\n" << output_deltas << endl<<endl<<endl<<endl<<endl<<endl<<endl<<endl<<endl<<endl;

                    throw runtime_error("Yep");
                }
                if (isinf(training_back_propagation.gradient(i)))
                {
                    cerr << "THERE IS AN INF TERM IN THE GRADIENT" << endl;
                    throw runtime_error("Nope");
                }
            }


            // NUMERICAL GRADIENT

            // cout << "gradient:\n" << training_back_propagation.gradient << endl;

            // Tensor<type, 1> numerical_gradient = loss_index->calculate_numerical_gradient();

            // // for(Index i = 0; i < training_back_propagation.gradient.size(); i++)
            // //     if(isnan(training_back_propagation.gradient(i))){
            // //         cerr<<"There is a nan term in the gradient"<<endl;
            // //         break;
            // //     }

            // cout << "numerical gradient:\n" << numerical_gradient << endl<<endl<<endl;

            // // // throw runtime_error("Stop here");

            // cout << "gradient - numerical gradient :\n" << (training_back_propagation.gradient - numerical_gradient).abs() << endl<<endl<<endl;

            // cout << "numerical input derivatives:\n" << loss_index->calculate_numerical_inputs_derivatives() << endl;

            // throw runtime_error("Stop here");


            // TensorMap<Tensor<type, 4>> output_deltas = tensor_map_4(training_back_propagation.get_output_deltas_pair());

            // Tensor<type, 4> numerical_output_deltas = loss_index->calculate_yolo_numerical_output_delta();

            // cout<<"Output deltas:\n" << output_deltas << endl<<endl<<endl<<endl<<endl<<endl<<endl<<endl<<endl<<endl;

            // cout<<"Numerical output deltas:\n" << numerical_output_deltas << endl<<endl<<endl<<endl<<endl<<endl<<endl<<endl<<endl<<endl;

            // cout<<"Output deltas - numerical output deltas:\n" << output_deltas - numerical_output_deltas <<endl<<endl<<endl<<endl<<endl<<endl;

            // throw runtime_error("ya");


            training_error += training_back_propagation.error();

            if(is_classification_model) training_accuracy += training_back_propagation.accuracy(0);

            // Optimization algorithm
            update_parameters(training_back_propagation, optimization_data);

            //if(display && epoch % display_period == 0)
            // display_progress_bar(iteration, training_batches_number - 1);
        }
        
        // Loss

        training_error /= type(training_batches_number);

        if(is_classification_model)   
            training_accuracy /= type(training_batches_number);

        results.training_error_history(epoch) = training_error;

        if(has_selection)
        {
            selection_batches = data_set->get_batches(selection_samples_indices, selection_batch_samples_number, shuffle);
            
            selection_error = type(0);
            if(is_classification_model)    selection_accuracy = type(0);

            for(Index iteration = 0; iteration < selection_batches_number; iteration++)
            {
                // Data set

                selection_batch.fill(selection_batches[iteration],
                                     input_variable_indices,
                                     target_variable_indices,
                                     decoder_variable_indices);
                // Neural network

                neural_network->forward_propagate(selection_batch.get_input_pairs(),
                                                  selection_forward_propagation,
                                                  is_training);
                
                // Loss

                loss_index->calculate_error(selection_batch,
                                            selection_forward_propagation,
                                            selection_back_propagation);
                
                selection_error += selection_back_propagation.error();

                if(is_classification_model) 
                    selection_accuracy += selection_back_propagation.accuracy(0);
            }

            selection_error /= type(selection_batches_number);
            if(is_classification_model) selection_accuracy /= type(selection_batches_number);

            results.selection_error_history(epoch) = selection_error;

            if(epoch != 0 && results.selection_error_history(epoch) > results.selection_error_history(epoch-1)) selection_failures++;
        }
        
        // Elapsed time

        elapsed_time = get_elapsed_time(beginning_time);

        if(display && epoch%display_period == 0)
        {
            cout << "Training error: " << training_error << endl;
            if(is_classification_model) cout << "Training accuracy: " << training_accuracy << endl;
            if(has_selection) cout << "Selection error: " << selection_error << endl;
            if(has_selection && is_classification_model) cout << "Selection accuracy: " << selection_accuracy << endl;
            cout << "Elapsed time: " << write_time(elapsed_time) << endl;
        }

        // @todo loss and error missmatch

        stop_training = true;

        if(epoch == maximum_epochs_number)
        {
            if(display) cout << "Epoch " << epoch << "\nMaximum epochs number reached: " << epoch << endl;
            results.stopping_condition = StoppingCondition::MaximumEpochsNumber;
        }
        else if(elapsed_time >= maximum_time)
        {
            if(display) cout << "Epoch " << epoch << "\nMaximum training time reached: " << write_time(elapsed_time) << endl;
            results.stopping_condition = StoppingCondition::MaximumTime;
        }
        else if(results.training_error_history(epoch) < training_loss_goal)
        {
            results.stopping_condition  = StoppingCondition::LossGoal;
            if(display) cout << "Epoch " << epoch << "\nLoss goal reached: " << results.training_error_history(epoch) << endl;
        }
        else if(training_accuracy >= training_accuracy_goal)
        {
            results.stopping_condition  = StoppingCondition::LossGoal;
            if(display) cout << "Epoch " << epoch << "\nAccuracy goal reached: " << training_accuracy << endl;
        }
        else if(selection_failures >= maximum_selection_failures)
        {
            if(display) cout << "Epoch " << epoch << "\nMaximum selection failures reached: " << selection_failures << endl;
            results.stopping_condition = StoppingCondition::MaximumSelectionErrorIncreases;
        }
        else
        {
            stop_training = false;
        }

        if(stop_training)
        {
            results.loss = training_back_propagation.loss;

            results.selection_failures = selection_failures;

            results.resize_training_error_history(epoch+1);

            results.resize_selection_error_history(has_selection ? epoch + 1 : 0);

            results.elapsed_time = write_time(elapsed_time);

            break;
        }

        if(epoch != 0 && epoch % save_period == 0) neural_network->save(neural_network_file_name);
    }

    set_unscaling();

    if(display) results.print();

    return results;
}


Tensor<string, 2> AdaptiveMomentEstimation::to_string_matrix() const
{
    Tensor<string, 2> string_matrix(9, 2);

    string_matrix.setValues({
    {"Learning rate", to_string(double(learning_rate))},
    {"Initial decay", to_string(double(initial_decay))},
    {"Beta 1", to_string(double(beta_1))},
    {"Beta 2", to_string(double(beta_2))},
    {"Epsilon", to_string(double(epsilon))},
    {"Training loss goal", to_string(double(training_loss_goal))},
    {"Maximum epochs number", to_string(maximum_epochs_number)},
    {"Maximum time", write_time(maximum_time)},
    {"Batch samples number", to_string(batch_samples_number)}});

    return string_matrix;
}


void AdaptiveMomentEstimation::update_parameters(BackPropagation& back_propagation,
                                                 AdaptiveMomentEstimationData& optimization_data) const
{
    NeuralNetwork* neural_network = loss_index->get_neural_network();

    Index& iteration = optimization_data.iteration;
    
    const type bias_correction =
            sqrt(type(1) - pow(beta_2, type(iteration))) /
            (type(1) - pow(beta_1, type(iteration)));

    const Tensor<type, 1>& gradient = back_propagation.gradient;

    Tensor<type, 1>& gradient_exponential_decay = optimization_data.gradient_exponential_decay;

    Tensor<type, 1>& square_gradient_exponential_decay = optimization_data.square_gradient_exponential_decay;

    Tensor<type, 1>& parameters = back_propagation.parameters;

    gradient_exponential_decay.device(*thread_pool_device)
        = gradient * (type(1) - beta_1) + gradient_exponential_decay * beta_1;

    square_gradient_exponential_decay.device(*thread_pool_device)
        = gradient.square() * (type(1) - beta_2) + square_gradient_exponential_decay * beta_2;

    type effective_learning_rate = learning_rate * bias_correction;

    if(use_custom_learning_rate)
    {
        const type warmup_steps = 4000;
        type& step = optimization_data.step;
        effective_learning_rate *= learning_rate * min(pow(step, -0.5), step * pow(warmup_steps, -1.5));
        step++;
    }

    parameters.device(*thread_pool_device)
        -= effective_learning_rate*gradient_exponential_decay / (square_gradient_exponential_decay.sqrt() + epsilon);

    optimization_data.iteration++;

    // Update parameters

    neural_network->set_parameters(parameters);
}


string AdaptiveMomentEstimation::write_optimization_algorithm_type() const
{
    return "ADAPTIVE_MOMENT_ESTIMATION";
}


void AdaptiveMomentEstimation::to_XML(XMLPrinter& printer) const
{
    printer.OpenElement("AdaptiveMomentEstimation");

    add_xml_element(printer, "BatchSize", to_string(batch_samples_number));
    add_xml_element(printer, "LossGoal", to_string(training_loss_goal));
    add_xml_element(printer, "MaximumEpochsNumber", to_string(maximum_epochs_number));
    add_xml_element(printer, "MaximumTime", to_string(maximum_time));
    add_xml_element(printer, "HardwareUse", get_hardware_use());

    printer.CloseElement();
}


void AdaptiveMomentEstimation::from_XML(const XMLDocument& document)
{

    const XMLElement* root_element = document.FirstChildElement("AdaptiveMomentEstimation");

    if(!root_element)
        throw runtime_error("Adaptive moment estimation element is nullptr.\n");

    set_batch_samples_number(read_xml_index(root_element, "BatchSize"));
    set_loss_goal(read_xml_type(root_element, "LossGoal")); 
    set_maximum_epochs_number(read_xml_index(root_element, "MaximumEpochsNumber"));   
    set_maximum_time(read_xml_type(root_element, "MaximumTime"));    
    set_hardware_use(read_xml_string(root_element, "HardwareUse"));
}


AdaptiveMomentEstimationData::AdaptiveMomentEstimationData(AdaptiveMomentEstimation* new_adaptive_moment_estimation)
{
    set(new_adaptive_moment_estimation);
}


void AdaptiveMomentEstimationData::set(AdaptiveMomentEstimation* new_adaptive_moment_estimation)
{
    adaptive_moment_estimation = new_adaptive_moment_estimation;

    LossIndex* loss_index = new_adaptive_moment_estimation->get_loss_index();

    NeuralNetwork* neural_network = loss_index->get_neural_network();

    const Index parameters_number = neural_network->get_parameters_number();

    gradient_exponential_decay.resize(parameters_number);
    gradient_exponential_decay.setZero();

    square_gradient_exponential_decay.resize(parameters_number);
    square_gradient_exponential_decay.setZero();
}


void AdaptiveMomentEstimationData::print() const
{
    cout << "Gradient exponential decay:" << endl
         << gradient_exponential_decay << endl
         << "Square gradient exponential decay:" << endl
         << square_gradient_exponential_decay << endl;
}

}

// OpenNN: Open Neural Networks Library.
// Copyright(C) 2005-2024 Artificial Intelligence Techniques, SL.
//
// This library is free software; you can redistribute it and/or
// modify it under the terms of the GNU Lesser General Public
// License as published by the Free Software Foundation; either
// version 2.1 of the License, or any later version.
//
// This library is distributed in the hope that it will be useful,
// but WITHOUT ANY WARRANTY; without even the implied warranty of
// MERCHANTABILITY or FITNESS FOR A PARTICULAR PURPOSE.  See the GNU
// Lesser General Public License for more details.

// You should have received a copy of the GNU Lesser General Public
// License along with this library; if not, write to the Free Software
// Foundation, Inc., 51 Franklin St, Fifth Floor, Boston, MA  02110-1301  USA<|MERGE_RESOLUTION|>--- conflicted
+++ resolved
@@ -264,7 +264,13 @@
 
             // Data set
 
-<<<<<<< HEAD
+            training_batch.fill(training_batches[iteration],
+                input_variable_indices,
+                decoder_variable_indices,
+                target_variable_indices);
+            
+            
+
             cout<<"=========batch========="<<endl;
 
             const vector<vector<pair<type*, dimensions>>> layer_input_pairs = training_forward_propagation.get_layer_input_pairs(training_batch.get_input_pairs());
@@ -300,17 +306,6 @@
 
             // Neural network
 
-
-
-=======
-            training_batch.fill(training_batches[iteration],
-                                input_variable_indices,
-                                decoder_variable_indices,
-                                target_variable_indices);
-                              
-            // Neural network
-            
->>>>>>> 28ff723d
             neural_network->forward_propagate(training_batch.get_input_pairs(),
                                               training_forward_propagation,
                                               is_training);
@@ -342,21 +337,20 @@
 
                     // cout<<"Output deltas:\n" << output_deltas << endl<<endl<<endl<<endl<<endl<<endl<<endl<<endl<<endl<<endl;
 
-                    throw runtime_error("Yep");
+                    throw runtime_error("Nan");
                 }
                 if (isinf(training_back_propagation.gradient(i)))
                 {
                     cerr << "THERE IS AN INF TERM IN THE GRADIENT" << endl;
-                    throw runtime_error("Nope");
+                    throw runtime_error("Infinity");
                 }
             }
 
 
             // NUMERICAL GRADIENT
 
-            // cout << "gradient:\n" << training_back_propagation.gradient << endl;
-
-            // Tensor<type, 1> numerical_gradient = loss_index->calculate_numerical_gradient();
+
+            Tensor<type, 1> numerical_gradient = loss_index->calculate_numerical_gradient();
 
             // // for(Index i = 0; i < training_back_propagation.gradient.size(); i++)
             // //     if(isnan(training_back_propagation.gradient(i))){
@@ -364,16 +358,21 @@
             // //         break;
             // //     }
 
-            // cout << "numerical gradient:\n" << numerical_gradient << endl<<endl<<endl;
+            cout << "gradient:\n" << training_back_propagation.gradient << endl;
+
+            cerr << "numerical gradient:\n" << numerical_gradient << endl<<endl<<endl;
 
             // // // throw runtime_error("Stop here");
 
-            // cout << "gradient - numerical gradient :\n" << (training_back_propagation.gradient - numerical_gradient).abs() << endl<<endl<<endl;
+            cout << "gradient - numerical gradient :\n" << (training_back_propagation.gradient - numerical_gradient).abs() << endl<<endl<<endl;
 
             // cout << "numerical input derivatives:\n" << loss_index->calculate_numerical_inputs_derivatives() << endl;
 
-            // throw runtime_error("Stop here");
-
+            throw runtime_error("Stop here");
+
+
+
+            // NUMERICAL OUTPUT DELTAS
 
             // TensorMap<Tensor<type, 4>> output_deltas = tensor_map_4(training_back_propagation.get_output_deltas_pair());
 
