//   OpenNN: Open Neural Networks Library
//   www.opennn.net
//
//   Q U A S I - N E W T O N   M E T H O D   C L A S S
//
//   Artificial Intelligence Techniques SL
//   artelnics@artelnics.com

#include "pch.h"

#include "quasi_newton_method.h"
#include "forward_propagation.h"
#include "back_propagation.h"
#include "tensors.h"

namespace opennn
{

QuasiNewtonMethod::QuasiNewtonMethod(LossIndex* new_loss_index)
    : OptimizationAlgorithm(new_loss_index)
{
    learning_rate_algorithm.set_loss_index(new_loss_index);

    set_default();
}


const LearningRateAlgorithm& QuasiNewtonMethod::get_learning_rate_algorithm() const
{
    return learning_rate_algorithm;
}


LearningRateAlgorithm* QuasiNewtonMethod::get_learning_rate_algorithm()
{
    return &learning_rate_algorithm;
}


const QuasiNewtonMethod::InverseHessianApproximationMethod& QuasiNewtonMethod::get_inverse_hessian_approximation_method() const
{
    return inverse_hessian_approximation_method;
}


string QuasiNewtonMethod::write_inverse_hessian_approximation_method() const
{
    switch(inverse_hessian_approximation_method)
    {
    case InverseHessianApproximationMethod::DFP:
        return "DFP";

    case InverseHessianApproximationMethod::BFGS:
        return "BFGS";

    default:
        throw runtime_error("Unknown inverse hessian approximation method.\n");
    }
}


const Index& QuasiNewtonMethod::get_epochs_number() const
{
    return epochs_number;
}


const type& QuasiNewtonMethod::get_minimum_loss_decrease() const
{
    return minimum_loss_decrease;
}


const type& QuasiNewtonMethod::get_loss_goal() const
{
    return training_loss_goal;
}


const Index& QuasiNewtonMethod::get_maximum_selection_failures() const
{
    return maximum_selection_failures;
}


const Index& QuasiNewtonMethod::get_maximum_epochs_number() const
{
    return maximum_epochs_number;
}


const type& QuasiNewtonMethod::get_maximum_time() const
{
    return maximum_time;
}


void QuasiNewtonMethod::set_loss_index(LossIndex* new_loss_index)
{
    loss_index = new_loss_index;

    learning_rate_algorithm.set_loss_index(new_loss_index);
}


void QuasiNewtonMethod::set_inverse_hessian_approximation_method(
    const QuasiNewtonMethod::InverseHessianApproximationMethod& new_inverse_hessian_approximation_method)
{
    inverse_hessian_approximation_method = new_inverse_hessian_approximation_method;
}


void QuasiNewtonMethod::set_inverse_hessian_approximation_method(const string& new_inverse_hessian_approximation_method_name)
{
    if(new_inverse_hessian_approximation_method_name == "DFP")
        inverse_hessian_approximation_method = InverseHessianApproximationMethod::DFP;
    else if(new_inverse_hessian_approximation_method_name == "BFGS")
        inverse_hessian_approximation_method = InverseHessianApproximationMethod::BFGS;
    else
        throw runtime_error("Unknown inverse hessian approximation method: " + new_inverse_hessian_approximation_method_name + ".\n");
}


void QuasiNewtonMethod::set_display(const bool& new_display)
{
    display = new_display;
}


void QuasiNewtonMethod::set_default()
{
    inverse_hessian_approximation_method = InverseHessianApproximationMethod::BFGS;

    learning_rate_algorithm.set_default();

    // Stopping criteria

    minimum_loss_decrease = type(0);
    training_loss_goal = type(0);
    maximum_selection_failures = 1000;

    maximum_epochs_number = 1000;
    maximum_time = type(3600.0);

    // UTILITIES

    display = true;
    display_period = 10;
}


void QuasiNewtonMethod::set_minimum_loss_decrease(const type& new_minimum_loss_decrease)
{
    minimum_loss_decrease = new_minimum_loss_decrease;
}


void QuasiNewtonMethod::set_loss_goal(const type& new_loss_goal)
{
    training_loss_goal = new_loss_goal;
}


void QuasiNewtonMethod::set_maximum_selection_failures(const Index& new_maximum_selection_failures)
{
    maximum_selection_failures = new_maximum_selection_failures;
}


void QuasiNewtonMethod::set_maximum_epochs_number(const Index& new_maximum_epochs_number)
{
    maximum_epochs_number = new_maximum_epochs_number;
}


void QuasiNewtonMethod::set_maximum_time(const type& new_maximum_time)
{
    maximum_time = new_maximum_time;
}


void QuasiNewtonMethod::calculate_inverse_hessian_approximation(QuasiNewtonMehtodData& optimization_data) const
{
    switch(inverse_hessian_approximation_method)
    {
    case InverseHessianApproximationMethod::DFP:
        calculate_DFP_inverse_hessian(optimization_data);
        return;

    case InverseHessianApproximationMethod::BFGS:
        calculate_BFGS_inverse_hessian(optimization_data);
        return;

    default:
        throw runtime_error("Unknown inverse hessian approximation method.\n");
    }
}


void QuasiNewtonMethod::calculate_DFP_inverse_hessian(QuasiNewtonMehtodData& optimization_data) const
{
    const Tensor<type, 1>& parameters_difference = optimization_data.parameters_difference;
    const Tensor<type, 1>& gradient_difference = optimization_data.gradient_difference;

    Tensor<type, 1>& old_inverse_hessian_dot_gradient_difference = optimization_data.old_inverse_hessian_dot_gradient_difference;

    const Tensor<type, 2>& old_inverse_hessian = optimization_data.old_inverse_hessian;
    Tensor<type, 2>& inverse_hessian = optimization_data.inverse_hessian;

    // Dots

    Tensor<type, 0> parameters_difference_dot_gradient_difference;

    parameters_difference_dot_gradient_difference.device(*thread_pool_device)
            = parameters_difference.contract(gradient_difference, AT_B);

    old_inverse_hessian_dot_gradient_difference.device(*thread_pool_device)
            = old_inverse_hessian.contract(gradient_difference, A_B);

    Tensor<type, 0> gradient_dot_hessian_dot_gradient;

    gradient_dot_hessian_dot_gradient.device(*thread_pool_device)
            = gradient_difference.contract(old_inverse_hessian_dot_gradient_difference, AT_B); 

    // Calculate approximation

    inverse_hessian.device(*thread_pool_device) = old_inverse_hessian;

    inverse_hessian.device(*thread_pool_device)
    += self_kronecker_product(thread_pool_device.get(), parameters_difference)
    /parameters_difference_dot_gradient_difference(0);

    inverse_hessian.device(*thread_pool_device)
    -= self_kronecker_product(thread_pool_device.get(), old_inverse_hessian_dot_gradient_difference)
    / gradient_dot_hessian_dot_gradient(0);
}


void QuasiNewtonMethod::calculate_BFGS_inverse_hessian(QuasiNewtonMehtodData& optimization_data) const
{
    const Tensor<type, 1>& parameters_difference = optimization_data.parameters_difference;
    const Tensor<type, 1>& gradient_difference = optimization_data.gradient_difference;

    Tensor<type, 1>& old_inverse_hessian_dot_gradient_difference = optimization_data.old_inverse_hessian_dot_gradient_difference;

    const Tensor<type, 2>& old_inverse_hessian = optimization_data.old_inverse_hessian;
    Tensor<type, 2>& inverse_hessian = optimization_data.inverse_hessian;

    Tensor<type, 1>& BFGS = optimization_data.BFGS;

    Tensor<type, 0> parameters_difference_dot_gradient_difference;
    Tensor<type, 0> gradient_dot_hessian_dot_gradient;

    parameters_difference_dot_gradient_difference.device(*thread_pool_device)
            = parameters_difference.contract(gradient_difference, AT_B);

    old_inverse_hessian_dot_gradient_difference.device(*thread_pool_device)
            = old_inverse_hessian.contract(gradient_difference, A_B);

    gradient_dot_hessian_dot_gradient.device(*thread_pool_device)
            = gradient_difference.contract(old_inverse_hessian_dot_gradient_difference, AT_B);

    BFGS.device(*thread_pool_device)
            = parameters_difference/parameters_difference_dot_gradient_difference(0)
            - old_inverse_hessian_dot_gradient_difference/gradient_dot_hessian_dot_gradient(0);

    // Calculate approximation

    inverse_hessian.device(*thread_pool_device) = old_inverse_hessian;

    inverse_hessian.device(*thread_pool_device) 
        += self_kronecker_product(thread_pool_device.get(), parameters_difference)
        / parameters_difference_dot_gradient_difference(0); 

    inverse_hessian.device(*thread_pool_device)
        -= self_kronecker_product(thread_pool_device.get(), old_inverse_hessian_dot_gradient_difference)
        / gradient_dot_hessian_dot_gradient(0); 

    inverse_hessian.device(*thread_pool_device)
        += self_kronecker_product(thread_pool_device.get(), BFGS)*(gradient_dot_hessian_dot_gradient(0));
}


void QuasiNewtonMethod::update_parameters(
        const Batch& batch,
        ForwardPropagation& forward_propagation,
        BackPropagation& back_propagation,
        QuasiNewtonMehtodData& optimization_data) const
{
    Tensor<type, 1>& parameters = back_propagation.parameters;
    const Tensor<type, 1>& gradient = back_propagation.gradient;

    Tensor<type, 1>& old_parameters = optimization_data.old_parameters;
    Tensor<type, 1>& parameters_difference = optimization_data.parameters_difference;
    Tensor<type, 1>& parameters_increment = optimization_data.parameters_increment;

    Tensor<type, 1>& old_gradient = optimization_data.old_gradient;
    Tensor<type, 1>& gradient_difference = optimization_data.gradient_difference;

    Tensor<type, 1>& training_direction = optimization_data.training_direction;

    Tensor<type, 2>& inverse_hessian = optimization_data.inverse_hessian;

    Tensor<type, 0>& training_slope = optimization_data.training_slope;

    parameters_difference.device(*thread_pool_device) = parameters - old_parameters;

    gradient_difference.device(*thread_pool_device) = gradient - old_gradient;

    old_parameters.device(*thread_pool_device) = parameters; // do not move above

    // Get training direction

    if(optimization_data.epoch == 0 
    || is_zero(parameters_difference) 
    || is_zero(gradient_difference))
        set_identity(inverse_hessian);
    else
        calculate_inverse_hessian_approximation(optimization_data);

    training_direction.device(*thread_pool_device) = -inverse_hessian.contract(gradient, A_B);

    training_slope.device(*thread_pool_device) = gradient.contract(training_direction, AT_B);

    if(training_slope(0) >= type(0))
        training_direction.device(*thread_pool_device) = -gradient;
 
    // Get learning rate

    optimization_data.epoch == 0
            ? optimization_data.initial_learning_rate = first_learning_rate
            : optimization_data.initial_learning_rate = optimization_data.old_learning_rate;

    const pair<type, type> directional_point = learning_rate_algorithm.calculate_directional_point(
             batch,
             forward_propagation,
             back_propagation,
             optimization_data);

    optimization_data.learning_rate = directional_point.first;
    back_propagation.loss = directional_point.second;

    if(abs(optimization_data.learning_rate) > type(0))
    {
        optimization_data.parameters_increment.device(*thread_pool_device)
                = optimization_data.training_direction*optimization_data.learning_rate;

        parameters.device(*thread_pool_device) += optimization_data.parameters_increment;
    }
    else
    {
        const type epsilon = std::numeric_limits<type>::epsilon();

        const Index parameters_number = parameters.size();

        #pragma omp parallel for

        for(Index i = 0; i < parameters_number; i++)
        {
            if (abs(gradient(i)) < type(NUMERIC_LIMITS_MIN))
            {
                parameters_increment(i) = type(0);
            }
            else
            {
                parameters_increment(i) = (gradient(i) > type(0)) ? -epsilon : epsilon;
                parameters(i) += parameters_increment(i);
            }
        }

        optimization_data.learning_rate = optimization_data.initial_learning_rate;
    }

    // Update stuff

    old_gradient = gradient;

    optimization_data.old_inverse_hessian = inverse_hessian;

    optimization_data.old_learning_rate = optimization_data.learning_rate;

    // Set parameters

    NeuralNetwork* neural_network = forward_propagation.neural_network;

    neural_network->set_parameters(parameters);
}


TrainingResults QuasiNewtonMethod::perform_training()
{
    // Start training

    if(display) cout << "Training with quasi-Newton method...\n";

    TrainingResults results(maximum_epochs_number+1);

    // Data set

    DataSet* data_set = loss_index->get_data_set();

    // Loss index

    const string error_type = loss_index->get_loss_method();

    const Index training_samples_number = data_set->get_samples_number(DataSet::SampleUse::Training);

    const Index selection_samples_number = data_set->get_samples_number(DataSet::SampleUse::Selection);
    const bool has_selection = data_set->has_selection();

    const vector<Index> training_samples_indices = data_set->get_sample_indices(DataSet::SampleUse::Training);
    const vector<Index> selection_samples_indices = data_set->get_sample_indices(DataSet::SampleUse::Selection);

    const vector<Index> input_variable_indices = data_set->get_variable_indices(DataSet::VariableUse::Input);
    const vector<Index> target_variable_indices = data_set->get_variable_indices(DataSet::VariableUse::Target);

    const vector<Scaler> input_variable_scalers = data_set->get_variable_scalers(DataSet::VariableUse::Input);
    const vector<Scaler> target_variable_scalers = data_set->get_variable_scalers(DataSet::VariableUse::Target);

    vector<Descriptives> input_variable_descriptives;
    vector<Descriptives> target_variable_descriptives;

    // Neural network

    NeuralNetwork* neural_network = loss_index->get_neural_network();

    set_neural_network_variable_names();

    ForwardPropagation training_forward_propagation(training_samples_number, neural_network);
    ForwardPropagation selection_forward_propagation(selection_samples_number, neural_network);

<<<<<<< HEAD
    if(neural_network->has(Layer::Type::Scaling2D))
    {
        input_variable_descriptives = data_set->scale_variables(DataSet::VariableUse::Input);

        ScalingLayer2D* scaling_layer_2d = static_cast<ScalingLayer2D*>(neural_network->get_first(Layer::Type::Scaling2D));

        scaling_layer_2d->set_descriptives(input_variable_descriptives);
        scaling_layer_2d->set_scalers(input_variable_scalers);
    }

    if(neural_network->has(Layer::Type::Unscaling))
    {
        target_variable_descriptives = data_set->scale_variables(DataSet::VariableUse::Target);

        UnscalingLayer* unscaling_layer = static_cast<UnscalingLayer*>(neural_network->get_first(Layer::Type::Unscaling));
        unscaling_layer->set(target_variable_descriptives, target_variable_scalers);
    }
=======
    set_names();

    set_scaling();
>>>>>>> 2441909d

    Batch training_batch(training_samples_number, data_set);

    training_batch.fill(training_samples_indices, input_variable_indices, target_variable_indices);

    Batch selection_batch(selection_samples_number, data_set);

    selection_batch.fill(selection_samples_indices, input_variable_indices, target_variable_indices);

    // Loss index

    loss_index->set_normalization_coefficient();

    BackPropagation training_back_propagation(training_samples_number, loss_index);
    BackPropagation selection_back_propagation(selection_samples_number, loss_index);

    // Optimization algorithm

    bool stop_training = false;
    bool is_training = true;

    Index selection_failures = 0;

    type old_loss = type(0);
    type loss_decrease = numeric_limits<type>::max();

    time_t beginning_time;
    time(&beginning_time);
    type elapsed_time;

    QuasiNewtonMehtodData optimization_data(this);

    // Main loop

    for(Index epoch = 0; epoch <= maximum_epochs_number; epoch++)
    {
        if(display && epoch%display_period == 0) cout << "Epoch: " << epoch << endl;

        optimization_data.epoch = epoch;

        // Neural network

        neural_network->forward_propagate(training_batch.get_input_pairs(),
                                          training_forward_propagation, 
                                          is_training);
        
        // Loss index

        loss_index->back_propagate(training_batch, 
                                   training_forward_propagation, 
                                   training_back_propagation);

        results.training_error_history(epoch) = training_back_propagation.error();

        // Update parameters

        update_parameters(training_batch, 
                          training_forward_propagation, 
                          training_back_propagation, 
                          optimization_data);

        // Selection error

        if(has_selection)
        {            
            neural_network->forward_propagate(selection_batch.get_input_pairs(),
                selection_forward_propagation,
                is_training);

            // Loss Index

            loss_index->calculate_error(selection_batch, 
                                        selection_forward_propagation, 
                                        selection_back_propagation);

            results.selection_error_history(epoch) = selection_back_propagation.error();

            if(epoch != 0
            && results.selection_error_history(epoch) > results.selection_error_history(epoch-1))
                selection_failures++;
        }

        elapsed_time = get_elapsed_time(beginning_time);

        if(display && epoch%display_period == 0)
        {
            cout << "Training error: " << training_back_propagation.error << endl;
            if(has_selection) cout << "Selection error: " << selection_back_propagation.error << endl;
            cout << "Learning rate: " << optimization_data.learning_rate << endl;
            cout << "Elapsed time: " << write_time(elapsed_time) << endl;
        }

        if(epoch != 0) loss_decrease = old_loss - training_back_propagation.loss;

        old_loss = training_back_propagation.loss;



        stop_training = true;

        if(loss_decrease < minimum_loss_decrease)
        {
            if(display) cout << "Epoch " << epoch << "\nMinimum loss decrease reached (" << minimum_loss_decrease << "): " << loss_decrease << endl;
            results.stopping_condition = OptimizationAlgorithm::StoppingCondition::MinimumLossDecrease;
        }
        else if(results.training_error_history(epoch) < training_loss_goal)
        {
            if(display) cout << "Epoch " << epoch << "\nLoss goal reached: " << results.training_error_history(epoch) << endl;
            results.stopping_condition = OptimizationAlgorithm::StoppingCondition::LossGoal;
        }
        else if(selection_failures >= maximum_selection_failures)
        {
            if(display) cout << "Epoch " << epoch << "\nMaximum selection failures reached: " << selection_failures << endl;
            results.stopping_condition = OptimizationAlgorithm::StoppingCondition::MaximumSelectionErrorIncreases;
        }
        else if(epoch == maximum_epochs_number)
        {
            if(display) cout << "Epoch " << epoch << "\nMaximum epochs number reached: " << epoch << endl;
            results.stopping_condition = OptimizationAlgorithm::StoppingCondition::MaximumEpochsNumber;
        }
        else if(elapsed_time >= maximum_time)
        {
            if(display) cout << "Epoch " << epoch << "\nMaximum training time reached: " << write_time(elapsed_time) << endl;
            results.stopping_condition = OptimizationAlgorithm::StoppingCondition::MaximumTime;
        }
        else
        {
            stop_training = true;
        }

        if(stop_training)
        {
            results.loss = training_back_propagation.loss;
            results.loss_decrease = loss_decrease;
            results.selection_failures = selection_failures;
            results.resize_training_error_history(epoch+1);
            results.resize_selection_error_history(has_selection ? epoch + 1 : 0);
            results.elapsed_time = write_time(elapsed_time);

            break;
        }

        if(epoch != 0 && epoch % save_period == 0) neural_network->save(neural_network_file_name);
    }

    set_unscaling();

    if(display) results.print();

    return results;
}


string QuasiNewtonMethod::write_optimization_algorithm_type() const
{
    return "QUASI_NEWTON_METHOD";
}


void QuasiNewtonMethod::to_XML(XMLPrinter& printer) const
{
    printer.OpenElement("QuasiNewtonMethod");

    add_xml_element(printer, "InverseHessianApproximationMethod", write_inverse_hessian_approximation_method());

    learning_rate_algorithm.to_XML(printer);

    add_xml_element(printer, "MinimumLossDecrease", std::to_string(minimum_loss_decrease));
    add_xml_element(printer, "LossGoal", std::to_string(training_loss_goal));
    add_xml_element(printer, "MaximumSelectionFailures", std::to_string(maximum_selection_failures));
    add_xml_element(printer, "MaximumEpochsNumber", std::to_string(maximum_epochs_number));
    add_xml_element(printer, "MaximumTime", std::to_string(maximum_time));

    printer.CloseElement();
}


Tensor<string, 2> QuasiNewtonMethod::to_string_matrix() const
{
    Tensor<string, 2> string_matrix(8, 2);

    string_matrix.setValues({
    {"Inverse hessian approximation method", write_inverse_hessian_approximation_method()},
    {"Learning rate method", learning_rate_algorithm.write_learning_rate_method()},
    {"Learning rate tolerance", to_string(double(learning_rate_algorithm.get_learning_rate_tolerance()))},
    {"Minimum loss decrease", to_string(double(minimum_loss_decrease))},
    {"Loss goal", to_string(double(training_loss_goal))},
    {"Maximum selection error increases", to_string(maximum_selection_failures)},
    {"Maximum epochs number", to_string(maximum_epochs_number)},
    {"Maximum time", write_time(maximum_time)}});

    return string_matrix;
}


void QuasiNewtonMethod::from_XML(const XMLDocument& document)
{
    const XMLElement* root_element = document.FirstChildElement("QuasiNewtonMethod");

    if (!root_element) 
        throw runtime_error("Quasi-Newton method element is nullptr.\n");
    
    set_inverse_hessian_approximation_method(read_xml_string(root_element, "InverseHessianApproximationMethod"));

    const XMLElement* learning_rate_algorithm_element = root_element->FirstChildElement("LearningRateAlgorithm");
    
    if (!learning_rate_algorithm_element) 
        throw runtime_error("Learning rate algorithm element is nullptr.\n");
    
    XMLDocument learning_rate_algorithm_document;
    learning_rate_algorithm_document.InsertFirstChild(learning_rate_algorithm_element->DeepClone(&learning_rate_algorithm_document));
    learning_rate_algorithm.from_XML(learning_rate_algorithm_document);

    set_minimum_loss_decrease(read_xml_type(root_element, "MinimumLossDecrease"));
    set_loss_goal(read_xml_type(root_element, "LossGoal"));
    set_maximum_selection_failures(read_xml_index(root_element, "MaximumSelectionFailures"));
    set_maximum_epochs_number(read_xml_index(root_element, "MaximumEpochsNumber"));
    set_maximum_time(read_xml_type(root_element, "MaximumTime"));
}


void QuasiNewtonMehtodData::set(QuasiNewtonMethod* new_quasi_newton_method)
{
    quasi_newton_method = new_quasi_newton_method;

    const LossIndex* loss_index = quasi_newton_method->get_loss_index();

    const NeuralNetwork* neural_network = loss_index->get_neural_network();

    const Index parameters_number = neural_network->get_parameters_number();

    // Neural network data

    old_parameters.resize(parameters_number);

    parameters_difference.resize(parameters_number);

    potential_parameters.resize(parameters_number);
    parameters_increment.resize(parameters_number);

    // Loss index data

    old_gradient.resize(parameters_number);
    old_gradient.setZero();

    gradient_difference.resize(parameters_number);

    inverse_hessian.resize(parameters_number, parameters_number);
    inverse_hessian.setZero();

    old_inverse_hessian.resize(parameters_number, parameters_number);
    old_inverse_hessian.setZero();

    // Optimization algorithm data

    BFGS.resize(parameters_number);

    training_direction.resize(parameters_number);

    old_inverse_hessian_dot_gradient_difference.resize(parameters_number);
}

}

// OpenNN: Open Neural Networks Library.
// Copyright(C) 2005-2024 Artificial Intelligence Techniques, SL.
//
// This library is free software; you can redistribute it and/or
// modify it under the terms of the GNU Lesser General Public
// License as published by the Free Software Foundation; either
// version 2.1 of the License, or any later version.
//
// This library is distributed in the hope that it will be useful,
// but WITHOUT ANY WARRANTY; without even the implied warranty of
// MERCHANTABILITY or FITNESS FOR A PARTICULAR PURPOSE.  See the GNU
// Lesser General Public License for more details.

// You should have received a copy of the GNU Lesser General Public
// License along with this library; if not, write to the Free Software
// Foundation, Inc., 51 Franklin St, Fifth Floor, Boston, MA  02110-1301  USA<|MERGE_RESOLUTION|>--- conflicted
+++ resolved
@@ -429,29 +429,9 @@
     ForwardPropagation training_forward_propagation(training_samples_number, neural_network);
     ForwardPropagation selection_forward_propagation(selection_samples_number, neural_network);
 
-<<<<<<< HEAD
-    if(neural_network->has(Layer::Type::Scaling2D))
-    {
-        input_variable_descriptives = data_set->scale_variables(DataSet::VariableUse::Input);
-
-        ScalingLayer2D* scaling_layer_2d = static_cast<ScalingLayer2D*>(neural_network->get_first(Layer::Type::Scaling2D));
-
-        scaling_layer_2d->set_descriptives(input_variable_descriptives);
-        scaling_layer_2d->set_scalers(input_variable_scalers);
-    }
-
-    if(neural_network->has(Layer::Type::Unscaling))
-    {
-        target_variable_descriptives = data_set->scale_variables(DataSet::VariableUse::Target);
-
-        UnscalingLayer* unscaling_layer = static_cast<UnscalingLayer*>(neural_network->get_first(Layer::Type::Unscaling));
-        unscaling_layer->set(target_variable_descriptives, target_variable_scalers);
-    }
-=======
     set_names();
 
     set_scaling();
->>>>>>> 2441909d
 
     Batch training_batch(training_samples_number, data_set);
 
