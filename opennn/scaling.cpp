//   OpenNN: Open Neural Networks Library
//   www.opennn.net
//
//   S C A L I N G   S O U R C E
//
//   Artificial Intelligence Techniques, SL
//   artelnics@artelnics.com

#include "statistics.h"
#include "scaling.h"

namespace opennn
{

    string scaler_to_string(const Scaler& scaler)
    {
        switch (scaler)
        {
        case Scaler::None: return "None";
        case Scaler::MinimumMaximum: return "MinimumMaximum";
        case Scaler::MeanStandardDeviation: return "MeanStandardDeviation";
        case Scaler::StandardDeviation: return "StandardDeviation";
        case Scaler::Logarithm: return "Logarithm";
        case Scaler::ImageMinMax: return "ImageMinMax";
        default: throw runtime_error("Unknown scaler\n");
        }
    }


    Scaler string_to_scaler(const string& new_scaler)
    {
        if (new_scaler == "None")
            return Scaler::None;
        else if (new_scaler == "MinimumMaximum")
            return Scaler::MinimumMaximum;
        else if (new_scaler == "MeanStandardDeviation")
            return Scaler::MeanStandardDeviation;
        else if (new_scaler == "StandardDeviation")
            return Scaler::StandardDeviation;
        else if (new_scaler == "Logarithm")
            return Scaler::Logarithm;
        else if (new_scaler == "ImageMinMax")
            return Scaler::ImageMinMax;
        else
            throw runtime_error("Unknown scaler: " + new_scaler + "\n");

    }

void scale_mean_standard_deviation(Tensor<type, 2>& matrix,
                                   const Index& column_index,
                                   const Descriptives& column_descriptives)
{
    const type mean = column_descriptives.mean;
    const type standard_deviation = column_descriptives.standard_deviation;

    // if(abs(standard_deviation) < NUMERIC_LIMITS_MIN)
    //     throw runtime_error("Standard deviation is zero.");
    const type epsilon = 1e-7;

    #pragma omp parallel for
    for(Index i = 0; i < matrix.dimension(0); i++)
        matrix(i, column_index) = (matrix(i, column_index) - mean)/(standard_deviation + epsilon);
}


void scale_standard_deviation(Tensor<type, 2>& matrix,
                              const Index& column_index,
                              const Descriptives& column_descriptives)
{
    const type slope = (column_descriptives.standard_deviation) < NUMERIC_LIMITS_MIN
            ? type(1)
            : type(1)/column_descriptives.standard_deviation;

    #pragma omp parallel for

    for(Index i = 0; i < matrix.dimension(0); i++)
        matrix(i, column_index) = (matrix(i, column_index)) * slope;
<<<<<<< HEAD

=======
>>>>>>> 89d173f4
}


void scale_minimum_maximum(Tensor<type, 2>& matrix,
                           const Index& column_index,
                           const Descriptives& column_descriptives,
                           const type& min_range,
                           const type& max_range)
{

    const type minimum = column_descriptives.minimum;
    const type maximum = column_descriptives.maximum;

    if(abs(maximum - minimum) < NUMERIC_LIMITS_MIN)
        //throw runtime_error("The difference between the maximum and minimum value is too small.");

    if(max_range - min_range < NUMERIC_LIMITS_MIN)
        throw runtime_error("The range values are not valid.");

    #pragma omp parallel for

    for(Index i = 0; i < matrix.dimension(0); i++)
        matrix(i, column_index) = (matrix(i, column_index) - minimum) / (maximum - minimum);
}


void scale_logarithmic(Tensor<type, 2>& matrix, const Index& column_index)
{
    type min_value = numeric_limits<type>::max();

    for(Index i = 0; i < matrix.dimension(0); i++)
        if(!isnan(matrix(i, column_index)) && matrix(i,column_index) < min_value)
            min_value = matrix(i,column_index);

    if(min_value <= type(0))
    {
        const type offset = abs(min_value) + type(1) + NUMERIC_LIMITS_MIN;

        for(Index i = 0; i < matrix.dimension(0); i++)
            if(!isnan(matrix(i,column_index)))
                matrix(i, column_index) += offset;
    }

    #pragma omp parallel for

    for(Index i = 0; i < matrix.dimension(0); i++)
        matrix(i, column_index) = log(matrix(i, column_index));
}

void scale_mean_standard_deviation_3d(Tensor<type, 3>& tensor,
                                      const Index& feature_index,
                                      const Descriptives& feature_descriptives)
{
    const type mean = feature_descriptives.mean;
    const type standard_deviation = feature_descriptives.standard_deviation;
    const type epsilon = 1e-7;

    const Index batch_size = tensor.dimension(0);
    const Index time_steps = tensor.dimension(1);

    #pragma omp parallel for
    for(Index b = 0; b < batch_size; b++)
        for(Index t = 0; t < time_steps; t++)
            tensor(b, t, feature_index) = (tensor(b, t, feature_index) - mean) / (standard_deviation + epsilon);
}


void scale_standard_deviation_3d(Tensor<type, 3>& tensor,
                                 const Index& feature_index,
                                 const Descriptives& feature_descriptives)
{
    const type slope = (feature_descriptives.standard_deviation) < NUMERIC_LIMITS_MIN
                           ? type(1)
                           : type(1) / feature_descriptives.standard_deviation;

    const Index batch_size = tensor.dimension(0);
    const Index time_steps = tensor.dimension(1);

    #pragma omp parallel for
    for(Index b = 0; b < batch_size; b++)
        for(Index t = 0; t < time_steps; t++)
            tensor(b, t, feature_index) *= slope;
}


void scale_minimum_maximum_3d(Tensor<type, 3>& tensor,
                              const Index& feature_index,
                              const Descriptives& feature_descriptives,
                              const type& min_range,
                              const type& max_range)
{
    const type minimum = feature_descriptives.minimum;
    const type maximum = feature_descriptives.maximum;
    const type range_diff = maximum - minimum;

    if(abs(range_diff) < NUMERIC_LIMITS_MIN)
        return;

    if(max_range - min_range < NUMERIC_LIMITS_MIN)
        throw runtime_error("The range values are not valid.");

    const Index batch_size = tensor.dimension(0);
    const Index time_steps = tensor.dimension(1);

    #pragma omp parallel for
    for(Index b = 0; b < batch_size; b++)
        for(Index t = 0; t < time_steps; t++)
        {
            type scaled_01 = (tensor(b, t, feature_index) - minimum) / range_diff;
            tensor(b, t, feature_index) = scaled_01 * (max_range - min_range) + min_range;
        }
}


void scale_logarithmic_3d(Tensor<type, 3>& tensor, const Index& feature_index)
{
    type min_value = numeric_limits<type>::max();
    const Index batch_size = tensor.dimension(0);
    const Index time_steps = tensor.dimension(1);

    for(Index b = 0; b < batch_size; b++)
        for(Index t = 0; t < time_steps; t++)
            if(!isnan(tensor(b, t, feature_index)) && tensor(b, t, feature_index) < min_value)
                min_value = tensor(b, t, feature_index);

    if(min_value <= type(0))
    {
        const type offset = abs(min_value) + type(1) + NUMERIC_LIMITS_MIN;
        for(Index b = 0; b < batch_size; b++)
            for(Index t = 0; t < time_steps; t++)
                    tensor(b, t, feature_index) += offset;
    }

    #pragma omp parallel for
    for(Index b = 0; b < batch_size; b++)
        for(Index t = 0; t < time_steps; t++)
            tensor(b, t, feature_index) = log(tensor(b, t, feature_index));

}

void scale_mean_standard_deviation_3d(Tensor<type, 3>& tensor,
                                      const Index& feature_index,
                                      const Descriptives& feature_descriptives)
{
    const type mean = feature_descriptives.mean;
    const type standard_deviation = feature_descriptives.standard_deviation;
    const type epsilon = 1e-7;

    const Index batch_size = tensor.dimension(0);
    const Index time_steps = tensor.dimension(1);

#pragma omp parallel for
    for(Index b = 0; b < batch_size; b++)
        for(Index t = 0; t < time_steps; t++)
            tensor(b, t, feature_index) = (tensor(b, t, feature_index) - mean) / (standard_deviation + epsilon);
}


void scale_standard_deviation_3d(Tensor<type, 3>& tensor,
                                 const Index& feature_index,
                                 const Descriptives& feature_descriptives)
{
    const type slope = (feature_descriptives.standard_deviation) < NUMERIC_LIMITS_MIN
                           ? type(1)
                           : type(1) / feature_descriptives.standard_deviation;

    const Index batch_size = tensor.dimension(0);
    const Index time_steps = tensor.dimension(1);

#pragma omp parallel for
    for(Index b = 0; b < batch_size; b++)
        for(Index t = 0; t < time_steps; t++)
            tensor(b, t, feature_index) *= slope;
}


void scale_minimum_maximum_3d(Tensor<type, 3>& tensor,
                              const Index& feature_index,
                              const Descriptives& feature_descriptives,
                              const type& min_range,
                              const type& max_range)
{
    const type minimum = feature_descriptives.minimum;
    const type maximum = feature_descriptives.maximum;
    const type range_diff = maximum - minimum;

    if(abs(range_diff) < NUMERIC_LIMITS_MIN)
        return;

    if(max_range - min_range < NUMERIC_LIMITS_MIN)
        throw runtime_error("The range values are not valid.");

    const Index batch_size = tensor.dimension(0);
    const Index time_steps = tensor.dimension(1);

#pragma omp parallel for
    for(Index b = 0; b < batch_size; b++)
        for(Index t = 0; t < time_steps; t++)
        {
            type scaled_01 = (tensor(b, t, feature_index) - minimum) / range_diff;
            tensor(b, t, feature_index) = scaled_01 * (max_range - min_range) + min_range;
        }
}


void scale_logarithmic_3d(Tensor<type, 3>& tensor, const Index& feature_index)
{
    type min_value = numeric_limits<type>::max();
    const Index batch_size = tensor.dimension(0);
    const Index time_steps = tensor.dimension(1);

    for(Index b = 0; b < batch_size; b++)
        for(Index t = 0; t < time_steps; t++)
            if(!isnan(tensor(b, t, feature_index)) && tensor(b, t, feature_index) < min_value)
                min_value = tensor(b, t, feature_index);

    if(min_value <= type(0))
    {
        const type offset = abs(min_value) + type(1) + NUMERIC_LIMITS_MIN;
        for(Index b = 0; b < batch_size; b++)
            for(Index t = 0; t < time_steps; t++)
                tensor(b, t, feature_index) += offset;
    }

#pragma omp parallel for
    for(Index b = 0; b < batch_size; b++)
        for(Index t = 0; t < time_steps; t++)
            tensor(b, t, feature_index) = log(tensor(b, t, feature_index));

}


void unscale_minimum_maximum(Tensor<type, 2>& matrix,
                             const Index& column_index,
                             const Descriptives& column_descriptives,
                             const type& min_range,
                             const type& max_range)
{
    const type minimum = column_descriptives.minimum;
    const type maximum = column_descriptives.maximum;

    if(max_range - min_range < NUMERIC_LIMITS_MIN)
        throw runtime_error("The range values are not valid.");

    #pragma omp parallel for

    for(Index i = 0; i < matrix.dimension(0); i++)
        matrix(i,column_index) = (matrix(i, column_index)*(maximum-minimum)+minimum);

}


void unscale_mean_standard_deviation(Tensor<type, 2>& matrix, const Index& column_index, const Descriptives& column_descriptives)
{
    const type mean = column_descriptives.mean;
    type standard_deviation = column_descriptives.standard_deviation;

    if(abs(column_descriptives.standard_deviation) < NUMERIC_LIMITS_MIN)
        return;
        // throw runtime_error("Standard deviation is zero.");

    #pragma omp parallel for
    for(Index i = 0; i < matrix.dimension(0); i++)
        matrix(i, column_index) = mean + matrix(i, column_index)*standard_deviation;

}


void unscale_standard_deviation(Tensor<type, 2>& matrix, const Index& column_index, const Descriptives& column_descriptives)
{
    const type slope = abs(column_descriptives.standard_deviation) < NUMERIC_LIMITS_MIN
            ? type(1)
            : column_descriptives.standard_deviation;

    #pragma omp parallel for

    for(Index i = 0; i < matrix.dimension(0); i++)
        matrix(i, column_index) = matrix(i, column_index) * slope;
}


void unscale_logarithmic(Tensor<type, 2>& matrix, const Index& column_index)
{
    #pragma omp parallel for

    for(Index i = 0; i < matrix.dimension(0); i++)
    {
        matrix(i, column_index) = exp(matrix(i, column_index));
    }
}

void unscale_image_minimum_maximum(Tensor<type, 2>& matrix, const Index& column_index)
{
    #pragma omp parallel for

    for(Index i = 0; i < matrix.dimension(0); i++)
    {
        matrix(i, column_index) *= type(255);
    }
}

}


// OpenNN: Open Neural Networks Library.
// Copyright(C) 2005-2025 Artificial Intelligence Techniques, SL.
//
// This library is free software; you can redistribute it and/or
// modify it under the terms of the GNU Lesser General Public
// License as published by the Free Software Foundation; either
// version 2.1 of the License, or any later version.
//
// This library is distributed in the hope that it will be useful,
// but WITHOUT ANY WARRANTY; without even the implied warranty of
// MERCHANTABILITY or FITNESS FOR A PARTICULAR PURPOSE.  See the GNU
// Lesser General Public License for more details.

// You should have received a copy of the GNU Lesser General Public
// License along with this library; if not, write to the Free Software
// Foundation, Inc., 51 Franklin St, Fifth Floor, Boston, MA  02110-1301  USA<|MERGE_RESOLUTION|>--- conflicted
+++ resolved
@@ -72,13 +72,8 @@
             : type(1)/column_descriptives.standard_deviation;
 
     #pragma omp parallel for
-
     for(Index i = 0; i < matrix.dimension(0); i++)
         matrix(i, column_index) = (matrix(i, column_index)) * slope;
-<<<<<<< HEAD
-
-=======
->>>>>>> 89d173f4
 }
 
 
