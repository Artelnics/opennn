--- conflicted
+++ resolved
@@ -48,11 +48,7 @@
     void set_distances_box_plot(BoxPlot&);
     void set_multivariate_distances_box_plot(Tensor<BoxPlot, 1>&);
     void set_variable_distance_names(const vector<string>&);
-<<<<<<< HEAD
-    void set_distances_descriptives(const Descriptives&);
-=======
     void set_distance_descriptives(const Descriptives&);
->>>>>>> 2441909d
 
     void box_plot_from_XML(const XMLDocument&);
     void distance_descriptives_from_XML(const XMLDocument&);
