/****************************************************************************************************************/
/*                                                                                                              */
/*   OpenNN: Open Neural Networks Library                                                                       */
/*   www.opennn.net                                                                                             */
/*                                                                                                              */
/*   C O N D I T I O N S   L A Y E R   C L A S S   H E A D E R                                                  */
/*                                                                                                              */
/*   Roberto Lopez                                                                                              */
/*   Artificial Intelligence Techniques SL                                                                      */
/*   robertolopez@artelnics.com                                                                                 */
/*                                                                                                              */
/****************************************************************************************************************/

#ifndef __CONDITIONSLAYER_H__
#define __CONDITIONSLAYER_H__

// System includes

#include <cmath>
#include <cstdlib>
#include <fstream>
#include <iostream>
#include <string>
#include <sstream>

// OpenNN includes

#include "vector.h"
#include "matrix.h"

// TinyXml includes

#include "tinyxml2.h"

namespace OpenNN
{

/// This class represents a layer of conditions. 
/// Conditions are used to ensure that given outputs are provided for given inputs. 
/// Note that this is quite a difficult topic in the field of neural networks. 

class ConditionsLayer
{

public:

   // DEFAULT CONSTRUCTOR

   explicit ConditionsLayer();

   // INPUTS-CONDITIONS NUMBER CONSTRUCTOR

   explicit ConditionsLayer(const size_t&, const size_t&);

   // XML CONSTRUCTOR

   explicit ConditionsLayer(const tinyxml2::XMLDocument&);

   // COPY CONSTRUCTOR

   ConditionsLayer(const ConditionsLayer&);

   // DESTRUCTOR

   virtual ~ConditionsLayer();

   // ASSIGNMENT OPERATOR

   ConditionsLayer& operator =(const ConditionsLayer&);

   // EQUAL TO OPERATOR

   bool operator ==(const ConditionsLayer&) const;

   // ENUMERATIONS

   /// Enumeration of available methods for applying conditions.
   
   enum ConditionsMethod{NoConditions, OneCondition, TwoConditions, UserConditionsMethod};

   // GET METHODS

   const size_t& get_external_inputs_number() const;
   const size_t& get_conditions_neurons_number() const;

   const ConditionsMethod& get_conditions_method() const;
   string write_conditions_method() const;

   const Vector<double>& get_external_input_values() const;
   const double& get_external_input_value(const size_t&) const;
   
   const Matrix<double>& get_output_values() const;
   const double& get_output_value(const size_t&, const size_t&) const;

   const bool& get_display() const;

   // SET METHODS

   void set();
   void set(const size_t&, const size_t&);
   void set(const ConditionsLayer&);

   void set_external_inputs_number(const size_t&);
   void set_conditions_neurons_number(const size_t&);

   void set_conditions_method(const ConditionsMethod&);
   void set_conditions_method(const string&);

   void set_external_input_values(const Vector<double>&);
   void set_external_input_value(const size_t&, const double&);
   
   void set_output_values(const Matrix<double>&);
   void set_output_value(const size_t&, const size_t&, const double&);

   void set_display(const bool&);

   void set_default();

   // Conditions 

   void initialize_random();

   void check() const;

   // Particular solution

   /// Returns the particular solution for applying boundary conditions.
   virtual Vector<double> calculate_particular_solution(const Vector<double>&) const;

   /// Returns the particular solution Jacobian for applying boundary conditions.
   virtual Matrix<double> calculate_particular_solution_Jacobian(const Vector<double>&) const;

   virtual Vector< Matrix<double> > calculate_particular_solution_Hessian_form(const Vector<double>&) const;

   // Homogeneous solution

   /// Returns the homogeneous solution for applying boundary conditions.
   virtual Vector<double> calculate_homogeneous_solution(const Vector<double>&) const;

   /// Returns the homogeneous solution Jacobian for applying boundary conditions.
   virtual Matrix<double> calculate_homogeneous_solution_Jacobian(const Vector<double>&) const;

   virtual Vector< Matrix<double> > calculate_homogeneous_solution_Hessian_form(const Vector<double>&) const;

   Vector<double> calculate_outputs(const Vector<double>&, const Vector<double>&) const;

   Matrix<double> calculate_Jacobian(const Vector<double>&, const Vector<double>&, const Matrix<double>&) const;

   Vector< Matrix<double> > calculate_Hessian_form(const Vector<double>&, const Vector<double>&) const;

   // One condition methods

   Vector<double> calculate_one_condition_particular_solution(const Vector<double>&) const;
   Matrix<double> calculate_one_condition_particular_solution_Jacobian(const Vector<double>&) const;
   Vector< Matrix<double> > calculate_one_condition_particular_solution_Hessian_form(const Vector<double>&) const;

   Vector<double> calculate_one_condition_homogeneous_solution(const Vector<double>&) const;
   Matrix<double> calculate_one_condition_homogeneous_solution_Jacobian(const Vector<double>&) const;
   Vector< Matrix<double> > calculate_one_condition_homogeneous_solution_Hessian_form(const Vector<double>&) const;

   // Two conditions methods

   Vector<double> calculate_two_conditions_particular_solution(const Vector<double>&) const;
   Matrix<double> calculate_two_conditions_particular_solution_Jacobian(const Vector<double>&) const;
   Vector< Matrix<double> > calculate_two_conditions_particular_solution_Hessian_form(const Vector<double>&) const;

   Vector<double> calculate_two_conditions_homogeneous_solution(const Vector<double>&) const;
   Matrix<double> calculate_two_conditions_homogeneous_solution_Jacobian(const Vector<double>&) const;
   Vector< Matrix<double> > calculate_two_conditions_homogeneous_solution_Hessian_form(const Vector<double>&) const;

   // Expression methods

   virtual string write_particular_solution_expression(const Vector<string>&, const Vector<string>&) const;
   virtual string write_homogeneous_solution_expression(const Vector<string>&, const Vector<string>&) const;

   string write_one_condition_particular_solution_expression(const Vector<string>&, const Vector<string>&) const;
   string write_one_condition_homogeneous_solution_expression(const Vector<string>&, const Vector<string>&) const;
   
   string write_two_conditions_particular_solution_expression(const Vector<string>&, const Vector<string>&) const;
   string write_two_conditions_homogeneous_solution_expression(const Vector<string>&, const Vector<string>&) const;

   string write_output_expression(const Vector<string>&, const Vector<string>&, const Vector<string>&, const Vector<string>&) const;

   string write_expression(const Vector<string>&, const Vector<string>&, const Vector<string>&) const;

   // Serialization methods

   string object_to_string() const;

<<<<<<< HEAD
  /// ownership passed
   tinyxml2::XMLDocument* to_XML(void) const;
=======
   tinyxml2::XMLDocument* to_XML() const;
>>>>>>> c9fe4ffe
   void from_XML(const tinyxml2::XMLDocument&);

   void write_XML(tinyxml2::XMLPrinter&) const;
   //void read_XML(   );

protected:

   /// Number of inputs to the conditions layer. 
   /// This will be the number of inputs to the neural network. 

   size_t external_inputs_number;

   /// Number of conditions neurons.
   /// This will be the number of outputs from the neural network. 

   size_t conditions_neurons_number;

   /// Conditions method(one or two conditions).

   ConditionsMethod conditions_method;

   /// Independent values of the conditions.

   Vector<double> external_input_values;

   /// Dependent values of the conditions.

   Matrix<double> output_values;

   /// Display messages to screen. 

   bool display;

};

}

#endif


// OpenNN: Open Neural Networks Library.
// Copyright(C) 2005-2018 Artificial Intelligence Techniques, SL.
//
// This library is free software; you can redistribute it and/or
// modify it under the terms of the GNU Lesser General Public
// License as published by the Free Software Foundation; either
// version 2.1 of the License, or any later version.
//
// This library is distributed in the hope that it will be useful,
// but WITHOUT ANY WARRANTY; without even the implied warranty of
// MERCHANTABILITY or FITNESS FOR A PARTICULAR PURPOSE.  See the GNU
// Lesser General Public License for more details.

// You should have received a copy of the GNU Lesser General Public
// License along with this library; if not, write to the Free Software

// Foundation, Inc., 51 Franklin St, Fifth Floor, Boston, MA  02110-1301  USA
<|MERGE_RESOLUTION|>--- conflicted
+++ resolved
@@ -187,12 +187,8 @@
 
    string object_to_string() const;
 
-<<<<<<< HEAD
   /// ownership passed
-   tinyxml2::XMLDocument* to_XML(void) const;
-=======
    tinyxml2::XMLDocument* to_XML() const;
->>>>>>> c9fe4ffe
    void from_XML(const tinyxml2::XMLDocument&);
 
    void write_XML(tinyxml2::XMLPrinter&) const;
