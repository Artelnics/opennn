--- conflicted
+++ resolved
@@ -15,37 +15,8 @@
 #include "config.h"
 #include "data_set.h"
 
-<<<<<<< HEAD
-// Filesystem namespace
-
-// #ifdef __APPLE__
-// #include <Availability.h> // for deployment target to support pre-catalina targets without std::fs
-// #endif
-// #if ((defined(_MSVC_LANG) && _MSVC_LANG >= 201703L) || (defined(__cplusplus) && __cplusplus >= 201703L)) && defined(__has_include)
-// #if __has_include(<filesystem>) && (!defined(__MAC_OS_X_VERSION_MIN_REQUIRED) || __MAC_OS_X_VERSION_MIN_REQUIRED >= 101500)
-// #define GHC_USE_STD_FS
-// #include <filesystem>
-// namespace fs = std::filesystem;
-// #endif
-// #endif
-// #ifndef GHC_USE_STD_FS
-// #include "filesystem.h"
-// namespace fs = ghc::filesystem;
-// #endif
-
 #include <filesystem>
 namespace fs = std::filesystem;
-=======
-#ifdef _WIN32
-    #include <filesystem>
-    namespace fs = std::filesystem;
-#else
-    // AlmaLinux-specific includes
-    #include "filesystem.h"  // Assuming `ghc::filesystem` is a separate header
-    namespace fs = ghc::filesystem;
-#endif
-
->>>>>>> 17129cf1
 
 namespace opennn
 {
