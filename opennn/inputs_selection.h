--- conflicted
+++ resolved
@@ -10,10 +10,6 @@
 #define INPUTSSELECTIONALGORITHM_H
 
 #include "training_strategy.h"
-<<<<<<< HEAD
-
-=======
->>>>>>> 2441909d
 
 namespace opennn
 {
