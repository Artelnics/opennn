//   OpenNN: Open Neural Networks Library
//   www.opennn.net
//
//   I N P U T S   S E L E C T I O N   C L A S S   H E A D E R
//
//   Artificial Intelligence Techniques SL
//   artelnics@artelnics.com

#ifndef INPUTSSELECTION_H
#define INPUTSSELECTION_H

#include "tinyxml2.h"

using namespace tinyxml2;

namespace opennn
{

class TrainingStrategy;

struct TrainingResults;
struct InputsSelectionResults;

class InputsSelection
{
public:

    enum class StoppingCondition {
        MaximumTime,
        SelectionErrorGoal,
        MaximumInputs,
        MinimumInputs,
        MaximumEpochs,
        MaximumSelectionFailures
    };

    InputsSelection(const TrainingStrategy* = nullptr);

    TrainingStrategy* get_training_strategy() const;

    bool has_training_strategy() const;

    const Index& get_trials_number() const;

    const bool& get_display() const;

    const type& get_selection_error_goal() const;
    const Index& get_maximum_iterations_number() const;
    const type& get_maximum_time() const;

<<<<<<< HEAD
    virtual const Index& get_minimum_inputs_number() const { static const Index r(1); return r; }
=======
    virtual const Index& get_minimum_inputs_number() const = 0;
    virtual const Index& get_maximum_inputs_number() const = 0;
>>>>>>> c49dc7dd

    void set(const TrainingStrategy* = nullptr);

    void set_trials_number(const Index&);

    void set_display(const bool&);

    void set_selection_error_goal(const type&);
    void set_maximum_epochs_number(const Index&);
    void set_maximum_time(const type&);

    string write_stopping_condition(const TrainingResults&) const;

    void check() const;

    virtual InputsSelectionResults perform_input_selection() = 0;

    virtual string get_name() const = 0;

    string write_time(const type&) const;

    virtual Tensor<string, 2> to_string_matrix() const { return {}; }

    virtual void from_XML(const XMLDocument&) = 0;

    virtual void to_XML(XMLPrinter&) const = 0;

    virtual void print() const {}

protected:

    TrainingStrategy* training_strategy = nullptr;

    vector<Index> original_input_raw_variable_indices;
    vector<Index> original_target_raw_variable_indices;

    Index trials_number = 1;

    bool display = true;
   
    // Stopping criteria

    type selection_error_goal;

    Index maximum_epochs_number;

    type maximum_time;
};


struct InputsSelectionResults
{
    InputsSelectionResults(const Index& = 0);

    Index get_epochs_number() const;

    void set(const Index& = 0);

    string write_stopping_condition() const;

    void resize_history(const Index& new_size);

    void print() const;

    // Neural network

    Tensor<type, 1> optimal_parameters;

    // Loss index

    Tensor<type, 1> training_error_history;

    Tensor<type, 1> selection_error_history;

    // Mean Selection Error of different neural networks

    Tensor<type, 1>  mean_selection_error_history;

    // Mean Training Error of different neural networks

    Tensor<type, 1> mean_training_error_history;

    type optimum_training_error = numeric_limits<type>::max();

    type optimum_selection_error = numeric_limits<type>::max();

    vector<string> optimal_input_raw_variable_names;

    vector<Index> optimal_input_raw_variables_indices;

    Tensor<bool, 1> optimal_inputs;

    // Model selection

    InputsSelection::StoppingCondition stopping_condition = InputsSelection::StoppingCondition::MaximumTime;

    string elapsed_time;
};

}

#endif

// OpenNN: Open Neural Networks Library.
// Copyright(C) 2005-2025 Artificial Intelligence Techniques, SL.
//
// This library is free software; you can redistribute it and/or
// modify it under the terms of the GNU Lesser General Public
// License as published by the Free Software Foundation; either
// version 2.1 of the License, or any later version.
//
// This library is distributed in the hope that it will be useful,
// but WITHOUT ANY WARRANTY; without even the implied warranty of
// MERCHANTABILITY or FITNESS FOR A PARTICULAR PURPOSE.  See the GNU
// Lesser General Public License for more details.

// You should have received a copy of the GNU Lesser General Public
// License along with this library; if not, write to the Free Software
// Foundation, Inc., 51 Franklin St, Fifth Floor, Boston, MA  02110-1301  USA<|MERGE_RESOLUTION|>--- conflicted
+++ resolved
@@ -48,12 +48,8 @@
     const Index& get_maximum_iterations_number() const;
     const type& get_maximum_time() const;
 
-<<<<<<< HEAD
-    virtual const Index& get_minimum_inputs_number() const { static const Index r(1); return r; }
-=======
     virtual const Index& get_minimum_inputs_number() const = 0;
     virtual const Index& get_maximum_inputs_number() const = 0;
->>>>>>> c49dc7dd
 
     void set(const TrainingStrategy* = nullptr);
 
