//   OpenNN: Open Neural Networks Library
//   www.opennn.net
//
//   P E R C E P T R O N   L A Y E R   C L A S S   H E A D E R             
//
//   Artificial Intelligence Techniques SL
//   artelnics@artelnics.com

#ifndef PERCEPTRONLAYER_H
#define PERCEPTRONLAYER_H

<<<<<<< HEAD

=======
>>>>>>> 2441909d
#include "layer.h"

namespace opennn
{

#ifdef OPENNN_CUDA
    struct PerceptronLayerForwardPropagationCuda;
    struct PerceptronLayerBackPropagationCuda;
#endif

class PerceptronLayer : public Layer
{

public:

    enum class ActivationFunction {
        Logistic,
        HyperbolicTangent,
        Linear,
        RectifiedLinear,
        ExponentialLinear,
        ScaledExponentialLinear,
        SoftPlus,
        SoftSign,
        HardSigmoid
    };

    PerceptronLayer(const dimensions& = {0},
                    const dimensions& = {0},
                    const ActivationFunction& = PerceptronLayer::ActivationFunction::HyperbolicTangent,
                    const string& = "perceptron_layer");

    dimensions get_input_dimensions() const override;
    dimensions get_output_dimensions() const override;

    Tensor<type, 1> get_parameters() const override;

    Index get_parameters_number() const override;
    type get_dropout_rate() const;

    const PerceptronLayer::ActivationFunction& get_activation_function() const;

    string get_activation_function_string() const;

    void set(const dimensions& = {0},
             const dimensions& = {0},
             const PerceptronLayer::ActivationFunction & = PerceptronLayer::ActivationFunction::HyperbolicTangent,
             const string& = "perceptron_layer");

    void set_input_dimensions(const dimensions&) override;
    void set_output_dimensions(const dimensions&) override;

    void set_parameters(const Tensor<type, 1>&, const Index& index = 0) override;
    void set_parameters_constant(const type&) override;
    void set_parameters_random() override;

    void set_activation_function(const ActivationFunction&);
    void set_activation_function(const string&);
    void set_dropout_rate(const type&);

    void calculate_combinations(const Tensor<type, 2>&,
                                Tensor<type, 2>&) const;

    void dropout(Tensor<type, 2>&) const;

    void calculate_activations(Tensor<type, 2>&,
                               Tensor<type, 2>&) const;

    void forward_propagate(const vector<pair<type*, dimensions>>&,
                           unique_ptr<LayerForwardPropagation>&,
                           const bool&) override;

    void back_propagate(const vector<pair<type*, dimensions>>&,
                        const vector<pair<type*, dimensions>>&,
                        unique_ptr<LayerForwardPropagation>&,
                        unique_ptr<LayerBackPropagation>&) const override;

    void back_propagate_lm(const vector<pair<type*, dimensions>>&,
                           const vector<pair<type*, dimensions>>&,
                           unique_ptr<LayerForwardPropagation>&,
                           unique_ptr<LayerBackPropagationLM>&) const override;

    void insert_gradient(unique_ptr<LayerBackPropagation>&,
                         const Index&,
                         Tensor<type, 1>&) const override;

    void insert_squared_errors_Jacobian_lm(unique_ptr<LayerBackPropagationLM>&,
                                           const Index&,
                                           Tensor<type, 2>&) const override;

<<<<<<< HEAD
    string get_expression(const vector<string>& = vector<string>(), const vector<string>& = vector<string>()) const final;
=======
    string get_expression(const vector<string>& = vector<string>(), const vector<string>& = vector<string>()) const override;
>>>>>>> 2441909d

    string get_activation_function_string_expression() const;

    void print() const override;

    void from_XML(const XMLDocument&) override;
    void to_XML(XMLPrinter&) const override;

    #ifdef OPENNN_CUDA
        #include "../../opennn_cuda/opennn_cuda/perceptron_layer_cuda.h"
    #endif

private:

    Tensor<type, 1> biases;

    Tensor<type, 2> synaptic_weights;

    ActivationFunction activation_function = ActivationFunction::HyperbolicTangent;

    type dropout_rate = type(0);

    const Eigen::array<Index, 1> sum_dimensions_1 = {0};
};


struct PerceptronLayerForwardPropagation : LayerForwardPropagation
{
    PerceptronLayerForwardPropagation(const Index& = 0, Layer* = nullptr);

    pair<type*, dimensions> get_outputs_pair() const override;

    void set(const Index& = 0, Layer* = nullptr) override;

    void print() const override;

    Tensor<type, 2> outputs;

    Tensor<type, 2> activation_derivatives;
};


struct PerceptronLayerBackPropagation : LayerBackPropagation
{
    PerceptronLayerBackPropagation(const Index& = 0, Layer* = nullptr);

    vector<pair<type*, dimensions>> get_input_derivative_pairs() const override;

    void set(const Index& = 0, Layer* = nullptr);

    void print() const override;

    Tensor<type, 2> combinations_derivatives;
    Tensor<type, 2> input_derivatives;

    Tensor<type, 1> biases_derivatives;
    Tensor<type, 2> synaptic_weights_derivatives;
};


struct PerceptronLayerBackPropagationLM : LayerBackPropagationLM
{
    PerceptronLayerBackPropagationLM(const Index& = 0, Layer* = nullptr);

    vector<pair<type*, dimensions>> get_input_derivative_pairs() const override;

    void set(const Index& = 0, Layer* = nullptr) override;

    void print() const override;

    Tensor<type, 2> combinations_derivatives;
    Tensor<type, 2> input_derivatives;

    Tensor<type, 2> squared_errors_Jacobian;
};


#ifdef OPENNN_CUDA
    #include "../../opennn_cuda/opennn_cuda/perceptron_layer_forward_propagation_cuda.h"
    #include "../../opennn_cuda/opennn_cuda/perceptron_layer_back_propagation_cuda.h"
#endif


}

#endif


// OpenNN: Open Neural Networks Library.
// Copyright(C) 2005-2024 Artificial Intelligence Techniques, SL.
//
// This library is free software; you can redistribute it and/or
// modify it under the terms of the GNU Lesser General Public
// License as published by the Free Software Foundation; either
// version 2.1 of the License, or any later version.
//
// This library is distributed in the hope that it will be useful,
// but WITHOUT ANY WARRANTY; without even the implied warranty of
// MERCHANTABILITY or FITNESS FOR A PARTICULAR PURPOSE.  See the GNU
// Lesser General Public License for more details.

// You should have received a copy of the GNU Lesser General Public
// License along with this library; if not, write to the Free Software

// Foundation, Inc., 51 Franklin St, Fifth Floor, Boston, MA  02110-1301  USA<|MERGE_RESOLUTION|>--- conflicted
+++ resolved
@@ -9,10 +9,6 @@
 #ifndef PERCEPTRONLAYER_H
 #define PERCEPTRONLAYER_H
 
-<<<<<<< HEAD
-
-=======
->>>>>>> 2441909d
 #include "layer.h"
 
 namespace opennn
@@ -103,11 +99,7 @@
                                            const Index&,
                                            Tensor<type, 2>&) const override;
 
-<<<<<<< HEAD
-    string get_expression(const vector<string>& = vector<string>(), const vector<string>& = vector<string>()) const final;
-=======
     string get_expression(const vector<string>& = vector<string>(), const vector<string>& = vector<string>()) const override;
->>>>>>> 2441909d
 
     string get_activation_function_string_expression() const;
 
