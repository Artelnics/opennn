//   OpenNN: Open Neural Networks Library
//   OpenNN: Open Neural Networks Library
//   www.opennn.net
//
//   P E R C E P T R O N   L A Y E R   C L A S S   H E A D E R             
//
//   Artificial Intelligence Techniques SL
//   artelnics@artelnics.com

#ifndef DENSE2D_H
#define DENSE2D_H

#include "layer.h"

namespace opennn
{

class Dense2d : public Layer
{

public:

    enum class Activation {
        Logistic,
        HyperbolicTangent,
        Linear,
        RectifiedLinear,
        ExponentialLinear,
        ScaledExponentialLinear,
        SoftPlus,
        SoftSign,
        HardSigmoid,
        Softmax
    };

    Dense2d(const dimensions& = {0},
            const dimensions& = {0},
            const Activation& = Dense2d::Activation::HyperbolicTangent,
<<<<<<< HEAD
            const string& = "dense_layer");
=======
            const string& = "dense2d_layer");
>>>>>>> ff9d4af4

    dimensions get_input_dimensions() const override;
    dimensions get_output_dimensions() const override;

    Tensor<type, 1> get_parameters() const override;

    Index get_parameters_number() const override;
    type get_dropout_rate() const;

    const Dense2d::Activation& get_activation_function() const;

    string get_activation_function_string() const;

    void set(const dimensions& = {0},
             const dimensions& = {0},
             const Dense2d::Activation & = Dense2d::Activation::HyperbolicTangent,
<<<<<<< HEAD
             const string& = "dense_layer");
=======
             const string& = "dense2d_layer");
>>>>>>> ff9d4af4

    void set_input_dimensions(const dimensions&) override;
    void set_output_dimensions(const dimensions&) override;

    void set_parameters(const Tensor<type, 1>&, Index&) override;
    void set_parameters_constant(const type&) override;
    void set_parameters_random() override;

    void set_activation_function(const Activation&);
    void set_activation_function(const string&);
    void set_dropout_rate(const type&);

    void calculate_combinations(const Tensor<type, 2>&,
                                Tensor<type, 2>&) const;

    void normalization(Tensor<type, 1>& means, 
        Tensor<type, 1>& standard_deviations, 
        const Tensor<type, 2>& inputs, 
        Tensor<type, 2>& outputs) const
    {

        const array<Index, 2> rows({outputs.dimension(0), 1});

        const array<int, 1> axis_x({0});

        means.device(*thread_pool_device) = outputs.mean(axis_x);

        standard_deviations.device(*thread_pool_device)
            = (outputs - means.broadcast(rows)).square().mean(axis_x).sqrt();
               
        outputs = inputs;// -means.broadcast(array<Index, 2>({ outputs.dimension(0), 1 }));
            //shifts.broadcast(rows);
                //+ (outputs - means.broadcast(rows))*scales.broadcast(rows)/standard_deviations.broadcast(rows);        
    }

    void calculate_activations(Tensor<type, 2>&,
                               Tensor<type, 2>&) const;

    void forward_propagate(const vector<pair<type*, dimensions>>&,
                           unique_ptr<LayerForwardPropagation>&,
                           const bool&) override;

    void back_propagate(const vector<pair<type*, dimensions>>&,
                        const vector<pair<type*, dimensions>>&,
                        unique_ptr<LayerForwardPropagation>&,
                        unique_ptr<LayerBackPropagation>&) const override;

    void back_propagate_lm(const vector<pair<type*, dimensions>>&,
                           const vector<pair<type*, dimensions>>&,
                           unique_ptr<LayerForwardPropagation>&,
                           unique_ptr<LayerBackPropagationLM>&) const override;

    void insert_gradient(unique_ptr<LayerBackPropagation>&,
                         Index&,
                         Tensor<type, 1>&) const override;

    void insert_squared_errors_Jacobian_lm(unique_ptr<LayerBackPropagationLM>&,
                                           const Index&,
                                           Tensor<type, 2>&) const override;

    string get_expression(const vector<string>& = vector<string>(), const vector<string>& = vector<string>()) const override;

    string get_activation_function_string_expression() const;

    void print() const override;

    void from_XML(const XMLDocument&) override;
    void to_XML(XMLPrinter&) const override;

#ifdef OPENNN_CUDA

public:

    void forward_propagate_cuda(const vector<float*>&,
                                unique_ptr<LayerForwardPropagationCuda>&,
                                const bool&) override;

    void back_propagate_cuda(const vector<float*>&,
                             const vector<float*>&,
                             unique_ptr<LayerForwardPropagationCuda>&,
                             unique_ptr<LayerBackPropagationCuda>&) const override;

    void insert_gradient_cuda(unique_ptr<LayerBackPropagationCuda>&,
                              Index&,
                              float*) const override;

    void set_parameters_cuda(const float*, Index&);

    void copy_parameters_host();

    void copy_parameters_device();

    void allocate_parameters_device();

    void free_parameters_device();

private:

    float* biases_device = nullptr;
    float* weights_device = nullptr;

    cudnnActivationDescriptor_t activation_descriptor = nullptr;

#endif

private:

    Tensor<type, 1> biases;

    Tensor<type, 2> weights;

    Tensor<type, 1> scales;
    Tensor<type, 1> shifts;

    Activation activation_function = Activation::HyperbolicTangent;

    type dropout_rate = type(0);
};


struct Dense2dForwardPropagation : LayerForwardPropagation
{
    Dense2dForwardPropagation(const Index& = 0, Layer* = nullptr);

    pair<type*, dimensions> get_outputs_pair() const override;

    void set(const Index& = 0, Layer* = nullptr);

    void print() const override;

    Tensor<type, 1> means;
    Tensor<type, 1> standard_deviations;

    Tensor<type, 2> outputs;

    Tensor<type, 2> activation_derivatives;
};


struct Dense2dBackPropagation : LayerBackPropagation
{
    Dense2dBackPropagation(const Index& = 0, Layer* = nullptr);

    vector<pair<type*, dimensions>> get_input_derivative_pairs() const override;

    void set(const Index& = 0, Layer* = nullptr);

    void print() const override;

    Tensor<type, 2> input_derivatives;

    Tensor<type, 1> bias_derivatives;
    Tensor<type, 2> weight_derivatives;

    Tensor<type, 1> scale_derivatives;
    Tensor<type, 1> shift_derivatives;
};


struct Dense2dLayerBackPropagationLM : LayerBackPropagationLM
{
    Dense2dLayerBackPropagationLM(const Index& = 0, Layer* = nullptr);

    vector<pair<type*, dimensions>> get_input_derivative_pairs() const override;

    void set(const Index& = 0, Layer* = nullptr);

    void print() const override;

    Tensor<type, 2> input_derivatives;

    Tensor<type, 2> squared_errors_Jacobian;
};


#ifdef OPENNN_CUDA

struct Dense2dForwardPropagationCuda : public LayerForwardPropagationCuda
{
    Dense2dForwardPropagationCuda(const Index& = 0, Layer* = nullptr);

    void set(const Index& = 0, Layer* = nullptr);

    void print() const override;

    void free() override;

    type* combinations = nullptr;

    cudnnTensorDescriptor_t output_softmax_tensor_descriptor = nullptr;
    cudnnTensorDescriptor_t outputs_batch_tensor_descriptor = nullptr;
    cudnnTensorDescriptor_t biases_batch_tensor_descriptor = nullptr;

    cudnnActivationDescriptor_t activation_descriptor = nullptr;
};


struct Dense2dBackPropagationCuda : public LayerBackPropagationCuda
{
    Dense2dBackPropagationCuda(const Index& = 0, Layer* = nullptr);

    void set(const Index& = 0, Layer* = nullptr);

    void print() const override;

    void free() override;
    
    float* combination_deltas_device = nullptr;

    float* bias_derivatives_device = nullptr;
    float* weight_derivatives_device = nullptr;
    
    float* ones = nullptr;
    float one = 1.0f;

    cudnnTensorDescriptor_t combination_deltas_tensor_descriptor = nullptr;

    cudnnTensorDescriptor_t deltas_tensor_descriptor = nullptr;
};

#endif

}

#endif

// OpenNN: Open Neural Networks Library.
// Copyright(C) 2005-2025 Artificial Intelligence Techniques, SL.
//
// This library is free software; you can redistribute it and/or
// modify it under the terms of the GNU Lesser General Public
// License as published by the Free Software Foundation; either
// version 2.1 of the License, or any later version.
//
// This library is distributed in the hope that it will be useful,
// but WITHOUT ANY WARRANTY; without even the implied warranty of
// MERCHANTABILITY or FITNESS FOR A PARTICULAR PURPOSE.  See the GNU
// Lesser General Public License for more details.

// You should have received a copy of the GNU Lesser General Public
// License along with this library; if not, write to the Free Software

// Foundation, Inc., 51 Franklin St, Fifth Floor, Boston, MA  02110-1301  USA<|MERGE_RESOLUTION|>--- conflicted
+++ resolved
@@ -36,11 +36,7 @@
     Dense2d(const dimensions& = {0},
             const dimensions& = {0},
             const Activation& = Dense2d::Activation::HyperbolicTangent,
-<<<<<<< HEAD
-            const string& = "dense_layer");
-=======
             const string& = "dense2d_layer");
->>>>>>> ff9d4af4
 
     dimensions get_input_dimensions() const override;
     dimensions get_output_dimensions() const override;
@@ -57,11 +53,7 @@
     void set(const dimensions& = {0},
              const dimensions& = {0},
              const Dense2d::Activation & = Dense2d::Activation::HyperbolicTangent,
-<<<<<<< HEAD
-             const string& = "dense_layer");
-=======
              const string& = "dense2d_layer");
->>>>>>> ff9d4af4
 
     void set_input_dimensions(const dimensions&) override;
     void set_output_dimensions(const dimensions&) override;
