//   OpenNN: Open Neural Networks Library
//   www.opennn.net
//
//   P E R C E P T R O N   L A Y E R   C L A S S   H E A D E R             
//
//   Artificial Intelligence Techniques SL
//   artelnics@artelnics.com

#ifndef PERCEPTRONLAYER_H
#define PERCEPTRONLAYER_H

// System includes

#include <cmath>
#include <cstdlib>
#include <fstream>
#include <iostream>
#include <string>
#include <sstream>

// OpenNN includes

#include "config.h"
#include "layer.h"
#include "probabilistic_layer.h"

#ifdef OPENNN_MKL
    #include "../mkl/mkl.h"
#endif

namespace opennn
{

struct LayerForwardPropagation;
struct LayerBackPropagation;
struct LayerBackPropagationLM;

struct PerceptronLayerForwardPropagation;
struct PerceptronLayerBackPropagation;
struct PerceptronLayerBackPropagationLM;

struct ProbabilisticLayerForwardPropagation;
struct ProbabilisticLayerBackPropagation;
struct ProbabilisticLayerBackPropagationLM;

#ifdef OPENNN_CUDA
    #include "../../opennn-cuda/opennn-cuda/struct_perceptron_layer_cuda.h"
#endif


/// This class represents a layer of perceptrons.

/// PerceptronLayer is a single-layer network with a hard-limit trabsfer function.
/// This network is often trained with the perceptron learning rule.
///
/// Layers of perceptrons will be used to construct multilayer perceptrons, such as an approximation problems .

class PerceptronLayer : public Layer
{

public:

    /// Enumeration of the available activation functions for the perceptron neuron model.

    enum class ActivationFunction{Threshold, SymmetricThreshold, Logistic, HyperbolicTangent, Linear, RectifiedLinear,
                            ExponentialLinear, ScaledExponentialLinear, SoftPlus, SoftSign, HardSigmoid};

   // Constructors

   explicit PerceptronLayer();

   explicit PerceptronLayer(const Index&, const Index&, const ActivationFunction& = PerceptronLayer::ActivationFunction::HyperbolicTangent);

   // Get methods

   bool is_empty() const;

   Index get_inputs_number() const override;
   Index get_neurons_number() const final;

   Tensor<Index, 1> get_inputs_dimensions() const final;
   Tensor<Index, 1> get_outputs_dimensions() const final;

   // Parameters

   const Tensor<type, 2>& get_biases() const;
   const Tensor<type, 2>& get_synaptic_weights() const;

   Tensor<type, 2> get_biases(const Tensor<type, 1>&) const;
   Tensor<type, 2> get_synaptic_weights(const Tensor<type, 1>&) const;

   Index get_biases_number() const;
   Index get_synaptic_weights_number() const;
   Index get_parameters_number() const final;
   Tensor<type, 1> get_parameters() const final;

   Tensor< TensorMap< Tensor<type, 1>>*, 1> get_layer_parameters() final;

   // Activation functions

   const PerceptronLayer::ActivationFunction& get_activation_function() const;

   string write_activation_function() const;

   // Display messages

   const bool& get_display() const;

   // Set methods

   void set();
   void set(const Index&, const Index&, const PerceptronLayer::ActivationFunction& = PerceptronLayer::ActivationFunction::HyperbolicTangent);

   void set_default();
   void set_name(const string&);

   // Architecture

   void set_inputs_number(const Index&) final;
   void set_neurons_number(const Index&) final;

   // Parameters

   void set_biases(const Tensor<type, 2>&);
   void set_synaptic_weights(const Tensor<type, 2>&);

   void set_parameters(const Tensor<type, 1>&, const Index& index=0) final;

   // Activation functions

   void set_activation_function(const ActivationFunction&);
   void set_activation_function(const string&);

   // Display messages

   void set_display(const bool&);

   // Parameters initialization methods
   void set_biases_constant(const type&);
   void set_synaptic_weights_constant(const type&);
   
   void set_parameters_constant(const type&) final;

   void set_parameters_random() final;

   // Perceptron layer combinations

   void calculate_combinations(const Tensor<type, 2>&,
                               const Tensor<type, 2>&,
                               const Tensor<type, 2>&,
                               type*) const;

   // Perceptron layer activations

   void calculate_activations(type*, const Tensor<Index, 1>&,
                              type*, const Tensor<Index, 1>&) const;

   void calculate_activations_derivatives(type*, const Tensor<Index, 1>&,
                                          type*, const Tensor<Index, 1>&,
                                          type*, const Tensor<Index, 1>&) const;

   // Perceptron layer outputs

   void forward_propagate(type*,
                          const Tensor<Index, 1>&,
                          LayerForwardPropagation*,
                          const bool&) final;

   void forward_propagate(type*,
                          const Tensor<Index, 1>&,
                          Tensor<type, 1>&,
                          LayerForwardPropagation*) final;

   // Delta methods

   void calculate_hidden_delta(LayerForwardPropagation*,
                               LayerBackPropagation*,
                               LayerBackPropagation*) const final;

   void calculate_hidden_delta(PerceptronLayerForwardPropagation*,
                               PerceptronLayerBackPropagation*,
                               PerceptronLayerBackPropagation*) const;

   void calculate_hidden_delta(ProbabilisticLayerForwardPropagation*,
                               ProbabilisticLayerBackPropagation*,
                               PerceptronLayerBackPropagation*) const;


   void calculate_inputs_outputs_derivatives(LayerForwardPropagation* layer_forward_propagation) const
   {

   }


   // Delta LM

   void calculate_hidden_delta_lm(LayerForwardPropagation*,
                                  LayerBackPropagationLM*,
                                  LayerBackPropagationLM*) const final;

   void calculate_hidden_delta_lm(PerceptronLayerForwardPropagation*,
                                             PerceptronLayerBackPropagationLM*,
                                             PerceptronLayerBackPropagationLM*) const;

   void calculate_hidden_delta_lm(ProbabilisticLayerForwardPropagation*,
                                                ProbabilisticLayerBackPropagationLM*,
                                                PerceptronLayerBackPropagationLM*) const;

   // Squared errors methods

   void calculate_squared_errors_Jacobian_lm(const Tensor<type, 2>&,
                                             LayerForwardPropagation*,
                                             LayerBackPropagationLM*) final;

   void insert_squared_errors_Jacobian_lm(LayerBackPropagationLM*,
                                          const Index&,
                                          Tensor<type, 2>&) const final;

   // Gradient methods

   void calculate_error_gradient(type*,
                                 LayerForwardPropagation*,
                                 LayerBackPropagation*) const final;

   void insert_gradient(LayerBackPropagation*,
                        const Index&,
                        Tensor<type, 1>&) const final;

   // Expression methods   

   string write_expression(const Tensor<string, 1>&, const Tensor<string, 1>&) const final;

   string write_activation_function_expression() const;

   // Serialization methods

   void from_XML(const tinyxml2::XMLDocument&) final;
   void write_XML(tinyxml2::XMLPrinter&) const final;

protected:

   // MEMBERS


   /// Bias is a neuron parameter that is summed with the neuron's weighted inputs
   /// and passed through the neuron's transfer function to generate the neuron's output.

   Tensor<type, 2> biases;

   /// This matrix contains conection strengths from a layer's inputs to its neurons.

   Tensor<type, 2> synaptic_weights;

   /// Activation function variable.

   ActivationFunction activation_function;

   /// Display messages to screen. 

   bool display = true;

#ifdef OPENNN_CUDA
    #include "../../opennn-cuda/opennn-cuda/perceptron_layer_cuda.h"
#else
};
#endif


struct PerceptronLayerForwardPropagation : LayerForwardPropagation
{
    // Default constructor

     explicit PerceptronLayerForwardPropagation() : LayerForwardPropagation()
     {
     }

     virtual ~PerceptronLayerForwardPropagation()
     {
     }


     explicit PerceptronLayerForwardPropagation(const Index& new_batch_samples_number, Layer* new_layer_pointer)
         : LayerForwardPropagation()
     {
         set(new_batch_samples_number, new_layer_pointer);
     }


     void set(const Index& new_batch_samples_number, Layer* new_layer_pointer)
     {
         layer_pointer = new_layer_pointer;

         batch_samples_number = new_batch_samples_number;

         const Index neurons_number = layer_pointer->get_neurons_number();

         // Outputs

         outputs_dimensions.resize(2);
         outputs_dimensions.setValues({batch_samples_number, neurons_number});

         outputs_data = (type*) malloc(static_cast<size_t>(batch_samples_number * neurons_number*sizeof(type)));

         // Rest of quantities

<<<<<<< HEAD
=======
//         combinations.resize(batch_samples_number, neurons_number);

>>>>>>> c3b185cc
         activations_derivatives.resize(batch_samples_number, neurons_number);
     }

     void print() const
     {
<<<<<<< HEAD
=======
         cout << "Combinations:" << endl;
         //cout << combinations.dimensions() << endl;

>>>>>>> c3b185cc
         cout << "Activations derivatives:" << endl;
         cout << activations_derivatives.dimensions() << endl;

         cout << "Outputs dimensions:" << endl;
         cout << outputs_dimensions << endl;

         cout << "Outputs:" << endl;
         cout << TensorMap<Tensor<type,2>>(outputs_data, outputs_dimensions(0), outputs_dimensions(1)) << endl;

<<<<<<< HEAD
=======
         cout << "Combinations:" << endl;
         //cout << combinations << endl;

>>>>>>> c3b185cc
         cout << "Activations derivatives:" << endl;
         cout << activations_derivatives << endl;
     }

<<<<<<< HEAD
=======
//     type* get_combinations_data()
//     {
//         return combinations.data();
//     }

//     Tensor<type, 2> combinations;
>>>>>>> c3b185cc
     Tensor<type, 2> activations_derivatives;
};


struct PerceptronLayerBackPropagationLM : LayerBackPropagationLM
{
    // Default constructor

    explicit PerceptronLayerBackPropagationLM() : LayerBackPropagationLM()
    {

    }


    explicit PerceptronLayerBackPropagationLM(const Index& new_batch_samples_number, Layer* new_layer_pointer)
        : LayerBackPropagationLM()
    {
        set(new_batch_samples_number, new_layer_pointer);
    }


    virtual ~PerceptronLayerBackPropagationLM()
    {

    }


    void set(const Index& new_batch_samples_number, Layer* new_layer_pointer)
    {
        layer_pointer = new_layer_pointer;

        batch_samples_number = new_batch_samples_number;

        const Index neurons_number = layer_pointer->get_neurons_number();
        const Index parameters_number = layer_pointer->get_parameters_number();

        deltas.resize(batch_samples_number, neurons_number);

        squared_errors_Jacobian.resize(batch_samples_number, parameters_number);
    }

    void print() const
    {
        cout << "Deltas:" << endl;
        cout << deltas << endl;

        cout << "Squared errors Jacobian: " << endl;
        cout << squared_errors_Jacobian << endl;

    }

    Tensor<type, 2> squared_errors_Jacobian;
};



struct PerceptronLayerBackPropagation : LayerBackPropagation
{
    // Default constructor

    explicit PerceptronLayerBackPropagation() : LayerBackPropagation()
    {

    }

    virtual ~PerceptronLayerBackPropagation()
    {
    }


    explicit PerceptronLayerBackPropagation(const Index& new_batch_samples_number, Layer* new_layer_pointer)
        : LayerBackPropagation()
    {
        set(new_batch_samples_number, new_layer_pointer);
    }


    void set(const Index& new_batch_samples_number, Layer* new_layer_pointer)
    {
        layer_pointer = new_layer_pointer;

        batch_samples_number = new_batch_samples_number;

        const Index neurons_number = layer_pointer->get_neurons_number();
        const Index inputs_number = layer_pointer->get_inputs_number();

        deltas_dimensions.resize(2);
        deltas_dimensions.setValues({batch_samples_number, neurons_number});

        deltas_data = (type*)malloc( static_cast<size_t>(batch_samples_number*neurons_number*sizeof(type)));

        biases_derivatives.resize(neurons_number);

        synaptic_weights_derivatives.resize(inputs_number, neurons_number);

        deltas_times_activations_derivatives.resize(batch_samples_number, neurons_number);
    }

    Tensor< TensorMap< Tensor<type, 1> >*, 1> get_layer_gradient()
    {
        Tensor< TensorMap< Tensor<type, 1> >*, 1> layer_gradient(2);

        const Index inputs_number = layer_pointer->get_inputs_number();
        const Index neurons_number = layer_pointer->get_neurons_number();

        layer_gradient(0) = new TensorMap<Tensor<type, 1>>(biases_derivatives.data(), neurons_number);
        layer_gradient(1) = new TensorMap<Tensor<type, 1>>(synaptic_weights_derivatives.data(), inputs_number*neurons_number);

        return layer_gradient;
    }


    void print() const
    {
        cout << "Deltas:" << endl;
        //cout << deltas << endl;

        cout << "Biases derivatives:" << endl;
        cout << biases_derivatives << endl;

        cout << "Synaptic weights derivatives:" << endl;
        cout << synaptic_weights_derivatives << endl;
    }

    Tensor<type, 1> biases_derivatives;
    Tensor<type, 2> synaptic_weights_derivatives;

    Tensor<type, 2> deltas_times_activations_derivatives;

};

}

#endif


// OpenNN: Open Neural Networks Library.
// Copyright(C) 2005-2023 Artificial Intelligence Techniques, SL.
//
// This library is free software; you can redistribute it and/or
// modify it under the terms of the GNU Lesser General Public
// License as published by the Free Software Foundation; either
// version 2.1 of the License, or any later version.
//
// This library is distributed in the hope that it will be useful,
// but WITHOUT ANY WARRANTY; without even the implied warranty of
// MERCHANTABILITY or FITNESS FOR A PARTICULAR PURPOSE.  See the GNU
// Lesser General Public License for more details.

// You should have received a copy of the GNU Lesser General Public
// License along with this library; if not, write to the Free Software

// Foundation, Inc., 51 Franklin St, Fifth Floor, Boston, MA  02110-1301  USA<|MERGE_RESOLUTION|>--- conflicted
+++ resolved
@@ -303,22 +303,11 @@
 
          // Rest of quantities
 
-<<<<<<< HEAD
-=======
-//         combinations.resize(batch_samples_number, neurons_number);
-
->>>>>>> c3b185cc
          activations_derivatives.resize(batch_samples_number, neurons_number);
      }
 
      void print() const
      {
-<<<<<<< HEAD
-=======
-         cout << "Combinations:" << endl;
-         //cout << combinations.dimensions() << endl;
-
->>>>>>> c3b185cc
          cout << "Activations derivatives:" << endl;
          cout << activations_derivatives.dimensions() << endl;
 
@@ -328,25 +317,10 @@
          cout << "Outputs:" << endl;
          cout << TensorMap<Tensor<type,2>>(outputs_data, outputs_dimensions(0), outputs_dimensions(1)) << endl;
 
-<<<<<<< HEAD
-=======
-         cout << "Combinations:" << endl;
-         //cout << combinations << endl;
-
->>>>>>> c3b185cc
          cout << "Activations derivatives:" << endl;
          cout << activations_derivatives << endl;
      }
 
-<<<<<<< HEAD
-=======
-//     type* get_combinations_data()
-//     {
-//         return combinations.data();
-//     }
-
-//     Tensor<type, 2> combinations;
->>>>>>> c3b185cc
      Tensor<type, 2> activations_derivatives;
 };
 
