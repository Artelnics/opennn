--- conflicted
+++ resolved
@@ -139,11 +139,7 @@
     Tensor<type, 1> moving_standard_deviations;
 
     type momentum = type(0.9);
-<<<<<<< HEAD
-    const type epsilon = 1e-5F;
-=======
     const type epsilon = type(1e-5);
->>>>>>> 4e4d89b0
 
     string activation_function = "HyperbolicTangent";
 
