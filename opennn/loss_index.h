//   OpenNN: Open Neural Networks Library
//   www.opennn.net
//
//   L O S S   I N D E X   C L A S S   H E A D E R                         
//
//   Artificial Intelligence Techniques SL
//   artelnics@artelnics.com

#ifndef LOSSINDEX_H
#define LOSSINDEX_H

#include "data_set.h"
#include "neural_network.h"
#include "batch.h"
#include "neural_network_back_propagation_lm.h"

namespace opennn
{

struct BackPropagation;
struct BackPropagationLM;

#ifdef OPENNN_CUDA
struct BackPropagationCuda;
#endif


class LossIndex
{

public:

   LossIndex(NeuralNetwork* = nullptr, DataSet* = nullptr);

   enum class RegularizationMethod{L1, L2, NoRegularization};

   inline NeuralNetwork* get_neural_network() const 
   {
      return neural_network;
   }

   inline DataSet* get_data_set() const 
   {
      return data_set;
   }

   const type& get_regularization_weight() const;

   const bool& get_display() const;

   bool has_neural_network() const;

   bool has_data_set() const;

   RegularizationMethod get_regularization_method() const;

   void set(NeuralNetwork* = nullptr, DataSet* = nullptr);

   void set_threads_number(const int&);

   void set_neural_network(NeuralNetwork*);

   virtual void set_data_set(DataSet*);

   void set_regularization_method(const RegularizationMethod&);
   void set_regularization_method(const string&);
   void set_regularization_weight(const type&);

   void set_display(const bool&);

   virtual void set_normalization_coefficient() {}

   // Back propagation

   virtual void calculate_error(const Batch&,
                                const ForwardPropagation&,
                                BackPropagation&) const = 0;

   void add_regularization(BackPropagation&) const;
   void add_regularization_lm(BackPropagationLM&) const;

   virtual void calculate_output_delta(const Batch&,
                                       ForwardPropagation&,
                                       BackPropagation&) const = 0;

   void calculate_layers_error_gradient(const Batch&,
                                        ForwardPropagation&,
                                        BackPropagation&) const;

   void assemble_layers_error_gradient(BackPropagation&) const;

   void back_propagate(const Batch&,
                       ForwardPropagation&,
                       BackPropagation&) const;

   // Back propagation LM

   void calculate_errors_lm(const Batch&,
                            const ForwardPropagation&,
                            BackPropagationLM&) const; 

   virtual void calculate_squared_errors_lm(const Batch&,
                                            const ForwardPropagation&,
                                            BackPropagationLM&) const;

   virtual void calculate_error_lm(const Batch&,
                                   const ForwardPropagation&,
                                   BackPropagationLM&) const {}

   virtual void calculate_output_delta_lm(const Batch&,
                                          ForwardPropagation&,
                                          BackPropagationLM&) const {}

   void calculate_layers_squared_errors_jacobian_lm(const Batch&,
                                                    ForwardPropagation&,
                                                    BackPropagationLM&) const;

   virtual void calculate_error_gradient_lm(const Batch&,
                                      BackPropagationLM&) const;

   virtual void calculate_error_hessian_lm(const Batch&,
                                           BackPropagationLM&) const {}

   void back_propagate_lm(const Batch&,
                          ForwardPropagation&,
                          BackPropagationLM&) const;

   // Regularization

   type calculate_regularization(const Tensor<type, 1>&) const;

   void calculate_regularization_gradient(const Tensor<type, 1>&, Tensor<type, 1>&) const;
   void calculate_regularization_hessian(Tensor<type, 1>&, Tensor<type, 2>&) const;

   // Serialization

   void from_XML(const XMLDocument&);

   virtual void to_XML(XMLPrinter&) const;

   void regularization_from_XML(const XMLDocument&);
   void write_regularization_XML(XMLPrinter&) const;

   virtual string get_loss_method() const;
   virtual string get_error_type_text() const;

   string write_regularization_method() const;

   // Checking

//   void check() const;

   // Numerical differentiation

   static type calculate_h(const type&);

   Tensor<type, 1> calculate_numerical_gradient();
   Tensor<type, 2> calculate_numerical_jacobian();
   Tensor<type, 1> calculate_numerical_inputs_derivatives();
<<<<<<< HEAD
   Tensor<type, 4> calculate_yolo_numerical_output_delta();
=======
   Tensor<type, 2> calculate_numerical_hessian();
>>>>>>> 08452c0c

    #ifdef OPENNN_CUDA
        #include "../../opennn_cuda/opennn_cuda/neural_network_cuda.h"
        #include "../../opennn_cuda/opennn_cuda/loss_index_cuda.h"

        #include "../../opennn_cuda/opennn_cuda/mean_squared_error_cuda.h"
        #include "../../opennn_cuda/opennn_cuda/cross_entropy_error_cuda.h"
    #endif

protected:

    unique_ptr<ThreadPool> thread_pool;
    unique_ptr<ThreadPoolDevice> thread_pool_device;

   NeuralNetwork* neural_network = nullptr;

   DataSet* data_set = nullptr;

   RegularizationMethod regularization_method = RegularizationMethod::L2;

   type regularization_weight = type(0.01);

   bool display = true;

   const Eigen::array<IndexPair<Index>, 1> AT_B = {IndexPair<Index>(0, 0)};
   const Eigen::array<IndexPair<Index>, 1> A_B = {IndexPair<Index>(1, 0)};

   const Eigen::array<IndexPair<Index>, 2> SSE = {IndexPair<Index>(0, 0), IndexPair<Index>(1, 1)};

   const Eigen::array<int, 1> rows_sum = {Eigen::array<int, 1>({1})};

};


#ifdef OPENNN_CUDA
    #include "../../opennn_cuda/opennn_cuda/loss_index_back_propagation_cuda.h"
#endif

struct BackPropagationLM
{
    BackPropagationLM(const Index& = 0, LossIndex* = nullptr);

    void set(const Index& = 0, LossIndex* = nullptr);

    void print() const;
    
    pair<type*, dimensions> get_output_deltas_pair() const;

    vector<vector<pair<type*, dimensions>>> get_layer_delta_pairs() const;

    Index batch_samples_number = 0;

    Tensor<type, 1> output_deltas;
    dimensions output_deltas_dimensions;

    LossIndex* loss_index = nullptr;

    Tensor<type, 0> error;
    type regularization = type(0);
    type loss = type(0);

    Tensor<type, 1> parameters;

    NeuralNetworkBackPropagationLM neural_network;

    Tensor<type, 2> errors;
    Tensor<type, 1> squared_errors;
    Tensor<type, 2> squared_errors_jacobian;

    Tensor<type, 1> gradient;
    Tensor<type, 2> hessian;

    Tensor<type, 1> regularization_gradient;
    Tensor<type, 2> regularization_hessian;
};

}

#endif

// OpenNN: Open Neural Networks Library.
// Copyright(C) 2005-2024 Artificial Intelligence Techniques, SL.
//
// This library is free software; you can redistribute it and/or
// modify it under the terms of the GNU Lesser General Public
// License as published by the Free Software Foundation; either
// version 2.1 of the License, or any later version.
//
// This library is distributed in the hope that it will be useful,
// but WITHOUT ANY WARRANTY; without even the implied warranty of
// MERCHANTABILITY or FITNESS FOR A PARTICULAR PURPOSE.  See the GNU
// Lesser General Public License for more details.

// You should have received a copy of the GNU Lesser General Public
// License along with this library; if not, write to the Free Software
// Foundation, Inc., 51 Franklin St, Fifth Floor, Boston, MA  02110-1301  USA<|MERGE_RESOLUTION|>--- conflicted
+++ resolved
@@ -157,11 +157,8 @@
    Tensor<type, 1> calculate_numerical_gradient();
    Tensor<type, 2> calculate_numerical_jacobian();
    Tensor<type, 1> calculate_numerical_inputs_derivatives();
-<<<<<<< HEAD
    Tensor<type, 4> calculate_yolo_numerical_output_delta();
-=======
    Tensor<type, 2> calculate_numerical_hessian();
->>>>>>> 08452c0c
 
     #ifdef OPENNN_CUDA
         #include "../../opennn_cuda/opennn_cuda/neural_network_cuda.h"
