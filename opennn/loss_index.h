--- conflicted
+++ resolved
@@ -47,18 +47,9 @@
 
    explicit LossIndex();
 
-<<<<<<< HEAD
-   // OBJECTIVE FUNCTIONAL CONSTRUCTOR
-  /// ownership passed
-   explicit LossIndex(ErrorTerm*);
-
+  /// ownership not passed
    // NEURAL NETWORK CONSTRUCTOR
 
-  /// ownership not passed
-=======
-   // NEURAL NETWORK CONSTRUCTOR
-
->>>>>>> 41bed0e1
    explicit LossIndex(NeuralNetwork*);
 
    // DATA SET CONSTRUCTOR
@@ -69,23 +60,8 @@
   /// ownership not passed
    explicit LossIndex(NeuralNetwork*, DataSet*);
 
-<<<<<<< HEAD
    explicit LossIndex(NeuralNetwork&, DataSet&);
 
-   // NEURAL NETWORK AND MATHEMATICAL MODEL CONSTRUCTOR
-  /// ownership not passed
-   explicit LossIndex(NeuralNetwork*, MathematicalModel*);
-
-   // NEURAL NETWORK, MATHEMATICAL MODEL AND DATA SET CONSTRUCTOR
-  /// ownership not passed
-   explicit LossIndex(NeuralNetwork*, MathematicalModel*, DataSet*);
-
-   // FILE CONSTRUCTOR
-
-   explicit LossIndex(const string&);
-
-=======
->>>>>>> 41bed0e1
    // XML CONSTRUCTOR
 
    explicit LossIndex(const tinyxml2::XMLDocument&);
@@ -152,39 +128,11 @@
 
    // Get methods
 
-<<<<<<< HEAD
-   /// Returns a pointer to the neural network associated to the loss functional.
+   /// Returns a pointer to the neural network object associated to the error term.
+
   /// ownership not passed
    inline NeuralNetwork* get_neural_network_pointer() const 
    {
-      #ifdef __OPENNN_DEBUG__
-
-      if(!neural_network_pointer)
-      {
-           ostringstream buffer;
-
-           buffer << "OpenNN Exception: LossIndex class.\n"
-                  << "NeuralNetwork* get_neural_network_pointer() const method.\n"
-                  << "Neural network pointer is NULL.\n";
-
-           throw logic_error(buffer.str());
-      }
-
-      #endif
-
-      return(neural_network_pointer);
-   }
-
-   /// Returns a pointer to the mathematical model associated to the loss functional.
-  /// ownership not passed
-   inline MathematicalModel* get_mathematical_model_pointer() const
-   {
-=======
-   /// Returns a pointer to the neural network object associated to the error term.
-
-   inline NeuralNetwork* get_neural_network_pointer() const 
-   {
->>>>>>> 41bed0e1
         #ifdef __OPENNN_DEBUG__
 
         if(!neural_network_pointer)
@@ -203,15 +151,10 @@
       return(neural_network_pointer);
    }
 
-<<<<<<< HEAD
-   /// Returns a pointer to the data set associated to the loss functional.
-  /// ownership not passed
-   inline DataSet* get_data_set_pointer() const
-=======
    /// Returns a pointer to the data set object associated to the error term.
+  /// ownership not passed
 
    inline DataSet* get_data_set_pointer() const 
->>>>>>> 41bed0e1
    {
         #ifdef __OPENNN_DEBUG__
 
@@ -237,85 +180,27 @@
    bool has_neural_network() const;
    bool has_data_set() const;
 
-<<<<<<< HEAD
-   bool has_selection() const;
-
-   bool is_sum_squared_terms() const;
-
-   // Objective terms
-  /// @{ ownership not passed
-   SumSquaredError* get_sum_squared_error_pointer() const;
-   MeanSquaredError* get_mean_squared_error_pointer() const;
-   RootMeanSquaredError* get_root_mean_squared_error_pointer() const;
-   NormalizedSquaredError* get_normalized_squared_error_pointer() const;
-   MinkowskiError* get_Minkowski_error_pointer() const;
-   CrossEntropyError* get_cross_entropy_error_pointer() const;
-   WeightedSquaredError* get_weighted_squared_error_pointer() const;
-   RocAreaError* get_roc_area_error_pointer() const;
-   ErrorTerm* get_user_error_pointer() const;
-  /// @}
-   // Regularization terms
-
-  /// @{ ownership not passed
-   NeuralParametersNorm* get_neural_parameters_norm_pointer() const;
-   OutputsIntegrals* get_outputs_integrals_pointer() const;
-   RegularizationTerm* get_user_regularization_pointer() const;
-  /// @}
-
-   // Functional type methods
-
-   const ErrorType& get_error_type() const;
-   const RegularizationType& get_regularization_type() const;
-
-   string write_error_type() const;
-   string write_regularization_type() const;
-
-   string write_error_type_text() const;
-   string write_regularization_type_text() const;
-
-   // Serialization methods
-=======
-   // Set methods
->>>>>>> 41bed0e1
+  /// @{ Set methods
+  /// ownership not passed
 
    void set();
    void set(NeuralNetwork*);
    void set(DataSet*);
    void set(NeuralNetwork*, DataSet*);
-
-<<<<<<< HEAD
-   // Set methods
+  /// @}
+  
+   void set(const LossIndex&);
+
   /// object ownership not passed
    void set_neural_network_pointer(NeuralNetwork*);
 
   /// object ownership not passed
-   void set_mathematical_model_pointer(MathematicalModel*);
-  /// object ownership not passed
-   void set_data_set_pointer(DataSet*);
-
-  /// object ownership passed
-   void set_user_error_pointer(ErrorTerm*);
-  /// object ownership passed
-   void set_user_regularization_pointer(RegularizationTerm*);
-
-   void set_default();
-
-#ifdef __OPENNN_MPI__
-  /// object ownership passed
-   void set_MPI(DataSet*, NeuralNetwork*, const LossIndex*);
-#endif
-=======
-   void set(const LossIndex&);
-
-   void set_neural_network_pointer(NeuralNetwork*);
-
    void set_data_set_pointer(DataSet*);
 
    void set_default();
 
    void set_regularization_method(const RegularizationMethod&);
    void set_regularization_weight(const double&);
->>>>>>> 41bed0e1
 
    void set_display(const bool&);
 
