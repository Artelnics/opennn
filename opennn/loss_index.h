/****************************************************************************************************************/
/*                                                                                                              */
/*   OpenNN: Open Neural Networks Library                                                                       */
/*   www.opennn.net                                                                                             */
/*                                                                                                              */
/*   P E R F O R M A N C E   F U N C T I O N A L   C L A S S   H E A D E R                                      */
/*                                                                                                              */
/*   Roberto Lopez                                                                                              */
/*   Artificial Intelligence Techniques SL                                                                      */
/*   robertolopez@artelnics.com                                                                                 */
/*                                                                                                              */
/****************************************************************************************************************/

#ifndef __PERFORMANCEFUNCTIONAL_H__
#define __PERFORMANCEFUNCTIONAL_H__

// System includes

#include <string>
#include <sstream>
#include <iostream>
#include <cmath>

#ifdef __OPENNN_MPI__
#include <mpi.h>
#endif
// OpenNN includes

#include "vector.h"
#include "matrix.h"
#include "numerical_differentiation.h"

#include "data_set.h"
#include "mathematical_model.h"

#include "neural_network.h"
#include "error_term.h"
#include "regularization_term.h"

#include "sum_squared_error.h"
#include "mean_squared_error.h"
#include "root_mean_squared_error.h"
#include "normalized_squared_error.h"
#include "weighted_squared_error.h"
#include "roc_area_error.h"
#include "minkowski_error.h"
#include "cross_entropy_error.h"
#include "outputs_integrals.h"

#include "neural_parameters_norm.h"

// TinyXml includes

#include "tinyxml2.h"

namespace OpenNN
{

/// This abstract class represents the concept of loss functional for a neural network. 
/// A loss functional is composed of two terms: An error term and a regularization term.
/// Any derived class must implement the calculate_loss() method.

class LossIndex
{

public:

   // DEFAULT CONSTRUCTOR

   explicit LossIndex();

   // OBJECTIVE FUNCTIONAL CONSTRUCTOR

   explicit LossIndex(ErrorTerm*);

   // NEURAL NETWORK CONSTRUCTOR

    explicit LossIndex(NeuralNetwork*);

    explicit LossIndex(NeuralNetwork&);

   // NEURAL NETWORK AND DATA SET CONSTRUCTOR

   explicit LossIndex(NeuralNetwork*, DataSet*);

   explicit LossIndex(NeuralNetwork&, DataSet&);

   // NEURAL NETWORK AND MATHEMATICAL MODEL CONSTRUCTOR

   explicit LossIndex(NeuralNetwork*, MathematicalModel*);

   // NEURAL NETWORK, MATHEMATICAL MODEL AND DATA SET CONSTRUCTOR

   explicit LossIndex(NeuralNetwork*, MathematicalModel*, DataSet*);

   // FILE CONSTRUCTOR

   explicit LossIndex(const string&);

   // XML CONSTRUCTOR

   explicit LossIndex(const tinyxml2::XMLDocument&);


   // COPY CONSTRUCTOR

   LossIndex(const LossIndex&);

   // DESTRUCTOR

   virtual ~LossIndex();

   // STRUCTURES 

   /// Performance value of the peformance function.
   /// This is a very simple structure with just one value. 

   struct ZeroOrderloss
   {
      /// Performance value.

      double loss;
   };

   /// Set of loss value and gradient vector of the peformance function. 
   /// A method returning this structure might be implemented more efficiently than the loss and gradient methods separately.

   struct FirstOrderloss
   {
      /// Performance value.

      double loss;

      /// Performance function gradient vector. 

      Vector<double> gradient;
   };

   /// Set of loss value, gradient vector and Hessian matrix of the peformance function. 
   /// A method returning this structure might be implemented more efficiently than the loss, gradient and Hessian methods separately.

   struct SecondOrderloss
   {
      /// Performance value.

      double loss;

      /// Performance function gradient vector. 

	  Vector<double> gradient;

      /// Performance function Hessian matrix. 

	  Matrix<double> Hessian;
   };


   // ENUMERATIONS

   /// Enumeration of available objective types in OpenNN.

   enum ErrorType
   {
      NO_ERROR,
      SUM_SQUARED_ERROR,
      MEAN_SQUARED_ERROR,
      ROOT_MEAN_SQUARED_ERROR,
      NORMALIZED_SQUARED_ERROR,
      MINKOWSKI_ERROR,
      WEIGHTED_SQUARED_ERROR,
      ROC_AREA_ERROR,
      CROSS_ENTROPY_ERROR,
      USER_ERROR
   };

   /// Enumeration of available regularization types in OpenNN.

   enum RegularizationType
   {
      NO_REGULARIZATION,
      NEURAL_PARAMETERS_NORM,
      OUTPUTS_INTEGRALS,
      USER_REGULARIZATION
   };


   // METHODS

   // Check methods

   void check_neural_network() const;

   void check_error_terms() const;

   // Get methods

   /// Returns a pointer to the neural network associated to the loss functional.

   inline NeuralNetwork* get_neural_network_pointer() const 
   {
      #ifdef __OPENNN_DEBUG__

      if(!neural_network_pointer)
      {
           ostringstream buffer;

           buffer << "OpenNN Exception: LossIndex class.\n"
                  << "NeuralNetwork* get_neural_network_pointer() const method.\n"
                  << "Neural network pointer is NULL.\n";

           throw logic_error(buffer.str());
      }

      #endif

      return(neural_network_pointer);
   }

   /// Returns a pointer to the mathematical model associated to the loss functional.

   inline MathematicalModel* get_mathematical_model_pointer() const
   {
        #ifdef __OPENNN_DEBUG__

        if(!mathematical_model_pointer)
        {
             ostringstream buffer;

             buffer << "OpenNN Exception: LossIndex class.\n"
                    << "MathematicalModel* get_mathematical_model_pointer() const method.\n"
                    << "MathematicalModel pointer is NULL.\n";

             throw logic_error(buffer.str());
        }

        #endif

      return(mathematical_model_pointer);
   }

   /// Returns a pointer to the data set associated to the loss functional.

   inline DataSet* get_data_set_pointer() const
   {
        #ifdef __OPENNN_DEBUG__

        if(!data_set_pointer)
        {
             ostringstream buffer;

             buffer << "OpenNN Exception: LossIndex class.\n"
                    << "DataSet* get_data_set_pointer() const method.\n"
                    << "DataSet pointer is NULL.\n";

             throw logic_error(buffer.str());
        }

        #endif

      return(data_set_pointer);
   }

   bool has_neural_network() const;
   bool has_mathematical_model() const;
   bool has_data_set() const;

   bool has_selection() const;

   bool is_sum_squared_terms() const;

   // Objective terms

   SumSquaredError* get_sum_squared_error_pointer() const;
   MeanSquaredError* get_mean_squared_error_pointer() const;
   RootMeanSquaredError* get_root_mean_squared_error_pointer() const;
   NormalizedSquaredError* get_normalized_squared_error_pointer() const;
   MinkowskiError* get_Minkowski_error_pointer() const;
   CrossEntropyError* get_cross_entropy_error_pointer() const;
   WeightedSquaredError* get_weighted_squared_error_pointer() const;
   RocAreaError* get_roc_area_error_pointer() const;
   ErrorTerm* get_user_error_pointer() const;

   // Regularization terms

   NeuralParametersNorm* get_neural_parameters_norm_pointer() const;
   OutputsIntegrals* get_outputs_integrals_pointer() const;
   RegularizationTerm* get_user_regularization_pointer() const;

   // Functional type methods

   const ErrorType& get_error_type() const;
   const RegularizationType& get_regularization_type() const;

   string write_error_type() const;
   string write_regularization_type() const;

   string write_error_type_text() const;
   string write_regularization_type_text() const;

   // Serialization methods

   const bool& get_display() const;

   // Set methods

   void set_neural_network_pointer(NeuralNetwork*);

   void set_mathematical_model_pointer(MathematicalModel*);
   void set_data_set_pointer(DataSet*);

   void set_user_error_pointer(ErrorTerm*);
   void set_user_regularization_pointer(RegularizationTerm*);

   void set_default();

#ifdef __OPENNN_MPI__
   void set_MPI(DataSet*, NeuralNetwork*, const LossIndex*);
#endif

   // Functionals methods 

   void set_error_type(const ErrorType&);
   void set_regularization_type(const RegularizationType&);

   void set_error_type(const string&);
   void set_regularization_type(const string&);
   
   void destruct_error_term();
   void destruct_regularization_term();

   void destruct_all_terms();

   void set_display(const bool&);

   // Loss index methods

   double calculate_error() const;
   double calculate_regularization() const;

#ifdef __OPENNN_MPI__
   double calculate_error_MPI() const;
#endif

   double calculate_error(const Vector<double>&) const;
   double calculate_regularization(const Vector<double>&) const;

#ifdef __OPENNN_MPI__
   double calculate_error_MPI(const Vector<double>&) const;
#endif

   Vector<double> calculate_error_terms() const;
   Matrix<double> calculate_error_terms_Jacobian() const;

   Vector<double> calculate_error_gradient() const;
   Vector<double> calculate_regularization_gradient() const;

#ifdef __OPENNN_MPI__
   Vector<double> calculate_error_gradient_MPI() const;
#endif

   Vector<double> calculate_error_gradient(const Vector<double>&) const;
   Vector<double> calculate_regularization_gradient(const Vector<double>&) const;

#ifdef __OPENNN_MPI__
   Vector<double> calculate_error_gradient_MPI(const Vector<double>&) const;
#endif

   Matrix<double> calculate_error_Hessian() const;
   Matrix<double> calculate_regularization_Hessian() const;

   Matrix<double> calculate_error_Hessian(const Vector<double>&) const;
   Matrix<double> calculate_regularization_Hessian(const Vector<double>&) const;

   double calculate_loss() const;
   Vector<double> calculate_gradient() const;
   Matrix<double> calculate_Hessian() const;

   double calculate_loss(const Vector<double>&) const;
   Vector<double> calculate_gradient(const Vector<double>&) const;
   Matrix<double> calculate_Hessian(const Vector<double>&) const;

   virtual Matrix<double> calculate_inverse_Hessian() const;

   virtual Vector<double> calculate_vector_dot_Hessian(const Vector<double>&) const;

   Vector<double> calculate_terms() const;
   Matrix<double> calculate_terms_Jacobian() const;

   virtual ZeroOrderloss calculate_zero_order_loss() const;
   virtual FirstOrderloss calculate_first_order_loss() const;
   virtual SecondOrderloss calculate_second_order_loss() const;

   double calculate_selection_error() const;
   //double calculate_selection_regularization() const;
   //double calculate_selection_constraints() const;

#ifdef __OPENNN_MPI__
   double calculate_selection_error_MPI() const;
#endif

   virtual double calculate_selection_loss() const;

   // Taylor approximation methods

   double calculate_zero_order_Taylor_approximation(const Vector<double>&) const;
   double calculate_first_order_Taylor_approximation(const Vector<double>&) const;
   double calculate_second_order_Taylor_approximation(const Vector<double>&) const;

   // Directional loss

   double calculate_loss(const Vector<double>&, const double&) const;
   double calculate_loss_derivative(const Vector<double>&, const double&) const;
   double calculate_loss_second_derivative(const Vector<double>&, const double&) const;

  /// population dependent objective function support. Call this
  /// method with the population matrix prior to calling
  /// calculate_loss_for_individual. population must remain valid for
  /// all susequent calls of calculate_loss_for_individual
  virtual void start_loss_calculation(const Matrix<double>& population) {m_population=&population;}
  /// Return loss for inidvidual \a i in population set by previous call to start_loss_calculation
  virtual double calculate_loss_for_individual(size_t i) const {return calculate_loss(m_population->arrange_row(i));}

   // Serialization methods

   virtual tinyxml2::XMLDocument* to_XML() const;   
   virtual void from_XML(const tinyxml2::XMLDocument&);
   
   virtual void write_XML(tinyxml2::XMLPrinter&) const;
   // virtual void read_XML(   );

   virtual string object_to_string() const;
   virtual void save(const string&) const;   
   virtual void load(const string&);   

   virtual string write_information();   

   void print() const;


private:

   /// Pointer to a neural network object.

   NeuralNetwork* neural_network_pointer;

   /// Pointer to a data set object.

   DataSet* data_set_pointer;

   /// Pointer to a mathematical model object.

   MathematicalModel* mathematical_model_pointer;

   /// Type of error term.

   ErrorType error_type=NO_ERROR;

   /// Type of regularization term.

   RegularizationType regularization_type=NO_REGULARIZATION;

   // Error terms

   /// Pointer to the sum squared error object wich can be used as the error term.

   SumSquaredError* sum_squared_error_pointer;

   /// Pointer to the mean squared error object wich can be used as the error term.

   MeanSquaredError* mean_squared_error_pointer;

   /// Pointer to the root mean squared error object wich can be used as the error term.

   RootMeanSquaredError* root_mean_squared_error_pointer;

   /// Pointer to the normalized squared error object wich can be used as the error term.

   NormalizedSquaredError* normalized_squared_error_pointer;

   /// Pointer to the Mikowski error object wich can be used as the error term.

   MinkowskiError* Minkowski_error_pointer;

   /// Pointer to the cross entropy error object wich can be used as the error term.

   CrossEntropyError* cross_entropy_error_pointer;

   /// Pointer to the weighted squared error object wich can be used as the error term.

   WeightedSquaredError* weighted_squared_error_pointer;

   /// Pointer to the ROC area error object wich can be used as the error term.

   RocAreaError* roc_area_error_pointer;

   /// Pointer to the user error term object wich can be used as objective.

   ErrorTerm* user_error_pointer;

   // Regularization terms

   /// Pointer to the neural parameters norm object wich can be used as the regularization term.

   NeuralParametersNorm* neural_parameters_norm_pointer;

   /// Pointer to the sum outputs integrals object wich can be used as the regularization term.

   OutputsIntegrals* outputs_integrals_pointer;

   /// Pointer to a user error term to be used for regularization.

   RegularizationTerm* user_regularization_pointer;

   // Sparsity terms

   //SparsityTerm

   /// Display messages to screen. 

   bool display;
<<<<<<< HEAD
  const Matrix<double> *m_population=nullptr; // weak reference to an EA population
=======
>>>>>>> c9fe4ffe
};

}

#endif

// OpenNN: Open Neural Networks Library.
// Copyright(C) 2005-2018 Artificial Intelligence Techniques, SL.
//
// This library is free software; you can redistribute it and/or
// modify it under the terms of the GNU Lesser General Public
// License as published by the Free Software Foundation; either
// version 2.1 of the License, or any later version.
//
// This library is distributed in the hope that it will be useful,
// but WITHOUT ANY WARRANTY; without even the implied warranty of
// MERCHANTABILITY or FITNESS FOR A PARTICULAR PURPOSE.  See the GNU
// Lesser General Public License for more details.

// You should have received a copy of the GNU Lesser General Public
// License along with this library; if not, write to the Free Software
// Foundation, Inc., 51 Franklin St, Fifth Floor, Boston, MA  02110-1301  USA<|MERGE_RESOLUTION|>--- conflicted
+++ resolved
@@ -418,7 +418,7 @@
   /// all susequent calls of calculate_loss_for_individual
   virtual void start_loss_calculation(const Matrix<double>& population) {m_population=&population;}
   /// Return loss for inidvidual \a i in population set by previous call to start_loss_calculation
-  virtual double calculate_loss_for_individual(size_t i) const {return calculate_loss(m_population->arrange_row(i));}
+  virtual double calculate_loss_for_individual(size_t i) const {return calculate_loss(m_population->get_row(i));}
 
    // Serialization methods
 
@@ -518,10 +518,7 @@
    /// Display messages to screen. 
 
    bool display;
-<<<<<<< HEAD
   const Matrix<double> *m_population=nullptr; // weak reference to an EA population
-=======
->>>>>>> c9fe4ffe
 };
 
 }
