--- conflicted
+++ resolved
@@ -219,14 +219,9 @@
 
    // Get methods
 
-<<<<<<< HEAD
-   const TrainingRateAlgorithm& get_training_rate_algorithm(void) const;
+   const TrainingRateAlgorithm& get_training_rate_algorithm() const;
   /// ownership not passed
-   TrainingRateAlgorithm* get_training_rate_algorithm_pointer(void);
-=======
-   const TrainingRateAlgorithm& get_training_rate_algorithm() const;
    TrainingRateAlgorithm* get_training_rate_algorithm_pointer();
->>>>>>> c9fe4ffe
 
    const InverseHessianApproximationMethod& get_inverse_Hessian_approximation_method() const;
    string write_inverse_Hessian_approximation_method() const;
@@ -346,12 +341,8 @@
 
    Vector<double> calculate_training_direction(const Vector<double>&, const Matrix<double>&) const;
 
-<<<<<<< HEAD
   /// ownership passed - used delete to destroy
-   QuasiNewtonMethodResults* perform_training(void);
-=======
    QuasiNewtonMethodResults* perform_training();
->>>>>>> c9fe4ffe
 
    // Training history methods
 
@@ -361,12 +352,8 @@
 
    // Serialization methods
 
-<<<<<<< HEAD
   /// ownership passed - used delete to destroy
-   tinyxml2::XMLDocument* to_XML(void) const;
-=======
    tinyxml2::XMLDocument* to_XML() const;
->>>>>>> c9fe4ffe
    void from_XML(const tinyxml2::XMLDocument&);
 
    void write_XML(tinyxml2::XMLPrinter&) const;
