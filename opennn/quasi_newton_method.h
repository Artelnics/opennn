/****************************************************************************************************************/
/*                                                                                                              */
/*   OpenNN: Open Neural Networks Library                                                                       */
/*   www.opennn.net                                                                                             */
/*                                                                                                              */
/*   Q U A S I - N E W T O N   M E T H O D    C L A S S   H E A D E R                                           */
/*                                                                                                              */
/*   Artificial Intelligence Techniques SL                                                                      */
/*   artelnics@artelnics.com                                                                                    */
/*                                                                                                              */
/****************************************************************************************************************/

#ifndef __QUASINEWTONMETHOD_H__
#define __QUASINEWTONMETHOD_H__

// System includes

#include <string>
#include <sstream>
#include <iostream>
#include <fstream>
#include <algorithm>
#include <functional>
#include <limits>
#include <cmath>
#include <ctime>

//#ifdef __OPENNN_CUDA__
//#include <cublas_v2.h>
//#endif

// OpenNN includes

#include "loss_index.h"

#include "training_algorithm.h"
#include "training_rate_algorithm.h"

// TinyXml includes

#include "tinyxml2.h"

namespace OpenNN
{

///
/// This concrete class represents a quasi-Newton training algorithm for a loss index of a neural network.
///

class QuasiNewtonMethod : public TrainingAlgorithm
{

public:

   // ENUMERATIONS

   /// Enumeration of the available training operators for obtaining the approximation to the inverse Hessian.

   enum InverseHessianApproximationMethod{DFP, BFGS};


   // DEFAULT CONSTRUCTOR

   explicit QuasiNewtonMethod();

<<<<<<< HEAD
   // PERFORMANCE FUNCTIONAL CONSTRUCTOR
  /// ownership not passed
=======
   // LOSS INDEX CONSTRUCTOR
>>>>>>> 41bed0e1

   explicit QuasiNewtonMethod(LossIndex*);

   // XML CONSTRUCTOR

   explicit QuasiNewtonMethod(const tinyxml2::XMLDocument&);


   // DESTRUCTOR

   virtual ~QuasiNewtonMethod();

   // STRUCTURES

   ///
   /// This structure contains the training results for the quasi-Newton method. 
   ///

   struct QuasiNewtonMethodResults : public TrainingAlgorithm::TrainingAlgorithmResults
   {
       /// Default constructor.

       explicit QuasiNewtonMethodResults() : TrainingAlgorithm::TrainingAlgorithmResults()
       {
           quasi_Newton_method_pointer = nullptr;
       }

       /// Quasi-Newton method constructor.
     /// ownership not passed
       explicit QuasiNewtonMethodResults(QuasiNewtonMethod* new_quasi_Newton_method_pointer) : TrainingAlgorithm::TrainingAlgorithmResults()
       {
           quasi_Newton_method_pointer = new_quasi_Newton_method_pointer;
       }

       /// Destructor.

       virtual ~QuasiNewtonMethodResults()
       {
           quasi_Newton_method_pointer = nullptr;
       }

       // Members

       /// Pointer to the quasi-Newton method object for which the training results are to be stored.

      QuasiNewtonMethod* quasi_Newton_method_pointer;

      // Training history

      /// History of the neural network parameters over the training epochs.

      Vector< Vector<double> > parameters_history;

      /// History of the parameters norm over the training epochs.

      Vector<double> parameters_norm_history;

      /// History of the loss function loss over the training epochs.

      Vector<double> loss_history;

      /// History of the selection loss over the training epochs.

      Vector<double> selection_error_history;

      /// History of the loss function gradient over the training epochs.

      Vector< Vector<double> > gradient_history;

      /// History of the gradient norm over the training epochs.

      Vector<double> gradient_norm_history;

      /// History of the inverse Hessian approximation over the training epochs.

      Vector< Matrix<double> > inverse_Hessian_history;

      /// History of the random search training direction over the training epochs.

      Vector< Vector<double> > training_direction_history;

      /// History of the random search training rate over the training epochs.

      Vector<double> training_rate_history;

      /// History of the elapsed time over the training epochs.

      Vector<double> elapsed_time_history;

      // Final values

      /// Final neural network parameters vector. 

      Vector<double> final_parameters;

      /// Final neural network parameters norm. 

      double final_parameters_norm;

      /// Final loss function evaluation.

      double final_loss;

      /// Final selection error.

      double final_selection_error;

      /// Final loss function gradient. 

      Vector<double> final_gradient;

      /// Final gradient norm. 

      double final_gradient_norm;

      /// Final approximation of the inverse Hessian. 

      Matrix<double> final_inverse_Hessian_approximation;

      /// Final quasi-Newton method training direction. 

      Vector<double> final_training_direction;

      /// Final quasi-Newton method training rate. 

      double final_training_rate;

      /// Elapsed time of the training process. 

      double elapsed_time;

      /// Maximum number of training epochs.

      size_t epochs_number;

      // Methods
  /// ownership not passed

      QuasiNewtonMethod* get_quasi_Newton_method_pointer() const;

      void set_quasi_Newton_method_pointer(QuasiNewtonMethod*);

      void resize_training_history(const size_t&);

      string object_to_string() const;

      Matrix<string> write_final_results(const int& precision = 3) const;
   };

   // METHODS

   // Get methods

   const TrainingRateAlgorithm& get_training_rate_algorithm() const;
  /// ownership not passed
   TrainingRateAlgorithm* get_training_rate_algorithm_pointer();

   const InverseHessianApproximationMethod& get_inverse_Hessian_approximation_method() const;
   string write_inverse_Hessian_approximation_method() const;

   // Training parameters

   const double& get_warning_parameters_norm() const;
   const double& get_warning_gradient_norm() const;
   const double& get_warning_training_rate() const;

   const double& get_error_parameters_norm() const;
   const double& get_error_gradient_norm() const;
   const double& get_error_training_rate() const;

   const size_t& get_epochs_number() const;

   // Stopping criteria

   const double& get_minimum_parameters_increment_norm() const;

   const double& get_minimum_loss_increase() const;
   const double& get_loss_goal() const;
   const double& get_gradient_norm_goal() const;
   const size_t& get_maximum_selection_error_decreases() const;

   const size_t& get_maximum_epochs_number() const;
   const double& get_maximum_time() const;

   const bool& get_return_minimum_selection_error_neural_network() const;
   const bool& get_apply_early_stopping() const;

   // Reserve training history

   const bool& get_reserve_parameters_history() const;
   const bool& get_reserve_parameters_norm_history() const;

   const bool& get_reserve_loss_history() const;
   const bool& get_reserve_gradient_history() const;
   const bool& get_reserve_gradient_norm_history() const;
   const bool& get_reserve_inverse_Hessian_history() const;
   const bool& get_reserve_selection_error_history() const;

   const bool& get_reserve_training_direction_history() const;
   const bool& get_reserve_training_rate_history() const;
   const bool& get_reserve_elapsed_time_history() const;

   // Set methods

   void set_loss_index_pointer(LossIndex*);

   void set_inverse_Hessian_approximation_method(const InverseHessianApproximationMethod&);
   void set_inverse_Hessian_approximation_method(const string&);

   void set_display(const bool&);

   void set_default();

   // Training parameters

   void set_warning_parameters_norm(const double&);
   void set_warning_gradient_norm(const double&);
   void set_warning_training_rate(const double&);

   void set_error_parameters_norm(const double&);
   void set_error_gradient_norm(const double&);
   void set_error_training_rate(const double&);

   // Stopping criteria

   void set_minimum_parameters_increment_norm(const double&);

   void set_minimum_loss_decrease(const double&);
   void set_loss_goal(const double&);
   void set_gradient_norm_goal(const double&);
   void set_maximum_selection_error_increases(const size_t&);

   void set_maximum_epochs_number(const size_t&);
   void set_maximum_time(const double&);

   void set_return_minimum_selection_error_neural_network(const bool&);
   void set_apply_early_stopping(const bool&);

   // Reserve training history

   void set_reserve_parameters_history(const bool&);
   void set_reserve_parameters_norm_history(const bool&);

   void set_reserve_loss_history(const bool&);
   void set_reserve_gradient_history(const bool&);
   void set_reserve_gradient_norm_history(const bool&);
   void set_reserve_inverse_Hessian_history(const bool&);
   void set_reserve_selection_error_history(const bool&);

   void set_reserve_training_direction_history(const bool&);
   void set_reserve_training_rate_history(const bool&);
   void set_reserve_elapsed_time_history(const bool&);

   // Utilities

   void set_display_period(const size_t&);

   // Training methods

   Vector<double> calculate_gradient_descent_training_direction(const Vector<double>&) const;

   Matrix<double> calculate_DFP_inverse_Hessian
  (const Vector<double>&, const Vector<double>&, const Vector<double>&, const Vector<double>&, const Matrix<double>&) const;

   Matrix<double> calculate_BFGS_inverse_Hessian
  (const Vector<double>&, const Vector<double>&, const Vector<double>&, const Vector<double>&, const Matrix<double>&) const;

   Matrix<double> calculate_inverse_Hessian_approximation(const Vector<double>&, const Vector<double>&, const Vector<double>&, const Vector<double>&, const Matrix<double>&) const;
   void update_inverse_Hessian_approximation(const Vector<double>&, const Vector<double>&, const Vector<double>&, const Vector<double>&) const;

#ifdef __OPENNN_CUDA__
   Matrix<double> calculate_DFP_inverse_Hessian_CUDA(double*, double*, double*, double*, double*, double*) const;
   Matrix<double> calculate_BFGS_inverse_Hessian_CUDA(double*, double*, double*, double*, double*, double*) const;
   Matrix<double> calculate_inverse_Hessian_approximation_CUDA(double*, double*, double*, double*, double*, double*) const;
#endif

   Vector<double> calculate_training_direction(const Vector<double>&, const Matrix<double>&) const;

  /// ownership passed - used delete to destroy
   QuasiNewtonMethodResults* perform_training();
   void perform_training_void();

   // Training history methods

   void set_reserve_all_training_history(const bool&);

   string write_training_algorithm_type() const;

   // Serialization methods

  /// ownership passed - used delete to destroy
   tinyxml2::XMLDocument* to_XML() const;
   void from_XML(const tinyxml2::XMLDocument&);

   void write_XML(tinyxml2::XMLPrinter&) const;
   //void read_XML(   );


   string object_to_string() const;
   Matrix<string> to_string_matrix() const;


private: 

   /// Training rate algorithm object. 
   /// It is used to calculate the step for the quasi-Newton training direction.

   TrainingRateAlgorithm training_rate_algorithm;

   /// Variable containing the actual method used to obtain a suitable training rate. 

   InverseHessianApproximationMethod inverse_Hessian_approximation_method;


   /// Value for the parameters norm at which a warning message is written to the screen. 

   double warning_parameters_norm;

   /// Value for the gradient norm at which a warning message is written to the screen. 

   double warning_gradient_norm;   

   /// Training rate value at wich a warning message is written to the screen.

   double warning_training_rate;

   /// Value for the parameters norm at which the training process is assumed to fail. 
   
   double error_parameters_norm;

   /// Value for the gradient norm at which the training process is assumed to fail. 

   double error_gradient_norm;

   /// Training rate at wich the line minimization algorithm is assumed to be unable to bracket a minimum.

   double error_training_rate;


   // STOPPING CRITERIA

   /// Norm of the parameters increment vector at which training stops.

   double minimum_parameters_increment_norm;

   /// Minimum loss improvement between two successive epochs. It is used as a stopping criterion.

   double minimum_loss_decrease;

   /// Goal value for the loss. It is used as a stopping criterion.

   double loss_goal;

   /// Goal value for the norm of the error function gradient. It is used as a stopping criterion.

   double gradient_norm_goal;

   /// Maximum number of epochs at which the selection loss increases.
   /// This is an early stopping method for improving selection.

   size_t maximum_selection_error_decreases;

   /// Maximum number of epochs to perform_training. It is used as a stopping criterion.

   size_t maximum_epochs_number;

   /// Maximum training time. It is used as a stopping criterion.

   double maximum_time;

   /// True if the final model will be the neural network with the minimum selection error, false otherwise.

   bool return_minimum_selection_error_neural_network;

   /// True if the selection loss decrease stopping criteria has to be taken in account, false otherwise.

   bool apply_early_stopping;

   // TRAINING HISTORY

   /// True if the parameters history matrix is to be reserved, false otherwise.

   bool reserve_parameters_history;

   /// True if the parameters norm history vector is to be reserved, false otherwise.

   bool reserve_parameters_norm_history;

   /// True if the loss history vector is to be reserved, false otherwise.

   bool reserve_loss_history;

   /// True if the gradient history matrix is to be reserved, false otherwise.

   bool reserve_gradient_history;

   /// True if the gradient norm history vector is to be reserved, false otherwise.

   bool reserve_gradient_norm_history;

   /// True if the inverse Hessian history vector of matrices is to be reserved, false otherwise.

   bool reserve_inverse_Hessian_history;

   /// True if the training direction history matrix is to be reserved, false otherwise.
   
   bool reserve_training_direction_history;

   /// True if the training rate history vector is to be reserved, false otherwise.

   bool reserve_training_rate_history;

   /// True if the elapsed time history vector is to be reserved, false otherwise.

   bool reserve_elapsed_time_history;

   /// True if the selection loss history vector is to be reserved, false otherwise.

   bool reserve_selection_error_history;

};

}

#endif


// OpenNN: Open Neural Networks Library.
// Copyright(C) 2005-2018 Artificial Intelligence Techniques, SL.
//
// This library is free software; you can redistribute it and/or
// modify it under the terms of the GNU Lesser General Public
// License as published by the Free Software Foundation; either
// version 2.1 of the License, or any later version.
//
// This library is distributed in the hope that it will be useful,
// but WITHOUT ANY WARRANTY; without even the implied warranty of
// MERCHANTABILITY or FITNESS FOR A PARTICULAR PURPOSE.  See the GNU
// Lesser General Public License for more details.

// You should have received a copy of the GNU Lesser General Public
// License along with this library; if not, write to the Free Software
// Foundation, Inc., 51 Franklin St, Fifth Floor, Boston, MA  02110-1301  USA<|MERGE_RESOLUTION|>--- conflicted
+++ resolved
@@ -63,12 +63,8 @@
 
    explicit QuasiNewtonMethod();
 
-<<<<<<< HEAD
-   // PERFORMANCE FUNCTIONAL CONSTRUCTOR
+   // LOSS INDEX CONSTRUCTOR
   /// ownership not passed
-=======
-   // LOSS INDEX CONSTRUCTOR
->>>>>>> 41bed0e1
 
    explicit QuasiNewtonMethod(LossIndex*);
 
