/****************************************************************************************************************/
/*                                                                                                              */
/*   OpenNN: Open Neural Networks Library                                                                       */
/*   www.opennn.net                                                                                             */
/*                                                                                                              */
/*   G O L D E N   S E C T I O N   O R D E R   C L A S S   H E A D E R                                          */
/*                                                                                                              */
/*   Fernando Gomez                                                                                             */
/*   Artificial Intelligence Techniques SL                                                                      */
/*   fernandogomez@artelnics.com                                                                                */
/*                                                                                                              */
/****************************************************************************************************************/

#ifndef __GOLDENSECTIONORDER_H__
#define __GOLDENSECTIONORDER_H__

// System includes

#include <iostream>
#include <fstream>
#include <algorithm>
#include <functional>
#include <limits>
#include <cmath>
#include <ctime>

// OpenNN includes

#include "vector.h"
#include "matrix.h"

#include "training_strategy.h"

#include "order_selection_algorithm.h"

// TinyXml includes

#include "tinyxml2.h"

namespace OpenNN
{

///
/// This concrete class represents a golden section algorithm for the order selection of a neural network.
///

class GoldenSectionOrder : public OrderSelectionAlgorithm
{
public:
    // DEFAULT CONSTRUCTOR

    explicit GoldenSectionOrder();

    // TRAINING STRATEGY CONSTRUCTOR
  /// ownership not passed
    explicit GoldenSectionOrder(TrainingStrategy*);

    // XML CONSTRUCTOR

    explicit GoldenSectionOrder(const tinyxml2::XMLDocument&);

    // FILE CONSTRUCTOR

    explicit GoldenSectionOrder(const string&);

    // DESTRUCTOR

    virtual ~GoldenSectionOrder();


    // STRUCTURES

    ///
    /// This structure contains the training results for the golden section order method.
    ///

    struct GoldenSectionOrderResults : public OrderSelectionAlgorithm::OrderSelectionResults
    {
        /// Default constructor.

        explicit GoldenSectionOrderResults() : OrderSelectionAlgorithm::OrderSelectionResults()
        {
        }

        /// Destructor.

        virtual ~GoldenSectionOrderResults()
        {
        }

    };

    // Order selection methods
<<<<<<< HEAD
  /// ownership passed - use delete to destroy
    GoldenSectionOrderResults* perform_order_selection(void);

    // Serialization methods

  /// ownership passed - use delete to destroy
    tinyxml2::XMLDocument* to_XML(void) const;
=======

    GoldenSectionOrderResults* perform_order_selection();

    // Serialization methods

    tinyxml2::XMLDocument* to_XML() const;
>>>>>>> c9fe4ffe
    void from_XML(const tinyxml2::XMLDocument&);

    void write_XML(tinyxml2::XMLPrinter&) const;
    // void read_XML(   );

    void save(const string&) const;
    void load(const string&);


};

}

#endif

// OpenNN: Open Neural Networks Library.
// Copyright(C) 2005-2018 Artificial Intelligence Techniques, SL.
//
// This library is free software; you can redistribute it and/or
// modify it under the terms of the GNU Lesser General Public
// License as published by the Free Software Foundation; either
// version 2.1 of the License, or any later version.
//
// This library is distributed in the hope that it will be useful,
// but WITHOUT ANY WARRANTY; without even the implied warranty of
// MERCHANTABILITY or FITNESS FOR A PARTICULAR PURPOSE.  See the GNU
// Lesser General Public License for more details.

// You should have received a copy of the GNU Lesser General Public
// License along with this library; if not, write to the Free Software
// Foundation, Inc., 51 Franklin St, Fifth Floor, Boston, MA  02110-1301  USA<|MERGE_RESOLUTION|>--- conflicted
+++ resolved
@@ -91,22 +91,14 @@
     };
 
     // Order selection methods
-<<<<<<< HEAD
+
   /// ownership passed - use delete to destroy
-    GoldenSectionOrderResults* perform_order_selection(void);
+    GoldenSectionOrderResults* perform_order_selection();
 
     // Serialization methods
 
   /// ownership passed - use delete to destroy
-    tinyxml2::XMLDocument* to_XML(void) const;
-=======
-
-    GoldenSectionOrderResults* perform_order_selection();
-
-    // Serialization methods
-
     tinyxml2::XMLDocument* to_XML() const;
->>>>>>> c9fe4ffe
     void from_XML(const tinyxml2::XMLDocument&);
 
     void write_XML(tinyxml2::XMLPrinter&) const;
