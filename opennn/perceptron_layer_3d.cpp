//   OpenNN: Open Neural Networks Library
//   www.opennn.net
//
//   P E R C E P T R O N   L A Y E R   3 D   C L A S S
//
//   Artificial Intelligence Techniques SL
//   artelnics@artelnics.com

#include "perceptron_layer_3d.h"
#include "tensors.h"

namespace opennn
{

/// Default constructor.
/// It creates a empty layer object, with no perceptrons.
/// This constructor also initializes the rest of the class members to their default values.


PerceptronLayer3D::PerceptronLayer3D() : Layer()
{
    set();

    layer_type = Type::Perceptron3D;
}


/// Layer architecture constructor.
/// It creates a layer object with given numbers of inputs and perceptrons.
/// It initializes the parameters at random.
/// This constructor also initializes the rest of the class members to their default values.
/// @param new_inputs_number Number of inputs in the layer.
/// @param new_neurons_number Number of perceptrons in the layer.

PerceptronLayer3D::PerceptronLayer3D(const Index& new_inputs_number, const Index& new_inputs_depth, const Index& new_neurons_number,
                                 const PerceptronLayer3D::ActivationFunction& new_activation_function) : Layer()
{
    set(new_inputs_number, new_inputs_depth, new_neurons_number, new_activation_function);

    layer_type = Type::Perceptron3D;

    layer_name = "perceptron_layer_3d";
}


/// Returns the number of inputs to the layer.

Index PerceptronLayer3D::get_inputs_number() const
{
    return inputs_number;
}


Index PerceptronLayer3D::get_inputs_depth() const
{
    return synaptic_weights.dimension(0);
}


void PerceptronLayer3D::set_dropout_rate(const type& new_dropout_rate)
{
    dropout_rate = new_dropout_rate;
}


/// Returns the number of neurons in the layer.

Index PerceptronLayer3D::get_neurons_number() const
{
    return biases.size();
}


dimensions PerceptronLayer3D::get_output_dimensions() const
{
    Index neurons_number = get_neurons_number();

    return { inputs_number, neurons_number };
}


Index PerceptronLayer3D::get_biases_number() const
{
    return biases.size();
}


/// Returns the number of layer's synaptic weights

Index PerceptronLayer3D::get_synaptic_weights_number() const
{
    return synaptic_weights.size();
}


/// Returns the number of parameters (biases and synaptic weights) of the layer.

Index PerceptronLayer3D::get_parameters_number() const
{
    return biases.size() + synaptic_weights.size();
}


type PerceptronLayer3D::get_dropout_rate() const
{
    return dropout_rate;
}

/// Returns the biases from all the perceptrons in the layer.
/// The format is a vector of real values.
/// The size of this vector is the number of neurons in the layer.

const Tensor<type, 1>& PerceptronLayer3D::get_biases() const
{
    return biases;
}



/// Returns the synaptic weights from the perceptrons.
/// The format is a matrix of real values.
/// The number of rows is the number of neurons in the layer.
/// The number of raw_variables is the number of inputs to the layer.

const Tensor<type, 2>& PerceptronLayer3D::get_synaptic_weights() const
{
    return synaptic_weights;
}


Tensor<type, 2> PerceptronLayer3D::get_synaptic_weights(const Tensor<type, 1>& parameters) const
{
    const Index inputs_depth = get_inputs_depth();

    const Index neurons_number = get_neurons_number();

    const Index synaptic_weights_number = get_synaptic_weights_number();

    const Index parameters_size = parameters.size();

    const Index start_synaptic_weights_number = (parameters_size - synaptic_weights_number);

    const Tensor<type, 1> new_synaptic_weights = parameters.slice(Eigen::array<Eigen::Index, 1>({start_synaptic_weights_number}), Eigen::array<Eigen::Index, 1>({synaptic_weights_number}));

    const Eigen::array<Index, 2> two_dim{{inputs_depth, neurons_number}};

    return new_synaptic_weights.reshape(two_dim);
}


Tensor<type, 2> PerceptronLayer3D::get_biases(const Tensor<type, 1>& parameters) const
{
    const Index biases_number = biases.size();

    const Tensor<type, 1> new_biases = parameters.slice(Eigen::array<Eigen::Index, 1>({0}), Eigen::array<Eigen::Index, 1>({biases_number}));

    const Eigen::array<Index, 2> two_dim{{1, biases.dimension(1)}};

    return new_biases.reshape(two_dim);

}


/// Returns a single vector with all the layer parameters.
/// The format is a vector of real values.
/// The size is the number of parameters in the layer.

Tensor<type, 1> PerceptronLayer3D::get_parameters() const
{
    Tensor<type, 1> parameters(synaptic_weights.size() + biases.size());

    copy(/*execution::par,*/ 
        synaptic_weights.data(),
        synaptic_weights.data() + synaptic_weights.size(),
        parameters.data());

    copy(/*execution::par,*/ 
        biases.data(),
        biases.data() + biases.size(),
        parameters.data() + synaptic_weights.size());

    return parameters;
}


/// Returns the activation function of the layer.
/// The activation function of a layer is the activation function of all perceptrons in it.

const PerceptronLayer3D::ActivationFunction& PerceptronLayer3D::get_activation_function() const
{
    return activation_function;
}


/// Returns a string with the name of the layer activation function.
/// This can be Logistic, HyperbolicTangent, Linear, RectifiedLinear, ScaledExponentialLinear.

string PerceptronLayer3D::write_activation_function() const
{
    switch(activation_function)
    {
    /*case ActivationFunction::Logistic:
        return "Logistic";*/

    case ActivationFunction::HyperbolicTangent:
        return "HyperbolicTangent";

    case ActivationFunction::Linear:
        return "Linear";

    case ActivationFunction::RectifiedLinear:
        return "RectifiedLinear";

    /*case ActivationFunction::ScaledExponentialLinear:
        return "ScaledExponentialLinear";

    case ActivationFunction::SoftPlus:
        return "SoftPlus";

    case ActivationFunction::SoftSign:
        return "SoftSign";

    case ActivationFunction::HardSigmoid:
        return "HardSigmoid";

    case ActivationFunction::ExponentialLinear:
        return "ExponentialLinear";*/
    }

    return string();
}


/// Returns true if messages from this class are displayed on the screen,
/// or false if messages from this class are not displayed on the screen.

const bool& PerceptronLayer3D::get_display() const
{
    return display;
}


/// Sets an empty layer, wihtout any perceptron.
/// It also sets the rest of the members to their default values.

void PerceptronLayer3D::set()
{
    biases.resize(0);

    synaptic_weights.resize(0, 0);

    set_default();
}


/// Sets new numbers of inputs and perceptrons in the layer.
/// It also sets the rest of the members to their default values.
/// @param new_inputs_number Number of inputs.
/// @param new_neurons_number Number of perceptron neurons.

<<<<<<< HEAD
void PerceptronLayer3D::set(const Index& new_inputs_number, const Index& new_inputs_depth, const Index& new_neurons_number,
                          const PerceptronLayer3D::ActivationFunction& new_activation_function)
=======
void PerceptronLayer3D::set(const Index& new_inputs_number, 
                            const Index& new_inputs_size, 
                            const Index& new_neurons_number,
                            const PerceptronLayer3D::ActivationFunction& new_activation_function)
>>>>>>> 59d5c19f
{
    inputs_number = new_inputs_number;

    biases.resize(new_neurons_number);

    synaptic_weights.resize(new_inputs_depth, new_neurons_number);

    set_parameters_random();

    activation_function = new_activation_function;

    set_default();
}


/// Sets those members not related to the vector of perceptrons to their default value.
/// <ul>
/// <li> Display: True.
/// <li> layer_type: Perceptron_Layer.
/// <li> trainable: True.
/// </ul>

void PerceptronLayer3D::set_default()
{
    layer_name = "perceptron_layer_3d";

    display = true;

    layer_type = Type::Perceptron3D;
}


void PerceptronLayer3D::set_name(const string& new_layer_name)
{
    layer_name = new_layer_name;
}


/// Sets a new number of inputs in the layer.
/// It also initializes the new synaptic weights at random.
/// @param new_inputs_number Number of layer inputs.

void PerceptronLayer3D::set_inputs_depth(const Index& new_inputs_depth)
{
    const Index neurons_number = get_neurons_number();

    biases.resize(neurons_number);

    synaptic_weights.resize(new_inputs_depth, neurons_number);
}


/// Sets a new number perceptrons in the layer.
/// All the parameters are also initialized at random.
/// @param new_neurons_number New number of neurons in the layer.

void PerceptronLayer3D::set_neurons_number(const Index& new_neurons_number)
{
    const Index inputs_depth = get_inputs_depth();

    biases.resize(new_neurons_number);

    synaptic_weights.resize(inputs_depth, new_neurons_number);
}


/// Sets the biases of all perceptrons in the layer from a single vector.
/// @param new_biases New set of biases in the layer.

void PerceptronLayer3D::set_biases(const Tensor<type, 1>& new_biases)
{
    biases = new_biases;
}


/// Sets the synaptic weights of this perceptron layer from a single matrix.
/// The format is a matrix of real numbers.
/// The number of rows is the number of neurons in the corresponding layer.
/// The number of raw_variables is the number of inputs to the corresponding layer.
/// @param new_synaptic_weights New set of synaptic weights in that layer.

void PerceptronLayer3D::set_synaptic_weights(const Tensor<type, 2>& new_synaptic_weights)
{
    synaptic_weights = new_synaptic_weights;
}


/// Sets the parameters of this layer.

void PerceptronLayer3D::set_parameters(const Tensor<type, 1>& new_parameters, const Index& index)
{
    copy(/*execution::par,*/ 
        new_parameters.data() + index,
        new_parameters.data() + index + synaptic_weights.size(),
        synaptic_weights.data());

    copy(/*execution::par,*/ 
        new_parameters.data() + index + synaptic_weights.size(),
        new_parameters.data() + index + synaptic_weights.size() + biases.size(),
        biases.data());
}


/// This class sets a new activation(or transfer) function in a single layer.
/// @param new_activation_function Activation function for the layer.

void PerceptronLayer3D::set_activation_function(const PerceptronLayer3D::ActivationFunction& new_activation_function)
{
    activation_function = new_activation_function;
}

/// Sets a new activation(or transfer) function in a single layer.
/// The second argument is a string containing the name of the function("Logistic", "HyperbolicTangent", etc).
/// @param new_activation_function Activation function for that layer.

void PerceptronLayer3D::set_activation_function(const string& new_activation_function_name)
{
    if(new_activation_function_name == "Logistic")
    {
        //activation_function = ActivationFunction::Logistic;
    }
    else if(new_activation_function_name == "HyperbolicTangent")
    {
        activation_function = ActivationFunction::HyperbolicTangent;
    }
    else if(new_activation_function_name == "Linear")
    {
        activation_function = ActivationFunction::Linear;
    }
    else if(new_activation_function_name == "RectifiedLinear")
    {
        activation_function = ActivationFunction::RectifiedLinear;
    }
    else if(new_activation_function_name == "ScaledExponentialLinear")
    {
        //activation_function = ActivationFunction::ScaledExponentialLinear;
    }
    else if(new_activation_function_name == "SoftPlus")
    {
        //activation_function = ActivationFunction::SoftPlus;
    }
    else if(new_activation_function_name == "SoftSign")
    {
        //activation_function = ActivationFunction::SoftSign;
    }
    else if(new_activation_function_name == "HardSigmoid")
    {
        //activation_function = ActivationFunction::HardSigmoid;
    }
    else if(new_activation_function_name == "ExponentialLinear")
    {
        //activation_function = ActivationFunction::ExponentialLinear;
    }
    else
    {
        ostringstream buffer;

        buffer << "OpenNN Exception: PerceptronLayer3D class.\n"
               << "void set_activation_function(const string&) method.\n"
               << "Unknown activation function: " << new_activation_function_name << ".\n";

        throw runtime_error(buffer.str());
    }
}


/// Sets a new display value.
/// If it is set to true messages from this class are displayed on the screen;
/// if it is set to false messages from this class are not displayed on the screen.
/// @param new_display Display value.

void PerceptronLayer3D::set_display(const bool& new_display)
{
    display = new_display;
}


/// Initializes the biases of all the perceptrons in the layer of perceptrons with a given value.
/// @param value Biases initialization value.

void PerceptronLayer3D::set_biases_constant(const type& value)
{
    biases.setConstant(value);
}


/// Initializes the synaptic weights of all the perceptrons in the layer of perceptrons with a given value.
/// @param value Synaptic weights initialization value.

void PerceptronLayer3D::set_synaptic_weights_constant(const type& value)
{
    synaptic_weights.setConstant(value);
}


/// Initializes all the biases and synaptic weights in the neural newtork with a given value.
/// @param value Parameters initialization value.

void PerceptronLayer3D::set_parameters_constant(const type& value)
{
    biases.setConstant(value);

    synaptic_weights.setConstant(value);
}


/// Initializes all the biases and synaptic weights in the neural newtork at random with values comprised
/// between -1 and +1.

void PerceptronLayer3D::set_parameters_random()
{
    biases.setRandom();

    synaptic_weights.setRandom();
}


void PerceptronLayer3D::calculate_combinations(const Tensor<type, 3>& inputs,
                                             const Tensor<type, 1>& biases,
                                             const Tensor<type, 2>& synaptic_weights,
                                             Tensor<type, 3>& combinations) const
{
    const Eigen::array<IndexPair<Index>, 1> contraction_indices = {IndexPair<Index>(2, 0)};

    combinations.device(*thread_pool_device) = inputs.contract(synaptic_weights, contraction_indices);

    sum_matrices(thread_pool_device, biases, combinations);
}


void PerceptronLayer3D::dropout(Tensor<type, 3>& outputs) const 
{
    type* outputs_data = outputs.data();

    const Index batch_samples_number = outputs.dimension(0);
    const Index inputs_number = outputs.dimension(1);
    const Index outputs_number = outputs.dimension(2);

    const type scaling_factor = type(1) / (type(1) - dropout_rate);

    type random;

    for(Index neuron_index = 0; neuron_index < outputs_number; neuron_index++)
    {
        TensorMap<Tensor<type, 2>> matrix(outputs_data + neuron_index*batch_samples_number*inputs_number,
                                          batch_samples_number, inputs_number);

        random = calculate_random_uniform(type(0), type(1));

        if (random < dropout_rate)
        {
            matrix.setZero();
        }
        else
        {
            matrix.device(*thread_pool_device) = matrix * scaling_factor;
        }                   
    }
}


void PerceptronLayer3D::calculate_activations(const Tensor<type, 3>& combinations,
                                              Tensor<type, 3>& activations) const
{
    switch(activation_function)
    {
    case ActivationFunction::Linear: linear(combinations, activations); return;

//    case ActivationFunction::Logistic: logistic(combinations, activations); return;

    case ActivationFunction::HyperbolicTangent: hyperbolic_tangent(combinations, activations); return;

    case ActivationFunction::RectifiedLinear: rectified_linear(combinations, activations); return;

//    case ActivationFunction::ScaledExponentialLinear: scaled_exponential_linear(combinations, activations); return;

//    case ActivationFunction::SoftPlus: soft_plus(combinations, activations); return;

//    case ActivationFunction::SoftSign: soft_sign(combinations, activations); return;

//    case ActivationFunction::HardSigmoid: hard_sigmoid(combinations, activations); return;

//    case ActivationFunction::ExponentialLinear: exponential_linear(combinations, activations); return;

    default: return;
    }
}


void PerceptronLayer3D::calculate_activations_derivatives(const Tensor<type, 3>& combinations,
                                                        Tensor<type, 3>& activations,
                                                        Tensor<type, 3>& activations_derivatives) const
{
    switch(activation_function)
    {
    case ActivationFunction::Linear: linear_derivatives(combinations,
                                                        activations,
                                                        activations_derivatives);
        return;

//    case ActivationFunction::Logistic: logistic_derivatives(combinations,
//                                                            activations,
//                                                            activations_derivatives);
//        return;

    case ActivationFunction::HyperbolicTangent: hyperbolic_tangent_derivatives(combinations,
                                                                               activations,
                                                                               activations_derivatives);
        return;

    case ActivationFunction::RectifiedLinear: rectified_linear_derivatives(combinations,
                                                                           activations,
                                                                           activations_derivatives);
        return;

//    case ActivationFunction::ScaledExponentialLinear: scaled_exponential_linear_derivatives(combinations,
//                                                                                            activations,
//                                                                                            activations_derivatives);
//        return;

//    case ActivationFunction::SoftPlus: soft_plus_derivatives(combinations,
//                                                             activations,
//                                                             activations_derivatives);
//        return;

//    case ActivationFunction::SoftSign: soft_sign_derivatives(combinations,
//                                                             activations,
//                                                             activations_derivatives);
//        return;

//    case ActivationFunction::HardSigmoid: hard_sigmoid_derivatives(combinations,
//                                                                   activations,
//                                                                   activations_derivatives);
//        return;

//    case ActivationFunction::ExponentialLinear: exponential_linear_derivatives(combinations,
//                                                                               activations,
//                                                                               activations_derivatives);
//        return;

    default:

        return;
    }
}


void PerceptronLayer3D::forward_propagate(const Tensor<pair<type*, dimensions>, 1>& inputs_pair,
                                        LayerForwardPropagation* layer_forward_propagation,
                                        const bool& is_training)
{
    const TensorMap<Tensor<type, 3>> inputs(inputs_pair(0).first, inputs_pair(0).second[0], inputs_pair(0).second[1], inputs_pair(0).second[2]);

    PerceptronLayer3DForwardPropagation* perceptron_layer_3d_forward_propagation =
        static_cast<PerceptronLayer3DForwardPropagation*>(layer_forward_propagation);

    Tensor<type, 3>& outputs = perceptron_layer_3d_forward_propagation->outputs;

    calculate_combinations(inputs,
                           biases,
                           synaptic_weights,
                           outputs);

    if(is_training)
    {
        if (dropout_rate > type(0))
        {
            dropout(outputs);
        }

        Tensor<type, 3>& activations_derivatives = perceptron_layer_3d_forward_propagation->activations_derivatives;

        calculate_activations_derivatives(outputs,
                                          outputs,
                                          activations_derivatives);
    }
    else
    {
        calculate_activations(outputs,
                              outputs);
    }
}


void PerceptronLayer3D::calculate_error_gradient(const Tensor<pair<type*, dimensions>, 1>& inputs_pair,
                                                 const Tensor<pair<type*, dimensions>, 1>& deltas_pair,
                                                 LayerForwardPropagation* forward_propagation,
                                                 LayerBackPropagation* back_propagation) const
{
    const TensorMap<Tensor<type, 3>> inputs(inputs_pair(0).first,
                                            inputs_pair(0).second[0],
                                            inputs_pair(0).second[1],
                                            inputs_pair(0).second[2]);

    if (deltas_pair.size() > 1)
    {
        add_deltas(deltas_pair);
    }

    const TensorMap<Tensor<type, 3>> deltas(deltas_pair(0).first,
                                            deltas_pair(0).second[0],
                                            deltas_pair(0).second[1],
                                            deltas_pair(0).second[2]);

    // Forward propagation

    const PerceptronLayer3DForwardPropagation* perceptron_layer_3d_forward_propagation =
            static_cast<PerceptronLayer3DForwardPropagation*>(forward_propagation);

    const Tensor<type, 3>& activations_derivatives = perceptron_layer_3d_forward_propagation->activations_derivatives;

    // Back propagation

    PerceptronLayer3DBackPropagation* perceptron_layer_3d_back_propagation =
            static_cast<PerceptronLayer3DBackPropagation*>(back_propagation);

    Tensor<type, 3>& error_combinations_derivatives = perceptron_layer_3d_back_propagation->error_combinations_derivatives;

    Tensor<type, 3>& input_derivatives = perceptron_layer_3d_back_propagation->input_derivatives;

    error_combinations_derivatives.device(*thread_pool_device) = deltas * activations_derivatives;

    perceptron_layer_3d_back_propagation->biases_derivatives.device(*thread_pool_device)
        = error_combinations_derivatives.sum(Eigen::array<Index, 2>({0, 1}));

    const Eigen::array<IndexPair<Index>, 2> double_contraction_indices = { IndexPair<Index>(0, 0), IndexPair<Index>(1, 1) };

    perceptron_layer_3d_back_propagation->synaptic_weights_derivatives.device(*thread_pool_device)
        = inputs.contract(error_combinations_derivatives, double_contraction_indices);

    const Eigen::array<IndexPair<Index>, 1> single_contraction_indices = { IndexPair<Index>(2, 1) };

    input_derivatives.device(*thread_pool_device) = error_combinations_derivatives.contract(synaptic_weights, single_contraction_indices);
}


void PerceptronLayer3D::add_deltas(const Tensor<pair<type*, dimensions>, 1>& deltas_pair) const
{
    TensorMap<Tensor<type, 3>> deltas(deltas_pair(0).first,
                                      deltas_pair(0).second[0],
                                      deltas_pair(0).second[1],
                                      deltas_pair(0).second[2]);

    for (Index i = 1; i < deltas_pair.size(); i++)
    {
        const TensorMap<Tensor<type, 3>> other_deltas(deltas_pair(i).first,
                                                      deltas_pair(i).second[0],
                                                      deltas_pair(i).second[1],
                                                      deltas_pair(i).second[2]);

        deltas.device(*thread_pool_device) += other_deltas;
    }
}


void PerceptronLayer3D::calculate_error_combinations_derivatives(const Tensor<type, 3>& deltas,
                                                                 const Tensor<type, 3>& activations_derivatives,
                                                                 Tensor<type, 3>& error_combinations_derivatives) const
{
    error_combinations_derivatives.device(*thread_pool_device) = deltas * activations_derivatives;
}


void PerceptronLayer3D::insert_gradient(LayerBackPropagation* back_propagation,
                                      const Index& index,
                                      Tensor<type, 1>& gradient) const
{
    const Index biases_number = get_biases_number();
    const Index synaptic_weights_number = get_synaptic_weights_number();

    PerceptronLayer3DBackPropagation* perceptron_layer_back_propagation =
            static_cast<PerceptronLayer3DBackPropagation*>(back_propagation);

    const type* synaptic_weights_derivatives_data = perceptron_layer_back_propagation->synaptic_weights_derivatives.data();
    const type* biases_derivatives_data = perceptron_layer_back_propagation->biases_derivatives.data();
    type* gradient_data = gradient.data();

    copy(/*execution::par,*/ 
        synaptic_weights_derivatives_data,
         synaptic_weights_derivatives_data + synaptic_weights_number,
         gradient_data + index);

    copy(/*execution::par,*/ 
        biases_derivatives_data,
         biases_derivatives_data + biases_number,
         gradient_data + index + synaptic_weights_number);
}


/// Returns a string with the expression of the inputs-outputs relationship of the layer.
/// @param inputs_names vector of strings with the name of the layer inputs.
/// @param outputs_names vector of strings with the name of the layer outputs.

string PerceptronLayer3D::write_expression(const Tensor<string, 1>& inputs_names,
                                         const Tensor<string, 1>& outputs_names) const
{
    ostringstream buffer;

    for(Index j = 0; j < outputs_names.size(); j++)
    {
        const Tensor<type, 1> synaptic_weights_column =  synaptic_weights.chip(j,1);

        buffer << outputs_names[j] << " = " << write_activation_function_expression() << "( " << biases(j) << " +";

        for(Index i = 0; i < inputs_names.size() - 1; i++)
        {
            buffer << " (" << inputs_names[i] << "*" << synaptic_weights_column(i) << ") +";
        }

        buffer << " (" << inputs_names[inputs_names.size() - 1] << "*" << synaptic_weights_column[inputs_names.size() - 1] << ") );\n";
    }

    return buffer.str();
}


void PerceptronLayer3D::from_XML(const tinyxml2::XMLDocument& document)
{
    ostringstream buffer;

    // Perceptron layer

    const tinyxml2::XMLElement* perceptron_layer_element = document.FirstChildElement("PerceptronLayer3D");

    if(!perceptron_layer_element)
    {
        buffer << "OpenNN Exception: PerceptronLayer3D class.\n"
               << "void from_XML(const tinyxml2::XMLDocument&) method.\n"
               << "PerceptronLayer3D element is nullptr.\n";

        throw runtime_error(buffer.str());
    }

    // Layer name

    const tinyxml2::XMLElement* layer_name_element = perceptron_layer_element->FirstChildElement("LayerName");

    if(!layer_name_element)
    {
        buffer << "OpenNN Exception: PerceptronLayer3D class.\n"
               << "void from_XML(const tinyxml2::XMLDocument&) method.\n"
               << "LayerName element is nullptr.\n";

        throw runtime_error(buffer.str());
    }

    if(layer_name_element->GetText())
    {
        set_name(layer_name_element->GetText());
    }

    // Inputs number

    const tinyxml2::XMLElement* inputs_number_element = perceptron_layer_element->FirstChildElement("InputsNumber");

    if(!inputs_number_element)
    {
        buffer << "OpenNN Exception: PerceptronLayer3D class.\n"
               << "void from_XML(const tinyxml2::XMLDocument&) method.\n"
               << "InputsNumber element is nullptr.\n";

        throw runtime_error(buffer.str());
    }

    if(inputs_number_element->GetText())
    {
        set_inputs_number(Index(stoi(inputs_number_element->GetText())));
    }

    // Neurons number

    const tinyxml2::XMLElement* neurons_number_element = perceptron_layer_element->FirstChildElement("NeuronsNumber");

    if(!neurons_number_element)
    {
        buffer << "OpenNN Exception: PerceptronLayer3D class.\n"
               << "void from_XML(const tinyxml2::XMLDocument&) method.\n"
               << "NeuronsNumber element is nullptr.\n";

        throw runtime_error(buffer.str());
    }

    if(neurons_number_element->GetText())
    {
        set_neurons_number(Index(stoi(neurons_number_element->GetText())));
    }

    // Activation function

    const tinyxml2::XMLElement* activation_function_element = perceptron_layer_element->FirstChildElement("ActivationFunction");

    if(!activation_function_element)
    {
        buffer << "OpenNN Exception: PerceptronLayer3D class.\n"
               << "void from_XML(const tinyxml2::XMLDocument&) method.\n"
               << "ActivationFunction element is nullptr.\n";

        throw runtime_error(buffer.str());
    }

    if(activation_function_element->GetText())
    {
        set_activation_function(activation_function_element->GetText());
    }

    // Parameters

    const tinyxml2::XMLElement* parameters_element = perceptron_layer_element->FirstChildElement("Parameters");

    if(!parameters_element)
    {
        buffer << "OpenNN Exception: PerceptronLayer3D class.\n"
               << "void from_XML(const tinyxml2::XMLDocument&) method.\n"
               << "Parameters element is nullptr.\n";

        throw runtime_error(buffer.str());
    }

    if(parameters_element->GetText())
    {
        const string parameters_string = parameters_element->GetText();

        set_parameters(to_type_vector(parameters_string, ' '));
    }
}


void PerceptronLayer3D::write_XML(tinyxml2::XMLPrinter& file_stream) const
{
    ostringstream buffer;

    // Perceptron layer

    file_stream.OpenElement("PerceptronLayer3D");

    // Layer name
    file_stream.OpenElement("LayerName");
    buffer.str("");
    buffer << layer_name;
    file_stream.PushText(buffer.str().c_str());
    file_stream.CloseElement();

    // Inputs number
    file_stream.OpenElement("InputsNumber");

    buffer.str("");
    buffer << get_inputs_number();

    file_stream.PushText(buffer.str().c_str());

    file_stream.CloseElement();

    // Outputs number

    file_stream.OpenElement("NeuronsNumber");

    buffer.str("");
    buffer << get_neurons_number();

    file_stream.PushText(buffer.str().c_str());

    file_stream.CloseElement();

    // Activation function

    file_stream.OpenElement("ActivationFunction");

    file_stream.PushText(write_activation_function().c_str());

    file_stream.CloseElement();

    // Parameters

    file_stream.OpenElement("Parameters");

    buffer.str("");

    const Tensor<type, 1> parameters = get_parameters();
    const Index parameters_size = parameters.size();

    for(Index i = 0; i < parameters_size; i++)
    {
        buffer << parameters(i);

        if(i != (parameters_size-1)) buffer << " ";
    }

    file_stream.PushText(buffer.str().c_str());

    file_stream.CloseElement();

    // Peceptron layer (end tag)

    file_stream.CloseElement();
}


string PerceptronLayer3D::write_activation_function_expression() const
{
    switch(activation_function)
    {
    /*
    
    case ActivationFunction::Logistic:
        return "logistic";
        */

    case ActivationFunction::HyperbolicTangent:
        return "tanh";

    case ActivationFunction::Linear:
        return string();

    case ActivationFunction::RectifiedLinear:
        return "ReLU";

    /*case ActivationFunction::ExponentialLinear:
        return "ELU";

    case ActivationFunction::ScaledExponentialLinear:
        return "SELU";

    case ActivationFunction::SoftPlus:
        return "soft_plus";

    case ActivationFunction::SoftSign:
        return "soft_sign";

    case ActivationFunction::HardSigmoid:
        return "hard_sigmoid";*/

    default:
        return string();
    }
}

pair<type*, dimensions> PerceptronLayer3DForwardPropagation::get_outputs_pair() const
{
    PerceptronLayer3D* perceptron_layer_3d = static_cast<PerceptronLayer3D*>(layer);

    const Index neurons_number = perceptron_layer_3d->get_neurons_number();

    const Index inputs_number = perceptron_layer_3d->get_inputs_number();

    return pair<type*, dimensions>(outputs_data, { batch_samples_number, inputs_number, neurons_number });
}

void PerceptronLayer3DForwardPropagation::set(const Index& new_batch_samples_number, Layer* new_layer)
{
    layer = new_layer;

    PerceptronLayer3D* perceptron_layer_3d = static_cast<PerceptronLayer3D*>(layer);

    batch_samples_number = new_batch_samples_number;

    const Index neurons_number = perceptron_layer_3d->get_neurons_number();

    const Index inputs_number = perceptron_layer_3d->get_inputs_number();

    outputs.resize(batch_samples_number, inputs_number, neurons_number);

    outputs_data = outputs.data();

    activations_derivatives.resize(batch_samples_number, inputs_number, neurons_number);
}

void PerceptronLayer3DBackPropagation::set(const Index& new_batch_samples_number, Layer* new_layer)
{
    layer = new_layer;

    PerceptronLayer3D* perceptron_layer_3d = static_cast<PerceptronLayer3D*>(layer);

    batch_samples_number = new_batch_samples_number;

    const Index neurons_number = perceptron_layer_3d->get_neurons_number();
    const Index inputs_number = perceptron_layer_3d->get_inputs_number();
    const Index inputs_depth = perceptron_layer_3d->get_inputs_depth();

    biases_derivatives.resize(neurons_number);

    synaptic_weights_derivatives.resize(inputs_depth, neurons_number);

    error_combinations_derivatives.resize(batch_samples_number, inputs_number, neurons_number);

    input_derivatives.resize(batch_samples_number, inputs_number, inputs_depth);

    inputs_derivatives.resize(1);
    inputs_derivatives(0).first = input_derivatives.data();
    inputs_derivatives(0).second = { batch_samples_number, inputs_number, inputs_depth };
}

}

// OpenNN: Open Neural Networks Library.
// Copyright(C) 2005-2024 Artificial Intelligence Techniques, SL.
//
// This library is free software; you can redistribute it and/or
// modify it under the terms of the GNU Lesser General Public
// License as published by the Free Software Foundation; either
// version 2.1 of the License, or any later version.
//
// This library is distributed in the hope that it will be useful,
// but WITHOUT ANY WARRANTY; without even the implied warranty of
// MERCHANTABILITY or FITNESS FOR A PARTICULAR PURPOSE.  See the GNU
// Lesser General Public License for more details.

// You should have received a copy of the GNU Lesser General Public
// License along with this library; if not, write to the Free Software
// Foundation, Inc., 51 Franklin St, Fifth Floor, Boston, MA  02110-1301  USA<|MERGE_RESOLUTION|>--- conflicted
+++ resolved
@@ -258,15 +258,10 @@
 /// @param new_inputs_number Number of inputs.
 /// @param new_neurons_number Number of perceptron neurons.
 
-<<<<<<< HEAD
-void PerceptronLayer3D::set(const Index& new_inputs_number, const Index& new_inputs_depth, const Index& new_neurons_number,
-                          const PerceptronLayer3D::ActivationFunction& new_activation_function)
-=======
 void PerceptronLayer3D::set(const Index& new_inputs_number, 
-                            const Index& new_inputs_size, 
+                            const Index& new_inputs_depth, 
                             const Index& new_neurons_number,
                             const PerceptronLayer3D::ActivationFunction& new_activation_function)
->>>>>>> 59d5c19f
 {
     inputs_number = new_inputs_number;
 
