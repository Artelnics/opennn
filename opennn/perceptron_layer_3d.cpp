--- conflicted
+++ resolved
@@ -226,21 +226,10 @@
 {
     switch(activation_function)
     {
-<<<<<<< HEAD
-    case ActivationFunction::Linear: linear(activations, activation_derivatives); return;
-
-    case ActivationFunction::HyperbolicTangent: hyperbolic_tangent(activations, activation_derivatives); return;
-
-    case ActivationFunction::RectifiedLinear: rectified_linear(activations, activation_derivatives); return;
-
-    case ActivationFunction::Logistic: logistic(activations, activation_derivatives); return;
-
-=======
     case Activation::Linear: linear(activations, activation_derivatives); return;
     case Activation::HyperbolicTangent: hyperbolic_tangent(activations, activation_derivatives); return;
     case Activation::RectifiedLinear: rectified_linear(activations, activation_derivatives); return;
     case Activation::Logistic: logistic(activations, activation_derivatives); return;
->>>>>>> f9f3a8b3
     default: return;
     }
 }
