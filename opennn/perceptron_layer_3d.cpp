//   OpenNN: Open Neural Networks Library
//   www.opennn.net
//
//   P E R C E P T R O N   L A Y E R   3 D   C L A S S
//
//   Artificial Intelligence Techniques SL
//   artelnics@artelnics.com

#include <iostream>

#include "strings_utilities.h"
#include "perceptron_layer_3d.h"
#include "tensors.h"

namespace opennn
{

PerceptronLayer3D::PerceptronLayer3D() : Layer()
{
    set();

    layer_type = Type::PerceptronLayer3D;
}


PerceptronLayer3D::PerceptronLayer3D(const Index& new_inputs_number,
                                     const Index& new_inputs_depth,
                                     const Index& new_neurons_number,
                                     const PerceptronLayer3D::ActivationFunction& new_activation_function) : Layer()
{
    set(new_inputs_number, new_inputs_depth, new_neurons_number, new_activation_function);

    layer_type = Type::PerceptronLayer3D;

    name = "perceptron_layer_3d";
}


Index PerceptronLayer3D::get_inputs_number() const
{
    return inputs_number;
}


Index PerceptronLayer3D::get_inputs_depth() const
{
    return synaptic_weights.dimension(0);
}


void PerceptronLayer3D::set_dropout_rate(const type& new_dropout_rate)
{
    dropout_rate = new_dropout_rate;
}


Index PerceptronLayer3D::get_neurons_number() const
{
    return biases.size();
}


dimensions PerceptronLayer3D::get_output_dimensions() const
{
    return { inputs_number, get_neurons_number() };
}


Index PerceptronLayer3D::get_biases_number() const
{
    return biases.size();
}


Index PerceptronLayer3D::get_synaptic_weights_number() const
{
    return synaptic_weights.size();
}


Index PerceptronLayer3D::get_parameters_number() const
{
    return biases.size() + synaptic_weights.size();
}


type PerceptronLayer3D::get_dropout_rate() const
{
    return dropout_rate;
}


Tensor<type, 1> PerceptronLayer3D::get_parameters() const
{
    Tensor<type, 1> parameters(synaptic_weights.size() + biases.size());

    memcpy(parameters.data(), synaptic_weights.data(), synaptic_weights.size()*sizeof(type));

    memcpy(parameters.data() + synaptic_weights.size(), biases.data(), biases.size()*sizeof(type));

    return parameters;
}


const PerceptronLayer3D::ActivationFunction& PerceptronLayer3D::get_activation_function() const
{
    return activation_function;
}


string PerceptronLayer3D::write_activation_function() const
{
    switch(activation_function)
    {
    case ActivationFunction::HyperbolicTangent:
        return "HyperbolicTangent";

    case ActivationFunction::Linear:
        return "Linear";

    case ActivationFunction::RectifiedLinear:
        return "RectifiedLinear";
    /*
    case ActivationFunction::Logistic:
        return "Logistic";

    case ActivationFunction::ScaledExponentialLinear:
        return "ScaledExponentialLinear";

    case ActivationFunction::SoftPlus:
        return "SoftPlus";

    case ActivationFunction::SoftSign:
        return "SoftSign";

    case ActivationFunction::HardSigmoid:
        return "HardSigmoid";

    case ActivationFunction::ExponentialLinear:
        return "ExponentialLinear";
*/
    }

    return string();
}


const bool& PerceptronLayer3D::get_display() const
{
    return display;
}


void PerceptronLayer3D::set()
{
    biases.resize(0);

    synaptic_weights.resize(0, 0);

    set_default();
}


void PerceptronLayer3D::set(const Index& new_inputs_number, 
                            const Index& new_inputs_depth, 
                            const Index& new_neurons_number,
                            const PerceptronLayer3D::ActivationFunction& new_activation_function)
{
    inputs_number = new_inputs_number;

    biases.resize(new_neurons_number);

    synaptic_weights.resize(new_inputs_depth, new_neurons_number);

    set_parameters_glorot();

    activation_function = new_activation_function;

    set_default();
}


void PerceptronLayer3D::set_default()
{
    name = "perceptron_layer_3d";

    display = true;

    layer_type = Type::PerceptronLayer3D;

    dropout_rate = 0;
}


void PerceptronLayer3D::set_inputs_number(const Index& new_inputs_number)
{
    inputs_number = new_inputs_number;
}


void PerceptronLayer3D::set_inputs_depth(const Index& new_inputs_depth)
{
    const Index neurons_number = get_neurons_number();

    biases.resize(neurons_number);

    synaptic_weights.resize(new_inputs_depth, neurons_number);
}


void PerceptronLayer3D::set_neurons_number(const Index& new_neurons_number)
{
    const Index inputs_depth = get_inputs_depth();

    biases.resize(new_neurons_number);

    synaptic_weights.resize(inputs_depth, new_neurons_number);
}


void PerceptronLayer3D::set_parameters(const Tensor<type, 1>& new_parameters, const Index& index)
{
    #pragma omp parallel sections
    {
        #pragma omp section
        memcpy(synaptic_weights.data(), new_parameters.data() + index, synaptic_weights.size()*sizeof(type));

        #pragma omp section
        memcpy(biases.data(), new_parameters.data() + index + synaptic_weights.size(), biases.size()*sizeof(type));
    }
}


void PerceptronLayer3D::set_activation_function(const PerceptronLayer3D::ActivationFunction& new_activation_function)
{
    activation_function = new_activation_function;
}


void PerceptronLayer3D::set_activation_function(const string& new_activation_function_name)
{
    if (new_activation_function_name == "Logistic")
        ;//activation_function = ActivationFunction::Logistic;
    else if (new_activation_function_name == "HyperbolicTangent")
        activation_function = ActivationFunction::HyperbolicTangent;
    else if (new_activation_function_name == "Linear")
        activation_function = ActivationFunction::Linear;
    else if (new_activation_function_name == "RectifiedLinear")
        activation_function = ActivationFunction::RectifiedLinear;
    else if (new_activation_function_name == "ScaledExponentialLinear")
        ;//activation_function = ActivationFunction::ScaledExponentialLinear;
    else if (new_activation_function_name == "SoftPlus")
        ;//activation_function = ActivationFunction::SoftPlus;
    else if (new_activation_function_name == "SoftSign")
        ;//activation_function = ActivationFunction::SoftSign;
    else if (new_activation_function_name == "HardSigmoid")
        ;//activation_function = ActivationFunction::HardSigmoid;
    else if (new_activation_function_name == "ExponentialLinear")
        ;//activation_function = ActivationFunction::ExponentialLinear;
    else
        throw runtime_error("Unknown activation function: " + new_activation_function_name + ".\n");
}


void PerceptronLayer3D::set_display(const bool& new_display)
{
    display = new_display;
}


void PerceptronLayer3D::set_parameters_constant(const type& value)
{
    biases.setConstant(value);

    synaptic_weights.setConstant(value);
}


void PerceptronLayer3D::set_parameters_random()
{
    set_random(biases);

    set_random(synaptic_weights);
}


void PerceptronLayer3D::set_parameters_glorot()
{
    biases.setZero();

    const type limit = sqrt(6 / type(get_inputs_depth() + get_neurons_number()));

    const type minimum = -limit;
    const type maximum = limit;

    #pragma omp parallel for
    for(Index i = 0; i < synaptic_weights.size(); i++)
        synaptic_weights(i) = minimum + (maximum - minimum)*type(rand() / (RAND_MAX + 1.0));
}


void PerceptronLayer3D::calculate_combinations(const Tensor<type, 3>& inputs,
                                               Tensor<type, 3>& combinations) const
{
    const Eigen::array<IndexPair<Index>, 1> contraction_indices = {IndexPair<Index>(2, 0)};

    combinations.device(*thread_pool_device) = inputs.contract(synaptic_weights, contraction_indices);

    sum_matrices(thread_pool_device, biases, combinations);
}


void PerceptronLayer3D::dropout(Tensor<type, 3>& outputs) const 
{
    /*
    type* outputs_data = outputs.data();

    const Index batch_samples_number = outputs.dimension(0);
    const Index inputs_number = outputs.dimension(1);
    const Index outputs_number = outputs.dimension(2);

    const type scaling_factor = type(1) / (type(1) - dropout_rate);

    type random;

    for(Index neuron_index = 0; neuron_index < outputs_number; neuron_index++)
    {
        TensorMap<Tensor<type, 2>> matrix(outputs_data + neuron_index*batch_samples_number*inputs_number,
                                          batch_samples_number, inputs_number);

        random = calculate_random_uniform(type(0), type(1));

        if(random < dropout_rate)
            matrix.setZero();
        else
            matrix.device(*thread_pool_device) = matrix * scaling_factor;
    }
    */
    const type scaling_factor = type(1) / (type(1) - dropout_rate);

    #pragma omp parallel for

    for(Index i = 0; i < outputs.size(); i++)
        outputs(i) = (calculate_random_uniform(type(0), type(1)) < dropout_rate) 
            ? 0 
            : outputs(i) * scaling_factor;
}


void PerceptronLayer3D::calculate_activations(Tensor<type, 3>& activations, Tensor<type, 3>& activations_derivatives) const
{
    switch(activation_function)
    {
    case ActivationFunction::Linear: linear(activations, activations_derivatives); return;

//    case ActivationFunction::Logistic: logistic(activations, activations_derivatives); return;

    case ActivationFunction::HyperbolicTangent: hyperbolic_tangent(activations, activations_derivatives); return;

    case ActivationFunction::RectifiedLinear: rectified_linear(activations, activations_derivatives); return;

//    case ActivationFunction::ScaledExponentialLinear: scaled_exponential_linear(activations, activations_derivatives); return;

//    case ActivationFunction::SoftPlus: soft_plus(activations, activations_derivatives); return;

//    case ActivationFunction::SoftSign: soft_sign(activations, activations_derivatives); return;

//    case ActivationFunction::HardSigmoid: hard_sigmoid(activations, activations_derivatives); return;

//    case ActivationFunction::ExponentialLinear: exponential_linear(activations, activations_derivatives); return;

    default: return;
    }
}


void PerceptronLayer3D::forward_propagate(const vector<pair<type*, dimensions>>& input_pairs,
                                          unique_ptr<LayerForwardPropagation>& layer_forward_propagation,
                                          const bool& is_training)
{
    const TensorMap<Tensor<type, 3>> inputs = tensor_map_3(input_pairs[0]);

    unique_ptr<PerceptronLayer3DForwardPropagation> perceptron_layer_3d_forward_propagation 
        (static_cast<PerceptronLayer3DForwardPropagation*>(layer_forward_propagation.release()));

    Tensor<type, 3>& outputs = perceptron_layer_3d_forward_propagation->outputs;

    calculate_combinations(inputs,
                           outputs);

    if(is_training)
    {
        if(dropout_rate > type(0))
            dropout(outputs);

        Tensor<type, 3>& activations_derivatives = perceptron_layer_3d_forward_propagation->activations_derivatives;

        calculate_activations(outputs, activations_derivatives);
    }
    else
    {
        calculate_activations(outputs, empty);
    }
}


void PerceptronLayer3D::back_propagate(const vector<pair<type*, dimensions>>& input_pairs,
                                       const vector<pair<type*, dimensions>>& delta_pairs,
                                       unique_ptr<LayerForwardPropagation>& forward_propagation,
                                       unique_ptr<LayerBackPropagation>& back_propagation) const
{
    const TensorMap<Tensor<type, 3>> inputs = tensor_map_3(input_pairs[0]);

    if(delta_pairs.size() > 1)     
        add_deltas(delta_pairs);

    const TensorMap<Tensor<type, 3>> deltas = tensor_map_3(delta_pairs[0]);

    // Forward propagation

    const unique_ptr<PerceptronLayer3DForwardPropagation> perceptron_layer_3d_forward_propagation 
            (static_cast<PerceptronLayer3DForwardPropagation*>(forward_propagation.release()));

    const Tensor<type, 3>& activations_derivatives = perceptron_layer_3d_forward_propagation->activations_derivatives;

    // Back propagation

    unique_ptr<PerceptronLayer3DBackPropagation> perceptron_layer_3d_back_propagation 
            (static_cast<PerceptronLayer3DBackPropagation*>(back_propagation.release()));

    Tensor<type, 3>& combinations_derivatives = perceptron_layer_3d_back_propagation->combinations_derivatives;

    Tensor<type, 1>& biases_derivatives = perceptron_layer_3d_back_propagation->biases_derivatives;
    Tensor<type, 2>& synaptic_weights_derivatives = perceptron_layer_3d_back_propagation->synaptic_weights_derivatives;

    Tensor<type, 3>& input_derivatives = perceptron_layer_3d_back_propagation->input_derivatives;

    const Eigen::array<IndexPair<Index>, 2> double_contraction_indices = { IndexPair<Index>(0, 0), IndexPair<Index>(1, 1) };
    const Eigen::array<IndexPair<Index>, 1> single_contraction_indices = { IndexPair<Index>(2, 1) };

    combinations_derivatives.device(*thread_pool_device) 
        = deltas * activations_derivatives;

    biases_derivatives.device(*thread_pool_device)
        = combinations_derivatives.sum(Eigen::array<Index, 2>({0, 1}));

    synaptic_weights_derivatives.device(*thread_pool_device)
        = inputs.contract(combinations_derivatives, double_contraction_indices);

    input_derivatives.device(*thread_pool_device) 
        = combinations_derivatives.contract(synaptic_weights, single_contraction_indices);
}


void PerceptronLayer3D::add_deltas(const vector<pair<type*, dimensions>>& delta_pairs) const
{
    TensorMap<Tensor<type, 3>> deltas = tensor_map_3(delta_pairs[0]);

<<<<<<< HEAD
    for(Index i = 1; i < static_cast<Index>(delta_pairs.size()); i++)
    {
        const TensorMap<Tensor<type, 3>> other_deltas = tensor_map_3(delta_pairs[i]);

        deltas.device(*thread_pool_device) += other_deltas;
    }
=======
    for(Index i = 1; i < delta_pairs.size(); i++)
        deltas.device(*thread_pool_device) += tensor_map_3(delta_pairs[i]);
>>>>>>> 0b39966c
}


void PerceptronLayer3D::insert_gradient(unique_ptr<LayerBackPropagation> back_propagation,
                                      const Index& index,
                                      Tensor<type, 1>& gradient) const
{
    const Index biases_number = get_biases_number();
    const Index synaptic_weights_number = get_synaptic_weights_number();

    unique_ptr<PerceptronLayer3DBackPropagation> perceptron_layer_back_propagation
        (static_cast<PerceptronLayer3DBackPropagation*>(back_propagation.release()));

    const type* synaptic_weights_derivatives_data = perceptron_layer_back_propagation->synaptic_weights_derivatives.data();
    const type* biases_derivatives_data = perceptron_layer_back_propagation->biases_derivatives.data();
    type* gradient_data = gradient.data();

    #pragma omp parallel sections
    {
        #pragma omp section
        memcpy(gradient_data + index, synaptic_weights_derivatives_data, synaptic_weights_number * sizeof(type));

        #pragma omp section
        memcpy(gradient_data + index + synaptic_weights_number, biases_derivatives_data, biases_number * sizeof(type));
    }
}


void PerceptronLayer3D::from_XML(const tinyxml2::XMLDocument& document)
{
    // Perceptron layer

    const tinyxml2::XMLElement* perceptron_layer_element = document.FirstChildElement("PerceptronLayer3D");

    if(!perceptron_layer_element)
        throw runtime_error("PerceptronLayer3D element is nullptr.\n");

    // Layer name

    const tinyxml2::XMLElement* layer_name_element = perceptron_layer_element->FirstChildElement("Name");

    if(!layer_name_element)
        throw runtime_error("LayerName element is nullptr.\n");

    if(layer_name_element->GetText())
        set_name(layer_name_element->GetText());

    // Inputs number

    const tinyxml2::XMLElement* inputs_number_element = perceptron_layer_element->FirstChildElement("InputsNumber");

    if(!inputs_number_element)
        throw runtime_error("InputsNumber element is nullptr.\n");

    if(inputs_number_element->GetText())
        set_inputs_number(Index(stoi(inputs_number_element->GetText())));

    // Inputs depth

    const tinyxml2::XMLElement* inputs_depth_element = perceptron_layer_element->FirstChildElement("InputsDepth");

    if(!inputs_depth_element)
        throw runtime_error("InputsDepth element is nullptr.\n");

    if(inputs_depth_element->GetText())
        set_inputs_depth(Index(stoi(inputs_depth_element->GetText())));

    // Neurons number

    const tinyxml2::XMLElement* neurons_number_element = perceptron_layer_element->FirstChildElement("NeuronsNumber");

    if(!neurons_number_element)
        throw runtime_error("NeuronsNumber element is nullptr.\n");

    if(neurons_number_element->GetText())
        set_neurons_number(Index(stoi(neurons_number_element->GetText())));

    // Activation function

    const tinyxml2::XMLElement* activation_function_element = perceptron_layer_element->FirstChildElement("ActivationFunction");

    if(!activation_function_element)
        throw runtime_error("ActivationFunction element is nullptr.\n");

    if(activation_function_element->GetText())
        set_activation_function(activation_function_element->GetText());

    // Parameters

    const tinyxml2::XMLElement* parameters_element = perceptron_layer_element->FirstChildElement("Parameters");

    if(!parameters_element)
        throw runtime_error("Parameters element is nullptr.\n");

    if(parameters_element->GetText())
        set_parameters(to_type_vector(parameters_element->GetText(), " "));
}


void PerceptronLayer3D::to_XML(tinyxml2::XMLPrinter& file_stream) const
{
    ostringstream buffer;

    // Perceptron layer

    file_stream.OpenElement("PerceptronLayer3D");

    // Layer name

    file_stream.OpenElement("Name");
    file_stream.PushText(name.c_str());
    file_stream.CloseElement();

    // Inputs number

    file_stream.OpenElement("InputsNumber");
    file_stream.PushText(to_string(get_inputs_number()).c_str());
    file_stream.CloseElement();

    // Inputs depth

    file_stream.OpenElement("InputsDepth");
    file_stream.PushText(to_string(get_inputs_depth()).c_str());
    file_stream.CloseElement();

    // Outputs number

    file_stream.OpenElement("NeuronsNumber");
    file_stream.PushText(to_string(get_neurons_number()).c_str());
    file_stream.CloseElement();

    // Activation function

    file_stream.OpenElement("ActivationFunction");
    file_stream.PushText(write_activation_function().c_str());
    file_stream.CloseElement();

    // Parameters

    file_stream.OpenElement("Parameters");
    file_stream.PushText(tensor_to_string(get_parameters()).c_str());
    file_stream.CloseElement();

    // Peceptron layer (end tag)

    file_stream.CloseElement();
}


void PerceptronLayer3DForwardPropagation::print() const
{
    cout << "Outputs:" << endl
         << outputs << endl
         << "Activations derivatives:" << endl
         << activations_derivatives << endl;
}


pair<type*, dimensions> PerceptronLayer3DForwardPropagation::get_outputs_pair() const
{
    PerceptronLayer3D* perceptron_layer_3d = static_cast<PerceptronLayer3D*>(layer);

    const Index neurons_number = perceptron_layer_3d->get_neurons_number();

    const Index inputs_number = perceptron_layer_3d->get_inputs_number();

    return { outputs_data, { batch_samples_number, inputs_number, neurons_number } };
}


void PerceptronLayer3DForwardPropagation::set(const Index& new_batch_samples_number, Layer* new_layer)
{
    layer = new_layer;

    PerceptronLayer3D* perceptron_layer_3d = static_cast<PerceptronLayer3D*>(layer);

    batch_samples_number = new_batch_samples_number;

    const Index neurons_number = perceptron_layer_3d->get_neurons_number();

    const Index inputs_number = perceptron_layer_3d->get_inputs_number();

    outputs.resize(batch_samples_number, inputs_number, neurons_number);

    outputs_data = outputs.data();

    activations_derivatives.resize(batch_samples_number, inputs_number, neurons_number);
}


void PerceptronLayer3DBackPropagation::set(const Index& new_batch_samples_number, Layer* new_layer)
{
    layer = new_layer;

    PerceptronLayer3D* perceptron_layer_3d = static_cast<PerceptronLayer3D*>(layer);

    batch_samples_number = new_batch_samples_number;

    const Index neurons_number = perceptron_layer_3d->get_neurons_number();
    const Index inputs_number = perceptron_layer_3d->get_inputs_number();
    const Index inputs_depth = perceptron_layer_3d->get_inputs_depth();

    biases_derivatives.resize(neurons_number);

    synaptic_weights_derivatives.resize(inputs_depth, neurons_number);

    combinations_derivatives.resize(batch_samples_number, inputs_number, neurons_number);

    input_derivatives.resize(batch_samples_number, inputs_number, inputs_depth);
}


vector<pair<type*, dimensions>> PerceptronLayer3DBackPropagation::get_input_derivative_pairs() const
{
    PerceptronLayer3D* perceptron_layer_3d = static_cast<PerceptronLayer3D*>(layer);

    const Index inputs_number = perceptron_layer_3d->get_inputs_number();
    const Index inputs_depth = perceptron_layer_3d->get_inputs_depth();

    return {{(type*)(input_derivatives.data()),
            {batch_samples_number, inputs_number, inputs_depth}}};
}


}

// OpenNN: Open Neural Networks Library.
// Copyright(C) 2005-2024 Artificial Intelligence Techniques, SL.
//
// This library is free software; you can redistribute it and/or
// modify it under the terms of the GNU Lesser General Public
// License as published by the Free Software Foundation; either
// version 2.1 of the License, or any later version.
//
// This library is distributed in the hope that it will be useful,
// but WITHOUT ANY WARRANTY; without even the implied warranty of
// MERCHANTABILITY or FITNESS FOR A PARTICULAR PURPOSE.  See the GNU
// Lesser General Public License for more details.

// You should have received a copy of the GNU Lesser General Public
// License along with this library; if not, write to the Free Software
// Foundation, Inc., 51 Franklin St, Fifth Floor, Boston, MA  02110-1301  USA<|MERGE_RESOLUTION|>--- conflicted
+++ resolved
@@ -456,17 +456,8 @@
 {
     TensorMap<Tensor<type, 3>> deltas = tensor_map_3(delta_pairs[0]);
 
-<<<<<<< HEAD
-    for(Index i = 1; i < static_cast<Index>(delta_pairs.size()); i++)
-    {
-        const TensorMap<Tensor<type, 3>> other_deltas = tensor_map_3(delta_pairs[i]);
-
-        deltas.device(*thread_pool_device) += other_deltas;
-    }
-=======
     for(Index i = 1; i < delta_pairs.size(); i++)
         deltas.device(*thread_pool_device) += tensor_map_3(delta_pairs[i]);
->>>>>>> 0b39966c
 }
 
 
