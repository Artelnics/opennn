--- conflicted
+++ resolved
@@ -156,25 +156,12 @@
 
     biases.resize(new_neurons_number);
 
-<<<<<<< HEAD
-    synaptic_weights.resize(inputs_depth, new_neurons_number);
-=======
     weights.resize(inputs_depth, new_neurons_number);
-*/
-    const Index inputs_depth = get_inputs_depth();
-    const Index neurons_number = new_output_dimensions[1];
->>>>>>> d68e4fa6
 
     // const Index inputs_depth = get_inputs_depth();
     // const Index neurons_number = new_output_dimensions[1];
 
-<<<<<<< HEAD
-    // biases.resize(neurons_number);
-
-    // synaptic_weights.resize(inputs_depth, neurons_number);
-=======
-    weights.resize(inputs_depth, neurons_number);
->>>>>>> d68e4fa6
+    // weights.resize(inputs_depth, neurons_number);
 }
 
 
