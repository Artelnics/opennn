//   OpenNN: Open Neural Networks Library
//   www.opennn.net
//
//   L A Y E R   C L A S S
//
//   Artificial Intelligence Techniques SL
//   artelnics@artelnics.com

#include "layer.h"
#include "layer_back_propagation_lm.h"

namespace opennn
{

Layer::Layer()
{
    const unsigned int threads_number = thread::hardware_concurrency();

    thread_pool = make_unique<ThreadPool>(threads_number);
    thread_pool_device = make_unique<ThreadPoolDevice>(thread_pool.get(), threads_number);
}


const bool& Layer::get_display() const
{
    return display;
}


string Layer::layer_type_to_string(const Layer::Type& this_layer_type)
{
    switch(this_layer_type)
    {
    case Type::Perceptron:
        return "Perceptron";

    case Type::Perceptron3D:
        return "Perceptron3D";

    case Type::Bounding:
        return "Bounding";

    case Type::Pooling:
        return "Pooling";

    case Type::Probabilistic:
        return "Probabilistic";

    case Type::Probabilistic3D:
        return "Probabilistic3D";

    case Type::Convolutional:
        return "Convolutional";

    case Type::LongShortTermMemory:
        return "LongShortTermMemory";

    case Type::Recurrent:
        return "Recurrent";

    case Type::Scaling2D:
        return "Scaling2D";

    case Type::Scaling4D:
        return "Scaling4D";

    case Type::Unscaling:
        return "Unscaling";

    case Type::Flatten:
        return "Flatten";

    case Type::NonMaxSuppression:
        return "NonMaxSuppression";

    case Type::Addition3D:
        return "Addition3D";

    case Type::Normalization3D:
        return "Normalization3D";

    case Type::Embedding:
        return "Embedding";

    case Type::MultiheadAttention:
        return "MultiheadAttention";

    default:
        throw runtime_error("Unknown layer type.");
    }

}


Layer::Type Layer::string_to_layer_type(const string& this_layer_type)
{
    if(this_layer_type == "Perceptron")
        return Type::Perceptron;

    if(this_layer_type == "Perceptron3D")
        return Type::Perceptron3D;

    if(this_layer_type == "Bounding")
        return Type::Bounding;

    if(this_layer_type == "Pooling")
        return Type::Pooling;

    if(this_layer_type == "Probabilistic")
        return Type::Probabilistic;

    if(this_layer_type == "Probabilistic3D")
        return Type::Probabilistic3D;

    if(this_layer_type == "Convolutional")
        return Type::Convolutional;

    if(this_layer_type == "LongShortTermMemory")
        return Type::LongShortTermMemory;

    if(this_layer_type == "Recurrent")
        return Type::Recurrent;

    if(this_layer_type == "Scaling2D")
        return Type::Scaling2D;

    if(this_layer_type == "Scaling4D")
        return Type::Scaling4D;

    if(this_layer_type == "Unscaling")
        return Type::Unscaling;

    if(this_layer_type == "Flatten")
        return Type::Flatten;

    if(this_layer_type == "NonMaxSuppression")
        return Type::NonMaxSuppression;

    if(this_layer_type == "Addition3D")
        return Type::Addition3D;

    if(this_layer_type == "Normalization3D")
        return Type::Normalization3D;

    if(this_layer_type == "Embedding")
        return Type::Embedding;

    if(this_layer_type == "MultiheadAttention")
        return Type::MultiheadAttention;

    throw runtime_error("Unknown layer type.");
}


string Layer::get_name() const
{
    return name;
}


Layer::Type Layer::get_type () const
{
    return layer_type;
}


string Layer::get_type_string() const
{
    switch(layer_type)
    {
    case Type::Perceptron:
        return "Perceptron";

    case Type::Perceptron3D:
        return "Perceptron3D";

    case Type::Bounding:
        return "Bounding";

    case Type::Pooling:
        return "Pooling";

    case Type::Probabilistic:
        return "Probabilistic";

    case Type::Probabilistic3D:
        return "Probabilistic3D";

    case Type::Convolutional:
        return "Convolutional";

    case Type::LongShortTermMemory:
        return "LongShortTermMemory";

    case Type::Recurrent:
        return "Recurrent";

    case Type::Scaling2D:
        return "Scaling2D";

    case Type::Scaling4D:
        return "Scaling4D";

    case Type::Unscaling:
        return "Unscaling";

    case Type::Flatten:
        return "Flatten";

    case Type::NonMaxSuppression:
        return "NonMaxSuppression";

    case Type::Addition3D:
        return "Addition3D";

    case Type::Normalization3D:
        return "Normalization3D";

    case Type::Embedding:
        return "Embedding";

    case Type::MultiheadAttention:
        return "MultiheadAttention";

    default:
        return "Unkown type";
    }
}


void Layer::set_name(const string& new_name)
{
    name = new_name;
}


void Layer::set_display(const bool& new_display)
{
    display = new_display;
}


void Layer::set_threads_number(const int& new_threads_number)
{
    thread_pool = make_unique<ThreadPool>(new_threads_number);
    thread_pool_device = make_unique<ThreadPoolDevice>(thread_pool.get(), new_threads_number);
}


string Layer::get_expression(const vector<string> &, const vector<string> &) const
{
    return string();
}


vector<string> Layer::get_default_input_names() const
{
    const Index inputs_number = get_inputs_number();

    vector<string> input_names(inputs_number);

    for(Index i = 0; i < inputs_number; i++)
        input_names[i] = "input_" + to_string(i);

    return input_names;
}


vector<string> Layer::get_default_output_names() const
{
    const Index outputs_number = get_outputs_number();

    vector<string> output_names(outputs_number);

    for(Index i = 0; i < outputs_number; i++)
        output_names[i] = "output_" + to_string(i);

    return output_names;
}


void Layer::set_parameters_constant(const type&)
{
}


void Layer::set_parameters_random()
{
}


void Layer::set_parameters(const Tensor<type, 1>&, const Index&)
{
}


Index Layer::get_parameters_number() const
{
    return 0;
}


Tensor<type, 1> Layer::get_parameters() const
{
    return Tensor<type, 1>();
}


Index Layer::get_inputs_number() const
{
    const dimensions input_dimensions = get_input_dimensions();

    return accumulate(input_dimensions.begin(), input_dimensions.end(), 1, multiplies<Index>());
}


Index Layer::get_outputs_number() const
{
    const dimensions output_dimensions = get_output_dimensions();

<<<<<<< HEAD
    //cout << output_dimensions.begin().base() << " --- " << output_dimensions.end().base() << endl;

=======
>>>>>>> 39f8fb6b
    return accumulate(output_dimensions.begin(), output_dimensions.end(), 1, multiplies<Index>());
}


void Layer::forward_propagate(const vector<pair<type*, dimensions>>&, 
                              unique_ptr<LayerForwardPropagation>&, const bool&)
{
    throw runtime_error("This method is not implemented in the layer type (" + get_type_string() + ").\n");
}



void Layer::set_input_dimensions(const dimensions&)
{
    throw runtime_error("This method is not implemented in the layer type (" + get_type_string() + ").\n");
}


void Layer::set_output_dimensions(const dimensions&)
{
    throw runtime_error("This method is not implemented in the layer type (" + get_type_string() + ").\n");
}


void Layer::competitive(Tensor<type, 2>& y) const
{
    const Tensor<Index, 1> maximum_indices = y.argmax(1);

    y.setZero();

    #pragma omp parallel for
    for(Index i = 0; i < y.dimension(0); i++)
        y(i, Index(maximum_indices(i))) = type(1);
}


void Layer::softmax(Tensor<type, 2>& y) const
{
    const Eigen::array<Index, 1> softmax_dimension{{1}};
    
    const Index rows_number = y.dimension(0);
    const Index columns_number = y.dimension(1);
    
    const Eigen::array<Index, 2> range_2{ { rows_number, 1 }};
    const Eigen::array<Index, 2> expand_softmax_dim{ { 1, columns_number} };

    y.device(*thread_pool_device) = y - y.maximum(softmax_dimension)
                                         .eval()
                                         .reshape(range_2)
                                         .broadcast(expand_softmax_dim);

    y.device(*thread_pool_device) = y.exp();

    y.device(*thread_pool_device) = y / y.sum(softmax_dimension)
                                         .eval()
                                         .reshape(range_2)
                                         .broadcast(expand_softmax_dim);
}


void Layer::softmax(Tensor<type, 3>& y) const
{
    const Eigen::array<Index, 1> softmax_dimension{{2}}; 
    
    const Index rows_number = y.dimension(0);
    const Index columns_number = y.dimension(1);
    const Index channels = y.dimension(2);
    
    const Eigen::array<Index, 3> range_3{ { rows_number, columns_number, 1 }};
    const Eigen::array<Index, 3> expand_softmax_dim{ { 1, 1, channels }};

    y.device(*thread_pool_device) = y - y.maximum(softmax_dimension)
                                         .eval()
                                         .reshape(range_3)
                                         .broadcast(expand_softmax_dim);

    y.device(*thread_pool_device) = y.exp();

    y.device(*thread_pool_device) = y / y.sum(softmax_dimension)
                                         .eval()
                                         .reshape(range_3)
                                         .broadcast(expand_softmax_dim);
}


void Layer::softmax(Tensor<type, 4>& y) const
{
    const Index rows_number = y.dimension(0);
    const Index columns_number = y.dimension(1);
    const Index channels = y.dimension(2);
    const Index blocks_number = y.dimension(3);

    const Eigen::array<Index, 1> softmax_dimension{{0}};
    const Eigen::array<Index, 4> range_4{{1, columns_number, channels, blocks_number}};
    const Eigen::array<Index, 4> expand_softmax_dim{{rows_number, 1, 1, 1 }};

    y.device(*thread_pool_device) = y - y.maximum(softmax_dimension)
                                         .eval()
                                         .reshape(range_4)
                                         .broadcast(expand_softmax_dim);

    y.device(*thread_pool_device) = y.exp();

    y.device(*thread_pool_device) = y / y.sum(softmax_dimension)
                                         .eval()
                                         .reshape(range_4)
                                         .broadcast(expand_softmax_dim);
}


void Layer::softmax_derivatives_times_tensor(const Tensor<type, 3>& softmax, 
                                             const Tensor<type, 3>& tensor, 
                                             TensorMap<Tensor<type, 3>>& result, 
                                             Tensor<type, 1>& aux_rows) const
{
    const Index rows_number = softmax.dimension(0);
    const Index columns_number = softmax.dimension(1);
    const Index channels = softmax.dimension(2);

    type* softmax_data = (type*)softmax.data();
    type* tensor_data = (type*)tensor.data();
    type* result_data = result.data();

    type* softmax_vector_data = nullptr;
    type* tensor_vector_data = nullptr;
    type* result_vector_data = nullptr;

    Tensor<type, 0> sum;

    for(Index i = 0; i < channels; i++)
    {        
        for(Index j = 0; j < columns_number; j++)
        {
            softmax_vector_data = softmax_data + rows_number * (i * columns_number + j);
            tensor_vector_data = tensor_data + rows_number * (i * columns_number + j);
            result_vector_data = result_data + rows_number * (i * columns_number + j);

            const TensorMap<Tensor<type, 1>> softmax_vector(softmax_vector_data, rows_number);
            const TensorMap<Tensor<type, 1>> tensor_vector(tensor_vector_data, rows_number);

            TensorMap<Tensor<type, 1>> result_vector(result_vector_data, rows_number);

            aux_rows.device(*thread_pool_device) = softmax_vector * tensor_vector;
            
            sum.device(*thread_pool_device) = aux_rows.sum();

            result_vector.device(*thread_pool_device) = aux_rows - softmax_vector * sum(0);
        }
    }
}

}
 // namespace opennn
// OpenNN: Open Neural Networks Library.
// Copyright(C) 2005-2025 Artificial Intelligence Techniques, SL.
//
// This library is free software; you can redistribute it and/or
// modify it under the terms of the GNU Lesser General Public
// License as published by the Free Software Foundation; either
// version 2.1 of the License, or any later version.
//
// This library is distributed in the hope that it will be useful,
// but WITHOUT ANY WARRANTY; without even the implied warranty of
// MERCHANTABILITY or FITNESS FOR A PARTICULAR PURPOSE.  See the GNU
// Lesser General Public License for more details.

// You should have received a copy of the GNU Lesser General Public
// License along with this library; if not, write to the Free Software
// Foundation, Inc., 51 Franklin St, Fifth Floor, Boston, MA  02110-1301  USA<|MERGE_RESOLUTION|>--- conflicted
+++ resolved
@@ -318,11 +318,6 @@
 {
     const dimensions output_dimensions = get_output_dimensions();
 
-<<<<<<< HEAD
-    //cout << output_dimensions.begin().base() << " --- " << output_dimensions.end().base() << endl;
-
-=======
->>>>>>> 39f8fb6b
     return accumulate(output_dimensions.begin(), output_dimensions.end(), 1, multiplies<Index>());
 }
 
