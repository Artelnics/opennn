--- conflicted
+++ resolved
@@ -1205,13 +1205,7 @@
 
             // Activations Derivatives
 
-<<<<<<< HEAD
-            activations_derivatives.device(*default_device) = combinations.exp().inverse() / (static_cast<type>(1.0) + combinations.exp().inverse()).pow(2);
-=======
-//        activations_derivatives.device(*default_device) = combinations.exp().inverse() / (static_cast<type>(1.0) + combinations.exp().inverse()).pow(2);
-
         activations_derivatives.device(*default_device) = activations*(1-activations);
->>>>>>> 4d33245b
 
             return;
         }
@@ -1226,12 +1220,9 @@
 
             // Activations Derivatives
 
-<<<<<<< HEAD
-            activations_derivatives.device(*thread_pool_device) = combinations.exp().inverse() / (static_cast<type>(1.0) + combinations.exp().inverse()).pow(2);
-=======
+
 //        activations_derivatives.device(*thread_pool_device) = combinations.exp().inverse() / (static_cast<type>(1.0) + combinations.exp().inverse()).pow(2);
-        activations_derivatives.device(*thread_pool_device) = activations*(1-activations);
->>>>>>> 4d33245b
+            activations_derivatives.device(*thread_pool_device) = activations*(1-activations);
 
             return;
         }
