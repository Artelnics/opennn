/****************************************************************************************************************/
/*                                                                                                              */
/*   OpenNN: Open Neural Networks Library                                                                       */
/*   www.opennn.net                                                                                             */
/*                                                                                                              */
/*   M O D E L   S E L E C T I O N   C L A S S   H E A D E R                                                    */
/*                                                                                                              */
/*   Fernando Gomez                                                                                             */
/*   Artificial Intelligence Techniques SL                                                                      */
/*   fernandogomez@artelnics.com                                                                                */
/*                                                                                                              */
/****************************************************************************************************************/

#ifndef __MODELSELECTION_H__
#define __MODELSELECTION_H__

// System includes

#include <iostream>
#include <fstream>
#include <string>
#include <sstream>
#include <cmath>
#include <ctime>

// OpenNN includes

#include "training_strategy.h"

#include "incremental_order.h"
#include "golden_section_order.h"
#include "simulated_annealing_order.h"

#include "growing_inputs.h"
#include "pruning_inputs.h"
#include "genetic_algorithm.h"

#include "f1_score_optimization_threshold.h"
#include "matthew_correlation_optimization_threshold.h"
#include "youden_index_optimization_threshold.h"
#include "kappa_coefficient_optimization_threshold.h"
#include "roc_curve_optimization_threshold.h"

// TinyXml includes

#include "tinyxml2.h"

namespace OpenNN
{

/// This class represents the concept of model selection algorithm.
/// It is used for finding a network architecture with maximum selection capabilities. 

class ModelSelection
{

public:  

    // DEFAULT CONSTRUCTOR

    explicit ModelSelection();

    // TRAINING STRATEGY CONSTRUCTOR
  /// ownership not passed
    explicit ModelSelection(TrainingStrategy*);

    // FILE CONSTRUCTOR

    explicit ModelSelection(const string&);

    // XML CONSTRUCTOR

    explicit ModelSelection(const tinyxml2::XMLDocument&);


    // DESTRUCTOR

    virtual ~ModelSelection();

  ModelSelection(const ModelSelection&)=delete;
  ModelSelection& operator=(const ModelSelection&)=delete;
  
  /// Enumeration of all the available types of inputs selection algorithms.

    enum InputsSelectionType
    {
        NO_INPUTS_SELECTION,
        GROWING_INPUTS,
        PRUNING_INPUTS,
        GENETIC_ALGORITHM
    };

    /// Enumeration of all the available types of order selection algorithms.

    enum OrderSelectionType
    {
        NO_ORDER_SELECTION,
        INCREMENTAL_ORDER,
        GOLDEN_SECTION,
        SIMULATED_ANNEALING
    };

    /// Enumeration of all the available types of threshold selection algorithms.

    enum ThresholdSelectionType
    {
        NO_THRESHOLD_SELECTION,
        F1_SCORE_OPTIMIZATION,
        MATTHEW_CORRELATION,
        YOUDEN_INDEX,
        KAPPA_COEFFICIENT,
        ROC_CURVE_DISTANCE
    };


    // STRUCTURES

    ///
    /// This structure contains the results from the model selection process.
    ///

    struct ModelSelectionResults
    {

        void save(const string&) const;

        // Order selection results

        /// Pointer to a structure with the results from the incremental order selection algorithm.

      std::unique_ptr<IncrementalOrder::IncrementalOrderResults> incremental_order_results_pointer;

        /// Pointer to a structure with the results from the golden section order selection algorithm.

      std::unique_ptr<GoldenSectionOrder::GoldenSectionOrderResults> golden_section_order_results_pointer;

        /// Pointer to a structure with the results from the simulated annealing order selection algorithm.

      std::unique_ptr<SimulatedAnnealingOrder::SimulatedAnnealingOrderResults> simulated_annealing_order_results_pointer;

        /// Pointer to a structure with the results from the growing inputs selection algorithm.

      std::unique_ptr<GrowingInputs::GrowingInputsResults> growing_inputs_results_pointer;

        /// Pointer to a structure with the results from the pruning inputs selection algorithm.

      std::unique_ptr<PruningInputs::PruningInputsResults> pruning_inputs_results_pointer;

        /// Pointer to a structure with the results from the genetic inputs selection algorithm.

      std::unique_ptr<GeneticAlgorithm::GeneticAlgorithmResults> genetic_algorithm_results_pointer;

        /// Pointer to a structure with the results from the f1 score optimization threshold selection algorithm.

      std::unique_ptr<F1ScoreOptimizationThreshold::F1ScoreOptimizationThresholdResults> f1_score_opimization_results_pointer;

        /// Pointer to a structure with the results from the matthew correlation optimization threshold selection algorithm.

      std::unique_ptr<MatthewCorrelationOptimizationThreshold::MatthewCorrelationOptimizationThresholdResults> matthew_correlation_optimization_results_pointer;

        /// Pointer to a structure with the results from the youden index optimization threshold selection algorithm.

      std::unique_ptr<YoudenIndexOptimizationThreshold::YoudenIndexOptimizationThresholdResults> youden_index_optimization_results_pointer;

        /// Pointer to a structure with the results from the kappa coefficient optimization threshold selection algorithm.

      std::unique_ptr<KappaCoefficientOptimizationThreshold::KappaCoefficientOptimizationThresholdResults> kappa_coefficient_optimization_results_pointer;

        /// Pointer to a structure with the results from the roc curve optimization threshold selection algorithm.

      std::unique_ptr<ROCCurveOptimizationThreshold::ROCCurveOptimizationThresholdResults> roc_curve_optimization_results_pointer;

    };

    // METHODS

    // Get methods
<<<<<<< HEAD
  /// ownership not passed
    TrainingStrategy* get_training_strategy_pointer(void) const;
    bool has_training_strategy(void) const;
=======

    TrainingStrategy* get_training_strategy_pointer() const;
    bool has_training_strategy() const;
>>>>>>> c9fe4ffe

    const OrderSelectionType& get_order_selection_type() const;
    const InputsSelectionType& get_inputs_selection_type() const;
    const ThresholdSelectionType& get_threshold_selection_type() const;

<<<<<<< HEAD
  /// @{ ownership not passed

    IncrementalOrder* get_incremental_order_pointer(void) const;
    GoldenSectionOrder* get_golden_section_order_pointer(void) const;
    SimulatedAnnealingOrder* get_simulated_annealing_order_pointer(void) const;

    GrowingInputs* get_growing_inputs_pointer(void) const;
    PruningInputs* get_pruning_inputs_pointer(void) const;
    GeneticAlgorithm* get_genetic_algorithm_pointer(void) const;
  
    F1ScoreOptimizationThreshold* get_f1_score_optimization_threshold_pointer(void) const;
    MatthewCorrelationOptimizationThreshold* get_matthew_correlation_optimization_threshold(void) const;
    YoudenIndexOptimizationThreshold* get_youden_index_optimization_threshold(void) const;
    KappaCoefficientOptimizationThreshold* get_kappa_coefficient_optimization_threshold(void) const;
    ROCCurveOptimizationThreshold* get_roc_curve_optimization_threshold(void) const;
  /// @}
=======
    IncrementalOrder* get_incremental_order_pointer() const;
    GoldenSectionOrder* get_golden_section_order_pointer() const;
    SimulatedAnnealingOrder* get_simulated_annealing_order_pointer() const;

    GrowingInputs* get_growing_inputs_pointer() const;
    PruningInputs* get_pruning_inputs_pointer() const;
    GeneticAlgorithm* get_genetic_algorithm_pointer() const;

    F1ScoreOptimizationThreshold* get_f1_score_optimization_threshold_pointer() const;
    MatthewCorrelationOptimizationThreshold* get_matthew_correlation_optimization_threshold() const;
    YoudenIndexOptimizationThreshold* get_youden_index_optimization_threshold() const;
    KappaCoefficientOptimizationThreshold* get_kappa_coefficient_optimization_threshold() const;
    ROCCurveOptimizationThreshold* get_roc_curve_optimization_threshold() const;
>>>>>>> c9fe4ffe

    // Set methods

    void set_default();

    void set_display(const bool&);
  /// ownership not passed
    void set_training_strategy_pointer(TrainingStrategy*);

#ifdef __OPENNN_MPI__
    void set_MPI(TrainingStrategy*, const ModelSelection*);

    void set_inputs_selection_MPI(const ModelSelection*);
    void set_order_selection_MPI(const ModelSelection*);
    void set_threshold_selection_MPI(const ModelSelection*);
#endif

    void set_order_selection_type(const OrderSelectionType&);
    void set_order_selection_type(const string&);

    void set_inputs_selection_type(const InputsSelectionType&);
    void set_inputs_selection_type(const string&);

    void set_threshold_selection_type(const ThresholdSelectionType&);
    void set_threshold_selection_type(const string&);

    void set_approximation(const bool&);

    // Pointer methods

    void destruct_order_selection();

    void destruct_inputs_selection();

    void destruct_threshold_selection();

    // Cross validation methods

    Vector<NeuralNetwork> perform_k_fold_cross_validation(const size_t& = 4);
    Vector<NeuralNetwork> perform_random_cross_validation(const size_t& = 4, const double& = 0.25);
    Vector<NeuralNetwork> perform_positives_cross_validation();

    // Model selection methods

    void check() const;

    Vector<double> calculate_inputs_importance() const;

    ModelSelectionResults perform_order_selection() const;

    ModelSelectionResults perform_inputs_selection() const;

    ModelSelectionResults perform_threshold_selection() const;

    ModelSelectionResults perform_model_selection() const;

    // Serialization methods

    tinyxml2::XMLDocument* to_XML() const;
    void from_XML(const tinyxml2::XMLDocument&);

    void write_XML(tinyxml2::XMLPrinter&) const;

    void print() const;
    void save(const string&) const;
    void load(const string&);

private: 

    // MEMBERS

    /// Pointer to a training strategy object.

    TrainingStrategy* training_strategy_pointer;

    /// Pointer to a incremental order object to be used in the order selection.

    IncrementalOrder* incremental_order_pointer;

    /// Pointer to a golden section order object to be used in the order selection.

    GoldenSectionOrder* golden_section_order_pointer;

    /// Pointer to a simulated annealing order object to be used in the order selection.

    SimulatedAnnealingOrder* simulated_annelaing_order_pointer;

    /// Pointer to a growing inputs object to be used in the inputs selection.

    GrowingInputs* growing_inputs_pointer;

    /// Pointer to a pruning inputs object to be used in the inputs selection.

    PruningInputs* pruning_inputs_pointer;

    /// Pointer to a genetic algorithm object to be used in the inputs selection.

    GeneticAlgorithm* genetic_algorithm_pointer;

    /// Pointer to a f1 score optimization object to be used in the inputs selection.

    F1ScoreOptimizationThreshold* f1_score_optimization_threshold_pointer;

    /// Pointer to a matthew correlation optimization object to be used in the threshold selection.

    MatthewCorrelationOptimizationThreshold* matthew_correlation_optimization_threshold_pointer;

    /// Pointer to a youden index optimization object to be used in the threshold selection.

    YoudenIndexOptimizationThreshold* youden_index_optimization_threshold_pointer;

    /// Pointer to a kappa coefficient optimization object to be used in the threshold selection.

    KappaCoefficientOptimizationThreshold* kappa_coefficient_optimization_threshold_pointer;

    /// Pointer to a roc curve distance optimization object to be used in the threshold selection.

    ROCCurveOptimizationThreshold* roc_curve_optimization_threshold_pointer;

    /// Type of order selection algorithm.

    OrderSelectionType order_selection_type;

    /// Type of inputs selection algorithm.

    InputsSelectionType inputs_selection_type;

    /// Type of threshold selection algorithm.

    ThresholdSelectionType threshold_selection_type;

    /// Display messages to screen.

    bool display;
};

}

#endif<|MERGE_RESOLUTION|>--- conflicted
+++ resolved
@@ -175,38 +175,17 @@
     // METHODS
 
     // Get methods
-<<<<<<< HEAD
+
   /// ownership not passed
-    TrainingStrategy* get_training_strategy_pointer(void) const;
-    bool has_training_strategy(void) const;
-=======
-
     TrainingStrategy* get_training_strategy_pointer() const;
     bool has_training_strategy() const;
->>>>>>> c9fe4ffe
 
     const OrderSelectionType& get_order_selection_type() const;
     const InputsSelectionType& get_inputs_selection_type() const;
     const ThresholdSelectionType& get_threshold_selection_type() const;
 
-<<<<<<< HEAD
   /// @{ ownership not passed
 
-    IncrementalOrder* get_incremental_order_pointer(void) const;
-    GoldenSectionOrder* get_golden_section_order_pointer(void) const;
-    SimulatedAnnealingOrder* get_simulated_annealing_order_pointer(void) const;
-
-    GrowingInputs* get_growing_inputs_pointer(void) const;
-    PruningInputs* get_pruning_inputs_pointer(void) const;
-    GeneticAlgorithm* get_genetic_algorithm_pointer(void) const;
-  
-    F1ScoreOptimizationThreshold* get_f1_score_optimization_threshold_pointer(void) const;
-    MatthewCorrelationOptimizationThreshold* get_matthew_correlation_optimization_threshold(void) const;
-    YoudenIndexOptimizationThreshold* get_youden_index_optimization_threshold(void) const;
-    KappaCoefficientOptimizationThreshold* get_kappa_coefficient_optimization_threshold(void) const;
-    ROCCurveOptimizationThreshold* get_roc_curve_optimization_threshold(void) const;
-  /// @}
-=======
     IncrementalOrder* get_incremental_order_pointer() const;
     GoldenSectionOrder* get_golden_section_order_pointer() const;
     SimulatedAnnealingOrder* get_simulated_annealing_order_pointer() const;
@@ -214,13 +193,13 @@
     GrowingInputs* get_growing_inputs_pointer() const;
     PruningInputs* get_pruning_inputs_pointer() const;
     GeneticAlgorithm* get_genetic_algorithm_pointer() const;
-
+  
     F1ScoreOptimizationThreshold* get_f1_score_optimization_threshold_pointer() const;
     MatthewCorrelationOptimizationThreshold* get_matthew_correlation_optimization_threshold() const;
     YoudenIndexOptimizationThreshold* get_youden_index_optimization_threshold() const;
     KappaCoefficientOptimizationThreshold* get_kappa_coefficient_optimization_threshold() const;
     ROCCurveOptimizationThreshold* get_roc_curve_optimization_threshold() const;
->>>>>>> c9fe4ffe
+  /// @}
 
     // Set methods
 
