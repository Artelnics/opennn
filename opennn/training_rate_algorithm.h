--- conflicted
+++ resolved
@@ -202,13 +202,8 @@
    // METHODS
 
    // Get methods
-<<<<<<< HEAD
   /// ownership not passed
-   LossIndex* get_loss_index_pointer(void) const;
-=======
-
    LossIndex* get_loss_index_pointer() const;
->>>>>>> c9fe4ffe
 
    bool has_loss_index() const;
 
@@ -232,14 +227,9 @@
   
    // Set methods
 
-<<<<<<< HEAD
-   void set(void);
+   void set();
    /// ownership not passed
-  void set(LossIndex*);
-=======
-   void set();
    void set(LossIndex*);
->>>>>>> c9fe4ffe
 
   /// ownership not passed
    void set_loss_index_pointer(LossIndex*);
@@ -279,12 +269,8 @@
 
    // Serialization methods
 
-<<<<<<< HEAD
   /// ownership passed - use delete to destroy
-   tinyxml2::XMLDocument* to_XML(void) const;   
-=======
    tinyxml2::XMLDocument* to_XML() const;   
->>>>>>> c9fe4ffe
    void from_XML(const tinyxml2::XMLDocument&);   
 
    void write_XML(tinyxml2::XMLPrinter&) const;
