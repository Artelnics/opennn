--- conflicted
+++ resolved
@@ -67,11 +67,7 @@
    void from_XML(const XMLDocument&) override;
    void to_XML(XMLPrinter&) const override;
 
-<<<<<<< HEAD
-   string get_expression(const vector<string>& = vector<string>(), const vector<string>& = vector<string>()) const final;
-=======
    string get_expression(const vector<string>& = vector<string>(), const vector<string>& = vector<string>()) const override;
->>>>>>> 2441909d
 
 private:
 
