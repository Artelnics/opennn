--- conflicted
+++ resolved
@@ -10,12 +10,7 @@
 #define FLATTENLAYER_H
 
 #include "layer.h"
-<<<<<<< HEAD
-#include "layer_forward_propagation.h"
-#include "layer_back_propagation.h"
 
-=======
->>>>>>> 2441909d
 
 namespace opennn
 {
@@ -35,12 +30,9 @@
 
     FlattenLayer(const dimensions& = {0,0,0});
 
-<<<<<<< HEAD
-=======
     dimensions get_input_dimensions() const override;
     dimensions get_output_dimensions() const override;
 
->>>>>>> 2441909d
     Index get_input_height() const;
     Index get_input_width() const;
     Index get_input_channels() const;
