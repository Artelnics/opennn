--- conflicted
+++ resolved
@@ -155,15 +155,10 @@
 
     // Get methods
 
-<<<<<<< HEAD
-    const bool& get_approximation(void) const;
+    const bool& get_approximation() const;
+
   /// ownership not passed
-    TrainingStrategy* get_training_strategy_pointer(void) const;
-=======
-    const bool& get_approximation() const;
-
     TrainingStrategy* get_training_strategy_pointer() const;
->>>>>>> c9fe4ffe
 
     bool has_training_strategy() const;
 
@@ -239,14 +234,9 @@
     size_t get_input_index(const Vector<Variables::Use>, const size_t);
 
     /// Performs the inputs selection for a neural network.
-<<<<<<< HEAD
+
   /// ownership passed - use delete to destroy
-    virtual InputsSelectionResults* perform_inputs_selection(void) = 0;
-
-=======
-
     virtual InputsSelectionResults* perform_inputs_selection() = 0;
->>>>>>> c9fe4ffe
 
 protected:
 
