--- conflicted
+++ resolved
@@ -24,8 +24,7 @@
 {
 
 public:
-
-<<<<<<< HEAD
+/*
     explicit EmbeddingLayer(const dimensions& = {0},
                             const dimensions& = {0, 0});
 
@@ -34,20 +33,17 @@
                             const Index& = 0,
                             const Index& = 0,
                             const bool& = false);
+*/
 
-    Index get_input_dimension_xxx() const;
-    Index get_inputs_number_xxx() const;
-    Index get_depth() const;
-=======
     EmbeddingLayer(const Index& = 0,
                    const Index& = 0,
                    const Index& = 0,
                    const bool& = false);
 
+
     Index get_vocabulary_size() const;
     Index get_sequence_length() const;
     Index get_embedding_size() const;
->>>>>>> f885f0ac
     bool get_positional_encoding() const;
 
     dimensions get_input_dimensions() const override;
@@ -65,20 +61,12 @@
 
     void set_dropout_rate(const type&);
 
-<<<<<<< HEAD
     void set_embedding_weights();
-    // void set_inputs_number(const Index& new_inputs_number);
-    // void set_input_dimensions(const Index& new_inputs_dimension);
-    // void set_depth(const Index& new_depth);
 
-    void set_parameters(const Tensor<type, 1>&, const Index& index = 0) final;
-    void set_parameters_random() final;
-    void set_parameters_constant(const type&) final;
-=======
     void set_parameters(const Tensor<type, 1>&, const Index& index = 0) override;
     void set_parameters_random() override;
     void set_parameters_constant(const type&) override;
->>>>>>> f885f0ac
+
 
     void dropout(Tensor<type, 3>&) const;
 
@@ -108,13 +96,7 @@
 
 private:
 
-<<<<<<< HEAD
-    Index input_dimensions_xxx;
-
-    Index inputs_number_xxx;
-=======
     Index sequence_length;
->>>>>>> f885f0ac
 
     Tensor<type, 2> embedding_weights;
 
