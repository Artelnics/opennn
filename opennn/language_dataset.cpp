--- conflicted
+++ resolved
@@ -205,10 +205,7 @@
 void LanguageDataset::encode_input_data(const vector<vector<string>>& input_document_tokens)
 {
     unordered_map<string, Index> input_vocabulary_map;
-<<<<<<< HEAD
-=======
-
->>>>>>> ba1243c6
+
     for (size_t i = 0; i < input_vocabulary.size(); ++i)
         input_vocabulary_map[input_vocabulary[i]] = i;
 
@@ -267,7 +264,7 @@
     else
     {
         unordered_map<string, Index> target_vocabulary_map;
-        for (size_t i = 0; i < target_vocabulary.size(); ++i)
+        for (Index i = 0; i < target_vocabulary.size(); ++i)
             target_vocabulary_map[target_vocabulary[i]] = i;
 
         const Index samples_number = get_samples_number();
