--- conflicted
+++ resolved
@@ -72,11 +72,8 @@
 class SimpleResNet : public NeuralNetwork
 {
 
-<<<<<<< HEAD
-=======
 public:
 
->>>>>>> 5c84aac9
     SimpleResNet(const dimensions& input_dimensions,
                  const std::vector<Index>& blocks_per_stage,
                  const dimensions& initial_filters,
