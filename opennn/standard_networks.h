--- conflicted
+++ resolved
@@ -251,36 +251,6 @@
                                                     false, 
                                                     "stem_conv_1");
 
-<<<<<<< HEAD
-        for (Index i = 0; i < static_cast<Index>(complexity_dimensions.size()); i++)
-        {
-            const dimensions current_input_dims = get_layer(last_layer_in_branch_A)->get_output_dimensions();
-            const dimensions kernel_dimensions = { 3, 3, current_input_dims[2], complexity_dimensions[i] };
-
-            auto conv_layer = make_unique<Convolutional>(current_input_dims, 
-                                                         kernel_dimensions, 
-                                                         "RectifiedLinear",
-                                                         dimensions{ 1, 1 }, 
-                                                         Convolutional::Convolution::Same, 
-                                                         false,
-                                                         "branch_A_conv_" + to_string(i + 1));
-
-            add_layer(move(conv_layer), { last_layer_in_branch_A });
-            last_layer_in_branch_A = get_layers_number() - 1;
-
-            const dimensions pool_input_dims = get_layer(last_layer_in_branch_A)->get_output_dimensions();
-
-            auto pool_layer = make_unique<Pooling>(pool_input_dims, 
-                                                   dimensions{ 2, 2 }, 
-                                                   dimensions{ 2, 2 },
-                                                   dimensions{ 0, 0 }, 
-                                                   Pooling::PoolingMethod::MaxPooling,
-                                                   "branch_A_pool_" + to_string(i + 1));
-
-            add_layer(move(pool_layer), { last_layer_in_branch_A });
-            last_layer_in_branch_A = get_layers_number() - 1;
-        }
-=======
         add_layer(move(stem_conv), { last_layer_index });
 
         last_layer_index = get_layers_number() - 1;
@@ -291,17 +261,12 @@
                                               dimensions{ 1, 1 },
                                               Pooling::PoolingMethod::MaxPooling, 
                                               "stem_pool");
->>>>>>> 65a98a3f
 
         add_layer(move(stem_pool), { last_layer_index });
 
         last_layer_index = get_layers_number() - 1;
 
-<<<<<<< HEAD
-        for (Index i = 0; i < static_cast<Index>(complexity_dimensions.size()); i++)
-=======
         for (size_t stage = 0; stage < blocks_per_stage.size(); ++stage)
->>>>>>> 65a98a3f
         {
             for (size_t block = 0; block < blocks_per_stage[stage]; ++block)
             {
@@ -411,7 +376,7 @@
 
         const auto& all_input_indices = get_layer_input_indices();
 
-        for (Index i = 0; i < get_layers_number(); ++i)
+        for (size_t i = 0; i < get_layers_number(); ++i)
         {
             const auto& layer = get_layer(i);
             const auto& inputs_for_this_layer = all_input_indices[i];
