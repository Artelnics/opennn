--- conflicted
+++ resolved
@@ -6,11 +6,7 @@
 //   Artificial Intelligence Techniques SL
 //   artelnics@artelnics.com
 
-<<<<<<< HEAD
-#include "pch.h"
-
-=======
->>>>>>> 2441909d
+
 #include "scaling_layer_2d.h"
 #include "strings_utilities.h"
 #include "tensors.h"
@@ -249,11 +245,7 @@
 {
     const Index outputs_number = get_outputs_number();
 
-<<<<<<< HEAD
-    vector<Scaler> new_scaling_methods(neurons_number);
-=======
     vector<Scaler> new_scaling_methods(outputs_number);
->>>>>>> 2441909d
 
     #pragma omp parallel for
     for(Index i = 0; i < outputs_number; i++)
@@ -312,11 +304,7 @@
     const Index outputs_number = get_outputs_number();
 
     #pragma omp parallel for
-<<<<<<< HEAD
-    for(Index i = 0; i < neurons_number; i++)
-=======
-    for(Index i = 0; i < outputs_number; i++)
->>>>>>> 2441909d
+    for(Index i = 0; i < outputs_number; i++)
         scalers[i] = new_scaling_method;
 }
 
