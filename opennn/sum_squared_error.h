/****************************************************************************************************************/
/*                                                                                                              */
/*   OpenNN: Open Neural Networks Library                                                                       */
/*   www.opennn.net                                                                                             */
/*                                                                                                              */
/*   S U M   S Q U A R E D   E R R O R   C L A S S   H E A D E R                                                */
/*                                                                                                              */
/*   Artificial Intelligence Techniques SL                                                                      */
/*   artelnics@artelnics.com                                                                                    */
/*                                                                                                              */
/****************************************************************************************************************/

#pragma once
#ifndef __SUMSQUAREDERROR_H__
#define __SUMSQUAREDERROR_H__

// System includes

#include <iostream>
#include <fstream>
#include <cmath>
#include <sstream>
#include <string>
#include <limits>

// OpenNN includes

#include "loss_index.h"
#include "data_set.h"

// TinyXml includes

#include "tinyxml2.h"

namespace OpenNN
{

/// This class represents the sum squared peformance term functional. 
/// This is used as the error term in data modeling problems, such as function regression, 
/// classification or time series prediction.

class SumSquaredError : public LossIndex
{

public:

   // DEFAULT CONSTRUCTOR

   explicit SumSquaredError();

   // NEURAL NETWORK CONSTRUCTOR
  /// ownership not passed
   explicit SumSquaredError(NeuralNetwork*);

   // DATA SET CONSTRUCTOR
  /// ownership not passed

   explicit SumSquaredError(DataSet*);

   // GENERAL CONSTRUCTOR
  /// ownership not passed

   explicit SumSquaredError(NeuralNetwork*, DataSet*);

   // XML CONSTRUCTOR

   explicit SumSquaredError(const tinyxml2::XMLDocument&);

   // COPY CONSTRUCTOR

   SumSquaredError(const SumSquaredError&);

   // DESTRUCTOR

   virtual ~SumSquaredError();    

   // METHODS

   // Error methods

   double calculate_training_error() const;

   double calculate_selection_error() const;

   double calculate_training_error(const Vector<double>&) const;

   Vector<double> calculate_training_error_gradient() const;

   double calculate_batch_error(const Vector<size_t>&) const {return 0.0;}

   Vector<double> calculate_batch_error_gradient(const Vector<size_t>&) const;

   double calculate_error(const Matrix<double>&, const Matrix<double>&) const;

   double calculate_error(const Vector<size_t>&, const Vector<double>&) const;

   // Terms methods

   Vector<double> calculate_error_terms(const Vector<double>&) const;
   Vector<double> calculate_error_terms(const Matrix<double>&, const Matrix<double>&) const;

  // Matrix<double> calculate_error_terms_Jacobian(const Vector<size_t>&) const;

   // Serialization methods

   string write_error_term_type() const;

<<<<<<< HEAD
   // Serialization methods
  /// ownership passed - use delete to destroy
=======
>>>>>>> 41bed0e1
   tinyxml2::XMLDocument* to_XML() const;   
   void from_XML(const tinyxml2::XMLDocument&);

   void write_XML(tinyxml2::XMLPrinter&) const;

   Matrix<double> calculate_output_gradient(const Matrix<double>&, const Matrix<double>&) const;

   LossIndex::SecondOrderErrorTerms calculate_terms_second_order_loss() const;

private:

   // Squared errors methods

   Vector<double> calculate_squared_errors() const;
};

}

#endif


// OpenNN: Open Neural Networks Library.
// Copyright(C) 2005-2018 Artificial Intelligence Techniques, SL.
//
// This library is free software; you can redistribute it and/or
// modify it under the terms of the GNU Lesser General Public
// License as published by the Free Software Foundation; either
// version 2.1 of the License, or any later version.
//
// This library is distributed in the hope that it will be useful,
// but WITHOUT ANY WARRANTY; without even the implied warranty of
// MERCHANTABILITY or FITNESS FOR A PARTICULAR PURPOSE.  See the GNU
// Lesser General Public License for more details.

// You should have received a copy of the GNU Lesser General Public
// License along with this library; if not, write to the Free Software
// Foundation, Inc., 51 Franklin St, Fifth Floor, Boston, MA  02110-1301  USA<|MERGE_RESOLUTION|>--- conflicted
+++ resolved
@@ -105,11 +105,7 @@
 
    string write_error_term_type() const;
 
-<<<<<<< HEAD
-   // Serialization methods
   /// ownership passed - use delete to destroy
-=======
->>>>>>> 41bed0e1
    tinyxml2::XMLDocument* to_XML() const;   
    void from_XML(const tinyxml2::XMLDocument&);
 
