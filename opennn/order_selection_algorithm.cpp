/****************************************************************************************************************/
/*                                                                                                              */
/*   OpenNN: Open Neural Networks Library                                                                       */
/*   www.opennn.net                                                                                             */
/*                                                                                                              */
/*   O R D E R   S E L E C T I O N   A L G O R I T H M   C L A S S                                              */
/*                                                                                                              */
/*   Fernando Gomez                                                                                             */
/*   Artificial Intelligence Techniques SL                                                                      */
/*   fernandogomez@artelnics.com                                                                                */
/*                                                                                                              */
/****************************************************************************************************************/


// OpenNN includes

#include "order_selection_algorithm.h"

namespace OpenNN {

// DEFAULT CONSTRUCTOR

/// Default constructor.

OrderSelectionAlgorithm::OrderSelectionAlgorithm()
    : training_strategy_pointer(NULL)
{
    set_default();
}


// TRAINING STRATEGY CONSTRUCTOR

/// Training strategy constructor.
/// @param new_training_strategy_pointer Pointer to a training strategy object.

OrderSelectionAlgorithm::OrderSelectionAlgorithm(TrainingStrategy* new_training_strategy_pointer)
    : training_strategy_pointer(new_training_strategy_pointer)
{
    set_default();
}


// FILE CONSTRUCTOR

/// File constructor.
/*/// @param file_name Name of XML order selection file.*/

OrderSelectionAlgorithm::OrderSelectionAlgorithm(const string&)
    : training_strategy_pointer(NULL)
{
    //load(file_name);
}


// XML CONSTRUCTOR

/// XML constructor.
/*/// @param order_selection_document Pointer to a TinyXML document containing the order selection algorithm data.*/

OrderSelectionAlgorithm::OrderSelectionAlgorithm(const tinyxml2::XMLDocument& )
    : training_strategy_pointer(NULL)
{
    //from_XML(order_selection_document);
}


// DESTRUCTOR

/// Destructor.

OrderSelectionAlgorithm::~OrderSelectionAlgorithm()
{
}


// METHODS

// TrainingStrategy* get_training_strategy_pointer() const method

/// Returns a pointer to the training strategy object.

TrainingStrategy* OrderSelectionAlgorithm::get_training_strategy_pointer() const
{
#ifdef __OPENNN_DEBUG__

    if(!training_strategy_pointer)
    {
        ostringstream buffer;

        buffer << "OpenNN Exception: OrderSelectionAlgorithm class.\n"
               << "DataSet* get_training_strategy_pointer() const method.\n"
               << "Training strategy pointer is NULL.\n";

        throw logic_error(buffer.str());
    }

#endif

    return(training_strategy_pointer);
}

// bool has_training_strategy() const method

/// Returns true if this order selection algorithm has a training strategy associated, and false otherwise.

bool OrderSelectionAlgorithm::has_training_strategy() const
{
    if(training_strategy_pointer)
    {
        return(true);
    }
    else
    {
        return(false);
    }
}

// const size_t& get_maximum_order() const method

/// Returns the maximum of the hidden perceptrons number used in the order order selection.

const size_t& OrderSelectionAlgorithm::get_maximum_order() const
{
    return(maximum_order);
}


// const size_t& get_minimum_order() const method

/// Returns the minimum of the hidden perceptrons number used in the order selection.

const size_t& OrderSelectionAlgorithm::get_minimum_order() const
{
    return(minimum_order);
}

// const size_t& get_trials_number() const method

/// Returns the number of trials for each network architecture.

const size_t& OrderSelectionAlgorithm::get_trials_number() const
{
    return(trials_number);
}

// const bool& get_reserve_parameters_data() const method

/// Returns true if the neural network parameters are to be reserved, and false otherwise.

const bool& OrderSelectionAlgorithm::get_reserve_parameters_data() const
{
    return(reserve_parameters_data);
}


// const bool& get_reserve_loss_data() const method

/// Returns true if the loss functional losses are to be reserved, and false otherwise.

const bool& OrderSelectionAlgorithm::get_reserve_loss_data() const
{
    return(reserve_loss_data);
}


// const bool& get_reserve_selection_loss_data() const method

/// Returns true if the loss functional selection losses are to be reserved, and false otherwise.

const bool& OrderSelectionAlgorithm::get_reserve_selection_loss_data() const
{
    return(reserve_selection_loss_data);
}


// const bool& get_reserve_minimal_parameters() const method

/// Returns true if the parameters vector of the neural network with minimum selection loss is to be reserved, and false otherwise.

const bool& OrderSelectionAlgorithm::get_reserve_minimal_parameters() const
{
    return(reserve_minimal_parameters);
}

// const PerformanceCalculationMethod& get_loss_calculation_method() const method

/// Returns the method for the calculation of the loss and the selection loss.

const OrderSelectionAlgorithm::PerformanceCalculationMethod& OrderSelectionAlgorithm::get_loss_calculation_method() const
{
    return(loss_calculation_method);
}

// const bool& get_display() const method

/// Returns true if messages from this class can be displayed on the screen,
/// or false if messages from this class can't be displayed on the screen.

const bool& OrderSelectionAlgorithm::get_display() const
{
    return(display);
}

// const double& get_selection_loss_goal() const method

/// Returns the goal for the selection loss in the order selection algorithm.

const double& OrderSelectionAlgorithm::get_selection_loss_goal() const
{
    return(selection_loss_goal);
}


// const size_t& get_maximum_iterations_number() const method

/// Returns the maximum number of iterations in the order selection algorithm.

const size_t& OrderSelectionAlgorithm::get_maximum_iterations_number() const
{
    return(maximum_iterations_number);
}


// const double& get_maximum_time() const method

/// Returns the maximum time in the order selection algorithm.

const double& OrderSelectionAlgorithm::get_maximum_time() const
{
    return(maximum_time);
}

// const double& get_tolerance() const method

/// Return the tolerance of error for the order selection algorithm.

const double& OrderSelectionAlgorithm::get_tolerance() const
{
    return(tolerance);
}

// string write_loss_calculation_method() const method

/// Return a string with the loss calculation method of this order selection algorithm.

string OrderSelectionAlgorithm::write_loss_calculation_method() const
{
    switch(loss_calculation_method)
    {
    case Maximum:
    {
        return("Maximum");
    }
    case Minimum:
    {
        return("Minimum");
    }
    case Mean:
    {
        return("Mean");
    }
    default:
    {
        ostringstream buffer;

        buffer << "OpenNN Exception: OrderSelectionAlgorithm class.\n"
               << "string write_loss_calculation_method() const method.\n"
               << "Unknown loss calculation method.\n";

        throw logic_error(buffer.str());

        break;
    }
    }
}


// void set_training_strategy_pointer(TrainingStrategy*) method

/// Sets a new training strategy pointer.
/// @param new_training_strategy_pointer Pointer to a training strategy object.

void OrderSelectionAlgorithm::set_training_strategy_pointer(TrainingStrategy* new_training_strategy_pointer)
{
    training_strategy_pointer = new_training_strategy_pointer;
}


// void set_default() method 

/// Sets the members of the order selection object to their default values.

void OrderSelectionAlgorithm::set_default()
{
    size_t inputs_number ;
    size_t outputs_number;

    if(training_strategy_pointer == NULL
    || !training_strategy_pointer->has_loss_index())
    {
        inputs_number = 0;
        outputs_number = 0;
    }
    else
    {
        inputs_number = training_strategy_pointer->get_loss_index_pointer()->get_neural_network_pointer()->get_inputs_number();
        outputs_number = training_strategy_pointer->get_loss_index_pointer()->get_neural_network_pointer()->get_outputs_number();
    }
    // MEMBERS

    minimum_order = 1;

    // Heuristic value for the maximum_order

    maximum_order = 2*(inputs_number + outputs_number);
    trials_number = 1;

    // order selection results

    reserve_parameters_data = true;
    reserve_loss_data = true;
    reserve_selection_loss_data = true;
    reserve_minimal_parameters = true;

    loss_calculation_method = Minimum;

    display = true;

    // STOPPING CRITERIA

    selection_loss_goal = 0.0;

    maximum_iterations_number = 1000;
    maximum_time = 10000.0;

    tolerance = 0.0;
}

// void set_maximum_order(const size_t&) method

/// Sets the number of the maximum hidden perceptrons for the order selection algorithm.
/// @param new_maximum_order Number of maximum hidden perceptrons.

void OrderSelectionAlgorithm::set_maximum_order(const size_t& new_maximum_order)
{
#ifdef __OPENNN_DEBUG__

    if(new_maximum_order <= 0)
    {
        ostringstream buffer;

        buffer << "OpenNN Exception: OrderSelectionAlgorithm class.\n"
               << "void set_maximum_order(const size_t&) method.\n"
               << "maximum_order(" << new_maximum_order << ") must be greater than 0.\n";

        throw logic_error(buffer.str());
    }

    if(new_maximum_order < minimum_order)
    {
        ostringstream buffer;

        buffer << "OpenNN Exception: OrderSelectionAlgorithm class.\n"
               << "void set_maximum_order(const size_t&) method.\n"
               << "maximum_order(" << new_maximum_order << ") must be equal or greater than minimum_order(" << minimum_order << ").\n";

        throw logic_error(buffer.str());
    }

#endif

    maximum_order = new_maximum_order;
}


// void set_minimum_order(const size_t&) method

/// Sets the number of the minimum hidden perceptrons for the order selection algorithm.
/// @param new_minimum_order Number of minimum hidden perceptrons.

void OrderSelectionAlgorithm::set_minimum_order(const size_t& new_minimum_order)
{
#ifdef __OPENNN_DEBUG__

    if(new_minimum_order <= 0)
    {
        ostringstream buffer;

        buffer << "OpenNN Exception: OrderSelectionAlgorithm class.\n"
               << "void set_minimum_order(const size_t&) method.\n"
               << "minimum_order(" << new_minimum_order << ") must be greater than 0.\n";

        throw logic_error(buffer.str());
    }

    if(new_minimum_order >= maximum_order)
    {
        ostringstream buffer;
        buffer << "OpenNN Exception: OrderSelectionAlgorithm class.\n"
               << "void set_minimum_order(const size_t&) method.\n"
               << "minimum_order(" << new_minimum_order << ") must be less than maximum_order(" << maximum_order << ").\n";

        throw logic_error(buffer.str());
    }

#endif

    minimum_order = new_minimum_order;
}

// void set_trials_number(const size_t&) method

/// Sets the number of times that each different neural network is to be trained.
/// @param new_trials_number Number of assays for each set of parameters.

void OrderSelectionAlgorithm::set_trials_number(const size_t& new_trials_number)
{
#ifdef __OPENNN_DEBUG__

    if(new_trials_number <= 0)
    {
        ostringstream buffer;
        buffer << "OpenNN Exception: OrderSelectionAlgorithm class.\n"
               << "void set_trials_number(const size_t&) method.\n"
               << "Number of assays must be greater than 0.\n";

        throw logic_error(buffer.str());
    }

#endif

    trials_number = new_trials_number;
}

// void set_reserve_parameters_data(const bool&) method

/// Sets the reserve flag for the parameters data.
/// @param new_reserve_parameters_data Flag value.

void OrderSelectionAlgorithm::set_reserve_parameters_data(const bool& new_reserve_parameters_data)
{
    reserve_parameters_data = new_reserve_parameters_data;
}


// void set_reserve_loss_data(const bool&) method

/// Sets the reserve flag for the loss data.
/// @param new_reserve_loss_data Flag value.

void OrderSelectionAlgorithm::set_reserve_loss_data(const bool& new_reserve_loss_data)
{
    reserve_loss_data = new_reserve_loss_data;
}


// void set_reserve_selection_loss_data(const bool&) method

/// Sets the reserve flag for the selection loss data.
/// @param new_reserve_selection_loss_data Flag value.

void OrderSelectionAlgorithm::set_reserve_selection_loss_data(const bool& new_reserve_selection_loss_data)
{
    reserve_selection_loss_data = new_reserve_selection_loss_data;
}


// void set_reserve_minimal_parameters(const bool&) method

/// Sets the reserve flag for the minimal parameters.
/// @param new_reserve_minimal_parameters Flag value.

void OrderSelectionAlgorithm::set_reserve_minimal_parameters(const bool& new_reserve_minimal_parameters)
{
    reserve_minimal_parameters = new_reserve_minimal_parameters;
}

// void set_loss_calculation_method(const PerformanceCalculationMethod&) method

/// Sets a new method to calculate the loss and the selection loss.
/// @param new_loss_calculation_method Method to calculate the loss(Minimum, Maximum or Mean).

void OrderSelectionAlgorithm::set_loss_calculation_method(const OrderSelectionAlgorithm::PerformanceCalculationMethod& new_loss_calculation_method)
{
    loss_calculation_method = new_loss_calculation_method;
}

// void set_loss_calculation_method(const string&) method

/// Sets a new loss calculation method from a string.
/// @param new_loss_calculation_method String with the loss calculation method.

void OrderSelectionAlgorithm::set_loss_calculation_method(const string& new_loss_calculation_method)
{
    if(new_loss_calculation_method == "Maximum")
    {
        loss_calculation_method = Maximum;

    }
    else if(new_loss_calculation_method == "Minimum")
    {
        loss_calculation_method = Minimum;

    }
    else if(new_loss_calculation_method == "Mean")
    {
        loss_calculation_method = Mean;

    }
    else{
        ostringstream buffer;

        buffer << "OpenNN Exception: OrderSelectionAlgorithm class.\n"
               << "void set_loss_calculation_method(const string&) method.\n"
               << "Unknown loss calculation method.\n";

        throw logic_error(buffer.str());

    }
}


// void set_display(const bool&) method

/// Sets a new display value.
/// If it is set to true messages from this class are to be displayed on the screen;
/// if it is set to false messages from this class are not to be displayed on the screen.
/// @param new_display Display value.

void OrderSelectionAlgorithm::set_display(const bool& new_display)
{
    display = new_display;
}

// void set_selection_loss_goal(const double&) method

/// Sets the selection loss goal for the order selection algorithm.
/// @param new_selection_loss_goal Goal of the selection loss.

void OrderSelectionAlgorithm::set_selection_loss_goal(const double& new_selection_loss_goal)
{
#ifdef __OPENNN_DEBUG__

    if(new_selection_loss_goal < 0)
    {
        ostringstream buffer;

        buffer << "OpenNN Exception: OrderSelectionAlgorithm class.\n"
               << "void set_selection_loss_goal(const double&) method.\n"
               << "Selection loss goal must be greater or equal than 0.\n";

        throw logic_error(buffer.str());
    }

#endif

    selection_loss_goal = new_selection_loss_goal;
}


// void set_maximum_iterations_number(const size_t&) method

/// Sets the maximum iterations number for the order selection algorithm.
/// @param new_maximum_iterations_number Maximum number of iterations.

void OrderSelectionAlgorithm::set_maximum_iterations_number(const size_t& new_maximum_iterations_number)
{
#ifdef __OPENNN_DEBUG__

    if(new_maximum_iterations_number <= 0)
    {
        ostringstream buffer;

        buffer << "OpenNN Exception: OrderSelectionAlgorithm class.\n"
               << "void set_maximum_iterations_number(const size_t&) method.\n"
               << "Maximum iterations number must be greater than 0.\n";

        throw logic_error(buffer.str());
    }

#endif

    maximum_iterations_number = new_maximum_iterations_number;
}


// void set_maximum_time(const double&) method

/// Sets the maximum time for the order selection algorithm.
/// @param new_maximum_time Maximum time for the algorithm.

void OrderSelectionAlgorithm::set_maximum_time(const double& new_maximum_time)
{
#ifdef __OPENNN_DEBUG__

    if(new_maximum_time < 0)
    {
        ostringstream buffer;

        buffer << "OpenNN Exception: OrderSelectionAlgorithm class.\n"
               << "void set_maximum_time(const double&) method.\n"
               << "Maximum time must be greater than 0.\n";

        throw logic_error(buffer.str());
    }

#endif

    maximum_time = new_maximum_time;
}

// void set_tolerance(const double&) method

/// Set the tolerance for the errors in the trainings of the algorithm.
/// @param new_tolerance Value of the tolerance.

void OrderSelectionAlgorithm::set_tolerance(const double& new_tolerance)
{
#ifdef __OPENNN_DEBUG__

    if(new_tolerance < 0)
    {
        ostringstream buffer;

        buffer << "OpenNN Exception: OrderSelectionAlgorithm class.\n"
               << "void set_tolerance(const double&) method.\n"
               << "Tolerance must be equal or greater than 0.\n";

        throw logic_error(buffer.str());
    }

#endif

    tolerance = new_tolerance;
}


// Vector<double> perform_minimum_model_evaluation(const size_t&) method

/// Returns the minimum of the loss and selection loss in trials_number trainings
/// @param order_number Number of perceptrons in the hidden layer to be trained with.

Vector<double> OrderSelectionAlgorithm::perform_minimum_model_evaluation(const size_t& order_number)
{
#ifdef __OPENNN_DEBUG__

    if(order_number <= 0)
    {
        ostringstream buffer;

        buffer << "OpenNN Exception: OrderSelectionAlgorithm class.\n"
               << "Vector<double> perform_minimum_model_evaluation(size_t) method.\n"
               << "Number of hidden perceptrons must be greater than 0.\n";

        throw logic_error(buffer.str());
    }

    if(trials_number <= 0)
    {
        ostringstream buffer;

        buffer << "OpenNN Exception: OrderSelectionAlgorithm class.\n"
               << "Vector<double> perform_minimum_model_evaluation(size_t) method.\n"
               << "Number of parameters assay must be greater than 0.\n";

        throw logic_error(buffer.str());
    }

#endif

    NeuralNetwork* neural_network = training_strategy_pointer->get_loss_index_pointer()->get_neural_network_pointer();

    TrainingStrategy::Results training_strategy_results;

    Vector<double> final(2);
    final[0] = 10;
    final[1] = 10;

    Vector<double> current_loss(2);

    Vector<double> final_parameters;

    bool flag_loss = false;
    bool flag_selection = false;

    for(size_t i = 0; i < order_history.size(); i++)
    {
        if(order_history[i] == order_number)
        {
            final[0] = loss_history[i];
            flag_loss = true;
        }
    }

    for(size_t i = 0; i < order_history.size(); i++)
    {
        if(order_history[i] == order_number)
        {
            final[1] = selection_loss_history[i];
            flag_selection = true;
        }
    }

    if(flag_loss && flag_selection)
    {
        return(final);
    }

    MultilayerPerceptron* multilayer_perceptron = neural_network->get_multilayer_perceptron_pointer();
    const size_t last_hidden_layer = multilayer_perceptron->get_layers_number()-2;
    const size_t perceptrons_number = multilayer_perceptron->get_layer_pointer(last_hidden_layer)->get_perceptrons_number();

    if(order_number > perceptrons_number)
    {
        multilayer_perceptron->grow_layer_perceptron(last_hidden_layer,order_number-perceptrons_number);
        neural_network->randomize_parameters_normal();
#ifdef __OPENNN_MPI__

        neural_network->set_MPI(neural_network);

#endif
        training_strategy_pointer->perform_training(training_strategy_results);

        final_parameters.set(neural_network->arrange_parameters());
        final = get_final_losses(training_strategy_results);
    }
    else
    {
        for(size_t i = 0; i <(perceptrons_number-order_number); i++)
        {
            multilayer_perceptron->prune_layer_perceptron(last_hidden_layer,0);
        }

        neural_network->randomize_parameters_normal();

#ifdef __OPENNN_MPI__

        neural_network->set_MPI(neural_network);

#endif
         training_strategy_pointer->perform_training(training_strategy_results);

        final_parameters.set(neural_network->arrange_parameters());
        final = get_final_losses(training_strategy_results);
    }

    for(size_t i = 1; i < trials_number; i++)
    {
        if(display)
        {
            cout << "Trial number: " << i << endl;
            if(i == 1)
            {
                cout << "Training loss: " << final[0] << endl;
                cout << "Selection loss: " << final[1] << endl;
                cout << "Stopping condition: " << write_stopping_condition(training_strategy_results) << endl << endl;
            }
            else
            {
                cout << "Training loss: " << current_loss[0] << endl;
                cout << "Selection loss: " << current_loss[1] << endl;
                cout << "Stopping condition: " << write_stopping_condition(training_strategy_results) << endl << endl;
            }
        }

        neural_network->randomize_parameters_normal();

#ifdef __OPENNN_MPI__

        neural_network->set_MPI(neural_network);

#endif
         training_strategy_pointer->perform_training(training_strategy_results);

        current_loss = get_final_losses(training_strategy_results);

        if(!flag_loss && final[0] > current_loss[0])
        {
            final[0] = current_loss[0];

            final_parameters.set(neural_network->arrange_parameters());
        }

        if(!flag_selection && final[1] > current_loss[1])
        {
            final[1] = current_loss[1];

            final_parameters.set(neural_network->arrange_parameters());
        }
    }

    if(display)
    {
        cout << "Trial number: " << trials_number << endl;
        cout << "Training loss: " << final[0] << endl;
        cout << "Selection loss: " << final[1] << endl;
        cout << "Stopping condition: " << write_stopping_condition(training_strategy_results) << endl << endl;
    }

    order_history.push_back(order_number);

    loss_history.push_back(final[0]);

    selection_loss_history.push_back(final[1]);

    parameters_history.push_back(final_parameters);

    return final;
}


// Vector<double> perform_maximum_model_evaluation(const size_t&) const method

/// Returns the maximum of the loss and selection loss in trials_number trainings
/// @param order_number Number of perceptrons in the hidden layer to be trained with.

Vector<double> OrderSelectionAlgorithm::perform_maximum_model_evaluation(const size_t& order_number)
{
#ifdef __OPENNN_DEBUG__

    if(order_number <= 0)
    {
        ostringstream buffer;

        buffer << "OpenNN Exception: OrderSelectionAlgorithm class.\n"
               << "Vector<double> perform_maximum_model_evaluation(size_t) method.\n"
               << "Number of hidden perceptrons must be greater than 0.\n";

        throw logic_error(buffer.str());
    }

    if(trials_number <= 0)
    {
        ostringstream buffer;

        buffer << "OpenNN Exception: OrderSelectionAlgorithm class.\n"
               << "Vector<double> perform_maximum_model_evaluation(size_t) method.\n"
               << "Number of parameters assay must be greater than 0.\n";

        throw logic_error(buffer.str());
    }

#endif

    NeuralNetwork* neural_network = training_strategy_pointer->get_loss_index_pointer()->get_neural_network_pointer();

    TrainingStrategy::Results training_strategy_results;

    Vector<double> final(2);
    final[0] = 0;
    final[1] = 0;

    Vector<double> current_loss(2);

    Vector<double> final_parameters;

    bool flag_loss = false;
    bool flag_selection = false;

    for(size_t i = 0; i < order_history.size(); i++)
    {
        if(order_history[i] == order_number)
        {
            final[0] = loss_history[i];
            flag_loss = true;
        }
    }



    for(size_t i = 0; i < order_history.size(); i++)
    {
        if(order_history[i] == order_number)
        {
            final[1] = selection_loss_history[i];
            flag_selection = true;
        }
    }


    if(flag_loss && flag_selection)
    {
        return(final);
    }

    MultilayerPerceptron* multilayer_perceptron = neural_network->get_multilayer_perceptron_pointer();
    const size_t last_hidden_layer = multilayer_perceptron->get_layers_number()-2;
    const size_t perceptrons_number = multilayer_perceptron->get_layer_pointer(last_hidden_layer)->get_perceptrons_number();

    if(order_number > perceptrons_number)
    {
        multilayer_perceptron->grow_layer_perceptron(last_hidden_layer,order_number-perceptrons_number);
        neural_network->perturbate_parameters(0.001);
       training_strategy_pointer->perform_training(training_strategy_results);

        final_parameters.set(neural_network->arrange_parameters());
        final = get_final_losses(training_strategy_results);
    }
    else
    {
        training_strategy_pointer->get_quasi_Newton_method_pointer()->set_maximum_selection_loss_decreases(training_strategy_pointer->get_quasi_Newton_method_pointer()->get_maximum_iterations_number());

        for(size_t i = 0; i <(perceptrons_number-order_number); i++)
        {
            multilayer_perceptron->prune_layer_perceptron(last_hidden_layer,0);
        }

        neural_network->perturbate_parameters(0.001);
        training_strategy_pointer->perform_training(training_strategy_results);

        final_parameters.set(neural_network->arrange_parameters());
        final = get_final_losses(training_strategy_results);
    }

    for(size_t i = 1; i < trials_number; i++)
    {
        if(display)
        {
            cout << "Trial number: " << i << endl;
            if(i == 1)
            {
                cout << "Training loss: " << final[0] << endl;
                cout << "Selection loss: " << final[1] << endl;
                cout << "Stopping condition: " << write_stopping_condition(training_strategy_results) << endl << endl;
            }
            else
            {
                cout << "Training loss: " << current_loss[0] << endl;
                cout << "Selection loss: " << current_loss[1] << endl;
                cout << "Stopping condition: " << write_stopping_condition(training_strategy_results) << endl << endl;
            }
        }

        neural_network->randomize_parameters_normal();

<<<<<<< HEAD
        training_strategy_pointer->perform_training(training_strategy_results);
=======
#ifdef __OPENNN_MPI__

        neural_network->set_MPI(neural_network);

#endif
        training_strategy_results = training_strategy_pointer->perform_training();
>>>>>>> c9fe4ffe

        current_loss = get_final_losses(training_strategy_results);

        if(!flag_loss && final[0] < current_loss[0])
        {
            final[0] = current_loss[0];

            final_parameters.set(neural_network->arrange_parameters());
        }

        if(!flag_selection && final[1] < current_loss[1])
        {
            final[1] = current_loss[1];

            final_parameters.set(neural_network->arrange_parameters());
        }
    }

    if(display)
    {
        cout << "Trial number: " << trials_number << endl;
        cout << "Training loss: " << final[0] << endl;
        cout << "Selection loss: " << final[1] << endl;
        cout << "Stopping condition: " << write_stopping_condition(training_strategy_results) << endl << endl;
    }

    order_history.push_back(order_number);

    loss_history.push_back(final[0]);

    selection_loss_history.push_back(final[1]);

    parameters_history.push_back(final_parameters);

    return final;
}


// Vector<double> perform_mean_model_evaluation(const size_t&) method

/// Returns the mean of the loss and selection loss in trials_number trainings
/// @param order_number Number of perceptrons in the hidden layer to be trained with.

Vector<double> OrderSelectionAlgorithm::perform_mean_model_evaluation(const size_t& order_number)
{
#ifdef __OPENNN_DEBUG__

    if(order_number <= 0)
    {
        ostringstream buffer;

        buffer << "OpenNN Exception: OrderSelectionAlgorithm class.\n"
               << "Vector<double> perform_mean_model_evaluation(size_t) method.\n"
               << "Number of hidden perceptrons must be greater than 0.\n";

        throw logic_error(buffer.str());
    }

    if(trials_number <= 0)
    {
        ostringstream buffer;

        buffer << "OpenNN Exception: OrderSelectionAlgorithm class.\n"
               << "Vector<double> perform_mean_model_evaluation(size_t) method.\n"
               << "Number of parameters assay must be greater than 0.\n";

        throw logic_error(buffer.str());
    }

#endif

    NeuralNetwork* neural_network = training_strategy_pointer->get_loss_index_pointer()->get_neural_network_pointer();

    TrainingStrategy::Results training_strategy_results;

    Vector<double> mean_final(2);
    mean_final[0] = 0;
    mean_final[1] = 0;

    Vector<double> current_loss(2);

    Vector<double> final_parameters;

    bool flag_loss = false;
    bool flag_selection = false;


    for(size_t i = 0; i < order_history.size(); i++)
    {
        if(order_history[i] == order_number)
        {
            mean_final[0] = loss_history[i];
            flag_loss = true;
        }
    }



    for(size_t i = 0; i < order_history.size(); i++)
    {
        if(order_history[i] == order_number)
        {
            mean_final[1] = selection_loss_history[i];
            flag_selection = true;
        }
    }


    if(flag_loss && flag_selection)
    {
        return(mean_final);
    }

    MultilayerPerceptron* multilayer_perceptron = neural_network->get_multilayer_perceptron_pointer();
    const size_t last_hidden_layer = multilayer_perceptron->get_layers_number()-2;
    const size_t perceptrons_number = multilayer_perceptron->get_layer_pointer(last_hidden_layer)->get_perceptrons_number();

    if(order_number > perceptrons_number)
    {
        multilayer_perceptron->grow_layer_perceptron(last_hidden_layer,order_number-perceptrons_number);
        neural_network->perturbate_parameters(0.001);
        training_strategy_pointer->perform_training(training_strategy_results);

        final_parameters.set(neural_network->arrange_parameters());
        mean_final = get_final_losses(training_strategy_results);
    }
    else
    {
        for(size_t i = 0; i <(perceptrons_number-order_number); i++)
        {
            multilayer_perceptron->prune_layer_perceptron(last_hidden_layer,0);
        }

        neural_network->perturbate_parameters(0.001);
         training_strategy_pointer->perform_training(training_strategy_results);

        final_parameters.set(neural_network->arrange_parameters());
        mean_final = get_final_losses(training_strategy_results);
    }

    for(size_t i = 1; i < trials_number; i++)
    {
        if(display)
        {
            cout << "Trial number: " << i << endl;
            if(i == 1)
            {
                cout << "Training loss: " << mean_final[0] << endl;
                cout << "Selection loss: " << mean_final[1] << endl;
                cout << "Stopping condition: " << write_stopping_condition(training_strategy_results) << endl << endl;
            }
            else
            {
                cout << "Training loss: " << current_loss[0] << endl;
                cout << "Selection loss: " << current_loss[1] << endl;
                cout << "Stopping condition: " << write_stopping_condition(training_strategy_results) << endl << endl;
            }
        }

        neural_network->randomize_parameters_normal();

<<<<<<< HEAD
         training_strategy_pointer->perform_training(training_strategy_results);
=======
#ifdef __OPENNN_MPI__

        neural_network->set_MPI(neural_network);

#endif
        training_strategy_results = training_strategy_pointer->perform_training();
>>>>>>> c9fe4ffe

        current_loss = get_final_losses(training_strategy_results);

        if(!flag_loss)
        {
            mean_final[0] += current_loss[0]/trials_number;
        }

        if(!flag_selection)
        {
            mean_final[1] += current_loss[1]/trials_number;
        }
    }

    if(display)
    {
        cout << "Trial number: " << trials_number << endl;
        cout << "Training loss: " << mean_final[0] << endl;
        cout << "Selection loss: " << mean_final[1] << endl;
        cout << "Stopping condition: " << write_stopping_condition(training_strategy_results) << endl << endl;
    }

    order_history.push_back(order_number);

    loss_history.push_back(mean_final[0]);

    selection_loss_history.push_back(mean_final[1]);

    parameters_history.push_back(final_parameters);

    return mean_final;
}

// Vector<double> get_final_losses(const TrainingStrategy::Results&) const method

/// Return final training loss and final selection loss depending on the training method.
/// @param results Results of the perform_training method.

Vector<double> OrderSelectionAlgorithm::get_final_losses(const TrainingStrategy::Results& results) const
{
    Vector<double> losses(2);
    switch(training_strategy_pointer->get_main_type())
    {
    case TrainingStrategy::NO_MAIN:
    {
        losses[0] = 0;
        losses[1] = 0;
        break;
    }
    case TrainingStrategy::GRADIENT_DESCENT:
    {
        losses[0] = results.gradient_descent_results_pointer->final_loss;
        losses[1] = results.gradient_descent_results_pointer->final_selection_loss;
        break;
    }
    case TrainingStrategy::CONJUGATE_GRADIENT:
    {
        losses[0] = results.conjugate_gradient_results_pointer->final_loss;
        losses[1] = results.conjugate_gradient_results_pointer->final_selection_loss;
        break;
    }
    case TrainingStrategy::QUASI_NEWTON_METHOD:
    {
        losses[0] = results.quasi_Newton_method_results_pointer->final_loss;
        losses[1] = results.quasi_Newton_method_results_pointer->final_selection_loss;
        break;
    }
    case TrainingStrategy::LEVENBERG_MARQUARDT_ALGORITHM:
    {
        losses[0] = results.Levenberg_Marquardt_algorithm_results_pointer->final_loss;
        losses[1] = results.Levenberg_Marquardt_algorithm_results_pointer->final_selection_loss;
        break;
    }
    case TrainingStrategy::USER_MAIN:
    {
        losses[0] = 0;
        losses[1] = 0;
        break;
    }
    default:
    {
        ostringstream buffer;

        buffer << "OpenNN Exception: OrderSelectionAlgorithm class.\n"
               << "Vector<double> get_final_losses(const TrainingStrategy::Results) method.\n"
               << "Unknown main type method.\n";

        throw logic_error(buffer.str());
    }
    }

    return(losses);
}

// Vector<double> perform_model_evaluation(const size_t&) method

/// Return loss and selection depending on the loss calculation method.
/// @param order_number Number of perceptrons in the hidden layer to be trained with.

Vector<double> OrderSelectionAlgorithm::perform_model_evaluation(const size_t& order_number)
{
    switch(loss_calculation_method)
    {
    case Maximum:
    {
        return(perform_maximum_model_evaluation(order_number));
    }
    case Minimum:
    {
        return(perform_minimum_model_evaluation(order_number));
    }
    case Mean:
    {
        return(perform_mean_model_evaluation(order_number));
    }
    default:
    {
        ostringstream buffer;

        buffer << "OpenNN Exception: OrderSelectionAlgorithm class.\n"
               << "Vector<double> perform_model_evaluation(const size_t&) method.\n"
               << "Unknown loss calculation method.\n";

        throw logic_error(buffer.str());
    }
    }
}

// Vector<double> get_parameters_order(const size_t&) const method

/// Returns the parameters of the neural network if the order is in the history.
/// @param order Order of the neural network.

Vector<double> OrderSelectionAlgorithm::get_parameters_order(const size_t& order) const
{
#ifdef __OPENNN_DEBUG__

    if(order <= 0)
    {
        ostringstream buffer;

        buffer << "OpenNN Exception: OrderSelectionAlgorithm class.\n"
               << "Vector<double> get_parameters_order(const size_t&) method.\n"
               << "Order must be greater than 0.\n";

        throw logic_error(buffer.str());
    }

#endif

    size_t i;
    Vector<double> parameters;

    for(i = 0; i < order_history.size(); i++)
    {
        if(order_history[i] == order)
        {
            parameters = parameters_history[i];
            break;
        }
    }

    return(parameters);
}

// string write_stopping_condition(const TrainingStrategy::Results&) const method

/// Return a string with the stopping condition of the training depending on the training method.
/// @param results Results of the perform_training method.

string OrderSelectionAlgorithm::write_stopping_condition(const TrainingStrategy::Results& results) const
{
    switch(training_strategy_pointer->get_main_type())
    {
    case TrainingStrategy::NO_MAIN:
    {
        return "";
    }
    case TrainingStrategy::GRADIENT_DESCENT:
    {
        return results.gradient_descent_results_pointer->write_stopping_condition();
    }
    case TrainingStrategy::CONJUGATE_GRADIENT:
    {
        return results.conjugate_gradient_results_pointer->write_stopping_condition();
    }
    case TrainingStrategy::QUASI_NEWTON_METHOD:
    {
        return results.quasi_Newton_method_results_pointer->write_stopping_condition();
    }
    case TrainingStrategy::LEVENBERG_MARQUARDT_ALGORITHM:
    {
        return results.Levenberg_Marquardt_algorithm_results_pointer->write_stopping_condition();
    }
    case TrainingStrategy::USER_MAIN:
    {
        return "";
    }
    default:
    {
        ostringstream buffer;

        buffer << "OpenNN Exception: OrderSelectionAlgorithm class.\n"
               << "Vector<double> get_final_losses(const TrainingStrategy::Results) method.\n"
               << "Unknown main type method.\n";

        throw logic_error(buffer.str());
    }
    }
}

// void delete_selection_history() method 

/// Delete the history of the selection loss values.

void OrderSelectionAlgorithm::delete_selection_history()
{
    selection_loss_history.set();
}

// void delete_loss_history() method 

/// Delete the history of the loss values.

void OrderSelectionAlgorithm::delete_loss_history()
{
    loss_history.set();
}

// void delete_parameters_history() method 

/// Delete the history of the parameters of the trained neural networks.

void OrderSelectionAlgorithm::delete_parameters_history()
{
    parameters_history.set();
}

// void check() const method

/// Checks that the different pointers needed for performing the order selection are not NULL.

void OrderSelectionAlgorithm::check() const
{
    // Training algorithm stuff

    ostringstream buffer;

    if(!training_strategy_pointer)
    {
        buffer << "OpenNN Exception: OrderSelectionAlgorithm class.\n"
               << "void check() const method.\n"
               << "Pointer to training strategy is NULL.\n";

        throw logic_error(buffer.str());
    }

    // Loss index stuff

    const LossIndex* loss_index_pointer = training_strategy_pointer->get_loss_index_pointer();

    if(!loss_index_pointer)
    {
        buffer << "OpenNN Exception: OrderSelectionAlgorithm class.\n"
               << "void check() const method.\n"
               << "Pointer to loss functional is NULL.\n";

        throw logic_error(buffer.str());
    }

    // Neural network stuff

    const NeuralNetwork* neural_network_pointer = loss_index_pointer->get_neural_network_pointer();

    if(!neural_network_pointer)
    {
        buffer << "OpenNN Exception: OrderSelectionAlgorithm class.\n"
               << "void check() const method.\n"
               << "Pointer to neural network is NULL.\n";

        throw logic_error(buffer.str());
    }

    const MultilayerPerceptron* multilayer_perceptron_pointer = neural_network_pointer->get_multilayer_perceptron_pointer();

    if(!multilayer_perceptron_pointer)
    {
        buffer << "OpenNN Exception: OrderSelectionAlgorithm class.\n"
               << "void check() const method.\n"
               << "Pointer to multilayer perceptron is NULL.\n";

        throw logic_error(buffer.str());
    }

    if(multilayer_perceptron_pointer->is_empty())
    {
        buffer << "OpenNN Exception: OrderSelectionAlgorithm class.\n"
               << "void check() const method.\n"
               << "Multilayer Perceptron is empty.\n";

        throw logic_error(buffer.str());
    }


   if(multilayer_perceptron_pointer->get_layers_number() == 1)
   {
      buffer << "OpenNN Exception: OrderSelectionAlgorithm class.\n"
             << "void check() const method.\n"
             << "Number of layers in multilayer perceptron must be greater than 1.\n";

      throw logic_error(buffer.str());
   }


    // Data set stuff

    const DataSet* data_set_pointer = loss_index_pointer->get_data_set_pointer();

    if(!data_set_pointer)
    {
        buffer << "OpenNN Exception: OrderSelectionAlgorithm class.\n"
               << "void check() const method.\n"
               << "Pointer to data set is NULL.\n";

        throw logic_error(buffer.str());
    }

    const Instances& instances = data_set_pointer->get_instances();

    const size_t selection_instances_number = instances.count_selection_instances_number();

    if(selection_instances_number == 0)
    {
        buffer << "OpenNN Exception: OrderSelectionAlgorithm class.\n"
               << "void check() const method.\n"
               << "Number of selection instances is zero.\n";

        throw logic_error(buffer.str());
    }

}


// string write_stopping_condition() const method

/// Return a string with the stopping condition of the OrderSelectionResults

string OrderSelectionAlgorithm::OrderSelectionResults::write_stopping_condition() const
{
    switch(stopping_condition)
    {
    case MaximumTime:
    {
        return("MaximumTime");
    }
    case SelectionLossGoal:
    {
        return("SelectionLossGoal");
    }
    case MaximumIterations:
    {
        return("MaximumIterations");
    }
    case MaximumSelectionFailures:
    {
        return("MaximumSelectionFailures");
    }
    case MinimumTemperature:
    {
        return("MinimumTemperature");
    }
    case AlgorithmFinished:
    {
        return("AlgorithmFinished");
    }
    default:
    {
        ostringstream buffer;

        buffer << "OpenNN Exception: OrderSelectionResults struct.\n"
               << "string write_stopping_condition() const method.\n"
               << "Unknown stopping condition type.\n";

        throw logic_error(buffer.str());

        break;
    }
    }

}


// string object_to_string() const method

/// Returns a string representation of the current order selection results structure.

string OrderSelectionAlgorithm::OrderSelectionResults::object_to_string() const
{
   ostringstream buffer;

   // Order history

   if(!order_data.empty())
   {
     buffer << "% Order history:\n"
            << order_data.to_row_matrix() << "\n";
   }

   // Parameters history

   if(!parameters_data.empty())
   {
     buffer << "% Parameters history:\n"
            << parameters_data.to_row_matrix() << "\n";
   }

   // Performance history

   if(!loss_data.empty())
   {
       buffer << "% Performance history:\n"
              << loss_data.to_row_matrix() << "\n";
   }

   // Selection loss history

   if(!selection_loss_data.empty())
   {
       buffer << "% Selection loss history:\n"
              << selection_loss_data.to_row_matrix() << "\n";
   }

   // Minimal parameters

   if(!minimal_parameters.empty())
   {
       buffer << "% Minimal parameters:\n"
              << minimal_parameters << "\n";
   }

   // Stopping condition

   buffer << "% Stopping condition\n"
          << write_stopping_condition() << "\n";

   // Optimum selection loss

   if(final_selection_loss != 0)
   {
       buffer << "% Optimum selection loss:\n"
              << final_selection_loss << "\n";
   }

   // Final loss

   if(final_loss != 0)
   {
       buffer << "% Final loss:\n"
              << final_loss << "\n";
   }

   // Optimal order

   if(optimal_order != 0)
   {
       buffer << "% Optimal order:\n"
              << optimal_order << "\n";
   }

   // Iterations number


   buffer << "% Number of iterations:\n"
          << iterations_number << "\n";


   // Elapsed time

   buffer << "% Elapsed time:\n"
          << write_elapsed_time(elapsed_time) << "\n";



   return(buffer.str());
}
}

// OpenNN: Open Neural Networks Library.
// Copyright(C) 2005-2018 Artificial Intelligence Techniques, SL.
//
// This library is free software; you can redistribute it and/or
// modify it under the terms of the GNU Lesser General Public
// License as published by the Free Software Foundation; either
// version 2.1 of the License, or any later version.
//
// This library is distributed in the hope that it will be useful,
// but WITHOUT ANY WARRANTY; without even the implied warranty of
// MERCHANTABILITY or FITNESS FOR A PARTICULAR PURPOSE.  See the GNU
// Lesser General Public License for more details.

// You should have received a copy of the GNU Lesser General Public
// License along with this library; if not, write to the Free Software
// Foundation, Inc., 51 Franklin St, Fifth Floor, Boston, MA  02110-1301  USA<|MERGE_RESOLUTION|>--- conflicted
+++ resolved
@@ -934,16 +934,12 @@
 
         neural_network->randomize_parameters_normal();
 
-<<<<<<< HEAD
+#ifdef __OPENNN_MPI__
+
+        neural_network->set_MPI(neural_network);
+
+#endif
         training_strategy_pointer->perform_training(training_strategy_results);
-=======
-#ifdef __OPENNN_MPI__
-
-        neural_network->set_MPI(neural_network);
-
-#endif
-        training_strategy_results = training_strategy_pointer->perform_training();
->>>>>>> c9fe4ffe
 
         current_loss = get_final_losses(training_strategy_results);
 
@@ -1105,16 +1101,12 @@
 
         neural_network->randomize_parameters_normal();
 
-<<<<<<< HEAD
-         training_strategy_pointer->perform_training(training_strategy_results);
-=======
 #ifdef __OPENNN_MPI__
 
         neural_network->set_MPI(neural_network);
 
 #endif
-        training_strategy_results = training_strategy_pointer->perform_training();
->>>>>>> c9fe4ffe
+        training_strategy_pointer->perform_training(training_strategy_results);
 
         current_loss = get_final_losses(training_strategy_results);
 
