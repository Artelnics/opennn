/****************************************************************************************************************/
/*                                                                                                              */
/*   OpenNN: Open Neural Networks Library                                                                       */
/*   www.opennn.net                                                                                             */
/*                                                                                                              */
/*   M O D E L   S E L E C T I O N   C L A S S                                                                  */
/*                                                                                                              */ 
/*   Fernando Gomez                                                                                             */
/*   Artificial Intelligence Techniques SL                                                                      */
/*   fernandogomez@artelnics.com                                                                                */
/*                                                                                                              */
/****************************************************************************************************************/

// OpenNN includes

#include "model_selection.h"

namespace OpenNN
{

// DEFAULT CONSTRUCTOR

/// Default constructor. 

ModelSelection::ModelSelection()
    : training_strategy_pointer(NULL)
    , incremental_order_pointer(NULL)
    , golden_section_order_pointer(NULL)
    , simulated_annelaing_order_pointer(NULL)
    , growing_inputs_pointer(NULL)
    , pruning_inputs_pointer(NULL)
    , genetic_algorithm_pointer(NULL)
    , f1_score_optimization_threshold_pointer(NULL)
    , matthew_correlation_optimization_threshold_pointer(NULL)
    , youden_index_optimization_threshold_pointer(NULL)
    , kappa_coefficient_optimization_threshold_pointer(NULL)
    , roc_curve_optimization_threshold_pointer(NULL)
{
    set_default();
}


// TRAINING STRATEGY CONSTRUCTOR

/// Training strategy constructor. 
/// @param new_training_strategy_pointer Pointer to a training strategy object.

ModelSelection::ModelSelection(TrainingStrategy* new_training_strategy_pointer)
    : training_strategy_pointer(new_training_strategy_pointer)
    , incremental_order_pointer(NULL)
    , golden_section_order_pointer(NULL)
    , simulated_annelaing_order_pointer(NULL)
    , growing_inputs_pointer(NULL)
    , pruning_inputs_pointer(NULL)
    , genetic_algorithm_pointer(NULL)
    , f1_score_optimization_threshold_pointer(NULL)
    , matthew_correlation_optimization_threshold_pointer(NULL)
    , youden_index_optimization_threshold_pointer(NULL)
    , kappa_coefficient_optimization_threshold_pointer(NULL)
    , roc_curve_optimization_threshold_pointer(NULL)
{
    set_default();
}


// FILE CONSTRUCTOR

/// File constructor. 
/// @param file_name Name of XML model selection file. 

ModelSelection::ModelSelection(const string& file_name)
    : training_strategy_pointer(NULL)
    , incremental_order_pointer(NULL)
    , golden_section_order_pointer(NULL)
    , simulated_annelaing_order_pointer(NULL)
    , growing_inputs_pointer(NULL)
    , pruning_inputs_pointer(NULL)
    , genetic_algorithm_pointer(NULL)
    , f1_score_optimization_threshold_pointer(NULL)
    , matthew_correlation_optimization_threshold_pointer(NULL)
    , youden_index_optimization_threshold_pointer(NULL)
    , kappa_coefficient_optimization_threshold_pointer(NULL)
    , roc_curve_optimization_threshold_pointer(NULL)
{
    load(file_name);
}


// XML CONSTRUCTOR

/// XML constructor. 
/// @param model_selection_document Pointer to a TinyXML document containing the model selection data.

ModelSelection::ModelSelection(const tinyxml2::XMLDocument& model_selection_document)
    : training_strategy_pointer(NULL)
    , incremental_order_pointer(NULL)
    , golden_section_order_pointer(NULL)
    , simulated_annelaing_order_pointer(NULL)
    , growing_inputs_pointer(NULL)
    , pruning_inputs_pointer(NULL)
    , genetic_algorithm_pointer(NULL)
    , f1_score_optimization_threshold_pointer(NULL)
    , matthew_correlation_optimization_threshold_pointer(NULL)
    , youden_index_optimization_threshold_pointer(NULL)
    , kappa_coefficient_optimization_threshold_pointer(NULL)
    , roc_curve_optimization_threshold_pointer(NULL)
{
    from_XML(model_selection_document);
}


// DESTRUCTOR

/// Destructor. 

ModelSelection::~ModelSelection()
{
    // Delete inputs selection algorithms

    delete growing_inputs_pointer;
    delete pruning_inputs_pointer;
    delete genetic_algorithm_pointer;

    // Delete order selection algorithms

    delete incremental_order_pointer;
    delete golden_section_order_pointer;
    delete simulated_annelaing_order_pointer;

    // Delete threshold selection algorithms

    delete f1_score_optimization_threshold_pointer;
    delete matthew_correlation_optimization_threshold_pointer;
    delete youden_index_optimization_threshold_pointer;
    delete kappa_coefficient_optimization_threshold_pointer;
    delete roc_curve_optimization_threshold_pointer;
}


// METHODS

// TrainingStrategy* get_training_strategy_pointer() const method

/// Returns a pointer to the training strategy object.

TrainingStrategy* ModelSelection::get_training_strategy_pointer() const
{
#ifdef __OPENNN_DEBUG__

    if(!training_strategy_pointer)
    {
        ostringstream buffer;

        buffer << "OpenNN Exception: ModelSelection class.\n"
               << "TrainingStrategy* get_training_strategy_pointer() const method.\n"
               << "Training strategy pointer is NULL.\n";

        throw logic_error(buffer.str());
    }

#endif

    return(training_strategy_pointer);
}

// bool has_training_strategy() const method

/// Returns true if this model selection has a training strategy associated,
/// and false otherwise.

bool ModelSelection::has_training_strategy() const
{
    if(training_strategy_pointer)
    {
        return(true);
    }
    else
    {
        return(false);
    }
}

// const OrderSelectionType& get_order_selection_type() const method

/// Returns the type of algorithm for the order selection.

const ModelSelection::OrderSelectionType& ModelSelection::get_order_selection_type() const
{
    return(order_selection_type);
}

// const InputSelectionType& get_inputs_selection_type() const method

/// Returns the type of algorithm for the inputs selection.

const ModelSelection::InputsSelectionType& ModelSelection::get_inputs_selection_type() const
{
    return(inputs_selection_type);
}

// const ThresholdSelectionType& get_threshold_selection_type() const method

/// Returns the type of algorithm for the threshold selection.

const ModelSelection::ThresholdSelectionType& ModelSelection::get_threshold_selection_type() const
{
    return(threshold_selection_type);
}

// IncrementalOrder* get_incremental_order_pointer() const method

/// Returns a pointer to the incremental order selection algorithm.

IncrementalOrder* ModelSelection::get_incremental_order_pointer() const
{
    return(incremental_order_pointer);
}

// GoldenSectionOrder* get_golden_section_order_pointer() const method

/// Returns a pointer to the golden section order selection algorithm.

GoldenSectionOrder* ModelSelection::get_golden_section_order_pointer() const
{
    return(golden_section_order_pointer);
}

// SimulatedAnnealingOrder* get_simulated_annealing_order_pointer() const method

/// Returns a pointer to the simulated annealing order selection algorithm.

SimulatedAnnealingOrder* ModelSelection::get_simulated_annealing_order_pointer() const
{
    return(simulated_annelaing_order_pointer);
}

// GrowingInputs* get_growing_inputs_pointer() const method

/// Returns a pointer to the growing inputs selection algorithm.

GrowingInputs* ModelSelection::get_growing_inputs_pointer() const
{
    return(growing_inputs_pointer);
}

// PruningInputs* get_pruning_inputs_pointer() const method

/// Returns a pointer to the pruning inputs selection algorithm.

PruningInputs* ModelSelection::get_pruning_inputs_pointer() const
{
    return(pruning_inputs_pointer);
}

// GeneticAlgorithm* get_genetic_algorithm_pointer() const method

/// Returns a pointer to the genetic inputs selection algorithm.

GeneticAlgorithm* ModelSelection::get_genetic_algorithm_pointer() const
{
    return(genetic_algorithm_pointer);
}

// F1ScoreOptimizationThreshold* get_f1_score_optimization_threshold_pointer() const method

/// Returns a pointer to the f1 score optimiztion threshold selection algorithm.

F1ScoreOptimizationThreshold* ModelSelection::get_f1_score_optimization_threshold_pointer() const
{
    return(f1_score_optimization_threshold_pointer);
}

// MatthewCorrelationOptimizationThreshold* get_matthew_correlation_optimization_threshold() const method

/// Returns a pointer to the matthew correlation optimiztion threshold selection algorithm.

MatthewCorrelationOptimizationThreshold* ModelSelection::get_matthew_correlation_optimization_threshold() const
{
    return(matthew_correlation_optimization_threshold_pointer);
}

// YoudenIndexOptimizationThreshold* get_youden_index_optimization_threshold() const method

/// Returns a pointer to the youden index optimiztion threshold selection algorithm.

YoudenIndexOptimizationThreshold* ModelSelection::get_youden_index_optimization_threshold() const
{
    return(youden_index_optimization_threshold_pointer);
}

// KappaCoefficientOptimizationThreshold* get_kappa_coefficient_optimization_threshold() const method

/// Returns a pointer to the kappa coefficient optimiztion threshold selection algorithm.

KappaCoefficientOptimizationThreshold* ModelSelection::get_kappa_coefficient_optimization_threshold() const
{
    return(kappa_coefficient_optimization_threshold_pointer);
}

// ROCCurveOptimizationThreshold* get_roc_curve_optimization_threshold() const method

/// Returns a pointer to the roc curve optimiztion threshold selection algorithm.

ROCCurveOptimizationThreshold* ModelSelection::get_roc_curve_optimization_threshold() const
{
    return(roc_curve_optimization_threshold_pointer);
}

// void set_default() method

/// Sets the members of the model selection object to their default values.

void ModelSelection::set_default()
{
    set_order_selection_type(ModelSelection::INCREMENTAL_ORDER);
    set_inputs_selection_type(ModelSelection::GROWING_INPUTS);
    set_threshold_selection_type(ModelSelection::YOUDEN_INDEX);

    display = true;
}

// void set_display(const bool&) method

/// Sets a new display value.
/// If it is set to true messages from this class are to be displayed on the screen;
/// if it is set to false messages from this class are not to be displayed on the screen.
/// @param new_display Display value.

void ModelSelection::set_display(const bool& new_display)
{
    display = new_display;

    switch(inputs_selection_type)
    {
    case NO_INPUTS_SELECTION:
    {
        // do nothing

        break;
    }
    case GROWING_INPUTS:
    {
        growing_inputs_pointer->set_display(new_display);

        break;
    }
    case PRUNING_INPUTS:
    {
        pruning_inputs_pointer->set_display(new_display);

        break;
    }
    case GENETIC_ALGORITHM:
    {
        genetic_algorithm_pointer->set_display(new_display);

        break;
    }
    default:
    {
        break;
    }
    }

    switch(order_selection_type)
    {
    case NO_ORDER_SELECTION:
    {
        // do nothing

        break;
    }
    case INCREMENTAL_ORDER:
    {
        incremental_order_pointer->set_display(new_display);

        break;
    }
    case GOLDEN_SECTION:
    {
        golden_section_order_pointer->set_display(new_display);

        break;
    }
    case SIMULATED_ANNEALING:
    {
        simulated_annelaing_order_pointer->set_display(new_display);

        break;
    }
    default:
    {
        break;
    }
    }

    switch(threshold_selection_type)
    {
    case NO_THRESHOLD_SELECTION:
    {
        // do nothing

        break;
    }
    case F1_SCORE_OPTIMIZATION:
    {
        f1_score_optimization_threshold_pointer->set_display(new_display);

        break;
    }
    case MATTHEW_CORRELATION:
    {
        matthew_correlation_optimization_threshold_pointer->set_display(new_display);

        break;
    }
    case YOUDEN_INDEX:
    {
        youden_index_optimization_threshold_pointer->set_display(new_display);

        break;
    }
    case KAPPA_COEFFICIENT:
    {
        kappa_coefficient_optimization_threshold_pointer->set_display(new_display);

        break;
    }
    case ROC_CURVE_DISTANCE:
    {
        roc_curve_optimization_threshold_pointer->set_display(new_display);

        break;
    }
    default:
    {
        break;
    }
    }
}

// void set_order_selection_type(const OrderSelectionType&) method

/// Sets a new method for selecting the order which have more impact on the targets.
/// @param new_order_selection_type Method for selecting the order(NO_ORDER_SELECTION, INCREMENTAL_ORDER, GOLDEN_SECTION, SIMULATED_ANNEALING).

void ModelSelection::set_order_selection_type(const ModelSelection::OrderSelectionType& new_order_selection_type)
{
    destruct_order_selection();

    order_selection_type = new_order_selection_type;

    switch(new_order_selection_type)
    {
    case NO_ORDER_SELECTION:
    {
        // do nothing

        break;
    }
    case INCREMENTAL_ORDER:
    {
        incremental_order_pointer = new IncrementalOrder(training_strategy_pointer);

        break;
    }
    case GOLDEN_SECTION:
    {
        golden_section_order_pointer = new GoldenSectionOrder(training_strategy_pointer);

        break;
    }
    case SIMULATED_ANNEALING:
    {
        simulated_annelaing_order_pointer = new SimulatedAnnealingOrder(training_strategy_pointer);

        break;
    }
    default:
    {
        ostringstream buffer;

        buffer << "OpenNN Exception: ModelSelection class.\n"
               << "void set_order_selection_method(const OrderSelectionType&) const method.\n"
               << "Unknow order selection method.\n";

        throw logic_error(buffer.str());

        break;
    }
    }


}

// void set_order_selection_type(const string&) method

/// Sets a new order selection algorithm from a string.
/// @param new_order_selection_type String with the order selection type.

void ModelSelection::set_order_selection_type(const string& new_order_selection_type)
{
    if(new_order_selection_type == "NO_ORDER_SELECTION")
    {
        set_order_selection_type(NO_ORDER_SELECTION);
    }
    else if(new_order_selection_type == "INCREMENTAL_ORDER")
    {
        set_order_selection_type(INCREMENTAL_ORDER);
    }
    else if(new_order_selection_type == "GOLDEN_SECTION")
    {
        set_order_selection_type(GOLDEN_SECTION);
    }
    else if(new_order_selection_type == "SIMULATED_ANNEALING")
    {
        set_order_selection_type(SIMULATED_ANNEALING);
    }
    else
    {
        ostringstream buffer;

        buffer << "OpenNN Exception: ModelSelection class.\n"
               << "void set_order_selection_type(const string&) method.\n"
               << "Unknown order selection type: " << new_order_selection_type << ".\n";

        throw logic_error(buffer.str());
    }
}

// void set_inputs_selection_type(const InputSelectionType&) method

/// Sets a new method for selecting the inputs which have more impact on the targets.
/// @param new_inputs_selection_type Method for selecting the inputs(NO_INPUTS_SELECTION, GROWING_INPUTS, PRUNING_INPUTS, GENETIC_ALGORITHM).

void ModelSelection::set_inputs_selection_type(const ModelSelection::InputsSelectionType& new_inputs_selection_type)
{
    destruct_inputs_selection();

    inputs_selection_type = new_inputs_selection_type;

    switch(new_inputs_selection_type)
    {
    case NO_INPUTS_SELECTION:
    {
        // do nothing

        break;
    }
    case GROWING_INPUTS:
    {
        growing_inputs_pointer = new GrowingInputs(training_strategy_pointer);

        break;
    }
    case PRUNING_INPUTS:
    {
        pruning_inputs_pointer = new PruningInputs(training_strategy_pointer);

        break;
    }
    case GENETIC_ALGORITHM:
    {
        genetic_algorithm_pointer = new GeneticAlgorithm(training_strategy_pointer);

        break;
    }
    default:
    {
        ostringstream buffer;

        buffer << "OpenNN Exception: ModelSelection class.\n"
               << "void set_inputs_selection_method(const InputsSelectionType&) const method.\n"
               << "Unknow inputs selection method.\n";

        throw logic_error(buffer.str());

        break;
    }
    }
}

// void set_inputs_selection_type(const string&) method

/// Sets a new inputs selection algorithm from a string.
/// @param new_inputs_selection_type String with the inputs selection type.

void ModelSelection::set_inputs_selection_type(const string& new_inputs_selection_type)
{
    if(new_inputs_selection_type == "NO_INPUTS_SELECTION")
    {
        set_inputs_selection_type(NO_INPUTS_SELECTION);
    }
    else if(new_inputs_selection_type == "GROWING_INPUTS")
    {
        set_inputs_selection_type(GROWING_INPUTS);
    }
    else if(new_inputs_selection_type == "PRUNING_INPUTS")
    {
        set_inputs_selection_type(PRUNING_INPUTS);
    }
    else if(new_inputs_selection_type == "GENETIC_ALGORITHM")
    {
        set_inputs_selection_type(GENETIC_ALGORITHM);
    }
    else
    {
        ostringstream buffer;

        buffer << "OpenNN Exception: ModelSelection class.\n"
               << "void set_inputs_selection_type(const string&) method.\n"
               << "Unknown inputs selection type: " << new_inputs_selection_type << ".\n";

        throw logic_error(buffer.str());
    }
}


/// Sets a new method for selecting the threshold to improve the final model.
/// @param new_threshold_selection_type Method for selecting the threshold.

void ModelSelection::set_threshold_selection_type(const ModelSelection::ThresholdSelectionType& new_threshold_selection_type)
{
    destruct_threshold_selection();

    threshold_selection_type = new_threshold_selection_type;

    switch(new_threshold_selection_type)
    {
    case NO_THRESHOLD_SELECTION:
    {
        // do nothing

        break;
    }
    case F1_SCORE_OPTIMIZATION:
    {
        f1_score_optimization_threshold_pointer = new F1ScoreOptimizationThreshold(training_strategy_pointer);

        break;
    }
    case MATTHEW_CORRELATION:
    {
        matthew_correlation_optimization_threshold_pointer = new MatthewCorrelationOptimizationThreshold(training_strategy_pointer);

        break;
    }
    case YOUDEN_INDEX:
    {
        youden_index_optimization_threshold_pointer = new YoudenIndexOptimizationThreshold(training_strategy_pointer);

        break;
    }
    case KAPPA_COEFFICIENT:
    {
        kappa_coefficient_optimization_threshold_pointer = new KappaCoefficientOptimizationThreshold(training_strategy_pointer);

        break;
    }
    case ROC_CURVE_DISTANCE:
    {
        roc_curve_optimization_threshold_pointer = new ROCCurveOptimizationThreshold(training_strategy_pointer);

        break;
    }
    default:
    {
        ostringstream buffer;

        buffer << "OpenNN Exception: ModelSelection class.\n"
               << "void set_threshold_selection_method(const ThresholdSelectionType&) const method.\n"
               << "Unknow threshold selection method.\n";

        throw logic_error(buffer.str());

        break;
    }
    }
}

// void set_threshold_selection_type(const string&) method

/// Sets a new threshold selection algorithm from a string.
/// @param new_threshold_selection_type String with the threshold selection type.

void ModelSelection::set_threshold_selection_type(const string& new_threshold_selection_type)
{
    if(new_threshold_selection_type == "NO_THRESHOLD_SELECTION")
    {
        set_threshold_selection_type(NO_THRESHOLD_SELECTION);
    }
    else if(new_threshold_selection_type == "F1_SCORE_OPTIMIZATION")
    {
        set_threshold_selection_type(F1_SCORE_OPTIMIZATION);
    }
    else if(new_threshold_selection_type == "MATTHEW_CORRELATION")
    {
        set_threshold_selection_type(MATTHEW_CORRELATION);
    }
    else if(new_threshold_selection_type == "YOUDEN_INDEX")
    {
        set_threshold_selection_type(YOUDEN_INDEX);
    }
    else if(new_threshold_selection_type == "KAPPA_COEFFICIENT")
    {
        set_threshold_selection_type(KAPPA_COEFFICIENT);
    }
    else if(new_threshold_selection_type == "ROC_CURVE_DISTANCE")
    {
        set_threshold_selection_type(ROC_CURVE_DISTANCE);
    }
    else
    {
        ostringstream buffer;

        buffer << "OpenNN Exception: ModelSelection class.\n"
               << "void set_threshold_selection_type(const string&) method.\n"
               << "Unknown threshold selection type: " << new_threshold_selection_type << ".\n";

        throw logic_error(buffer.str());
    }
}

// void set_approximation(const bool&) method

/// Sets a new regression value.
/// If it is set to true the problem will be taken as a approximation;
/// if it is set to false the problem will be taken as a classification.
/// @param new_approximation Approximation value.

void ModelSelection::set_approximation(const bool& new_approximation)
{
    switch(inputs_selection_type)
    {
    case NO_INPUTS_SELECTION:
    {
        // do nothing

        break;
    }
    case GROWING_INPUTS:
    {
        growing_inputs_pointer->set_approximation(new_approximation);

        break;
    }
    case PRUNING_INPUTS:
    {
        pruning_inputs_pointer->set_approximation(new_approximation);

        break;
    }
    case GENETIC_ALGORITHM:
    {
        genetic_algorithm_pointer->set_approximation(new_approximation);

        break;
    }
    default:
    {
        ostringstream buffer;

        buffer << "OpenNN Exception: ModelSelection class.\n"
               << "void set_approximation(const bool&) const method.\n"
               << "Unknow inputs selection method.\n";

        throw logic_error(buffer.str());

        break;
    }
    }
}

// void set_training_strategy_pointer(TrainingStrategy*) method

/// Sets a new training strategy pointer.
/// @param new_training_strategy_pointer Pointer to a training strategy object.

void ModelSelection::set_training_strategy_pointer(TrainingStrategy* new_training_strategy_pointer)
{
    training_strategy_pointer = new_training_strategy_pointer;

    switch(order_selection_type)
    {
    case NO_ORDER_SELECTION:
    {
        // do nothing

        break;
    }
    case INCREMENTAL_ORDER:
    {
        incremental_order_pointer->set_training_strategy_pointer(new_training_strategy_pointer);
        break;
    }
    case GOLDEN_SECTION:
    {
        golden_section_order_pointer->set_training_strategy_pointer(new_training_strategy_pointer);
        break;
    }
    case SIMULATED_ANNEALING:
    {
        simulated_annelaing_order_pointer->set_training_strategy_pointer(new_training_strategy_pointer);
        break;
    }
    default:
    {
        ostringstream buffer;

        buffer << "OpenNN Exception: ModelSelection class.\n"
               << "void set_training_strategy_pointer(TrainingStrategy*) method.\n"
               << "Unknown order selection type.\n";

        throw logic_error(buffer.str());
    }
    }

    switch(inputs_selection_type)
    {
    case NO_ORDER_SELECTION:
    {
        // do nothing

        break;
    }
    case GROWING_INPUTS:
    {
        growing_inputs_pointer->set_training_strategy_pointer(new_training_strategy_pointer);
        break;
    }
    case PRUNING_INPUTS:
    {
        pruning_inputs_pointer->set_training_strategy_pointer(new_training_strategy_pointer);
        break;
    }
    case GENETIC_ALGORITHM:
    {
        genetic_algorithm_pointer->set_training_strategy_pointer(new_training_strategy_pointer);
        break;
    }
    default:
    {
        ostringstream buffer;

        buffer << "OpenNN Exception: ModelSelection class.\n"
               << "void set_training_strategy_pointer(TrainingStrategy*) method.\n"
               << "Unknown inputs selection type.\n";

        throw logic_error(buffer.str());
    }
    }

    switch(threshold_selection_type)
    {
    case NO_THRESHOLD_SELECTION:
    {
        // do nothing

        break;
    }
    case F1_SCORE_OPTIMIZATION:
    {
        f1_score_optimization_threshold_pointer->set_training_strategy_pointer(new_training_strategy_pointer);
        break;
    }
    case MATTHEW_CORRELATION:
    {
        matthew_correlation_optimization_threshold_pointer->set_training_strategy_pointer(new_training_strategy_pointer);
        break;
    }
    case YOUDEN_INDEX:
    {
        youden_index_optimization_threshold_pointer->set_training_strategy_pointer(new_training_strategy_pointer);
        break;
    }
    case KAPPA_COEFFICIENT:
    {
        kappa_coefficient_optimization_threshold_pointer->set_training_strategy_pointer(new_training_strategy_pointer);
        break;
    }
    case ROC_CURVE_DISTANCE:
    {
        roc_curve_optimization_threshold_pointer->set_training_strategy_pointer(new_training_strategy_pointer);
        break;
    }
    default:
    {
        ostringstream buffer;

        buffer << "OpenNN Exception: ModelSelection class.\n"
               << "void set_training_strategy_pointer(TrainingStrategy*) method.\n"
               << "Unknown threshold selection type.\n";

        throw logic_error(buffer.str());
    }
    }
}

#ifdef __OPENNN_MPI__

void ModelSelection::set_MPI(TrainingStrategy* new_training_strategy, const ModelSelection* model_selection)
{

    set_training_strategy_pointer(new_training_strategy);

    // Inputs selection

    set_inputs_selection_MPI(model_selection);

    // Order Selection

    set_order_selection_MPI(model_selection);

    // Threshold selection

    set_threshold_selection_MPI(model_selection);

    int rank;
    MPI_Comm_rank(MPI_COMM_WORLD, &rank);

    if(rank != 0)
    {
        set_display(false);
    }
}

void ModelSelection::set_inputs_selection_MPI(const ModelSelection* model_selection)
{

    int size;
    MPI_Comm_size(MPI_COMM_WORLD, &size);

    int rank;
    MPI_Comm_rank(MPI_COMM_WORLD, &rank);

    int original_inputs_selection_type;

    // Growing/Pruning inputs parameters

    int maximum_selection_failures;
    int max_min_inputs_number;
    double minimum_correlation;
    double maximum_correlation;

    // Genetic algorithm parameters

    int population_size;
    int initialization_method;
    int fitness_assignment_method;
    int crossover_method;
    int elitism_size;
    double selective_pressure;
    double mutation_rate;
    int reserve_generation_mean_history;
    int reserve_generation_standard_deviation_history;

    // General parameters

    int trials_number;
    double tolerance;
    double selection_loss_goal;
    int maximum_iterations_number;
    int maximum_time;
    int reserve_loss_loss_history;
    int reserve_selection_loss_loss_history;

    if(rank == 0)
    {
        // Variables to send initialization

        original_inputs_selection_type =(int)model_selection->get_inputs_selection_type();

        switch(original_inputs_selection_type)
        {
            case(int)ModelSelection::GROWING_INPUTS:
            {
                GrowingInputs* original_growing_inputs = model_selection->get_growing_inputs_pointer();

                trials_number =(int)original_growing_inputs->get_trials_number();
                tolerance = original_growing_inputs->get_tolerance();
                selection_loss_goal = original_growing_inputs->get_selection_loss_goal();
                maximum_selection_failures =(int)original_growing_inputs->get_maximum_selection_failures();
                max_min_inputs_number =(int)original_growing_inputs->get_maximum_inputs_number();
                minimum_correlation = original_growing_inputs->get_minimum_correlation();
                maximum_correlation = original_growing_inputs->get_maximum_correlation();
                maximum_iterations_number =(int)original_growing_inputs->get_maximum_iterations_number();
                maximum_time =(int)original_growing_inputs->get_maximum_time();
                reserve_loss_loss_history = original_growing_inputs->get_reserve_loss_data();
                reserve_selection_loss_loss_history = original_growing_inputs->get_reserve_selection_loss_data();
            }
            break;

            case(int)ModelSelection::PRUNING_INPUTS:
            {
                PruningInputs* original_pruning_inputs = model_selection->get_pruning_inputs_pointer();

                trials_number =(int)original_pruning_inputs->get_trials_number();
                tolerance = original_pruning_inputs->get_tolerance();
                selection_loss_goal = original_pruning_inputs->get_selection_loss_goal();
                maximum_selection_failures =(int)original_pruning_inputs->get_maximum_selection_failures();
                max_min_inputs_number =(int)original_pruning_inputs->get_minimum_inputs_number();
                minimum_correlation = original_pruning_inputs->get_minimum_correlation();
                maximum_correlation = original_pruning_inputs->get_maximum_correlation();
                maximum_iterations_number =(int)original_pruning_inputs->get_maximum_iterations_number();
                maximum_time =(int)original_pruning_inputs->get_maximum_time();
                reserve_loss_loss_history = original_pruning_inputs->get_reserve_loss_data();
                reserve_selection_loss_loss_history = original_pruning_inputs->get_reserve_selection_loss_data();
            }
            break;

            case(int)ModelSelection::GENETIC_ALGORITHM:
            {
                GeneticAlgorithm* original_genetic_algorithm = model_selection->get_genetic_algorithm_pointer();

                trials_number =(int)original_genetic_algorithm->get_trials_number();
                tolerance = original_genetic_algorithm->get_tolerance();
                population_size =(int)original_genetic_algorithm->get_population_size();
                initialization_method = original_genetic_algorithm->get_initialization_method();
                fitness_assignment_method = original_genetic_algorithm->get_fitness_assignment_method();
                crossover_method = original_genetic_algorithm->get_crossover_method();
                elitism_size =(int)original_genetic_algorithm->get_elitism_size();
                selective_pressure = original_genetic_algorithm->get_selective_pressure();
                mutation_rate = original_genetic_algorithm->get_mutation_rate();
                selection_loss_goal = original_genetic_algorithm->get_selection_loss_goal();
                maximum_iterations_number =(int)original_genetic_algorithm->get_maximum_iterations_number();
                maximum_time =(int)original_genetic_algorithm->get_maximum_time();
                reserve_loss_loss_history  = original_genetic_algorithm->get_reserve_loss_data();
                reserve_selection_loss_loss_history = original_genetic_algorithm->get_reserve_selection_loss_data();
                reserve_generation_mean_history = original_genetic_algorithm->get_reserve_generation_mean();
                reserve_generation_standard_deviation_history = original_genetic_algorithm->get_reserve_generation_standard_deviation();
            }
            break;

            default:
                break;
        }
    }

    // Send variables

    MPI_Barrier(MPI_COMM_WORLD);

    if(rank > 0)
    {
        MPI_Recv(&original_inputs_selection_type, 1, MPI_INT, rank-1, 1, MPI_COMM_WORLD, MPI_STATUS_IGNORE);

        MPI_Request req[9];

        switch(original_inputs_selection_type)
        {
            case(int)ModelSelection::GROWING_INPUTS:

                MPI_Irecv(&maximum_selection_failures, 1, MPI_INT, rank-1, 1, MPI_COMM_WORLD, &req[0]);
                MPI_Irecv(&max_min_inputs_number, 1, MPI_INT, rank-1, 2, MPI_COMM_WORLD, &req[1]);
                MPI_Irecv(&minimum_correlation, 1, MPI_DOUBLE, rank-1, 3, MPI_COMM_WORLD, &req[2]);
                MPI_Irecv(&maximum_correlation, 1, MPI_DOUBLE, rank-1, 4, MPI_COMM_WORLD, &req[3]);

                MPI_Waitall(4, req, MPI_STATUS_IGNORE);

                break;

            case(int)ModelSelection::PRUNING_INPUTS:

                MPI_Irecv(&maximum_selection_failures, 1, MPI_INT, rank-1, 1, MPI_COMM_WORLD, &req[0]);
                MPI_Irecv(&max_min_inputs_number, 1, MPI_INT, rank-1, 2, MPI_COMM_WORLD, &req[1]);
                MPI_Irecv(&minimum_correlation, 1, MPI_DOUBLE, rank-1, 3, MPI_COMM_WORLD, &req[2]);
                MPI_Irecv(&maximum_correlation, 1, MPI_DOUBLE, rank-1, 4, MPI_COMM_WORLD, &req[3]);

                MPI_Waitall(4, req, MPI_STATUS_IGNORE);

                break;

            case(int)ModelSelection::GENETIC_ALGORITHM:

                MPI_Irecv(&population_size, 1, MPI_INT, rank-1, 1, MPI_COMM_WORLD, &req[0]);
                MPI_Irecv(&initialization_method, 1, MPI_INT, rank-1, 2, MPI_COMM_WORLD, &req[1]);
                MPI_Irecv(&fitness_assignment_method, 1, MPI_INT, rank-1, 3, MPI_COMM_WORLD, &req[2]);
                MPI_Irecv(&crossover_method, 1, MPI_INT, rank-1, 4, MPI_COMM_WORLD, &req[3]);
                MPI_Irecv(&elitism_size, 1, MPI_INT, rank-1, 5, MPI_COMM_WORLD, &req[4]);
                MPI_Irecv(&selective_pressure, 1, MPI_DOUBLE, rank-1, 6, MPI_COMM_WORLD, &req[5]);
                MPI_Irecv(&mutation_rate, 1, MPI_DOUBLE, rank-1, 7, MPI_COMM_WORLD, &req[6]);
                MPI_Irecv(&reserve_generation_mean_history, 1, MPI_INT, rank-1, 8, MPI_COMM_WORLD, &req[7]);
                MPI_Irecv(&reserve_generation_standard_deviation_history, 1, MPI_INT, rank-1, 9, MPI_COMM_WORLD, &req[8]);

                MPI_Waitall(9, req, MPI_STATUS_IGNORE);

                break;

            default:
                break;
        }

        MPI_Irecv(&trials_number, 1, MPI_INT, rank-1, 10, MPI_COMM_WORLD, &req[0]);
        MPI_Irecv(&tolerance, 1, MPI_DOUBLE, rank-1, 11, MPI_COMM_WORLD, &req[1]);
        MPI_Irecv(&selection_loss_goal, 1, MPI_DOUBLE, rank-1, 12, MPI_COMM_WORLD, &req[2]);
        MPI_Irecv(&maximum_iterations_number, 1, MPI_INT, rank-1, 13, MPI_COMM_WORLD, &req[3]);
        MPI_Irecv(&maximum_time, 1, MPI_INT, rank-1, 14, MPI_COMM_WORLD, &req[4]);
        MPI_Irecv(&reserve_loss_loss_history, 1, MPI_INT, rank-1, 15, MPI_COMM_WORLD, &req[5]);
        MPI_Irecv(&reserve_selection_loss_loss_history, 1, MPI_INT, rank-1, 16, MPI_COMM_WORLD, &req[6]);

        MPI_Waitall(7, req, MPI_STATUS_IGNORE);
    }

    if(rank < size-1)
    {
        MPI_Send(&original_inputs_selection_type, 1, MPI_INT, rank+1, 1, MPI_COMM_WORLD);

        MPI_Request req[9];

        switch(original_inputs_selection_type)
        {
            case(int)ModelSelection::GROWING_INPUTS:

                MPI_Isend(&maximum_selection_failures, 1, MPI_INT, rank+1, 1, MPI_COMM_WORLD, &req[0]);
                MPI_Isend(&max_min_inputs_number, 1, MPI_INT, rank+1, 2, MPI_COMM_WORLD, &req[1]);
                MPI_Isend(&minimum_correlation, 1, MPI_DOUBLE, rank+1, 3, MPI_COMM_WORLD, &req[2]);
                MPI_Isend(&maximum_correlation, 1, MPI_DOUBLE, rank+1, 4, MPI_COMM_WORLD, &req[3]);

                MPI_Waitall(4, req, MPI_STATUS_IGNORE);

                break;

            case(int)ModelSelection::PRUNING_INPUTS:

                MPI_Isend(&maximum_selection_failures, 1, MPI_INT, rank+1, 1, MPI_COMM_WORLD, &req[0]);
                MPI_Isend(&max_min_inputs_number, 1, MPI_INT, rank+1, 2, MPI_COMM_WORLD, &req[1]);
                MPI_Isend(&minimum_correlation, 1, MPI_DOUBLE, rank+1, 3, MPI_COMM_WORLD, &req[2]);
                MPI_Isend(&maximum_correlation, 1, MPI_DOUBLE, rank+1, 4, MPI_COMM_WORLD, &req[3]);

                MPI_Waitall(4, req, MPI_STATUS_IGNORE);

                break;

            case(int)ModelSelection::GENETIC_ALGORITHM:

                MPI_Isend(&population_size, 1, MPI_INT, rank+1, 1, MPI_COMM_WORLD, &req[0]);
                MPI_Isend(&initialization_method, 1, MPI_INT, rank+1, 2, MPI_COMM_WORLD, &req[1]);
                MPI_Isend(&fitness_assignment_method, 1, MPI_INT, rank+1, 3, MPI_COMM_WORLD, &req[2]);
                MPI_Isend(&crossover_method, 1, MPI_INT, rank+1, 4, MPI_COMM_WORLD, &req[3]);
                MPI_Isend(&elitism_size, 1, MPI_INT, rank+1, 5, MPI_COMM_WORLD, &req[4]);
                MPI_Isend(&selective_pressure, 1, MPI_DOUBLE, rank+1, 6, MPI_COMM_WORLD, &req[5]);
                MPI_Isend(&mutation_rate, 1, MPI_DOUBLE, rank+1, 7, MPI_COMM_WORLD, &req[6]);
                MPI_Isend(&reserve_generation_mean_history, 1, MPI_INT, rank+1, 8, MPI_COMM_WORLD, &req[7]);
                MPI_Isend(&reserve_generation_standard_deviation_history, 1, MPI_INT, rank+1, 9, MPI_COMM_WORLD, &req[8]);

                MPI_Waitall(9, req, MPI_STATUS_IGNORE);

                break;

            default:
                break;
        }

        MPI_Isend(&trials_number, 1, MPI_INT, rank+1, 10, MPI_COMM_WORLD, &req[0]);
        MPI_Isend(&tolerance, 1, MPI_DOUBLE, rank+1, 11, MPI_COMM_WORLD, &req[1]);
        MPI_Isend(&selection_loss_goal, 1, MPI_DOUBLE, rank+1, 12, MPI_COMM_WORLD, &req[2]);
        MPI_Isend(&maximum_iterations_number, 1, MPI_INT, rank+1, 13, MPI_COMM_WORLD, &req[3]);
        MPI_Isend(&maximum_time, 1, MPI_INT, rank+1, 14, MPI_COMM_WORLD, &req[4]);
        MPI_Isend(&reserve_loss_loss_history, 1, MPI_INT, rank+1, 15, MPI_COMM_WORLD, &req[5]);
        MPI_Isend(&reserve_selection_loss_loss_history, 1, MPI_INT, rank+1, 16, MPI_COMM_WORLD, &req[6]);

        MPI_Waitall(7, req, MPI_STATUS_IGNORE);
    }

    MPI_Barrier(MPI_COMM_WORLD);

    // Set variables

    set_inputs_selection_type((ModelSelection::InputsSelectionType)original_inputs_selection_type);

    switch(original_inputs_selection_type)
    {
        case(int)ModelSelection::GROWING_INPUTS:
        {
            growing_inputs_pointer->set_trials_number(trials_number);
            growing_inputs_pointer->set_tolerance(tolerance);
            growing_inputs_pointer->set_selection_loss_goal(selection_loss_goal);
            growing_inputs_pointer->set_maximum_selection_failures(maximum_selection_failures);
            growing_inputs_pointer->set_maximum_inputs_number(max_min_inputs_number);
            growing_inputs_pointer->set_minimum_correlation(minimum_correlation);
            growing_inputs_pointer->set_maximum_correlation(maximum_correlation);
            growing_inputs_pointer->set_maximum_iterations_number(maximum_iterations_number);
            growing_inputs_pointer->set_maximum_time(maximum_time);
            growing_inputs_pointer->set_reserve_loss_data(reserve_loss_loss_history == 1);
            growing_inputs_pointer->set_reserve_selection_loss_data(reserve_selection_loss_loss_history == 1);
        }
        break;

        case(int)ModelSelection::PRUNING_INPUTS:
        {
            pruning_inputs_pointer->set_trials_number(trials_number);
            pruning_inputs_pointer->set_tolerance(tolerance);
            pruning_inputs_pointer->set_selection_loss_goal(selection_loss_goal);
            pruning_inputs_pointer->set_maximum_selection_failures(maximum_selection_failures);
            pruning_inputs_pointer->set_minimum_inputs_number(max_min_inputs_number);
            pruning_inputs_pointer->set_minimum_correlation(minimum_correlation);
            pruning_inputs_pointer->set_maximum_correlation(maximum_correlation);
            pruning_inputs_pointer->set_maximum_iterations_number(maximum_iterations_number);
            pruning_inputs_pointer->set_maximum_time(maximum_time);
            pruning_inputs_pointer->set_reserve_loss_data(reserve_loss_loss_history == 1);
            pruning_inputs_pointer->set_reserve_selection_loss_data(reserve_selection_loss_loss_history == 1);
        }
        break;

        case(int)ModelSelection::GENETIC_ALGORITHM:
        {
            genetic_algorithm_pointer->set_trials_number(trials_number);
            genetic_algorithm_pointer->set_tolerance(tolerance);
            genetic_algorithm_pointer->set_population_size(population_size);
            genetic_algorithm_pointer->set_inicialization_method((GeneticAlgorithm::InitializationMethod)initialization_method);
            genetic_algorithm_pointer->set_fitness_assignment_method((GeneticAlgorithm::FitnessAssignment)fitness_assignment_method);
            genetic_algorithm_pointer->set_crossover_method((GeneticAlgorithm::CrossoverMethod)crossover_method);
            genetic_algorithm_pointer->set_elitism_size(elitism_size);
            genetic_algorithm_pointer->set_selective_pressure(selective_pressure);
            genetic_algorithm_pointer->set_mutation_rate(mutation_rate);
            genetic_algorithm_pointer->set_selection_loss_goal(selection_loss_goal);
            genetic_algorithm_pointer->set_maximum_iterations_number(maximum_iterations_number);
            genetic_algorithm_pointer->set_maximum_time(maximum_time);
            genetic_algorithm_pointer->set_reserve_loss_data(reserve_loss_loss_history == 1);
            genetic_algorithm_pointer->set_reserve_selection_loss_data(reserve_selection_loss_loss_history == 1);
            genetic_algorithm_pointer->set_reserve_generation_mean(reserve_generation_mean_history == 1);
            genetic_algorithm_pointer->set_reserve_generation_standard_deviation(reserve_generation_standard_deviation_history == 1);
        }
        break;

        default:
            break;
    }
}

void ModelSelection::set_order_selection_MPI(const ModelSelection* model_selection)
{
    int size;
    MPI_Comm_size(MPI_COMM_WORLD, &size);

    int rank;
    MPI_Comm_rank(MPI_COMM_WORLD, &rank);

    int original_order_selection_type;

    // Incremental order parameters

    int step;
    int maximum_selection_failures;

    // Simulated annealing parameters

    double cooling_rate;
    double minimum_temperature;
    int maximum_iterations_number;

    // General parameters

    int minimum_order;
    int maximum_order;
    int trials_number;
    double tolerance;
    double selection_loss_goal;
    int maximum_time;
    int reserve_loss_loss_history;
    int reserve_selection_loss_loss_history;

    if(rank == 0)
    {
        // Variables to send initialization

        original_order_selection_type =(int)model_selection->get_order_selection_type();

        switch(original_order_selection_type)
        {
            case(int)ModelSelection::INCREMENTAL_ORDER:
            {
                IncrementalOrder* original_incremental_order = model_selection->get_incremental_order_pointer();

                minimum_order =(int)original_incremental_order->get_minimum_order();
                maximum_order =(int)original_incremental_order->get_maximum_order();
                step =(int)original_incremental_order->get_step();
                trials_number =(int)original_incremental_order->get_trials_number();
                tolerance = original_incremental_order->get_tolerance();
                selection_loss_goal = original_incremental_order->get_selection_loss_goal();
                maximum_selection_failures =(int)original_incremental_order->get_maximum_selection_failures();
                maximum_time =(int)original_incremental_order->get_maximum_time();
                reserve_loss_loss_history = original_incremental_order->get_reserve_loss_data();
                reserve_selection_loss_loss_history = original_incremental_order->get_reserve_selection_loss_data();
            }
            break;

            case(int)ModelSelection::GOLDEN_SECTION:
            {
                GoldenSectionOrder* original_golden_section_order = model_selection->get_golden_section_order_pointer();

                minimum_order =(int)original_golden_section_order->get_minimum_order();
                maximum_order =(int)original_golden_section_order->get_maximum_order();
                trials_number =(int)original_golden_section_order->get_trials_number();
                tolerance = original_golden_section_order->get_tolerance();
                selection_loss_goal = original_golden_section_order->get_selection_loss_goal();
                maximum_time =(int)original_golden_section_order->get_maximum_time();
                reserve_loss_loss_history = original_golden_section_order->get_reserve_loss_data();
                reserve_selection_loss_loss_history = original_golden_section_order->get_reserve_selection_loss_data();
            }
            break;

            case(int)ModelSelection::SIMULATED_ANNEALING:
            {
                SimulatedAnnealingOrder* original_simulated_annealing = model_selection->get_simulated_annealing_order_pointer();

                minimum_order =(int)original_simulated_annealing->get_minimum_order();
                maximum_order =(int)original_simulated_annealing->get_maximum_order();
                cooling_rate = original_simulated_annealing->get_cooling_rate();
                trials_number =(int)original_simulated_annealing->get_trials_number();
                tolerance = original_simulated_annealing->get_tolerance();
                selection_loss_goal = original_simulated_annealing->get_selection_loss_goal();
                minimum_temperature = original_simulated_annealing->get_minimum_temperature();
                maximum_iterations_number =(int)original_simulated_annealing->get_maximum_iterations_number();
                maximum_time =(int)original_simulated_annealing->get_maximum_time();
                reserve_loss_loss_history = original_simulated_annealing->get_reserve_loss_data();
                reserve_selection_loss_loss_history = original_simulated_annealing->get_reserve_selection_loss_data();
            }
            break;

            default:
                break;
        }
    }

    // Send variables

    MPI_Barrier(MPI_COMM_WORLD);

    if(rank > 0)
    {
        MPI_Recv(&original_order_selection_type, 1, MPI_INT, rank-1, 1, MPI_COMM_WORLD, MPI_STATUS_IGNORE);

        MPI_Request req[8];

        switch(original_order_selection_type)
        {
            case(int)ModelSelection::INCREMENTAL_ORDER:

                MPI_Irecv(&step, 1, MPI_INT, rank-1, 1, MPI_COMM_WORLD, &req[0]);
                MPI_Irecv(&maximum_selection_failures, 1, MPI_INT, rank-1, 2, MPI_COMM_WORLD, &req[1]);

                MPI_Waitall(2, req, MPI_STATUS_IGNORE);

                break;

            case(int)ModelSelection::SIMULATED_ANNEALING:

                MPI_Irecv(&cooling_rate, 1, MPI_DOUBLE, rank-1, 1, MPI_COMM_WORLD, &req[0]);
                MPI_Irecv(&minimum_temperature, 1, MPI_DOUBLE, rank-1, 2, MPI_COMM_WORLD, &req[1]);
                MPI_Irecv(&maximum_iterations_number, 1, MPI_INT, rank-1, 3, MPI_COMM_WORLD, &req[2]);

                MPI_Waitall(3, req, MPI_STATUS_IGNORE);

                break;

            default:
                break;
        }

        MPI_Irecv(&minimum_order, 1, MPI_INT, rank-1, 4, MPI_COMM_WORLD, &req[0]);
        MPI_Irecv(&maximum_order, 1, MPI_INT, rank-1, 5, MPI_COMM_WORLD, &req[1]);
        MPI_Irecv(&trials_number, 1, MPI_INT, rank-1, 6, MPI_COMM_WORLD, &req[2]);
        MPI_Irecv(&tolerance, 1, MPI_DOUBLE, rank-1, 7, MPI_COMM_WORLD, &req[3]);
        MPI_Irecv(&selection_loss_goal, 1, MPI_DOUBLE, rank-1, 8, MPI_COMM_WORLD, &req[4]);
        MPI_Irecv(&maximum_time, 1, MPI_INT, rank-1, 9, MPI_COMM_WORLD, &req[5]);
        MPI_Irecv(&reserve_loss_loss_history, 1, MPI_INT, rank-1, 10, MPI_COMM_WORLD, &req[6]);
        MPI_Irecv(&reserve_selection_loss_loss_history, 1, MPI_INT, rank-1, 11, MPI_COMM_WORLD, &req[7]);

        MPI_Waitall(8, req, MPI_STATUS_IGNORE);
    }

    if(rank < size-1)
    {
        MPI_Send(&original_order_selection_type, 1, MPI_INT, rank+1, 1, MPI_COMM_WORLD);

        MPI_Request req[8];

        switch(original_order_selection_type)
        {
            case(int)ModelSelection::INCREMENTAL_ORDER:

                MPI_Isend(&step, 1, MPI_INT, rank+1, 1, MPI_COMM_WORLD, &req[0]);
                MPI_Isend(&maximum_selection_failures, 1, MPI_INT, rank+1, 2, MPI_COMM_WORLD, &req[1]);

                MPI_Waitall(2, req, MPI_STATUS_IGNORE);

                break;

            case(int)ModelSelection::SIMULATED_ANNEALING:

                MPI_Isend(&cooling_rate, 1, MPI_DOUBLE, rank+1, 1, MPI_COMM_WORLD, &req[0]);
                MPI_Isend(&minimum_temperature, 1, MPI_DOUBLE, rank+1, 2, MPI_COMM_WORLD, &req[1]);
                MPI_Isend(&maximum_iterations_number, 1, MPI_INT, rank+1, 3, MPI_COMM_WORLD, &req[2]);

                MPI_Waitall(3, req, MPI_STATUS_IGNORE);

                break;

            default:
                break;
        }

        MPI_Isend(&minimum_order, 1, MPI_INT, rank+1, 4, MPI_COMM_WORLD, &req[0]);
        MPI_Isend(&maximum_order, 1, MPI_INT, rank+1, 5, MPI_COMM_WORLD, &req[1]);
        MPI_Isend(&trials_number, 1, MPI_INT, rank+1, 6, MPI_COMM_WORLD, &req[2]);
        MPI_Isend(&tolerance, 1, MPI_DOUBLE, rank+1, 7, MPI_COMM_WORLD, &req[3]);
        MPI_Isend(&selection_loss_goal, 1, MPI_DOUBLE, rank+1, 8, MPI_COMM_WORLD, &req[4]);
        MPI_Isend(&maximum_time, 1, MPI_INT, rank+1, 9, MPI_COMM_WORLD, &req[5]);
        MPI_Isend(&reserve_loss_loss_history, 1, MPI_INT, rank+1, 10, MPI_COMM_WORLD, &req[6]);
        MPI_Isend(&reserve_selection_loss_loss_history, 1, MPI_INT, rank+1, 11, MPI_COMM_WORLD, &req[7]);

        MPI_Waitall(8, req, MPI_STATUS_IGNORE);
    }

    MPI_Barrier(MPI_COMM_WORLD);

    // Set variables

    set_order_selection_type((ModelSelection::OrderSelectionType)original_order_selection_type);

    switch(original_order_selection_type)
    {
        case(int)ModelSelection::INCREMENTAL_ORDER:
        {
            incremental_order_pointer->set_minimum_order(minimum_order);
            incremental_order_pointer->set_maximum_order(maximum_order);
            incremental_order_pointer->set_step(step);
            incremental_order_pointer->set_trials_number(trials_number);
            incremental_order_pointer->set_tolerance(tolerance);
            incremental_order_pointer->set_selection_loss_goal(selection_loss_goal);
            incremental_order_pointer->set_maximum_selection_failures(maximum_selection_failures);
            incremental_order_pointer->set_maximum_time(maximum_time);
            incremental_order_pointer->set_reserve_loss_data(reserve_loss_loss_history == 1);
            incremental_order_pointer->set_reserve_selection_loss_data(reserve_selection_loss_loss_history == 1);
        }
        break;

        case(int)ModelSelection::GOLDEN_SECTION:
        {
            golden_section_order_pointer->set_minimum_order(minimum_order);
            golden_section_order_pointer->set_maximum_order(maximum_order);
            golden_section_order_pointer->set_trials_number(trials_number);
            golden_section_order_pointer->set_tolerance(tolerance);
            golden_section_order_pointer->set_selection_loss_goal(selection_loss_goal);
            golden_section_order_pointer->set_maximum_time(maximum_time);
            golden_section_order_pointer->set_reserve_loss_data(reserve_loss_loss_history == 1);
            golden_section_order_pointer->set_reserve_selection_loss_data(reserve_selection_loss_loss_history == 1);
        }
        break;

        case(int)ModelSelection::SIMULATED_ANNEALING:
        {
            simulated_annelaing_order_pointer->set_minimum_order(minimum_order);
            simulated_annelaing_order_pointer->set_maximum_order(maximum_order);
            simulated_annelaing_order_pointer->set_cooling_rate(cooling_rate);
            simulated_annelaing_order_pointer->set_trials_number(trials_number);
            simulated_annelaing_order_pointer->set_tolerance(tolerance);
            simulated_annelaing_order_pointer->set_selection_loss_goal(selection_loss_goal);
            simulated_annelaing_order_pointer->set_minimum_temperature(minimum_temperature);
            simulated_annelaing_order_pointer->set_maximum_iterations_number(maximum_iterations_number);
            simulated_annelaing_order_pointer->set_maximum_time(maximum_time);
            simulated_annelaing_order_pointer->set_reserve_loss_data(reserve_loss_loss_history == 1);
            simulated_annelaing_order_pointer->set_reserve_selection_loss_data(reserve_selection_loss_loss_history == 1);
        }
        break;

        default:
            break;
    }
}

void ModelSelection::set_threshold_selection_MPI(const ModelSelection* model_selection)
{
    int size;
    MPI_Comm_size(MPI_COMM_WORLD, &size);

    int rank;
    MPI_Comm_rank(MPI_COMM_WORLD, &rank);

    int original_threshold_selection_type;

    // General parameters

    double minimum_threshold;
    double maximum_threshold;
    double step;
    int reserve_function_history;

    if(rank == 0)
    {
        // Variables to send initialization

        original_threshold_selection_type =(int)model_selection->get_threshold_selection_type();

        switch(original_threshold_selection_type)
        {
            case(int)ModelSelection::F1_SCORE_OPTIMIZATION:
            {
                F1ScoreOptimizationThreshold* original_f1_score_optimization = model_selection->get_f1_score_optimization_threshold_pointer();

                minimum_threshold = original_f1_score_optimization->get_minimum_threshold();
                maximum_threshold = original_f1_score_optimization->get_maximum_threshold();
                step = original_f1_score_optimization->get_step();
                reserve_function_history = original_f1_score_optimization->get_reserve_function_data();
            }
            break;

            case(int)ModelSelection::MATTHEW_CORRELATION:
            {
                MatthewCorrelationOptimizationThreshold* original_matthew_correlation_optimization = model_selection->get_matthew_correlation_optimization_threshold();

                minimum_threshold = original_matthew_correlation_optimization->get_minimum_threshold();
                maximum_threshold = original_matthew_correlation_optimization->get_maximum_threshold();
                step = original_matthew_correlation_optimization->get_step();
                reserve_function_history = original_matthew_correlation_optimization->get_reserve_function_data();
            }
            break;

            case(int)ModelSelection::YOUDEN_INDEX:
            {
                YoudenIndexOptimizationThreshold* original_youden_index_optimization = model_selection->get_youden_index_optimization_threshold();

                minimum_threshold = original_youden_index_optimization->get_minimum_threshold();
                maximum_threshold = original_youden_index_optimization->get_maximum_threshold();
                step = original_youden_index_optimization->get_step();
                reserve_function_history = original_youden_index_optimization->get_reserve_function_data();
            }
            break;

            case(int)ModelSelection::KAPPA_COEFFICIENT:
            {
                KappaCoefficientOptimizationThreshold* original_kappa_coefficient_optimization = model_selection->get_kappa_coefficient_optimization_threshold();

                minimum_threshold = original_kappa_coefficient_optimization->get_minimum_threshold();
                maximum_threshold = original_kappa_coefficient_optimization->get_maximum_threshold();
                step = original_kappa_coefficient_optimization->get_step();
                reserve_function_history = original_kappa_coefficient_optimization->get_reserve_function_data();
            }
            break;

            case(int)ModelSelection::ROC_CURVE_DISTANCE:
            {
                ROCCurveOptimizationThreshold* original_roc_curve_optimization = model_selection->get_roc_curve_optimization_threshold();

                minimum_threshold = original_roc_curve_optimization->get_minimum_threshold();
                maximum_threshold = original_roc_curve_optimization->get_maximum_threshold();
                step = original_roc_curve_optimization->get_step();
                reserve_function_history = original_roc_curve_optimization->get_reserve_function_data();
            }
            break;

            default:
                break;
        }
    }

    // Send variables

    MPI_Barrier(MPI_COMM_WORLD);

    if(rank > 0)
    {
        MPI_Recv(&original_threshold_selection_type, 1, MPI_INT, rank-1, 1, MPI_COMM_WORLD, MPI_STATUS_IGNORE);

        MPI_Request req[4];

        MPI_Irecv(&minimum_threshold, 1, MPI_INT, rank-1, 2, MPI_COMM_WORLD, &req[0]);
        MPI_Irecv(&maximum_threshold, 1, MPI_INT, rank-1, 3, MPI_COMM_WORLD, &req[1]);
        MPI_Irecv(&step, 1, MPI_INT, rank-1, 4, MPI_COMM_WORLD, &req[2]);
        MPI_Irecv(&reserve_function_history, 1, MPI_INT, rank-1, 5, MPI_COMM_WORLD, &req[3]);

        MPI_Waitall(4, req, MPI_STATUS_IGNORE);
    }

    if(rank < size-1)
    {
        MPI_Send(&original_threshold_selection_type, 1, MPI_INT, rank+1, 1, MPI_COMM_WORLD);

        MPI_Request req[4];

        MPI_Isend(&minimum_threshold, 1, MPI_INT, rank+1, 2, MPI_COMM_WORLD, &req[0]);
        MPI_Isend(&maximum_threshold, 1, MPI_INT, rank+1, 3, MPI_COMM_WORLD, &req[1]);
        MPI_Isend(&step, 1, MPI_INT, rank+1, 4, MPI_COMM_WORLD, &req[2]);
        MPI_Isend(&reserve_function_history, 1, MPI_INT, rank+1, 5, MPI_COMM_WORLD, &req[3]);

        MPI_Waitall(4, req, MPI_STATUS_IGNORE);
    }

    MPI_Barrier(MPI_COMM_WORLD);

    // Set variables

    set_threshold_selection_type((ModelSelection::ThresholdSelectionType)original_threshold_selection_type);

    switch(original_threshold_selection_type)
    {
        case(int)ModelSelection::F1_SCORE_OPTIMIZATION:
        {
            f1_score_optimization_threshold_pointer->set_minimum_threshold(minimum_threshold);
            f1_score_optimization_threshold_pointer->set_maximum_threshold(maximum_threshold);
            f1_score_optimization_threshold_pointer->set_step(step);
            f1_score_optimization_threshold_pointer->set_reserve_function_data(reserve_function_history == 1);
        }
        break;

        case(int)ModelSelection::MATTHEW_CORRELATION:
        {
            matthew_correlation_optimization_threshold_pointer->set_minimum_threshold(minimum_threshold);
            matthew_correlation_optimization_threshold_pointer->set_maximum_threshold(maximum_threshold);
            matthew_correlation_optimization_threshold_pointer->set_step(step);
            matthew_correlation_optimization_threshold_pointer->set_reserve_function_data(reserve_function_history == 1);
        }
            break;

        case(int)ModelSelection::YOUDEN_INDEX:
        {
            youden_index_optimization_threshold_pointer->set_minimum_threshold(minimum_threshold);
            youden_index_optimization_threshold_pointer->set_maximum_threshold(maximum_threshold);
            youden_index_optimization_threshold_pointer->set_step(step);
            youden_index_optimization_threshold_pointer->set_reserve_function_data(reserve_function_history == 1);
        }
            break;

        case(int)ModelSelection::KAPPA_COEFFICIENT:
        {
            kappa_coefficient_optimization_threshold_pointer->set_minimum_threshold(minimum_threshold);
            kappa_coefficient_optimization_threshold_pointer->set_maximum_threshold(maximum_threshold);
            kappa_coefficient_optimization_threshold_pointer->set_step(step);
            kappa_coefficient_optimization_threshold_pointer->set_reserve_function_data(reserve_function_history == 1);
        }
            break;

        case(int)ModelSelection::ROC_CURVE_DISTANCE:
        {
            roc_curve_optimization_threshold_pointer->set_minimum_threshold(minimum_threshold);
            roc_curve_optimization_threshold_pointer->set_maximum_threshold(maximum_threshold);
            roc_curve_optimization_threshold_pointer->set_step(step);
            roc_curve_optimization_threshold_pointer->set_reserve_function_data(reserve_function_history == 1);
        }
        break;

        default:
            break;
    }
}
#endif

// void destruct_order_selection() method

/// This method deletes the order selection algorithm object which composes this model selection object.

void ModelSelection::destruct_order_selection()
{
    delete incremental_order_pointer;
    delete golden_section_order_pointer;
    delete simulated_annelaing_order_pointer;

    incremental_order_pointer = NULL;
    golden_section_order_pointer = NULL;
    simulated_annelaing_order_pointer = NULL;

    order_selection_type = NO_ORDER_SELECTION;
}

// void destruct_inputs_selection() method

/// This method deletes the inputs selection algorithm object which composes this model selection object.

void ModelSelection::destruct_inputs_selection()
{
    delete growing_inputs_pointer;
    delete pruning_inputs_pointer;
    delete genetic_algorithm_pointer;

    growing_inputs_pointer = NULL;
    pruning_inputs_pointer = NULL;
    genetic_algorithm_pointer = NULL;

    inputs_selection_type = NO_INPUTS_SELECTION;
}

// void destruct_threshold_selection() method

/// This method deletes the threshold selection algorithm object which composes this model selection object.

void ModelSelection::destruct_threshold_selection()
{
    delete f1_score_optimization_threshold_pointer;
    delete matthew_correlation_optimization_threshold_pointer;
    delete youden_index_optimization_threshold_pointer;
    delete kappa_coefficient_optimization_threshold_pointer;
    delete roc_curve_optimization_threshold_pointer;

    f1_score_optimization_threshold_pointer = NULL;
    matthew_correlation_optimization_threshold_pointer = NULL;
    youden_index_optimization_threshold_pointer = NULL;
    kappa_coefficient_optimization_threshold_pointer = NULL;
    roc_curve_optimization_threshold_pointer = NULL;

    threshold_selection_type = NO_THRESHOLD_SELECTION;
}

// void check() const method

/// Checks that the different pointers needed for performing the model selection are not NULL.

void ModelSelection::check() const
{

    // Training algorithm stuff

    ostringstream buffer;

    if(!training_strategy_pointer)
    {
        buffer << "OpenNN Exception: ModelSelection class.\n"
               << "void check() const method.\n"
               << "Pointer to training strategy is NULL.\n";

        throw logic_error(buffer.str());
    }

    // Loss index stuff

    const LossIndex* loss_index_pointer = training_strategy_pointer->get_loss_index_pointer();

    if(!loss_index_pointer)
    {
        buffer << "OpenNN Exception: ModelSelection class.\n"
               << "void check() const method.\n"
               << "Pointer to loss functional is NULL.\n";

        throw logic_error(buffer.str());
    }

    // Neural network stuff

    const NeuralNetwork* neural_network_pointer = loss_index_pointer->get_neural_network_pointer();

    if(!neural_network_pointer)
    {
        buffer << "OpenNN Exception: ModelSelection class.\n"
               << "void check() const method.\n"
               << "Pointer to neural network is NULL.\n";

        throw logic_error(buffer.str());
    }

    const MultilayerPerceptron* multilayer_perceptron_pointer = neural_network_pointer->get_multilayer_perceptron_pointer();

    if(!multilayer_perceptron_pointer)
    {
        buffer << "OpenNN Exception: ModelSelection class.\n"
               << "void check() const method.\n"
               << "Pointer to multilayer perceptron is NULL.\n";

        throw logic_error(buffer.str());
    }

    if(multilayer_perceptron_pointer->is_empty())
    {
        buffer << "OpenNN Exception: ModelSelection class.\n"
               << "void check() const method.\n"
               << "Multilayer Perceptron is empty.\n";

        throw logic_error(buffer.str());
    }

    // Data set stuff

    const DataSet* data_set_pointer = loss_index_pointer->get_data_set_pointer();

    if(!data_set_pointer)
    {
        buffer << "OpenNN Exception: ModelSelection class.\n"
               << "void check() const method.\n"
               << "Pointer to data set is NULL.\n";

        throw logic_error(buffer.str());
    }

    const Instances& instances = data_set_pointer->get_instances();

    const size_t selection_instances_number = instances.count_selection_instances_number();

    if(selection_instances_number == 0)
    {
        buffer << "OpenNN Exception: ModelSelection class.\n"
               << "void check() const method.\n"
               << "Number of selection instances is zero.\n";

        throw logic_error(buffer.str());
    }

}

// Vector<double> calculate_inputs_importance() const method

/// Calculate the importance of the inputs, returns a vector with the selection loss of the neural network removing one input.

Vector<double> ModelSelection::calculate_inputs_importance() const
{
#ifdef __OPENNN_DEBUG__

    check();

#endif

    LossIndex* loss_index_pointer = training_strategy_pointer->get_loss_index_pointer();

    NeuralNetwork* neural_network_pointer = loss_index_pointer->get_neural_network_pointer();

    const size_t inputs_number = neural_network_pointer->get_inputs_number();

    Vector<double> input_importance(inputs_number, 0.0);

    Vector< Statistics<double> > statistics;

    const bool has_scaling_layer = neural_network_pointer->has_scaling_layer();

    NeuralNetwork neural_network_copy(*neural_network_pointer);

    LossIndex loss_index_copy(*loss_index_pointer);

    loss_index_copy.set_neural_network_pointer(&neural_network_copy);

    TrainingStrategy training_strategy_copy(&loss_index_copy);

    const size_t parameters_number = neural_network_copy.count_parameters_number();

    neural_network_copy.set_parameters(Vector<double>(parameters_number, 0.0));

    if(has_scaling_layer)
    {
        statistics = neural_network_pointer->get_scaling_layer_pointer()->get_statistics();
    }

    training_strategy_copy.set_display(false);

    neural_network_copy.randomize_parameters_normal(0.0, 1.0);

    training_strategy_copy.perform_training();

    const Vector<double> parameters = neural_network_copy.arrange_parameters();

    const double trained_selection_error = loss_index_copy.calculate_selection_error();

    for(size_t i = 0; i < inputs_number; i++)
    {
        neural_network_copy.prune_input(i);

        const double current_selection_error = loss_index_copy.calculate_selection_error();

//        if(current_selection_error > trained_selection_error)
//        {
//            input_importance[i] = 1;
//        }
//        else if(current_selection_error < trained_selection_error)
//        {
//            input_importance[i] = 0;
//        }
//        else
//        {
          input_importance[i] = current_selection_error/trained_selection_error;
//        }

        neural_network_copy.grow_input();

        neural_network_copy.set_parameters(parameters);
    }

    if(has_scaling_layer)
    {
        neural_network_pointer->get_scaling_layer_pointer()->set_statistics(statistics);
    }

    return input_importance;
}

// ModelSelectionResults perform_order_selection() method

/// Perform the order selection, returns a structure with the results of the order selection
/// It also set the neural network of the training strategy pointer with the optimum parameters

ModelSelection::ModelSelectionResults ModelSelection::perform_order_selection() const
{
#ifdef __OPENNN_DEBUG__

    ostringstream buffer;

    if(order_selection_type == NO_ORDER_SELECTION)
    {
        buffer << "OpenNN Exception: ModelSelection class.\n"
               << "ModelSelectionResults perform_order_selection() const method.\n"
               << "None order selection term is used.\n";

        throw logic_error(buffer.str());
    }

    check();

#endif

    ModelSelectionResults results;

    switch(order_selection_type)
    {
    case INCREMENTAL_ORDER:
    {
        incremental_order_pointer->set_display(display);

<<<<<<< HEAD
        results.incremental_order_results_pointer.reset
          (incremental_order_pointer->perform_order_selection());
=======
        results.incremental_order_results_pointer = incremental_order_pointer->perform_order_selection();

>>>>>>> c9fe4ffe
        break;
    }
    case GOLDEN_SECTION:
    {
        golden_section_order_pointer->set_display(display);

<<<<<<< HEAD
        results.golden_section_order_results_pointer.reset
          (golden_section_order_pointer->perform_order_selection());
=======
        results.golden_section_order_results_pointer = golden_section_order_pointer->perform_order_selection();

>>>>>>> c9fe4ffe
        break;
    }
    case SIMULATED_ANNEALING:
    {
        simulated_annelaing_order_pointer->set_display(display);

<<<<<<< HEAD
        results.simulated_annealing_order_results_pointer.reset
          (simulated_annelaing_order_pointer->perform_order_selection());
=======
        results.simulated_annealing_order_results_pointer = simulated_annelaing_order_pointer->perform_order_selection();

>>>>>>> c9fe4ffe
        break;
    }
    default:
    {
        ostringstream buffer;

        buffer << "OpenNN Exception: ModelSelection class.\n"
               << "ModelSelectionResults perform_order_selection() method.\n"
               << "Unknown order selection method.\n";

        throw logic_error(buffer.str());

        break;
    }
    }

    return(results);
}


/// Perform the inputs selection, returns a structure with the results of the inputs selection.
/// It also set the neural network of the training strategy pointer with the optimum parameters.

ModelSelection::ModelSelectionResults ModelSelection::perform_inputs_selection() const
{
#ifdef __OPENNN_DEBUG__

    ostringstream buffer;

    if(inputs_selection_type == NO_INPUTS_SELECTION)
    {
        buffer << "OpenNN Exception: ModelSelection class.\n"
               << "ModelSelectionResults perform_inputs_selection() const method.\n"
               << "None inputs selection term is used.\n";

        throw logic_error(buffer.str());
    }

    check();

#endif

    ModelSelectionResults results;

    switch(inputs_selection_type)
    {
        case GROWING_INPUTS:
        {
            growing_inputs_pointer->set_display(display);

            results.growing_inputs_results_pointer.reset
              (growing_inputs_pointer->perform_inputs_selection());

            break;
        }
        case PRUNING_INPUTS:
        {
            pruning_inputs_pointer->set_display(display);

            results.pruning_inputs_results_pointer.reset
              (pruning_inputs_pointer->perform_inputs_selection());

            break;
        }
        case GENETIC_ALGORITHM:
        {
            genetic_algorithm_pointer->set_display(display);

            results.genetic_algorithm_results_pointer.reset
              (genetic_algorithm_pointer->perform_inputs_selection());

            break;
        }
        default:
        {
            ostringstream buffer;

            buffer << "OpenNN Exception: ModelSelection class.\n"
                   << "ModelSelectionResults perform_inputs_selection() method.\n"
                   << "Unknown inputs selection method.\n";

            throw logic_error(buffer.str());

            break;
        }
    }

    return(results);
}

// ModelSelectionResults perform_threshold_selection() method

/// Perform the threshold selection, returns a structure with the results of the threshold selection.
/// It also set the neural network with the optimum threshold.

ModelSelection::ModelSelectionResults ModelSelection::perform_threshold_selection() const
{
#ifdef __OPENNN_DEBUG__

    ostringstream buffer;

    if(threshold_selection_type == NO_THRESHOLD_SELECTION)
    {
        buffer << "OpenNN Exception: ModelSelection class.\n"
               << "ModelSelectionResults perform_threshold_selection() const method.\n"
               << "None threshold selection term is used.\n";

        throw logic_error(buffer.str());
    }

    check();

#endif

    ModelSelectionResults results;

    switch(threshold_selection_type)
    {
        case F1_SCORE_OPTIMIZATION:
        {
            f1_score_optimization_threshold_pointer->set_display(display);

            results.f1_score_opimization_results_pointer.reset
              (f1_score_optimization_threshold_pointer->perform_threshold_selection());

            break;
        }
        case MATTHEW_CORRELATION:
        {
            matthew_correlation_optimization_threshold_pointer->set_display(display);

            results.matthew_correlation_optimization_results_pointer.reset
              (matthew_correlation_optimization_threshold_pointer->perform_threshold_selection());

            break;
        }
        case YOUDEN_INDEX:
        {
            youden_index_optimization_threshold_pointer->set_display(display);

            results.youden_index_optimization_results_pointer.reset
              (youden_index_optimization_threshold_pointer->perform_threshold_selection());

            break;
        }
        case KAPPA_COEFFICIENT:
        {
            kappa_coefficient_optimization_threshold_pointer->set_display(display);

            results.kappa_coefficient_optimization_results_pointer.reset
              (kappa_coefficient_optimization_threshold_pointer->perform_threshold_selection());

            break;
        }
        case ROC_CURVE_DISTANCE:
        {
            roc_curve_optimization_threshold_pointer->set_display(display);

            results.roc_curve_optimization_results_pointer.reset
              (roc_curve_optimization_threshold_pointer->perform_threshold_selection());

            break;
        }
        default:
        {
            ostringstream buffer;

            buffer << "OpenNN Exception: ModelSelection class.\n"
                   << "ModelSelectionResults perform_threshold_selection() method.\n"
                   << "Unknown threshold selection method.\n";

            throw logic_error(buffer.str());

            break;
        }
    }

    return(results);
}

// ModelSelectionResults perform_model_selection() const method

/// @todo
/// Perform inputs selection and order selection.

ModelSelection::ModelSelectionResults ModelSelection::perform_model_selection() const
{
    ModelSelectionResults model_selection_results;

    model_selection_results = perform_order_selection();

    return(model_selection_results);
}


// tinyxml2::XMLDocument* to_XML() const method

/// Serializes the model selection object into a XML document of the TinyXML library. 
/// See the OpenNN manual for more information about the format of this document. 

tinyxml2::XMLDocument* ModelSelection::to_XML() const
{
    ostringstream buffer;

    tinyxml2::XMLDocument* document = new tinyxml2::XMLDocument;

    // Training strategy

    tinyxml2::XMLElement* model_selection_element = document->NewElement("ModelSelection");

    document->InsertFirstChild(model_selection_element);

    // Inputs Selection

    switch(inputs_selection_type)
    {
    case NO_INPUTS_SELECTION:
    {
        tinyxml2::XMLElement* inputs_selection_element = document->NewElement("InputsSelection");
        model_selection_element->LinkEndChild(inputs_selection_element);

        inputs_selection_element->SetAttribute("Type", "NO_INPUTS_SELECTION");
    }
        break;

    case GROWING_INPUTS:
    {
        tinyxml2::XMLElement* inputs_selection_element = document->NewElement("InputsSelection");
        model_selection_element->LinkEndChild(inputs_selection_element);

        inputs_selection_element->SetAttribute("Type", "GROWING_INPUTS");

        const tinyxml2::XMLDocument* growing_inputs_document = growing_inputs_pointer->to_XML();

        const tinyxml2::XMLElement* growing_inputs_element = growing_inputs_document->FirstChildElement("GrowingInputs");

        for( const tinyxml2::XMLNode* nodeFor=growing_inputs_element->FirstChild(); nodeFor; nodeFor=nodeFor->NextSibling() ) {
            tinyxml2::XMLNode* copy = nodeFor->DeepClone( document );
            inputs_selection_element->InsertEndChild( copy );
        }

        delete growing_inputs_document;
    }
        break;

    case PRUNING_INPUTS:
    {
        tinyxml2::XMLElement* inputs_selection_element = document->NewElement("InputsSelection");
        model_selection_element->LinkEndChild(inputs_selection_element);

        inputs_selection_element->SetAttribute("Type", "PRUNING_INPUTS");

        const tinyxml2::XMLDocument* pruning_inputs_document = pruning_inputs_pointer->to_XML();

        const tinyxml2::XMLElement* pruning_inputs_element = pruning_inputs_document->FirstChildElement("PruningInputs");

        for( const tinyxml2::XMLNode* nodeFor=pruning_inputs_element->FirstChild(); nodeFor; nodeFor=nodeFor->NextSibling() ) {
            tinyxml2::XMLNode* copy = nodeFor->DeepClone( document );
            inputs_selection_element->InsertEndChild( copy );
        }

        delete pruning_inputs_document;
    }
        break;

    case GENETIC_ALGORITHM:
    {
        tinyxml2::XMLElement* inputs_selection_element = document->NewElement("InputsSelection");
        model_selection_element->LinkEndChild(inputs_selection_element);

        inputs_selection_element->SetAttribute("Type", "GENETIC_ALGORITHM");

        const tinyxml2::XMLDocument* genetic_algorithm_document = genetic_algorithm_pointer->to_XML();

        const tinyxml2::XMLElement* genetic_algorithm_element = genetic_algorithm_document->FirstChildElement("GeneticAlgorithm");

        for( const tinyxml2::XMLNode* nodeFor=genetic_algorithm_element->FirstChild(); nodeFor; nodeFor=nodeFor->NextSibling() ) {
            tinyxml2::XMLNode* copy = nodeFor->DeepClone( document );
            inputs_selection_element->InsertEndChild( copy );
        }

        delete genetic_algorithm_document;
    }
        break;

    default:
    {
        ostringstream buffer;

        buffer << "OpenNN Exception: ModelSelection class.\n"
               << "tinyxml2::XMLDocument* to_XML() const method.\n"
               << "Unknown inputs selection type.\n";

        throw logic_error(buffer.str());
    }
        break;
    }

    // Order Selection

    switch(order_selection_type)
    {
    case NO_ORDER_SELECTION:
    {
        tinyxml2::XMLElement* order_selection_element = document->NewElement("OrderSelection");
        model_selection_element->LinkEndChild(order_selection_element);

        order_selection_element->SetAttribute("Type", "NO_ORDER_SELECTION");
    }
        break;

    case INCREMENTAL_ORDER:
    {
        tinyxml2::XMLElement* order_selection_element = document->NewElement("OrderSelection");
        model_selection_element->LinkEndChild(order_selection_element);

        order_selection_element->SetAttribute("Type", "INCREMENTAL_ORDER");

        const tinyxml2::XMLDocument* incremental_order_document = incremental_order_pointer->to_XML();

        const tinyxml2::XMLElement* incremental_order_element = incremental_order_document->FirstChildElement("IncrementalOrder");

        for( const tinyxml2::XMLNode* nodeFor=incremental_order_element->FirstChild(); nodeFor; nodeFor=nodeFor->NextSibling() ) {
            tinyxml2::XMLNode* copy = nodeFor->DeepClone( document );
            order_selection_element->InsertEndChild( copy );
        }

        delete incremental_order_document;
    }
        break;

    case GOLDEN_SECTION:
    {
        tinyxml2::XMLElement* order_selection_element = document->NewElement("OrderSelection");
        model_selection_element->LinkEndChild(order_selection_element);

        order_selection_element->SetAttribute("Type", "GOLDEN_SECTION");

        const tinyxml2::XMLDocument* golden_section_order_document = golden_section_order_pointer->to_XML();

        const tinyxml2::XMLElement* golden_section_order_element = golden_section_order_document->FirstChildElement("GoldenSectionOrder");

        for( const tinyxml2::XMLNode* nodeFor=golden_section_order_element->FirstChild(); nodeFor; nodeFor=nodeFor->NextSibling() ) {
            tinyxml2::XMLNode* copy = nodeFor->DeepClone( document );
            order_selection_element->InsertEndChild( copy );
        }

        delete golden_section_order_document;
    }
        break;

    case SIMULATED_ANNEALING:
    {
        tinyxml2::XMLElement* order_selection_element = document->NewElement("OrderSelection");
        model_selection_element->LinkEndChild(order_selection_element);

        order_selection_element->SetAttribute("Type", "SIMULATED_ANNEALING");

        const tinyxml2::XMLDocument* simulated_annealing_order_document = simulated_annelaing_order_pointer->to_XML();

        const tinyxml2::XMLElement* simulated_annealing_order_element = simulated_annealing_order_document->FirstChildElement("SimulatedAnnealingOrder");

        for( const tinyxml2::XMLNode* nodeFor=simulated_annealing_order_element->FirstChild(); nodeFor; nodeFor=nodeFor->NextSibling() ) {
            tinyxml2::XMLNode* copy = nodeFor->DeepClone( document );
            order_selection_element->InsertEndChild( copy );
        }

        delete simulated_annealing_order_document;
    }
        break;

    default:
    {
        ostringstream buffer;

        buffer << "OpenNN Exception: ModelSelection class.\n"
               << "tinyxml2::XMLDocument* to_XML() const method.\n"
               << "Unknown order selection type.\n";

        throw logic_error(buffer.str());
    }
        break;
    }

    // Threshold Selection

    switch(threshold_selection_type)
    {
    case NO_ORDER_SELECTION:
    {
        tinyxml2::XMLElement* order_selection_element = document->NewElement("ThresholdSelection");
        model_selection_element->LinkEndChild(order_selection_element);

        order_selection_element->SetAttribute("Type", "NO_ORDER_SELECTION");
    }
        break;

    case F1_SCORE_OPTIMIZATION:
    {
        tinyxml2::XMLElement* threshold_selection_element = document->NewElement("ThresholdSelection");
        model_selection_element->LinkEndChild(threshold_selection_element);

        threshold_selection_element->SetAttribute("Type", "F1_SCORE_OPTIMIZATION");

        const tinyxml2::XMLDocument* f1_score_optimization_document = f1_score_optimization_threshold_pointer->to_XML();

        const tinyxml2::XMLElement* f1_score_optimization_element = f1_score_optimization_document->FirstChildElement("F1ScoreOptimizationThreshold");

        for( const tinyxml2::XMLNode* nodeFor=f1_score_optimization_element->FirstChild(); nodeFor; nodeFor=nodeFor->NextSibling() ) {
            tinyxml2::XMLNode* copy = nodeFor->DeepClone( document );
            threshold_selection_element->InsertEndChild( copy );
        }

        delete f1_score_optimization_document;
    }
        break;

    case MATTHEW_CORRELATION:
    {
        tinyxml2::XMLElement* threshold_selection_element = document->NewElement("ThresholdSelection");
        model_selection_element->LinkEndChild(threshold_selection_element);

        threshold_selection_element->SetAttribute("Type", "MATTHEW_CORRELATION");

        const tinyxml2::XMLDocument* matthew_correlation_optimization_document = matthew_correlation_optimization_threshold_pointer->to_XML();

        const tinyxml2::XMLElement* matthew_correlation_optimization_element = matthew_correlation_optimization_document->FirstChildElement("MatthewCorrelationOptimizationThreshold");

        for( const tinyxml2::XMLNode* nodeFor=matthew_correlation_optimization_element->FirstChild(); nodeFor; nodeFor=nodeFor->NextSibling() ) {
            tinyxml2::XMLNode* copy = nodeFor->DeepClone( document );
            threshold_selection_element->InsertEndChild( copy );
        }

        delete matthew_correlation_optimization_document;
    }
        break;

    case YOUDEN_INDEX:
    {
        tinyxml2::XMLElement* threshold_selection_element = document->NewElement("ThresholdSelection");
        model_selection_element->LinkEndChild(threshold_selection_element);

        threshold_selection_element->SetAttribute("Type", "YOUDEN_INDEX");

        const tinyxml2::XMLDocument* youden_index_optimization_document = youden_index_optimization_threshold_pointer->to_XML();

        const tinyxml2::XMLElement* youden_index_optimization_element = youden_index_optimization_document->FirstChildElement("YoudenIndexOptimizationThreshold");

        for( const tinyxml2::XMLNode* nodeFor=youden_index_optimization_element->FirstChild(); nodeFor; nodeFor=nodeFor->NextSibling() ) {
            tinyxml2::XMLNode* copy = nodeFor->DeepClone( document );
            threshold_selection_element->InsertEndChild( copy );
        }

        delete youden_index_optimization_document;
    }
        break;

    case KAPPA_COEFFICIENT:
    {
        tinyxml2::XMLElement* threshold_selection_element = document->NewElement("ThresholdSelection");
        model_selection_element->LinkEndChild(threshold_selection_element);

        threshold_selection_element->SetAttribute("Type", "KAPPA_COEFFICIENT");

        const tinyxml2::XMLDocument* kappa_coefficient_optimization_document = kappa_coefficient_optimization_threshold_pointer->to_XML();

        const tinyxml2::XMLElement* kappa_coefficient_optimization_element = kappa_coefficient_optimization_document->FirstChildElement("KappaCoefficientOptimizationThreshold");

        for( const tinyxml2::XMLNode* nodeFor=kappa_coefficient_optimization_element->FirstChild(); nodeFor; nodeFor=nodeFor->NextSibling() ) {
            tinyxml2::XMLNode* copy = nodeFor->DeepClone( document );
            threshold_selection_element->InsertEndChild( copy );
        }

        delete kappa_coefficient_optimization_document;
    }
        break;

    case ROC_CURVE_DISTANCE:
    {
        tinyxml2::XMLElement* threshold_selection_element = document->NewElement("ThresholdSelection");
        model_selection_element->LinkEndChild(threshold_selection_element);

        threshold_selection_element->SetAttribute("Type", "ROC_CURVE_DISTANCE");

        const tinyxml2::XMLDocument* roc_curve_optimization_document = roc_curve_optimization_threshold_pointer->to_XML();

        const tinyxml2::XMLElement* roc_curve_optimization_element = roc_curve_optimization_document->FirstChildElement("ROCCurveOptimizationThreshold");

        for( const tinyxml2::XMLNode* nodeFor=roc_curve_optimization_element->FirstChild(); nodeFor; nodeFor=nodeFor->NextSibling() ) {
            tinyxml2::XMLNode* copy = nodeFor->DeepClone( document );
            threshold_selection_element->InsertEndChild( copy );
        }

        delete roc_curve_optimization_document;
    }
        break;

    default:
    {
        ostringstream buffer;

        buffer << "OpenNN Exception: ModelSelection class.\n"
               << "tinyxml2::XMLDocument* to_XML() const method.\n"
               << "Unknown threshold selection type.\n";

        throw logic_error(buffer.str());
    }
        break;
    }

    return(document);
}


// void write_XML(tinyxml2::XMLPrinter&) const method

/// Serializes the model selection object into a XML document of the TinyXML library without keep the DOM tree in memory.
/// See the OpenNN manual for more information about the format of this document.

void ModelSelection::write_XML(tinyxml2::XMLPrinter& file_stream) const
{
    file_stream.OpenElement("ModelSelection");

    // Inputs Selection

    switch(inputs_selection_type)
    {
    case NO_INPUTS_SELECTION:
    {
        file_stream.OpenElement("InputsSelection");

        file_stream.PushAttribute("Type", "NO_INPUTS_SELECTION");

        file_stream.CloseElement();
    }
        break;

    case GROWING_INPUTS:
    {
        file_stream.OpenElement("InputsSelection");

        file_stream.PushAttribute("Type", "GROWING_INPUTS");

        growing_inputs_pointer->write_XML(file_stream);

        file_stream.CloseElement();
    }
        break;

    case PRUNING_INPUTS:
    {
        file_stream.OpenElement("InputsSelection");

        file_stream.PushAttribute("Type", "PRUNING_INPUTS");

        pruning_inputs_pointer->write_XML(file_stream);

        file_stream.CloseElement();
    }
        break;

    case GENETIC_ALGORITHM:
    {
        file_stream.OpenElement("InputsSelection");

        file_stream.PushAttribute("Type", "GENETIC_ALGORITHM");

        genetic_algorithm_pointer->write_XML(file_stream);

        file_stream.CloseElement();
    }
        break;

    default:
    {
        ostringstream buffer;

        file_stream.CloseElement();

        buffer << "OpenNN Exception: ModelSelection class.\n"
               << "void write_XML(tinyxml2::XMLPrinter&) const method.\n"
               << "Unknown inputs selection type.\n";

        throw logic_error(buffer.str());
    }
        break;
    }

    // Order Selection

    switch(order_selection_type)
    {
    case NO_ORDER_SELECTION:
    {
        file_stream.OpenElement("OrderSelection");

        file_stream.PushAttribute("Type", "NO_ORDER_SELECTION");

        file_stream.CloseElement();
    }
        break;

    case INCREMENTAL_ORDER:
    {
        file_stream.OpenElement("OrderSelection");

        file_stream.PushAttribute("Type", "INCREMENTAL_ORDER");

        incremental_order_pointer->write_XML(file_stream);

        file_stream.CloseElement();
    }
        break;

    case GOLDEN_SECTION:
    {
        file_stream.OpenElement("OrderSelection");

        file_stream.PushAttribute("Type", "GOLDEN_SECTION");

        golden_section_order_pointer->write_XML(file_stream);

        file_stream.CloseElement();
    }
        break;

    case SIMULATED_ANNEALING:
    {
        file_stream.OpenElement("OrderSelection");

        file_stream.PushAttribute("Type", "SIMULATED_ANNEALING");

        simulated_annelaing_order_pointer->write_XML(file_stream);

        file_stream.CloseElement();
    }
        break;

    default:
    {
        ostringstream buffer;

        file_stream.CloseElement();

        buffer << "OpenNN Exception: ModelSelection class.\n"
               << "void write_XML(tinyxml2::XMLPrinter&) const method.\n"
               << "Unknown order selection type.\n";

        throw logic_error(buffer.str());
    }
        break;
    }

    // Threshold Selection

    switch(threshold_selection_type)
    {
    case NO_THRESHOLD_SELECTION:
    {
        file_stream.OpenElement("ThresholdSelection");

        file_stream.PushAttribute("Type", "NO_THRESHOLD_SELECTION");

        file_stream.CloseElement();
    }
        break;

    case F1_SCORE_OPTIMIZATION:
    {
        file_stream.OpenElement("ThresholdSelection");

        file_stream.PushAttribute("Type", "F1_SCORE_OPTIMIZATION");

        f1_score_optimization_threshold_pointer->write_XML(file_stream);

        file_stream.CloseElement();
    }
        break;

    case MATTHEW_CORRELATION:
    {
        file_stream.OpenElement("ThresholdSelection");

        file_stream.PushAttribute("Type", "MATTHEW_CORRELATION");

        matthew_correlation_optimization_threshold_pointer->write_XML(file_stream);

        file_stream.CloseElement();
    }
        break;

    case YOUDEN_INDEX:
    {
        file_stream.OpenElement("ThresholdSelection");

        file_stream.PushAttribute("Type", "YOUDEN_INDEX");

        youden_index_optimization_threshold_pointer->write_XML(file_stream);

        file_stream.CloseElement();
    }
        break;

    case KAPPA_COEFFICIENT:
    {
        file_stream.OpenElement("ThresholdSelection");

        file_stream.PushAttribute("Type", "KAPPA_COEFFICIENT");

        kappa_coefficient_optimization_threshold_pointer->write_XML(file_stream);

        file_stream.CloseElement();
    }
        break;

    case ROC_CURVE_DISTANCE:
    {
        file_stream.OpenElement("ThresholdSelection");

        file_stream.PushAttribute("Type", "ROC_CURVE_DISTANCE");

        roc_curve_optimization_threshold_pointer->write_XML(file_stream);

        file_stream.CloseElement();
    }
        break;

    default:
    {
        ostringstream buffer;

        file_stream.CloseElement();

        buffer << "OpenNN Exception: ModelSelection class.\n"
               << "void write_XML(tinyxml2::XMLPrinter&) const method.\n"
               << "Unknown order selection type.\n";

        throw logic_error(buffer.str());
    }
        break;
    }

    file_stream.CloseElement();
}

// void from_XML(const tinyxml2::XMLDocument&) method

/// Loads the members of this model selection object from a XML document.
/// @param document XML document of the TinyXML library.

void ModelSelection::from_XML(const tinyxml2::XMLDocument& document)
{
    const tinyxml2::XMLElement* root_element = document.FirstChildElement("ModelSelection");

    if(!root_element)
    {
        ostringstream buffer;

        buffer << "OpenNN Exception: ModelSelection class.\n"
               << "void from_XML(const tinyxml2::XMLDocument&) method.\n"
               << "Model Selection element is NULL.\n";

        throw logic_error(buffer.str());
    }

    // Inputs Selection
    {
        const tinyxml2::XMLElement* element = root_element->FirstChildElement("InputsSelection");

        if(element)
        {
            const string new_inputs_selection_type = element->Attribute("Type");

            set_inputs_selection_type(new_inputs_selection_type);

            switch(inputs_selection_type)
            {
            case NO_INPUTS_SELECTION:
            {
                // do nothing
            }
                break;
            case GROWING_INPUTS:
            {
                tinyxml2::XMLDocument new_document;

                tinyxml2::XMLElement* random_search_element = new_document.NewElement("GrowingInputs");

                for( const tinyxml2::XMLNode* nodeFor=element->FirstChild(); nodeFor; nodeFor=nodeFor->NextSibling() ) {
                    tinyxml2::XMLNode* copy = nodeFor->DeepClone( &new_document );
                    random_search_element->InsertEndChild( copy );
                }

                new_document.InsertEndChild(random_search_element);

                growing_inputs_pointer->from_XML(new_document);
            }
                break;
            case PRUNING_INPUTS:
            {
                tinyxml2::XMLDocument new_document;

                tinyxml2::XMLElement* random_search_element = new_document.NewElement("PruningInputs");

                for( const tinyxml2::XMLNode* nodeFor=element->FirstChild(); nodeFor; nodeFor=nodeFor->NextSibling() ) {
                    tinyxml2::XMLNode* copy = nodeFor->DeepClone( &new_document );
                    random_search_element->InsertEndChild( copy );
                }

                new_document.InsertEndChild(random_search_element);

                pruning_inputs_pointer->from_XML(new_document);
            }
                break;
            case GENETIC_ALGORITHM:
            {
                tinyxml2::XMLDocument new_document;

                tinyxml2::XMLElement* random_search_element = new_document.NewElement("GeneticAlgorithm");

                for( const tinyxml2::XMLNode* nodeFor=element->FirstChild(); nodeFor; nodeFor=nodeFor->NextSibling() ) {
                    tinyxml2::XMLNode* copy = nodeFor->DeepClone( &new_document );
                    random_search_element->InsertEndChild( copy );
                }

                new_document.InsertEndChild(random_search_element);

                genetic_algorithm_pointer->from_XML(new_document);
            }
                break;
            default:
            {
                ostringstream buffer;

                buffer << "OpenNN Exception: ModelSelection class.\n"
                       << "void from_XML(const tinyxml2::XMLDocument&) method.\n"
                       << "Unknown inputs selection type.\n";

                throw logic_error(buffer.str());
            }
                break;
            }
        }
    }

    // Order Selection
    {
        const tinyxml2::XMLElement* element = root_element->FirstChildElement("OrderSelection");

        if(element)
        {
            const string new_order_selection_type = element->Attribute("Type");

            set_order_selection_type(new_order_selection_type);

            switch(order_selection_type)
            {
            case NO_ORDER_SELECTION:
            {
                // do nothing
            }
                break;
            case INCREMENTAL_ORDER:
            {
                tinyxml2::XMLDocument new_document;

                tinyxml2::XMLElement* random_search_element = new_document.NewElement("IncrementalOrder");

                for( const tinyxml2::XMLNode* nodeFor=element->FirstChild(); nodeFor; nodeFor=nodeFor->NextSibling() ) {
                    tinyxml2::XMLNode* copy = nodeFor->DeepClone( &new_document );
                    random_search_element->InsertEndChild( copy );
                }

                new_document.InsertEndChild(random_search_element);

                incremental_order_pointer->from_XML(new_document);
            }
                break;
            case GOLDEN_SECTION:
            {
                tinyxml2::XMLDocument new_document;

                tinyxml2::XMLElement* random_search_element = new_document.NewElement("GoldenSectionOrder");

                for( const tinyxml2::XMLNode* nodeFor=element->FirstChild(); nodeFor; nodeFor=nodeFor->NextSibling() ) {
                    tinyxml2::XMLNode* copy = nodeFor->DeepClone( &new_document );
                    random_search_element->InsertEndChild( copy );
                }

                new_document.InsertEndChild(random_search_element);

                golden_section_order_pointer->from_XML(new_document);
            }
                break;
            case SIMULATED_ANNEALING:
            {
                tinyxml2::XMLDocument new_document;

                tinyxml2::XMLElement* random_search_element = new_document.NewElement("SimulatedAnnealingOrder");

                for( const tinyxml2::XMLNode* nodeFor=element->FirstChild(); nodeFor; nodeFor=nodeFor->NextSibling() ) {
                    tinyxml2::XMLNode* copy = nodeFor->DeepClone( &new_document );
                    random_search_element->InsertEndChild( copy );
                }

                new_document.InsertEndChild(random_search_element);

                simulated_annelaing_order_pointer->from_XML(new_document);
            }
                break;
            default:
            {
                ostringstream buffer;

                buffer << "OpenNN Exception: ModelSelection class.\n"
                       << "void from_XML(const tinyxml2::XMLDocument&) method.\n"
                       << "Unknown order selection type.\n";

                throw logic_error(buffer.str());
            }
                break;
            }
        }
    }

    // Threshold Selection
    {
        const tinyxml2::XMLElement* element = root_element->FirstChildElement("ThresholdSelection");

        if(element)
        {
            const string new_threshold_selection_type = element->Attribute("Type");

            set_threshold_selection_type(new_threshold_selection_type);

            switch(threshold_selection_type)
            {
            case NO_THRESHOLD_SELECTION:
            {
                // do nothing
            }
                break;
            case F1_SCORE_OPTIMIZATION:
            {
                tinyxml2::XMLDocument new_document;

                tinyxml2::XMLElement* random_search_element = new_document.NewElement("F1ScoreOptimizationThreshold");

                for( const tinyxml2::XMLNode* nodeFor=element->FirstChild(); nodeFor; nodeFor=nodeFor->NextSibling() ) {
                    tinyxml2::XMLNode* copy = nodeFor->DeepClone( &new_document );
                    random_search_element->InsertEndChild( copy );
                }

                new_document.InsertEndChild(random_search_element);

                f1_score_optimization_threshold_pointer->from_XML(new_document);
            }
                break;
            case MATTHEW_CORRELATION:
            {
                tinyxml2::XMLDocument new_document;

                tinyxml2::XMLElement* random_search_element = new_document.NewElement("MatthewCorrelationOptimizationThreshold");

                for( const tinyxml2::XMLNode* nodeFor=element->FirstChild(); nodeFor; nodeFor=nodeFor->NextSibling() ) {
                    tinyxml2::XMLNode* copy = nodeFor->DeepClone( &new_document );
                    random_search_element->InsertEndChild( copy );
                }

                new_document.InsertEndChild(random_search_element);

                matthew_correlation_optimization_threshold_pointer->from_XML(new_document);
            }
                break;
            case YOUDEN_INDEX:
            {
                tinyxml2::XMLDocument new_document;

                tinyxml2::XMLElement* random_search_element = new_document.NewElement("YoudenIndexOptimizationThreshold");

                for( const tinyxml2::XMLNode* nodeFor=element->FirstChild(); nodeFor; nodeFor=nodeFor->NextSibling() ) {
                    tinyxml2::XMLNode* copy = nodeFor->DeepClone( &new_document );
                    random_search_element->InsertEndChild( copy );
                }

                new_document.InsertEndChild(random_search_element);

                youden_index_optimization_threshold_pointer->from_XML(new_document);
            }
                break;
            case KAPPA_COEFFICIENT:
            {
                tinyxml2::XMLDocument new_document;

                tinyxml2::XMLElement* random_search_element = new_document.NewElement("KappaCoefficientOptimizationThreshold");

                for( const tinyxml2::XMLNode* nodeFor=element->FirstChild(); nodeFor; nodeFor=nodeFor->NextSibling() ) {
                    tinyxml2::XMLNode* copy = nodeFor->DeepClone( &new_document );
                    random_search_element->InsertEndChild( copy );
                }

                new_document.InsertEndChild(random_search_element);

                kappa_coefficient_optimization_threshold_pointer->from_XML(new_document);
            }
                break;
            case ROC_CURVE_DISTANCE:
            {
                tinyxml2::XMLDocument new_document;

                tinyxml2::XMLElement* random_search_element = new_document.NewElement("ROCCurveOptimizationThreshold");

                for( const tinyxml2::XMLNode* nodeFor=element->FirstChild(); nodeFor; nodeFor=nodeFor->NextSibling() ) {
                    tinyxml2::XMLNode* copy = nodeFor->DeepClone( &new_document );
                    random_search_element->InsertEndChild( copy );
                }

                new_document.InsertEndChild(random_search_element);

                roc_curve_optimization_threshold_pointer->from_XML(new_document);
            }
                break;
            default:
            {
                ostringstream buffer;

                buffer << "OpenNN Exception: ModelSelection class.\n"
                       << "void from_XML(const tinyxml2::XMLDocument&) method.\n"
                       << "Unknown order selection type.\n";

                throw logic_error(buffer.str());
            }
                break;
            }
        }
    }
}


// void print() method

/// Prints to the screen the XML representation of this model selection object. 

void ModelSelection::print() const
{
    cout << to_XML();
}


// void save(const string&) const method

/// Saves the model selection members to a XML file. 
/// @param file_name Name of model selection XML file. 

void ModelSelection::save(const string& file_name) const
{
    tinyxml2::XMLDocument* document = to_XML();

    document->SaveFile(file_name.c_str());

    delete document;
}


// void load(const string&) method

/// Loads the model selection members from a XML file. 
/// @param file_name Name of model selection XML file. 

void ModelSelection::load(const string& file_name)
{
    tinyxml2::XMLDocument document;

    if(document.LoadFile(file_name.c_str()))
    {
        ostringstream buffer;

        buffer << "OpenNN Exception: ModelSelection class.\n"
               << "void load(const string&) method.\n"
               << "Cannot load XML file " << file_name << ".\n";

        throw logic_error(buffer.str());
    }

    from_XML(document);
}

// void ModelSelectionResults::save(const string&) const method

/// Saves the results structure to a data file.
/// @param file_name Name of model selection results data file.

void ModelSelection::ModelSelectionResults::save(const string& file_name) const
{
    ofstream file(file_name.c_str());

    file << "% Model Selection Results\n";

    file << "\n% Order Selection Results\n";

    if(incremental_order_results_pointer)
    {
        file << incremental_order_results_pointer->object_to_string();
    }

    if(golden_section_order_results_pointer)
    {
        file << golden_section_order_results_pointer->object_to_string();
    }

    if(simulated_annealing_order_results_pointer)
    {
        file << simulated_annealing_order_results_pointer->object_to_string();
    }

    file << "\n% Inputs Selection Results\n";

    if(growing_inputs_results_pointer)
    {
        file << growing_inputs_results_pointer->object_to_string();
    }

    if(pruning_inputs_results_pointer)
    {
        file << pruning_inputs_results_pointer->object_to_string();
    }

    if(genetic_algorithm_results_pointer)
    {
        file << genetic_algorithm_results_pointer->object_to_string();
    }

    file << "\n% Threhold Selection Results\n";

    if(f1_score_opimization_results_pointer)
    {
        file << f1_score_opimization_results_pointer->object_to_string();
    }

    if(matthew_correlation_optimization_results_pointer)
    {
        file << matthew_correlation_optimization_results_pointer->object_to_string();
    }

    if(youden_index_optimization_results_pointer)
    {
        file << youden_index_optimization_results_pointer->object_to_string();
    }

    if(kappa_coefficient_optimization_results_pointer)
    {
        file << kappa_coefficient_optimization_results_pointer->object_to_string();
    }

    if(roc_curve_optimization_results_pointer)
    {
        file << roc_curve_optimization_results_pointer->object_to_string();
    }

    file.close();
}


Vector<NeuralNetwork> ModelSelection::perform_k_fold_cross_validation(const size_t& k)
{
    DataSet* data_set_pointer = training_strategy_pointer->get_loss_index_pointer()->get_data_set_pointer();
    NeuralNetwork* neural_network_pointer = training_strategy_pointer->get_loss_index_pointer()->get_neural_network_pointer();
    LossIndex* loss_index_pointer = training_strategy_pointer->get_loss_index_pointer();

#ifdef __OPENNN_DEBUG__

    ostringstream buffer;

    if(k < 2)
    {
       buffer << "OpenNN Exception: ModelSelection class.\n"
              << "Vector<NeuralNetwork> perform_k_fold_cross_validation(const size_t&).\n"
              << "Number of iterations must be grater or equal than 2.\n";

       throw logic_error(buffer.str());
    }

    if(!data_set_pointer || data_set_pointer->has_data())
    {
       buffer << "OpenNN Exception: ModelSelection class.\n"
              << "Vector<NeuralNetwork> perform_k_fold_cross_validation(const size_t&).\n"
              << "There is no data set assigned.\n";

       throw logic_error(buffer.str());
    }

    if(!neural_network_pointer)
    {
       buffer << "OpenNN Exception: ModelSelection class.\n"
              << "Vector<NeuralNetwork> perform_k_fold_cross_validation(const size_t&).\n"
              << "There is no neural network assigned.\n";

       throw logic_error(buffer.str());
    }
#endif

    Instances* instances_pointer = data_set_pointer->get_instances_pointer();

    const Vector<Instances::Use> original_uses = instances_pointer->arrange_uses();

    instances_pointer->split_random_indices(1,0,0);

    Vector<double> minimum_error_parameters;
    double minimum_error = 1.0;

    Vector<NeuralNetwork> neural_network_ensemble(k);
    double cross_validation_error = 0.0;

    for(size_t i = 0; i < k; i++)
    {
        instances_pointer->set_k_fold_cross_validation_uses(k,i);
        neural_network_pointer->randomize_parameters_normal();

        training_strategy_pointer->perform_training();

        instances_pointer->testing_to_selection();

        double current_error = loss_index_pointer->calculate_selection_error();

        if(i == 0 || current_error < minimum_error)
        {
            minimum_error = current_error;
            minimum_error_parameters = neural_network_pointer->arrange_parameters();
        }

        neural_network_ensemble[i].set(*neural_network_pointer);
        cross_validation_error += current_error;

        if(display)
        {
            cout << "Iteration: " << i << "/" << k << endl;
            cout << "Current error: " << current_error << endl;
        }
    }

    if(display)
    {
        cout << "Cross validation error: " << cross_validation_error/k << endl;
    }

    instances_pointer->set_uses(original_uses);
    neural_network_pointer->set_parameters(minimum_error_parameters);

    return neural_network_ensemble;
}

Vector<NeuralNetwork> ModelSelection::perform_random_cross_validation(const size_t& k, const double& selection_ratio)
{
    DataSet* data_set_pointer = training_strategy_pointer->get_loss_index_pointer()->get_data_set_pointer();
    NeuralNetwork* neural_network_pointer = training_strategy_pointer->get_loss_index_pointer()->get_neural_network_pointer();
    LossIndex* loss_index_pointer = training_strategy_pointer->get_loss_index_pointer();

#ifdef __OPENNN_DEBUG__

    ostringstream buffer;

    if(k < 2)
    {
       buffer << "OpenNN Exception: ModelSelection class.\n"
              << "Vector<NeuralNetwork> perform_random_cross_validation(const size_t&, const double&).\n"
              << "Number of iterations must be grater or equal than 2.\n";

       throw logic_error(buffer.str());
    }

    if(selection_ratio <= 0.0 || selection_ratio >= 1.0)
    {
       buffer << "OpenNN Exception: ModelSelection class.\n"
              << "Vector<NeuralNetwork> perform_random_cross_validation(const size_t&, const double&).\n"
              << "The ratio of testing instances must be between 0.0 and 1.0.\n";

       throw logic_error(buffer.str());
    }

    if(!data_set_pointer || data_set_pointer->has_data())
    {
       buffer << "OpenNN Exception: ModelSelection class.\n"
              << "Vector<NeuralNetwork> perform_random_cross_validation(const size_t&, const double&).\n"
              << "There is no data set assigned.\n";

       throw logic_error(buffer.str());
    }

    if(!neural_network_pointer)
    {
       buffer << "OpenNN Exception: ModelSelection class.\n"
              << "Vector<NeuralNetwork> perform_random_cross_validation(const size_t&, const double&).\n"
              << "There is no neural network assigned.\n";

       throw logic_error(buffer.str());
    }
#endif

    Instances* instances_pointer = data_set_pointer->get_instances_pointer();

    const Vector<Instances::Use> original_uses = instances_pointer->arrange_uses();

    instances_pointer->split_random_indices(1,0,0);

    Vector<double> minimum_error_parameters;
    double minimum_error = 1.0;

    Vector<NeuralNetwork> neural_network_ensemble(k);
    double cross_validation_error = 0.0;

    for(size_t i = 0; i < k; i++)
    {
        instances_pointer->split_random_indices(1-selection_ratio,0.0,selection_ratio);
        neural_network_pointer->randomize_parameters_normal();

        training_strategy_pointer->perform_training();

        instances_pointer->testing_to_selection();

        double current_error = loss_index_pointer->calculate_selection_error();

        if(i == 0 || current_error < minimum_error)
        {
            minimum_error = current_error;
            minimum_error_parameters = neural_network_pointer->arrange_parameters();
        }

        neural_network_ensemble[i].set(*neural_network_pointer);
        cross_validation_error += current_error;

        if(display)
        {
            cout << "Iteration: " << i << "/" << k << endl;
            cout << "Current error: " << current_error << endl;
        }
    }

    if(display)
    {
        cout << "Cross validation error: " << cross_validation_error/k << endl;
    }

    instances_pointer->set_uses(original_uses);
    neural_network_pointer->set_parameters(minimum_error_parameters);

    return neural_network_ensemble;
}

Vector<NeuralNetwork> ModelSelection::perform_positives_cross_validation()
{
    DataSet* data_set_pointer = training_strategy_pointer->get_loss_index_pointer()->get_data_set_pointer();
    NeuralNetwork* neural_network_pointer = training_strategy_pointer->get_loss_index_pointer()->get_neural_network_pointer();
    LossIndex* loss_index_pointer = training_strategy_pointer->get_loss_index_pointer();

#ifdef __OPENNN_DEBUG__

    ostringstream buffer;

    if(!data_set_pointer || data_set_pointer->has_data())
    {
       buffer << "OpenNN Exception: ModelSelection class.\n"
              << "Vector<NeuralNetwork> perform_positives_cross_validation().\n"
              << "There is no data set assigned.\n";

       throw logic_error(buffer.str());
    }

    if(!neural_network_pointer)
    {
       buffer << "OpenNN Exception: ModelSelection class.\n"
              << "Vector<NeuralNetwork> perform_positives_cross_validation().\n"
              << "There is no neural network assigned.\n";

       throw logic_error(buffer.str());
    }
#endif

    Instances* instances_pointer = data_set_pointer->get_instances_pointer();

    const Vector<Instances::Use> original_uses = instances_pointer->arrange_uses();

    Variables* variables = data_set_pointer->get_variables_pointer();

    const Vector<size_t> inputs_indices = variables->arrange_inputs_indices();

    const size_t target_index = variables->arrange_targets_indices()[0];

    const Vector<size_t> positives_instances_indices = data_set_pointer->get_variable(target_index).calculate_greater_than_indices(0.5);

    const size_t positives_instances_number = positives_instances_indices.size();

    instances_pointer->split_random_indices(1,0,0);

    Vector<double> minimum_error_parameters;
    double minimum_error = 1.0;

    Vector<NeuralNetwork> neural_network_ensemble(positives_instances_number);
    double cross_validation_error = 0.0;

    for(size_t i = 0; i < positives_instances_number; i++)
    {
        const size_t current_selection_instance_index = positives_instances_indices[i];
        const Vector<double> current_selection_instance = data_set_pointer->get_instance(current_selection_instance_index);
        const double target_data = current_selection_instance[target_index];
        const Vector<double> current_inputs_selection_instance = current_selection_instance.get_subvector(inputs_indices);

        instances_pointer->set_use(current_selection_instance_index, Instances::Testing);
        neural_network_pointer->randomize_parameters_normal();

        training_strategy_pointer->perform_training();

        const double output_data = neural_network_pointer->calculate_outputs(current_inputs_selection_instance)[0];

        double current_error = abs(target_data-output_data);
        double current_loss = loss_index_pointer->calculate_loss();

        if(i == 0 || current_error < minimum_error)
        {
            minimum_error = current_error;
            minimum_error_parameters = neural_network_pointer->arrange_parameters();
        }

        instances_pointer->set_use(current_selection_instance_index, Instances::Training);

        neural_network_ensemble[i].set(*neural_network_pointer);
        cross_validation_error += current_error;

        if(display)
        {
            cout << "Iteration: " << i+1 << "/" << positives_instances_number << endl;
            cout << "instance index: " << current_selection_instance_index << endl;
            cout << "Output data: " << output_data << endl;
            cout << "Current loss: " << current_loss << endl;
            cout << "Current error: " << current_error << endl;
        }
    }

    if(display)
    {
        cout << "Cross validation error: " << cross_validation_error/positives_instances_number << endl;
    }

    instances_pointer->set_uses(original_uses);
    neural_network_pointer->set_parameters(minimum_error_parameters);

    return neural_network_ensemble;
}

}<|MERGE_RESOLUTION|>--- conflicted
+++ resolved
@@ -1910,39 +1910,24 @@
     {
         incremental_order_pointer->set_display(display);
 
-<<<<<<< HEAD
         results.incremental_order_results_pointer.reset
           (incremental_order_pointer->perform_order_selection());
-=======
-        results.incremental_order_results_pointer = incremental_order_pointer->perform_order_selection();
-
->>>>>>> c9fe4ffe
         break;
     }
     case GOLDEN_SECTION:
     {
         golden_section_order_pointer->set_display(display);
 
-<<<<<<< HEAD
         results.golden_section_order_results_pointer.reset
           (golden_section_order_pointer->perform_order_selection());
-=======
-        results.golden_section_order_results_pointer = golden_section_order_pointer->perform_order_selection();
-
->>>>>>> c9fe4ffe
         break;
     }
     case SIMULATED_ANNEALING:
     {
         simulated_annelaing_order_pointer->set_display(display);
 
-<<<<<<< HEAD
         results.simulated_annealing_order_results_pointer.reset
           (simulated_annelaing_order_pointer->perform_order_selection());
-=======
-        results.simulated_annealing_order_results_pointer = simulated_annelaing_order_pointer->perform_order_selection();
-
->>>>>>> c9fe4ffe
         break;
     }
     default:
