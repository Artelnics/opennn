#include "images.h"
#include <stdexcept>
#include <iostream>

namespace opennn
{

Tensor<unsigned char, 3> read_bmp_image(const string& filename)
{
    FILE* file = fopen(filename.data(), "rb");

    if(!file)
        throw runtime_error("Cannot open the file.\n");

    unsigned char info[54];

    fread(info, sizeof(unsigned char), 54, file);

    const Index width_no_padding = abs(*(int*)&info[18]);
    const Index height = abs(*(int*)&info[22]);
    const Index bits_per_pixel = abs(*(int*)&info[28]);

    const int channels = bits_per_pixel == 24
                       ? 3
                       : 1;
    
<<<<<<< HEAD
    // const Index channels = channels;
    
=======
>>>>>>> d488be3c
    Index padding = 0;

    const Index width = width_no_padding;

    while((channels*width + padding)% 4 != 0)
        padding++;

    const size_t size = height*(channels*width + padding);

    Tensor<unsigned char, 1> raw_image;

    raw_image.resize(size);

    const int data_offset = *(int*)(&info[0x0A]);
    fseek(file, (long int)(data_offset - 54), SEEK_CUR);

    fread(raw_image.data(), sizeof(unsigned char), size, file);

    fclose(file);

    Tensor<unsigned char, 3> image(height, width, channels);

    const Index image_pixels = width * channels + padding;

    for(Index i = 0; i < height; i++)
        for(Index j = 0; j < width; ++j)
            for(Index k = 0; k < channels; ++k)
                image(i, j, k) = raw_image[i*image_pixels + j*channels + k];
    
    return image;
}


void bilinear_interpolation_resize_image(const Tensor<unsigned char, 3>& input_image, Tensor<unsigned char, 3>& output_image, Index output_height, Index output_width)
{
    const Index input_height = input_image.dimension(0);
    const Index input_width = input_image.dimension(1);
    const Index channels = input_image.dimension(2);

    const type scale_y = static_cast<float>(input_height) / output_height;
    const type scale_x = static_cast<float>(input_width) / output_width;

    for (Index c = 0; c < channels; ++c)
    {
        for (Index y = 0; y < output_height; ++y)
        {
            const type in_y = y * scale_y;
            const Index y0 = static_cast<Index>(in_y);
            const type y_weight = in_y - y0;
            const Index y1 = min(y0 + 1, input_height - 1);

            for (Index x = 0; x < output_width; ++x)
            {
                const type in_x = x * scale_x;
                const Index x0 = static_cast<Index>(in_x);
                const type x_weight = in_x - x0;
                const Index x1 = min(x0 + 1, input_width - 1);

                const type value = (1 - y_weight) * ((1 - x_weight) * input_image(y0, x0, c) + x_weight * input_image(y0, x1, c)) +
                    y_weight * ((1 - x_weight) * input_image(y1, x0, c) + x_weight * input_image(y1, x1, c));

                output_image(y, x, c) = static_cast<unsigned char>(value);
            }
        }
    }
}


void reflect_image_x(const ThreadPoolDevice* thread_pool_device,
                     TensorMap<Tensor<type, 3>>& image)
{
    const Eigen::array<bool, 3> reflect_horizontal_dimensions = { false, true, false };

    image = image.reverse(reflect_horizontal_dimensions);
}


void reflect_image_y(const ThreadPoolDevice* thread_pool_device,
                     TensorMap<Tensor<type, 3>>& image)
{
    const Eigen::array<bool, 3> reflect_vertical_dimensions = { true, false, false };

    image = image.reverse(reflect_vertical_dimensions);
}


void rotate_image(const ThreadPoolDevice* thread_pool_device,
                  const Tensor<type, 3>& input,
                  Tensor<type, 3>& output,
                  const type& angle_degree)
{
    const Index width = input.dimension(0);
    const Index height = input.dimension(1);
    const Index channels = input.dimension(2);

    const type rotation_center_x = type(width) / type(2);
    const type rotation_center_y = type(height) / type(2);

    const type angle_rad = -angle_degree * type(3.1415927) / type(180.0);
    const type cos_angle = cos(angle_rad);
    const type sin_angle = sin(angle_rad);

    Tensor<type,2> rotation_matrix(3, 3);

    rotation_matrix.setZero();
    rotation_matrix(0, 0) = cos_angle;
    rotation_matrix(0, 1) = -sin_angle;
    rotation_matrix(1, 0) = sin_angle;
    rotation_matrix(1, 1) = cos_angle;
    rotation_matrix(0, 2) = rotation_center_x - cos_angle * rotation_center_x + sin_angle * rotation_center_y;
    rotation_matrix(1, 2) = rotation_center_y - sin_angle * rotation_center_x - cos_angle * rotation_center_y;
    rotation_matrix(2, 2) = type(1);

    Tensor<type, 1> coordinates(3);
    Tensor<type, 1> transformed_coordinates(3);
    const Eigen::array<IndexPair<Index>, 1> contract_dims = {IndexPair<Index>(1,0)};

    for(Index x = 0; x < width; x++)
    {
        for(Index y = 0; y < height; y++)
        {
            coordinates(0) = type(x);
            coordinates(1) = type(y);
            coordinates(2) = type(1);

            transformed_coordinates = rotation_matrix.contract(coordinates, contract_dims);

            if(transformed_coordinates[0] >= 0 && transformed_coordinates[0] < width
            && transformed_coordinates[1] >= 0 && transformed_coordinates[1] < height)
            {
                for(Index channel = 0; channel < channels; channel++)
                {
                    output(x, y, channel) = input(int(transformed_coordinates[0]),
                                                  int(transformed_coordinates[1]),
                                                  channel);
                }
            }
            else
            {
                for(Index channel = 0; channel < channels; channel++)
                    output(x, y, channel) = type(0);
            }
        }
    }
}


void translate_image(const ThreadPoolDevice* thread_pool_device,
                     const Tensor<type, 3>& input,
                     Tensor<type, 3>& output,
                     const Index& shift)
{
    assert(input.dimension(0) == output.dimension(0));
    assert(input.dimension(1) == output.dimension(1));
    assert(input.dimension(2) == output.dimension(2));

    output.setZero();

    const Index height = input.dimension(0);
    const Index width = input.dimension(1);
    const Index channels = input.dimension(2);
    const Index input_size = height*width;

    const Index limit_column = width - shift;

    for(Index i = 0; i < limit_column * channels; i++)
    {
        const Index channel = i % channels;
        const Index raw_variable = i / channels;

        const TensorMap<const Tensor<type, 2>> input_column_map(input.data() + raw_variable*height + channel*input_size,
                                                           height,
                                                          1);

        TensorMap<Tensor<type, 2>> output_column_map(output.data() + (raw_variable + shift)*height + channel*input_size,
                                                     height,
                                                     1);

        output_column_map = input_column_map;
    }
}


Tensor<unsigned char, 1> remove_padding(Tensor<unsigned char, 1>& image, 
                                        const int& rows_number,
                                        const int& columns_number,
                                        const int& padding)
{
    Tensor<unsigned char, 1> data_without_padding(image.size() - padding*rows_number);

    unsigned char* image_data = image.data();

    const int channels = 3;

    if(rows_number % 4 == 0)
    {
        copy(image_data,
             image_data + columns_number * channels * rows_number,
             data_without_padding.data());
    }
    else
    {
        for(int i = 0; i < rows_number; i++)
        {
            if(i == 0)
            {
                copy(image_data,
                     image_data + columns_number * channels, data_without_padding.data());
            }
            else
            {
                copy(image_data + channels * columns_number * i + padding * i,
                    image_data + channels * columns_number * (i+1) + padding * i,
                    data_without_padding.data() + channels * columns_number * i);
            }
        }
    }

    return data_without_padding;
}


void rescale_image(const ThreadPoolDevice*, const Tensor<type, 3>&, TensorMap<Tensor<type, 3>>&, const type&)
{

}

} // namespace opennn<|MERGE_RESOLUTION|>--- conflicted
+++ resolved
@@ -24,11 +24,6 @@
                        ? 3
                        : 1;
     
-<<<<<<< HEAD
-    // const Index channels = channels;
-    
-=======
->>>>>>> d488be3c
     Index padding = 0;
 
     const Index width = width_no_padding;
