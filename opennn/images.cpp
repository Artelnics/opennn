//   OpenNN: Open Neural Networks Library
//   www.opennn.net
//
//   I M A G E S   C L A S S
//
//   Artificial Intelligence Techniques SL
//   artelnics@artelnics.com

#include "pch.h"
<<<<<<< HEAD

=======
>>>>>>> 2441909d
#include "images.h"

namespace opennn
{

Tensor<unsigned char, 3> read_bmp_image(const filesystem::path& filename)
{
    ifstream file(filename, std::ios::binary);

    if(!file)
        throw runtime_error("Cannot open the file.\n");

    unsigned char info[54];

    file.read(reinterpret_cast<char*>(info), 54);

    const Index width_no_padding = abs(*(int*)&info[18]);
    const Index height = abs(*(int*)&info[22]);
    const Index bits_per_pixel = abs(*(int*)&info[28]);

    const int channels = bits_per_pixel == 24
                       ? 3
                       : 1;
    
    Index padding = 0;

    const Index width = width_no_padding;

    while((channels*width + padding)% 4 != 0)
        padding++;

    const size_t size = height*(channels*width + padding);

    Tensor<unsigned char, 1> raw_image(size);

    const int data_offset = *(int*)(&info[0x0A]);
    file.seekg(data_offset, std::ios::beg);

    file.read(reinterpret_cast<char*>(raw_image.data()), size);

    file.close();

    Tensor<unsigned char, 3> image(height, width, channels);

    const Index image_pixels = width * channels + padding;

    for(Index i = 0; i < height; i++)
        for(Index j = 0; j < width; ++j)
            for(Index k = 0; k < channels; ++k)
                image(i, j, k) = raw_image[i*image_pixels + j*channels + k];
    
    return image;
}


void bilinear_interpolation_resize_image(const Tensor<unsigned char, 3>& input_image, Tensor<unsigned char, 3>& output_image, Index output_height, Index output_width)
{
    const Index input_height = input_image.dimension(0);
    const Index input_width = input_image.dimension(1);
    const Index channels = input_image.dimension(2);

    const type scale_y = static_cast<float>(input_height) / output_height;
    const type scale_x = static_cast<float>(input_width) / output_width;

    for (Index c = 0; c < channels; ++c)
    {
        for (Index y = 0; y < output_height; ++y)
        {
            const type in_y = y * scale_y;
            const Index y0 = static_cast<Index>(in_y);
            const type y_weight = in_y - y0;
            const Index y1 = min(y0 + 1, input_height - 1);

            for (Index x = 0; x < output_width; ++x)
            {
                const type in_x = x * scale_x;
                const Index x0 = static_cast<Index>(in_x);
                const type x_weight = in_x - x0;
                const Index x1 = min(x0 + 1, input_width - 1);

                const type value = (1 - y_weight) * ((1 - x_weight) * input_image(y0, x0, c) + x_weight * input_image(y0, x1, c)) +
                    y_weight * ((1 - x_weight) * input_image(y1, x0, c) + x_weight * input_image(y1, x1, c));

                output_image(y, x, c) = static_cast<unsigned char>(value);
            }
        }
    }
}


void reflect_image_x(const ThreadPoolDevice* thread_pool_device,
                     Tensor<type, 3>& image)
{
    const Eigen::array<bool, 3> reflect_horizontal_dimensions = { false, true, false };

    image/*.device(thread_pool_device)*/ = image.reverse(reflect_horizontal_dimensions);
}


void reflect_image_y(const ThreadPoolDevice* thread_pool_device,
                     Tensor<type, 3>& image)
{
    const Eigen::array<bool, 3> reflect_vertical_dimensions = { true, false, false };

    image/*.device(thread_pool_device)*/ = image.reverse(reflect_vertical_dimensions);
}


void rotate_image(const ThreadPoolDevice* thread_pool_device,
                  const Tensor<type, 3>& input,
                  Tensor<type, 3>& output,
                  const type& angle_degree)
{
    const Index width = input.dimension(0);
    const Index height = input.dimension(1);
    const Index channels = input.dimension(2);

    const type rotation_center_x = type(width) / type(2);
    const type rotation_center_y = type(height) / type(2);

    const type angle_rad = -angle_degree * type(3.1415927) / type(180.0);
    const type cos_angle = cos(angle_rad);
    const type sin_angle = sin(angle_rad);

    Tensor<type,2> rotation_matrix(3, 3);

    rotation_matrix.setZero();
    rotation_matrix(0, 0) = cos_angle;
    rotation_matrix(0, 1) = -sin_angle;
    rotation_matrix(1, 0) = sin_angle;
    rotation_matrix(1, 1) = cos_angle;
    rotation_matrix(0, 2) = rotation_center_x - cos_angle * rotation_center_x + sin_angle * rotation_center_y;
    rotation_matrix(1, 2) = rotation_center_y - sin_angle * rotation_center_x - cos_angle * rotation_center_y;
    rotation_matrix(2, 2) = type(1);

    Tensor<type, 1> coordinates(3);
    Tensor<type, 1> transformed_coordinates(3);
    const Eigen::array<IndexPair<Index>, 1> contract_dims = {IndexPair<Index>(1,0)};

    for(Index x = 0; x < width; x++)
    {
        for(Index y = 0; y < height; y++)
        {
            coordinates(0) = type(x);
            coordinates(1) = type(y);
            coordinates(2) = type(1);

            transformed_coordinates = rotation_matrix.contract(coordinates, contract_dims);

            if(transformed_coordinates[0] >= 0 && transformed_coordinates[0] < width
            && transformed_coordinates[1] >= 0 && transformed_coordinates[1] < height)
            {
                for(Index channel = 0; channel < channels; channel++)
                    output(x, y, channel) = input(int(transformed_coordinates[0]),
                                                  int(transformed_coordinates[1]),
                                                  channel);
            }
            else
            {
                for(Index channel = 0; channel < channels; channel++)
                    output(x, y, channel) = type(0);
            }
        }
    }
}


void translate_image(const ThreadPoolDevice* thread_pool_device,
                     const Tensor<type, 3>& input,
                     Tensor<type, 3>& output,
                     const Index& shift)
{
    assert(input.dimension(0) == output.dimension(0));
    assert(input.dimension(1) == output.dimension(1));
    assert(input.dimension(2) == output.dimension(2));

    output.setZero();

    const Index height = input.dimension(0);
    const Index width = input.dimension(1);
    const Index channels = input.dimension(2);
    const Index input_size = height*width;

    const Index limit_column = width - shift;

    for(Index i = 0; i < limit_column * channels; i++)
    {
        const Index channel = i % channels;
        const Index raw_variable = i / channels;

        const TensorMap<const Tensor<type, 2>> input_column_map(input.data() + raw_variable*height + channel*input_size,
                                                           height,
                                                          1);

        TensorMap<Tensor<type, 2>> output_column_map(output.data() + (raw_variable + shift)*height + channel*input_size,
                                                     height,
                                                     1);

        output_column_map = input_column_map;
    }
}


// Tensor<unsigned char, 1> remove_padding(Tensor<unsigned char, 1>& image,
//                                         const int& rows_number,
//                                         const int& columns_number,
//                                         const int& padding)
// {
//     Tensor<unsigned char, 1> data_without_padding(image.size() - padding*rows_number);

//     unsigned char* image_data = image.data();

//     const int channels = 3;

//     if(rows_number % 4 == 0)
//     {
//         copy(image_data,
//              image_data + columns_number * channels * rows_number,
//              data_without_padding.data());
//     }
//     else
//     {
//         for(int i = 0; i < rows_number; i++)
//         {
//             if(i == 0)
//             {
//                 copy(image_data,
//                      image_data + columns_number * channels, data_without_padding.data());
//             }
//             else
//             {
//                 copy(image_data + channels * columns_number * i + padding * i,
//                     image_data + channels * columns_number * (i+1) + padding * i,
//                     data_without_padding.data() + channels * columns_number * i);
//             }
//         }
//     }

//     return data_without_padding;
// }


void rescale_image(const ThreadPoolDevice*, const Tensor<type, 3>&, TensorMap<Tensor<type, 3>>&, const type&)
{

}

} // namespace opennn<|MERGE_RESOLUTION|>--- conflicted
+++ resolved
@@ -7,10 +7,6 @@
 //   artelnics@artelnics.com
 
 #include "pch.h"
-<<<<<<< HEAD
-
-=======
->>>>>>> 2441909d
 #include "images.h"
 
 namespace opennn
