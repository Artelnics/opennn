--- conflicted
+++ resolved
@@ -1,2362 +1,2357 @@
-//   OpenNN: Open Neural Networks Library
-//   www.opennn.net
-//
-//   L O N G   S H O R T   T E R M   M E M O R Y   L A Y E R   C L A S S
-//
-//   Artificial Intelligence Techniques SL
-//   artelnics@artelnics.com
-
-<<<<<<< HEAD
-#include "pch.h"
-
-=======
->>>>>>> 2441909d
-#include "long_short_term_memory_layer.h"
-#include "tensors.h"
-
-namespace opennn
-{
-
-LongShortTermMemoryLayer::LongShortTermMemoryLayer(const Index& new_inputs_number, 
-                                                   const Index& new_neurons_number, 
-                                                   const Index& new_timesteps) : Layer()
-{
-    set(new_inputs_number, new_neurons_number, new_timesteps);
-
-    layer_type = Type::LongShortTermMemory;
-}
-
-
-dimensions LongShortTermMemoryLayer::get_input_dimensions() const
-{
-    return { input_weights.dimension(0) };
-}
-
-
-dimensions LongShortTermMemoryLayer::get_output_dimensions() const
-{
-/*
-    const Index neurons_number = get_neurons_number();
-
-    return { neurons_number };
-*/
-    return {};
-}
-
-
-Index LongShortTermMemoryLayer::get_parameters_number() const
-{
-    const Index inputs_number = get_inputs_number();
-    const Index outputs_number = get_outputs_number();
-
-    return 4 * outputs_number * (1 + inputs_number + outputs_number);
-}
-
-
-Index LongShortTermMemoryLayer::get_timesteps() const
-{
-    return time_steps;
-}
-
-
-Tensor<type, 1> LongShortTermMemoryLayer::get_parameters() const
-{
-    const Index parameters_number = get_parameters_number();
-
-    Tensor<type, 1> parameters(parameters_number);
-
-    Index current_position = 0;
-
-    #pragma omp parallel sections
-    {
-        #pragma omp section
-        memcpy(parameters.data(), forget_biases.data(), forget_biases.size() * sizeof(type));
-
-        #pragma omp section
-        memcpy(parameters.data() + forget_biases.size(), input_biases.data(), input_biases.size() * sizeof(type));
-
-        #pragma omp section
-        memcpy(parameters.data() + forget_biases.size() + input_biases.size(), state_biases.data(), state_biases.size() * sizeof(type));
-
-        #pragma omp section
-        memcpy(parameters.data() + forget_biases.size() + input_biases.size() + state_biases.size(), output_biases.data(), output_biases.size() * sizeof(type));
-    }
-
-    current_position = forget_biases.size() + input_biases.size() + state_biases.size() + output_biases.size();
-
-    #pragma omp parallel sections
-    {
-        #pragma omp section
-        memcpy(parameters.data() + current_position, forget_weights.data(), forget_weights.size() * sizeof(type));
-
-        #pragma omp section
-        memcpy(parameters.data() + current_position + forget_weights.size(), input_weights.data(), input_weights.size() * sizeof(type));
-
-        #pragma omp section
-        memcpy(parameters.data() + current_position + forget_weights.size() + input_weights.size(), state_weights.data(), state_weights.size() * sizeof(type));
-
-        #pragma omp section
-        memcpy(parameters.data() + current_position + forget_weights.size() + input_weights.size() + state_weights.size(), output_weights.data(), output_weights.size() * sizeof(type));
-    }
-
-    current_position += forget_weights.size() + input_weights.size() + state_weights.size() + output_weights.size();
-
-    #pragma omp parallel sections
-    {
-        #pragma omp section
-        memcpy(parameters.data() + current_position, forget_recurrent_weights.data(), forget_recurrent_weights.size() * sizeof(type));
-
-        #pragma omp section
-        memcpy(parameters.data() + current_position + forget_recurrent_weights.size(), input_recurrent_weights.data(), input_recurrent_weights.size() * sizeof(type));
-
-        #pragma omp section
-        memcpy(parameters.data() + current_position + forget_recurrent_weights.size() + input_recurrent_weights.size(), state_recurrent_weights.data(), state_recurrent_weights.size() * sizeof(type));
-
-        #pragma omp section
-        memcpy(parameters.data() + current_position + forget_recurrent_weights.size() + input_recurrent_weights.size() + state_recurrent_weights.size(), output_recurrent_weights.data(), output_recurrent_weights.size() * sizeof(type));
-    }
-
-    return parameters;
-}
-
-
-const LongShortTermMemoryLayer::ActivationFunction& LongShortTermMemoryLayer::get_activation_function() const
-{
-    return activation_function;
-}
-
-
-const LongShortTermMemoryLayer::ActivationFunction& LongShortTermMemoryLayer::get_recurrent_activation_function() const
-{
-    return recurrent_activation_function;
-}
-
-
-string LongShortTermMemoryLayer::get_activation_function_string() const
-{
-    switch(activation_function)
-    {
-    case ActivationFunction::Logistic: return "Logistic";
-
-    case ActivationFunction::HyperbolicTangent: return "HyperbolicTangent";
-
-    case ActivationFunction::Linear: return "Linear";
-
-    case ActivationFunction::RectifiedLinear: return "RectifiedLinear";
-
-    case ActivationFunction::ScaledExponentialLinear: return "ScaledExponentialLinear";
-
-    case ActivationFunction::SoftPlus: return "SoftPlus";
-
-    case ActivationFunction::SoftSign: return "SoftSign";
-
-    case ActivationFunction::HardSigmoid: return "HardSigmoid";
-
-    case ActivationFunction::ExponentialLinear: return "ExponentialLinear";
-
-    default: return string();
-    }
-}
-
-
-string LongShortTermMemoryLayer::write_recurrent_activation_function() const
-{
-    switch(recurrent_activation_function)
-    {
-    case ActivationFunction::Logistic: return "Logistic";
-
-    case ActivationFunction::HyperbolicTangent: return "HyperbolicTangent";
-
-    case ActivationFunction::Linear: return "Linear";
-
-    case ActivationFunction::RectifiedLinear: return "RectifiedLinear";
-
-    case ActivationFunction::ScaledExponentialLinear: return "ScaledExponentialLinear";
-
-    case ActivationFunction::SoftPlus: return "SoftPlus";
-
-    case ActivationFunction::SoftSign: return "SoftSign";
-
-    case ActivationFunction::HardSigmoid: return "HardSigmoid";
-
-    case ActivationFunction::ExponentialLinear: return "ExponentialLinear";
-
-    default: return string();
-    }
-}
-
-
-void LongShortTermMemoryLayer::set(const Index& new_inputs_number, const Index& new_neurons_number, const Index& new_timesteps)
-{
-    input_biases.resize(new_neurons_number);
-    forget_biases.resize(new_neurons_number);
-    state_biases.resize(new_neurons_number);
-    output_biases.resize(new_neurons_number);
-
-    input_weights.resize(new_inputs_number, new_neurons_number);
-    forget_weights.resize(new_inputs_number, new_neurons_number);
-    state_weights.resize(new_inputs_number, new_neurons_number);
-    output_weights.resize(new_inputs_number, new_neurons_number);
-
-    input_recurrent_weights.resize(new_neurons_number, new_neurons_number);
-    forget_recurrent_weights.resize(new_neurons_number, new_neurons_number);
-    state_recurrent_weights.resize(new_neurons_number, new_neurons_number);
-    output_recurrent_weights.resize(new_neurons_number, new_neurons_number);
-
-    time_steps = new_timesteps;
-
-    set_parameters_random();
-
-    name = "long_short_term_memory_layer";
-
-    layer_type = Type::LongShortTermMemory;
-}
-
-
-void LongShortTermMemoryLayer::set_input_dimensions(const dimensions& new_input_dimensions)
-{
-    const Index outputs_number = get_outputs_number();
-    const Index time_steps = get_timesteps();
-
-    set(new_input_dimensions[0], outputs_number, time_steps);
-}
-
-
-void LongShortTermMemoryLayer::set_output_dimensions(const dimensions& new_output_dimensions)
-{
-    const Index inputs_number = get_inputs_number();
-    const Index time_steps = get_timesteps();
-
-    set(inputs_number, new_output_dimensions[0], time_steps);
-}
-
-
-void LongShortTermMemoryLayer::set_parameters(const Tensor<type, 1>& new_parameters, const Index& index)
-{
-    const Index outputs_number = get_outputs_number();
-    const Index inputs_number = get_inputs_number();
-
-    Index current_index = index;
-
-    const type* new_parameters_data = new_parameters.data();
-
-    #pragma omp parallel sections
-    {
-        #pragma omp section
-        {
-            Index size = outputs_number;
-
-            memcpy(forget_biases.data(), new_parameters_data + current_index, size * sizeof(type));
-            current_index += size;
-
-            memcpy(input_biases.data(), new_parameters_data + current_index, size * sizeof(type));
-            current_index += size;
-
-            memcpy(state_biases.data(), new_parameters_data + current_index, size * sizeof(type));
-            current_index += size;
-
-            memcpy(output_biases.data(), new_parameters_data + current_index, size * sizeof(type));
-        }
-
-        #pragma omp section
-        {
-            Index size = inputs_number * outputs_number;
-            Index local_index = current_index + outputs_number * 4;
-
-            memcpy(forget_weights.data(), new_parameters_data + local_index, size * sizeof(type));
-            local_index += size;
-
-            memcpy(input_weights.data(), new_parameters_data + local_index, size * sizeof(type));
-            local_index += size;
-
-            memcpy(state_weights.data(), new_parameters_data + local_index, size * sizeof(type));
-            local_index += size;
-
-            memcpy(output_weights.data(), new_parameters_data + local_index, size * sizeof(type));
-        }
-
-        #pragma omp section
-        {
-            Index size = outputs_number * outputs_number;
-            Index local_index = current_index + outputs_number * 4 + inputs_number * outputs_number * 4;  // Skip bias and weights size
-
-            memcpy(forget_recurrent_weights.data(), new_parameters_data + local_index, size * sizeof(type));
-            local_index += size;
-
-            memcpy(input_recurrent_weights.data(), new_parameters_data + local_index, size * sizeof(type));
-            local_index += size;
-
-            memcpy(state_recurrent_weights.data(), new_parameters_data + local_index, size * sizeof(type));
-            local_index += size;
-
-            memcpy(output_recurrent_weights.data(), new_parameters_data + local_index, size * sizeof(type));
-        }
-    }
-}
-
-
-void LongShortTermMemoryLayer::set_activation_function(const LongShortTermMemoryLayer::ActivationFunction& new_activation_function)
-{
-    activation_function = new_activation_function;
-}
-
-
-void LongShortTermMemoryLayer::set_activation_function(const string& new_activation_function_name)
-{
-    if(new_activation_function_name == "Logistic")
-        activation_function = ActivationFunction::Logistic;
-    else if(new_activation_function_name == "HyperbolicTangent")
-        activation_function = ActivationFunction::HyperbolicTangent;
-    else if(new_activation_function_name == "Linear")
-        activation_function = ActivationFunction::Linear;
-    else if(new_activation_function_name == "RectifiedLinear")
-        activation_function = ActivationFunction::RectifiedLinear;
-    else if(new_activation_function_name == "ScaledExponentialLinear")
-        activation_function = ActivationFunction::ScaledExponentialLinear;
-    else if(new_activation_function_name == "SoftPlus")
-        activation_function = ActivationFunction::SoftPlus;
-    else if(new_activation_function_name == "SoftSign")
-        activation_function = ActivationFunction::SoftSign;
-    else if(new_activation_function_name == "HardSigmoid")
-        activation_function = ActivationFunction::HardSigmoid;
-    else if(new_activation_function_name == "ExponentialLinear")
-        activation_function = ActivationFunction::ExponentialLinear;
-    else
-        throw runtime_error("Unknown activation function: " + new_activation_function_name + ".\n");
-}
-
-
-void LongShortTermMemoryLayer::set_recurrent_activation_function(const LongShortTermMemoryLayer::ActivationFunction& new_recurrent_activation_function)
-{
-    recurrent_activation_function = new_recurrent_activation_function;
-}
-
-
-void LongShortTermMemoryLayer::set_recurrent_activation_function(const string& new_recurrent_activation_function_name)
-{
-    if(new_recurrent_activation_function_name == "Logistic")
-        recurrent_activation_function = ActivationFunction::Logistic;
-    else if(new_recurrent_activation_function_name == "HyperbolicTangent")
-        recurrent_activation_function = ActivationFunction::HyperbolicTangent;
-    else if(new_recurrent_activation_function_name == "Linear")
-        recurrent_activation_function = ActivationFunction::Linear;
-    else if(new_recurrent_activation_function_name == "RectifiedLinear")
-        recurrent_activation_function = ActivationFunction::RectifiedLinear;
-    else if(new_recurrent_activation_function_name == "ScaledExponentialLinear")
-        recurrent_activation_function = ActivationFunction::ScaledExponentialLinear;
-    else if(new_recurrent_activation_function_name == "SoftPlus")
-        recurrent_activation_function = ActivationFunction::SoftPlus;
-    else if(new_recurrent_activation_function_name == "SoftSign")
-        recurrent_activation_function = ActivationFunction::SoftSign;
-    else if(new_recurrent_activation_function_name == "HardSigmoid")
-        recurrent_activation_function = ActivationFunction::HardSigmoid;
-    else if(new_recurrent_activation_function_name == "ExponentialLinear")
-        recurrent_activation_function = ActivationFunction::ExponentialLinear;
-    else
-        throw runtime_error("Unknown activation function: " + new_recurrent_activation_function_name + ".\n");
-}
-
-
-void LongShortTermMemoryLayer::set_timesteps(const Index& new_timesteps)
-{
-    time_steps = new_timesteps;
-}
-
-
-void LongShortTermMemoryLayer::set_parameters_constant(const type& value)
-{
-    forget_biases.setConstant(value);
-    input_biases.setConstant(value);
-    state_biases.setConstant(value);
-    output_biases.setConstant(value);
-
-    forget_weights.setConstant(value);
-    input_weights.setConstant(value);
-    state_weights.setConstant(value);
-    output_weights.setConstant(value);
-
-    forget_recurrent_weights.setConstant(value);
-    input_recurrent_weights.setConstant(value);
-    state_recurrent_weights.setConstant(value);
-    output_recurrent_weights.setConstant(value);
-}
-
-
-void LongShortTermMemoryLayer::set_parameters_random()
-{
-    set_random(forget_biases);
-
-    set_random(input_biases);
-
-    set_random(state_biases);
-
-    set_random(output_biases);
-
-    set_random(forget_weights);
-
-    set_random(input_weights);
-
-    set_random(state_weights);
-
-    set_random(output_weights);
-
-    set_random(forget_recurrent_weights);
-
-    set_random(input_recurrent_weights);
-
-    set_random(state_recurrent_weights);
-
-    set_random(output_recurrent_weights);
-}
-
-
-void LongShortTermMemoryLayer::calculate_combinations(const Tensor<type, 1>& inputs,
-                                                      const Tensor<type, 2>& weights,
-                                                      const Tensor<type, 1>& hidden_states,
-                                                      const Tensor<type, 2>& recurrent_weights,
-                                                      const Tensor<type, 1>& biases,
-                                                      Tensor<type, 1>& combinations) const
-{
-    combinations.device(*thread_pool_device) = inputs.contract(weights, AT_B)
-                                             + hidden_states.contract(recurrent_weights, AT_B)
-                                             + biases;
-}
-
-
-void LongShortTermMemoryLayer::calculate_activations(Tensor<type, 1>& activations, 
-                                                     Tensor<type, 1>& activation_derivatives) const
-{
-    switch(activation_function)
-    {
-    case ActivationFunction::Linear: linear(activations, activation_derivatives); return;
-
-    case ActivationFunction::Logistic: logistic(activations, activation_derivatives); return;
-
-    case ActivationFunction::HyperbolicTangent: hyperbolic_tangent(activations, activation_derivatives); return;
-
-    case ActivationFunction::RectifiedLinear: rectified_linear(activations, activation_derivatives); return;
-
-    case ActivationFunction::ScaledExponentialLinear: scaled_exponential_linear(activations, activation_derivatives); return;
-
-    case ActivationFunction::SoftPlus: soft_plus(activations, activation_derivatives); return;
-
-    case ActivationFunction::SoftSign: soft_sign(activations, activation_derivatives); return;
-
-    case ActivationFunction::HardSigmoid: hard_sigmoid(activations, activation_derivatives); return;
-
-    case ActivationFunction::ExponentialLinear: exponential_linear(activations, activation_derivatives); return;
-
-    default: throw runtime_error("Unknown activation function");
-    }
-}
-
-
-void LongShortTermMemoryLayer::calculate_recurrent_activations(Tensor<type, 1>& activations, Tensor<type, 1>& activation_derivatives) const
-{
-    switch(recurrent_activation_function)
-    {
-    case ActivationFunction::Linear: linear(activations, activation_derivatives); return;
-
-    case ActivationFunction::Logistic: logistic(activations, activation_derivatives); return;
-
-    case ActivationFunction::HyperbolicTangent: hyperbolic_tangent(activations, activation_derivatives); return;
-
-    case ActivationFunction::RectifiedLinear: rectified_linear(activations, activation_derivatives); return;
-
-    case ActivationFunction::ScaledExponentialLinear: scaled_exponential_linear(activations, activation_derivatives); return;
-
-    case ActivationFunction::SoftPlus: soft_plus(activations, activation_derivatives); return;
-
-    case ActivationFunction::SoftSign: soft_sign(activations, activation_derivatives); return;
-
-    case ActivationFunction::HardSigmoid: hard_sigmoid(activations, activation_derivatives); return;
-
-    case ActivationFunction::ExponentialLinear: exponential_linear(activations, activation_derivatives); return;
-
-    default: throw runtime_error("Unknown activation function");
-    }
-}
-
-
-void LongShortTermMemoryLayer::forward_propagate(const vector<pair<type*, dimensions>>& input_pairs,
-                                                 unique_ptr<LayerForwardPropagation>& forward_propagation,
-                                                 const bool& is_training)
-{
-
-    const Index samples_number = input_pairs[0].second[0];
-
-    LongShortTermMemoryLayerForwardPropagation* long_short_term_memory_layer_forward_propagation =
-            static_cast<LongShortTermMemoryLayerForwardPropagation*>(forward_propagation.get());
-
-    const TensorMap<Tensor<type, 2>> inputs = tensor_map_2(input_pairs[0]);
-    Tensor<type, 1>& current_inputs = long_short_term_memory_layer_forward_propagation->current_inputs;
-
-    Tensor<type, 2, RowMajor>& forget_activations = long_short_term_memory_layer_forward_propagation->forget_activations;
-    Tensor<type, 2, RowMajor>& forget_activations_derivatives = long_short_term_memory_layer_forward_propagation->forget_activations_derivatives;
-
-    Tensor<type, 1>& current_forget_activations = long_short_term_memory_layer_forward_propagation->current_forget_activations;
-    Tensor<type, 1>& current_forget_activations_derivatives = long_short_term_memory_layer_forward_propagation->current_forget_activations_derivatives;
-
-    Tensor<type, 2, RowMajor>& input_activations = long_short_term_memory_layer_forward_propagation->input_activations;
-    Tensor<type, 2, RowMajor>& input_activations_derivatives = long_short_term_memory_layer_forward_propagation->input_activations_derivatives;
-
-    Tensor<type, 1>& current_input_activations = long_short_term_memory_layer_forward_propagation->current_input_activations;
-    Tensor<type, 1>& current_input_activations_derivatives = long_short_term_memory_layer_forward_propagation->current_input_activations_derivatives;
-
-    Tensor<type, 2, RowMajor>& state_activations = long_short_term_memory_layer_forward_propagation->state_activations;
-    Tensor<type, 2, RowMajor>& state_activations_derivatives = long_short_term_memory_layer_forward_propagation->state_activations_derivatives;
-
-    Tensor<type, 1>& current_state_activations = long_short_term_memory_layer_forward_propagation->current_state_activations;
-    Tensor<type, 1>& current_state_activations_derivatives = long_short_term_memory_layer_forward_propagation->current_state_activations_derivatives;
-
-    Tensor<type, 2, RowMajor>& output_activations = long_short_term_memory_layer_forward_propagation->output_activations;
-    Tensor<type, 2, RowMajor>& output_activations_derivatives = long_short_term_memory_layer_forward_propagation->output_activations_derivatives;
-
-    Tensor<type, 1>& current_output_activations = long_short_term_memory_layer_forward_propagation->current_output_activations;
-    Tensor<type, 1>& current_output_activations_derivatives = long_short_term_memory_layer_forward_propagation->current_output_activations_derivatives;
-
-    Tensor<type, 2, RowMajor>& cell_states= long_short_term_memory_layer_forward_propagation->cell_states;
-
-    Tensor<type, 1>& previous_cell_states = long_short_term_memory_layer_forward_propagation->previous_cell_states;
-    Tensor<type, 1>& current_cell_states = long_short_term_memory_layer_forward_propagation->current_cell_states;
-
-    Tensor<type, 2, RowMajor>& hidden_states = long_short_term_memory_layer_forward_propagation->hidden_states;
-    Tensor<type, 2, RowMajor>& hidden_states_activations_derivatives = long_short_term_memory_layer_forward_propagation->hidden_states_activations_derivatives;
-
-    Tensor<type, 1>& previous_hidden_states = long_short_term_memory_layer_forward_propagation->previous_hidden_states;
-    Tensor<type, 1>& current_hidden_states = long_short_term_memory_layer_forward_propagation->current_hidden_states;
-    Tensor<type, 1>& current_hidden_states_activations_derivatives = long_short_term_memory_layer_forward_propagation->current_hidden_states_activations_derivatives;
-
-    Tensor<type, 2>& outputs = long_short_term_memory_layer_forward_propagation->outputs;
-
-    for(Index i = 0; i < samples_number; i++)
-    {
-        if(i%time_steps == 0)
-        {
-            previous_cell_states.setZero();
-            previous_hidden_states.setZero();
-        }
-        else
-        {
-            previous_cell_states = current_cell_states;
-            previous_hidden_states = current_hidden_states;
-        }
-
-        current_inputs.device(*thread_pool_device) = inputs.chip(i, 0);
-
-        calculate_combinations(current_inputs,
-                               forget_weights,
-                               previous_hidden_states,
-                               forget_recurrent_weights,
-                               forget_biases,
-                               current_forget_activations);
-
-        calculate_combinations(current_inputs,
-                               input_weights,
-                               previous_hidden_states,
-                               input_recurrent_weights,
-                               input_biases,
-                               current_input_activations);
-
-        calculate_combinations(current_inputs,
-                               state_weights,
-                               previous_hidden_states,
-                               state_recurrent_weights,
-                               state_biases,
-                               current_state_activations);
-
-        calculate_combinations(current_inputs,
-                               output_weights,
-                               previous_hidden_states,
-                               output_recurrent_weights,
-                               output_biases,
-                               current_output_activations);
-
-        if(is_training)
-        {
-            calculate_recurrent_activations(current_forget_activations,
-                                            current_forget_activations_derivatives);
-
-            calculate_recurrent_activations(current_input_activations,
-                                            current_input_activations_derivatives);
-
-            calculate_activations(current_state_activations,
-                                  current_state_activations_derivatives);
-
-            calculate_recurrent_activations(current_output_activations,
-                                            current_output_activations_derivatives);
-
-            set_row(forget_activations_derivatives, current_forget_activations_derivatives, i);
-
-            set_row(input_activations_derivatives, current_input_activations_derivatives, i);
-
-            set_row(state_activations_derivatives, current_state_activations_derivatives, i);
-
-            set_row(output_activations_derivatives, current_output_activations_derivatives, i);
-        }
-        else
-        {
-            calculate_recurrent_activations(current_forget_activations, empty);
-
-            calculate_recurrent_activations(current_input_activations, empty);
-
-            calculate_activations(current_state_activations, empty);
-
-            calculate_recurrent_activations(current_output_activations, empty);
-        }
-
-        set_row(forget_activations, current_forget_activations, i);
-
-        set_row(input_activations, current_input_activations, i);
-
-        set_row(state_activations, current_state_activations, i);
-   
-        set_row(output_activations, current_output_activations, i);
-
-        // Cell states
-        
-        current_cell_states.device(*thread_pool_device)
-            = current_forget_activations * previous_cell_states + current_input_activations * current_state_activations;
-
-        set_row(cell_states, current_cell_states, i);
-
-        // Hidden states
-
-        if(is_training)
-        {
-/*
-            calculate_activations_derivatives(current_cell_states,
-                                              current_hidden_states,
-                                              current_hidden_states_activations_derivatives);
-*/
-            set_row(hidden_states_activations_derivatives, current_hidden_states_activations_derivatives, i);
-        }
-        else
-        {
-/*
-            calculate_activations(current_cell_states,
-                                  current_hidden_states);
-*/
-        }
-
-        current_hidden_states.device(*thread_pool_device) = current_output_activations * current_hidden_states;
-
-        set_row(hidden_states, current_hidden_states, i);
-
-        // Activations 2d
-
-        outputs.chip(i, 0).device(*thread_pool_device) = current_hidden_states;
-    }
-}
-
-
-void LongShortTermMemoryLayer::back_propagate(const vector<pair<type*, dimensions>>& input_pairs,
-                                              const vector<pair<type*, dimensions>>& delta_pairs,
-                                              unique_ptr<LayerForwardPropagation>& forward_propagation,
-                                              unique_ptr<LayerBackPropagation>& back_propagation) const
-{
-    const TensorMap<Tensor<type, 2>> inputs = tensor_map_2(input_pairs[0]);
-    const TensorMap<Tensor<type, 2>> deltas = tensor_map_2(delta_pairs[0]);
-
-     LongShortTermMemoryLayerForwardPropagation* long_short_term_memory_layer_forward_propagation =
-            static_cast<LongShortTermMemoryLayerForwardPropagation*>(forward_propagation.get());
-
-    LongShortTermMemoryLayerBackPropagation* long_short_term_memory_layer_back_propagation =
-            static_cast<LongShortTermMemoryLayerBackPropagation*>(back_propagation.get());
-/*
-    calculate_forget_parameter_derivatives(inputs,
-                                            deltas,
-                                            long_short_term_memory_layer_forward_propagation,
-                                            long_short_term_memory_layer_back_propagation);
-
-    calculate_input_parameter_derivatives(inputs,
-                                           deltas,
-                                           long_short_term_memory_layer_forward_propagation,
-                                           long_short_term_memory_layer_back_propagation);
-
-    calculate_state_parameter_derivatives(inputs,
-                                           deltas,
-                                           long_short_term_memory_layer_forward_propagation,
-                                           long_short_term_memory_layer_back_propagation);
-
-    calculate_output_parameter_derivatives(inputs,
-                                            deltas,
-                                            long_short_term_memory_layer_forward_propagation,
-                                            long_short_term_memory_layer_back_propagation);
-*/
-    // @todo Calculate inputs derivatives
-}
-
-
-void LongShortTermMemoryLayer::calculate_forget_parameter_derivatives(const Tensor<type, 2>& inputs,
-                                                                      const Tensor<type, 2>& deltas,
-                                                                      unique_ptr<LongShortTermMemoryLayerForwardPropagation>& long_short_term_memory_layer_forward_propagation,
-                                                                      unique_ptr<LongShortTermMemoryLayerBackPropagation>& long_short_term_memory_layer_back_propagation) const
-{
-/*
-    const Index inputs_number = get_inputs_number();
-    const Index neurons_number = get_neurons_number();
-    const Index parameters_number = inputs_number * neurons_number;
-    const Index samples_number = inputs.dimension(0);
-
-    // Forward propagation
-
-    Tensor<type, 1>& current_inputs = long_short_term_memory_layer_forward_propagation->current_inputs;
-
-    const Tensor<type, 2, RowMajor>& forget_activations = long_short_term_memory_layer_forward_propagation->forget_activations;
-    const Tensor<type, 2, RowMajor>& forget_activations_derivatives = long_short_term_memory_layer_forward_propagation->forget_activations_derivatives;
-
-    Tensor<type, 1>& current_forget_activations = long_short_term_memory_layer_forward_propagation->current_forget_activations;
-    Tensor<type, 1>& current_forget_activations_derivatives = long_short_term_memory_layer_forward_propagation->current_forget_activations_derivatives;
-
-    const Tensor<type, 2, RowMajor>& input_activations = long_short_term_memory_layer_forward_propagation->input_activations;
-    const Tensor<type, 2, RowMajor>& input_activations_derivatives = long_short_term_memory_layer_forward_propagation->input_activations_derivatives;
-
-    Tensor<type, 1>& current_input_activations = long_short_term_memory_layer_forward_propagation->current_input_activations;
-    Tensor<type, 1>& current_input_activations_derivatives = long_short_term_memory_layer_forward_propagation->current_input_activations_derivatives;
-
-    const Tensor<type, 2, RowMajor>& state_activations = long_short_term_memory_layer_forward_propagation->state_activations;
-    const Tensor<type, 2, RowMajor>& state_activations_derivatives = long_short_term_memory_layer_forward_propagation->state_activations_derivatives;
-
-    Tensor<type, 1>& current_state_activations = long_short_term_memory_layer_forward_propagation->current_state_activations;
-    Tensor<type, 1>& current_state_activations_derivatives = long_short_term_memory_layer_forward_propagation->current_state_activations_derivatives;
-
-    const Tensor<type, 2, RowMajor>& output_activations = long_short_term_memory_layer_forward_propagation->output_activations;
-    const Tensor<type, 2, RowMajor>& output_activations_derivatives = long_short_term_memory_layer_forward_propagation->output_activations_derivatives;
-
-    Tensor<type, 1>& current_output_activations = long_short_term_memory_layer_forward_propagation->current_output_activations;
-    Tensor<type, 1>& current_output_activations_derivatives = long_short_term_memory_layer_forward_propagation->current_output_activations_derivatives;
-
-    const Tensor<type, 2, RowMajor>& cell_states = long_short_term_memory_layer_forward_propagation->cell_states;
-
-    Tensor<type, 1>& previous_cell_states = long_short_term_memory_layer_forward_propagation->previous_cell_states;
-    Tensor<type, 1>& current_cell_states = long_short_term_memory_layer_forward_propagation->current_cell_states;
-
-    const Tensor<type, 2, RowMajor>& hidden_states = long_short_term_memory_layer_forward_propagation->hidden_states;
-    const Tensor<type, 2, RowMajor>& hidden_states_activations_derivatives = long_short_term_memory_layer_forward_propagation->hidden_states_activations_derivatives;
-
-    Tensor<type, 1>& previous_hidden_states = long_short_term_memory_layer_forward_propagation->previous_hidden_states;
-    Tensor<type, 1>& current_hidden_states = long_short_term_memory_layer_forward_propagation->current_hidden_states;
-    Tensor<type, 1>& current_hidden_states_activations_derivatives = long_short_term_memory_layer_forward_propagation->current_hidden_states_activations_derivatives;
-
-    // Back propagation
-
-    Tensor<type, 1>& current_deltas = long_short_term_memory_layer_back_propagation->current_deltas;
-
-    Tensor<type, 2>& forget_combinations_weights_derivatives = long_short_term_memory_layer_back_propagation->forget_combinations_weights_derivatives;
-    Tensor<type, 2>& forget_combinations_recurrent_weights_derivatives = long_short_term_memory_layer_back_propagation->forget_combinations_recurrent_weights_derivatives;
-    Tensor<type, 2>& forget_combinations_biases_derivatives = long_short_term_memory_layer_back_propagation->forget_combinations_biases_derivatives;
-
-    Tensor<type, 2>& input_combinations_weights_derivatives = long_short_term_memory_layer_back_propagation->input_combinations_weights_derivatives;
-    Tensor<type, 2>& input_combinations_recurrent_weights_derivatives = long_short_term_memory_layer_back_propagation->input_combinations_recurrent_weights_derivatives;
-    Tensor<type, 2>& input_combinations_biases_derivatives = long_short_term_memory_layer_back_propagation->input_combinations_biases_derivatives;
-
-    Tensor<type, 2>& state_combinations_weights_derivatives = long_short_term_memory_layer_back_propagation->state_combinations_weights_derivatives;
-    Tensor<type, 2>& state_combinations_recurrent_weights_derivatives = long_short_term_memory_layer_back_propagation->state_combinations_recurrent_weights_derivatives;
-    Tensor<type, 2>& state_combinations_biases_derivatives = long_short_term_memory_layer_back_propagation->state_combinations_biases_derivatives;
-
-    Tensor<type, 2>& output_combinations_weights_derivatives = long_short_term_memory_layer_back_propagation->output_combinations_weights_derivatives;
-    Tensor<type, 2>& output_combinations_recurrent_weights_derivatives = long_short_term_memory_layer_back_propagation->output_combinations_recurrent_weights_derivatives;
-    Tensor<type, 2>& output_combinations_biases_derivatives = long_short_term_memory_layer_back_propagation->output_combinations_biases_derivatives;
-
-    Tensor<type, 2>& cell_states_weights_derivatives = long_short_term_memory_layer_back_propagation->cell_states_weights_derivatives;
-    Tensor<type, 2>& cell_states_recurrent_weights_derivatives = long_short_term_memory_layer_back_propagation->cell_states_recurrent_weights_derivatives;
-    Tensor<type, 2>& cell_states_biases_derivatives = long_short_term_memory_layer_back_propagation->cell_states_biases_derivatives;
-
-    Tensor<type, 2>& hidden_states_weights_derivatives = long_short_term_memory_layer_back_propagation->hidden_states_weights_derivatives;
-    Tensor<type, 2>& hidden_states_recurrent_weights_derivatives = long_short_term_memory_layer_back_propagation->hidden_states_recurrent_weights_derivatives;
-    Tensor<type, 2>& hidden_states_biases_derivatives = long_short_term_memory_layer_back_propagation->hidden_states_biases_derivatives;
-
-    Tensor<type, 1>& forget_weights_derivatives = long_short_term_memory_layer_back_propagation->forget_weights_derivatives;
-    Tensor<type, 1>& forget_recurrent_weights_derivatives = long_short_term_memory_layer_back_propagation->forget_recurrent_weights_derivatives;
-    Tensor<type, 1>& forget_biases_derivatives = long_short_term_memory_layer_back_propagation->forget_biases_derivatives;
-    forget_weights_derivatives.setZero();
-    forget_recurrent_weights_derivatives.setZero();
-    forget_biases_derivatives.setZero();
-
-    Index weight_index = 0;
-    Index recurrent_weight_index = 0;
-    Index input_index = 0;
-    Index neuron_index = 0;
-
-    for(Index sample = 0; sample < samples_number; sample++)
-    {
-        current_inputs.device(*thread_pool_device) = inputs.chip(sample, 0);
-
-        get_row(current_forget_activations, forget_activations, sample);
-        get_row(current_forget_activations_derivatives, forget_activations_derivatives, sample);
-
-        get_row(current_input_activations, input_activations, sample);
-        get_row(current_input_activations_derivatives, input_activations_derivatives, sample);
-
-        get_row(current_state_activations, state_activations, sample);
-        get_row(current_state_activations_derivatives, state_activations_derivatives, sample);
-
-        get_row(current_output_activations, output_activations, sample);
-        get_row(current_output_activations_derivatives, output_activations_derivatives, sample);
-
-        get_row(current_cell_states, cell_states, sample);
-
-        get_row(current_hidden_states, hidden_states, sample);
-        get_row(current_hidden_states_activations_derivatives, hidden_states_activations_derivatives, sample);
-
-        current_deltas.device(*thread_pool_device) = deltas.chip(sample, 0);
-
-        calculate_activations(current_cell_states);
-
-        // FORGET PARAMETERS DERIVATIVES
-
-        if(sample % time_steps == 0)
-        {
-            //set_derivatives_zero();
-
-            previous_cell_states.setZero();
-            previous_hidden_states.setZero();
-        }
-        else
-        {
-            get_row(previous_cell_states, cell_states, sample - 1);
-            get_row(previous_hidden_states, hidden_states, sample - 1);
-
-            // Forget combinations derivatives
-
-            forget_combinations_weights_derivatives.device(*thread_pool_device)
-                = hidden_states_weights_derivatives.contract(forget_recurrent_weights, A_B);
-
-            forget_combinations_recurrent_weights_derivatives.device(*thread_pool_device)
-                = hidden_states_recurrent_weights_derivatives.contract(forget_recurrent_weights, A_B);
-
-            forget_combinations_biases_derivatives.device(*thread_pool_device)
-                = hidden_states_biases_derivatives.contract(forget_recurrent_weights, A_B);
-
-            // Input combinations derivatives
-
-            input_combinations_weights_derivatives.device(*thread_pool_device)
-                = hidden_states_weights_derivatives.contract(input_recurrent_weights, A_B);
-
-            input_combinations_recurrent_weights_derivatives.device(*thread_pool_device)
-                = hidden_states_recurrent_weights_derivatives.contract(input_recurrent_weights, A_B);
-
-            input_combinations_biases_derivatives.device(*thread_pool_device)
-                = hidden_states_biases_derivatives.contract(input_recurrent_weights, A_B);
-
-            multiply_rows(input_combinations_weights_derivatives, current_input_activations_derivatives);
-
-            multiply_rows(input_combinations_recurrent_weights_derivatives, current_input_activations_derivatives);
-
-            multiply_rows(input_combinations_biases_derivatives, current_input_activations_derivatives);
-
-            // State combinations derivatives
-
-            state_combinations_weights_derivatives.device(*thread_pool_device)
-                = hidden_states_weights_derivatives.contract(state_recurrent_weights, A_B);
-
-            state_combinations_recurrent_weights_derivatives.device(*thread_pool_device)
-                = hidden_states_recurrent_weights_derivatives.contract(state_recurrent_weights, A_B);
-
-            state_combinations_biases_derivatives.device(*thread_pool_device)
-                = hidden_states_biases_derivatives.contract(state_recurrent_weights, A_B);
-
-            multiply_rows(state_combinations_weights_derivatives, current_state_activations_derivatives);
-
-            multiply_rows(state_combinations_recurrent_weights_derivatives, current_state_activations_derivatives);
-
-            multiply_rows(state_combinations_biases_derivatives, current_state_activations_derivatives);
-
-            // Output combinations derivatives
-
-            output_combinations_weights_derivatives.device(*thread_pool_device)
-                = hidden_states_weights_derivatives.contract(output_recurrent_weights, A_B);
-
-            output_combinations_recurrent_weights_derivatives.device(*thread_pool_device)
-                = hidden_states_recurrent_weights_derivatives.contract(output_recurrent_weights, A_B);
-
-            output_combinations_biases_derivatives.device(*thread_pool_device)
-                = hidden_states_biases_derivatives.contract(output_recurrent_weights, A_B);
-
-            multiply_rows(output_combinations_weights_derivatives, current_output_activations_derivatives);
-
-            multiply_rows(output_combinations_recurrent_weights_derivatives, current_output_activations_derivatives);
-
-            multiply_rows(output_combinations_biases_derivatives, current_output_activations_derivatives);
-        }
-
-        weight_index = 0;
-        recurrent_weight_index = 0;
-
-        input_index = 0;
-        neuron_index = 0;
-
-        for(Index i = 0; i < parameters_number; i++)
-        {
-            const type current_input = current_inputs(input_index);
-            const type previous_hidden_state_activation = previous_hidden_states(neuron_index);
-
-            forget_combinations_weights_derivatives(i, weight_index) += current_input;
-            forget_combinations_recurrent_weights_derivatives(i, recurrent_weight_index) += previous_hidden_state_activation;
-            forget_combinations_biases_derivatives(i, i) += type(1.0);
-
-            input_index++;
-            neuron_index++;
-
-            if(input_index == inputs_number)
-            {
-                input_index = 0;
-                weight_index++;
-            }
-
-            if(neuron_index == neurons_number)
-            {
-                neuron_index = 0;
-                recurrent_weight_index++;
-            }
-        }
-
-        // Forget weights derivatives
-
-        multiply_rows(cell_states_weights_derivatives, current_forget_activations);
-
-        multiply_rows(input_combinations_weights_derivatives, current_state_activations);
-
-        cell_states_weights_derivatives.device(*thread_pool_device) += input_combinations_weights_derivatives;
-
-        multiply_rows(state_combinations_weights_derivatives, current_input_activations);
-
-        cell_states_weights_derivatives.device(*thread_pool_device) += state_combinations_weights_derivatives;
-
-        multiply_rows(forget_combinations_weights_derivatives, current_forget_activations_derivatives * previous_cell_states);
-
-        cell_states_weights_derivatives.device(*thread_pool_device) += forget_combinations_weights_derivatives;
-
-        copy(cell_states_weights_derivatives.data(),
-             cell_states_weights_derivatives.data() + cell_states_weights_derivatives.size(),
-             hidden_states_weights_derivatives.data());
-
-        multiply_rows(hidden_states_weights_derivatives, current_output_activations * current_hidden_states_activations_derivatives);
-
-        multiply_rows(output_combinations_weights_derivatives, current_cell_states);
-
-        hidden_states_weights_derivatives.device(*thread_pool_device) += output_combinations_weights_derivatives;
-
-        forget_weights_derivatives.device(*thread_pool_device) += hidden_states_weights_derivatives.contract(current_deltas, A_B);
-
-        // Forget recurrent weights derivatives
-
-        if(sample % time_steps != 0)
-        {
-            multiply_rows(cell_states_recurrent_weights_derivatives, current_forget_activations);
-
-            multiply_rows(input_combinations_recurrent_weights_derivatives, current_state_activations);
-
-            cell_states_recurrent_weights_derivatives.device(*thread_pool_device) += input_combinations_recurrent_weights_derivatives;
-
-            multiply_rows(state_combinations_recurrent_weights_derivatives, current_input_activations);
-
-            cell_states_recurrent_weights_derivatives.device(*thread_pool_device) += state_combinations_recurrent_weights_derivatives;
-
-            multiply_rows(forget_combinations_recurrent_weights_derivatives, current_forget_activations_derivatives * previous_cell_states);
-
-            cell_states_recurrent_weights_derivatives.device(*thread_pool_device) += forget_combinations_recurrent_weights_derivatives;
-
-            copy(cell_states_recurrent_weights_derivatives.data(),
-                 cell_states_recurrent_weights_derivatives.data() + cell_states_recurrent_weights_derivatives.size(),
-                 hidden_states_recurrent_weights_derivatives.data());
-
-            multiply_rows(hidden_states_recurrent_weights_derivatives, current_output_activations * current_hidden_states_activations_derivatives);
-
-            multiply_rows(output_combinations_weights_derivatives, current_cell_states);
-
-            hidden_states_recurrent_weights_derivatives.device(*thread_pool_device) += output_combinations_recurrent_weights_derivatives;
-        }
-
-        forget_recurrent_weights_derivatives.device(*thread_pool_device) += hidden_states_recurrent_weights_derivatives.contract(current_deltas, A_B);
-
-        // Forget biases derivatives
-
-        multiply_rows(cell_states_biases_derivatives, current_forget_activations);
-
-        multiply_rows(input_combinations_biases_derivatives, current_state_activations);
-
-        cell_states_biases_derivatives.device(*thread_pool_device) += input_combinations_biases_derivatives;
-
-        multiply_rows(state_combinations_biases_derivatives, current_input_activations);
-
-        cell_states_biases_derivatives.device(*thread_pool_device) += state_combinations_biases_derivatives;
-
-        multiply_rows(forget_combinations_biases_derivatives, current_forget_activations_derivatives * previous_cell_states);
-
-        cell_states_biases_derivatives.device(*thread_pool_device) += forget_combinations_biases_derivatives;
-
-        copy(cell_states_biases_derivatives.data(),
-             cell_states_biases_derivatives.data() + cell_states_biases_derivatives.size(),
-             hidden_states_biases_derivatives.data());
-
-        multiply_rows(hidden_states_biases_derivatives, current_output_activations * current_hidden_states_activations_derivatives);
-
-        multiply_rows(output_combinations_weights_derivatives, current_cell_states);
-
-        hidden_states_biases_derivatives.device(*thread_pool_device) += output_combinations_biases_derivatives;
-
-        forget_biases_derivatives.device(*thread_pool_device) += hidden_states_biases_derivatives.contract(current_deltas, A_B);
-    }
-    */
-}
-
-
-void LongShortTermMemoryLayer::calculate_input_parameter_derivatives(const Tensor<type, 2>& inputs,
-                                                                     const Tensor<type, 2>& deltas,
-                                                                     unique_ptr<LongShortTermMemoryLayerForwardPropagation>& long_short_term_memory_layer_forward_propagation,
-                                                                     unique_ptr<LongShortTermMemoryLayerBackPropagation>& long_short_term_memory_layer_back_propagation) const
-{
-/*
-    const Index inputs_number = get_inputs_number();
-    const Index neurons_number = get_neurons_number();
-    const Index parameters_number = inputs_number * neurons_number;
-    const Index samples_number = inputs.dimension(0);
-
-    // Forward propagation
-
-    Tensor<type, 1>& current_inputs = long_short_term_memory_layer_forward_propagation->current_inputs;
-
-    const Tensor<type, 2, RowMajor>& forget_activations = long_short_term_memory_layer_forward_propagation->forget_activations;
-    const Tensor<type, 2, RowMajor>& forget_activations_derivatives = long_short_term_memory_layer_forward_propagation->forget_activations_derivatives;
-
-    Tensor<type, 1>& current_forget_activations = long_short_term_memory_layer_forward_propagation->current_forget_activations;
-    Tensor<type, 1>& current_forget_activations_derivatives = long_short_term_memory_layer_forward_propagation->current_forget_activations_derivatives;
-
-    const Tensor<type, 2, RowMajor>& input_activations = long_short_term_memory_layer_forward_propagation->input_activations;
-    const Tensor<type, 2, RowMajor>& input_activations_derivatives = long_short_term_memory_layer_forward_propagation->input_activations_derivatives;
-
-    Tensor<type, 1>& current_input_activations = long_short_term_memory_layer_forward_propagation->current_input_activations;
-    Tensor<type, 1>& current_input_activations_derivatives = long_short_term_memory_layer_forward_propagation->current_input_activations_derivatives;
-
-    const Tensor<type, 2, RowMajor>& state_activations = long_short_term_memory_layer_forward_propagation->state_activations;
-    const Tensor<type, 2, RowMajor>& state_activations_derivatives = long_short_term_memory_layer_forward_propagation->state_activations_derivatives;
-
-    Tensor<type, 1>& current_state_activations = long_short_term_memory_layer_forward_propagation->current_state_activations;
-    Tensor<type, 1>& current_state_activations_derivatives = long_short_term_memory_layer_forward_propagation->current_state_activations_derivatives;
-
-    const Tensor<type, 2, RowMajor>& output_activations = long_short_term_memory_layer_forward_propagation->output_activations;
-    const Tensor<type, 2, RowMajor>& output_activations_derivatives = long_short_term_memory_layer_forward_propagation->output_activations_derivatives;
-
-    Tensor<type, 1>& current_output_activations = long_short_term_memory_layer_forward_propagation->current_output_activations;
-    Tensor<type, 1>& current_output_activations_derivatives = long_short_term_memory_layer_forward_propagation->current_output_activations_derivatives;
-
-    const Tensor<type, 2, RowMajor>& cell_states = long_short_term_memory_layer_forward_propagation->cell_states;
-
-    Tensor<type, 1>& previous_cell_states = long_short_term_memory_layer_forward_propagation->previous_cell_states;
-    Tensor<type, 1>& current_cell_states = long_short_term_memory_layer_forward_propagation->current_cell_states;
-
-    const Tensor<type, 2, RowMajor>& hidden_states = long_short_term_memory_layer_forward_propagation->hidden_states;
-    const Tensor<type, 2, RowMajor>& hidden_states_activations_derivatives = long_short_term_memory_layer_forward_propagation->hidden_states_activations_derivatives;
-
-    Tensor<type, 1>& previous_hidden_states = long_short_term_memory_layer_forward_propagation->previous_hidden_states;
-    Tensor<type, 1>& current_hidden_states = long_short_term_memory_layer_forward_propagation->current_hidden_states;
-    Tensor<type, 1>& current_hidden_states_activations_derivatives = long_short_term_memory_layer_forward_propagation->current_hidden_states_activations_derivatives;
-
-    // Back propagation
-
-    Tensor<type, 1>& current_deltas = long_short_term_memory_layer_back_propagation->current_deltas;
-
-    Tensor<type, 2>& forget_combinations_weights_derivatives = long_short_term_memory_layer_back_propagation->forget_combinations_weights_derivatives;
-    Tensor<type, 2>& forget_combinations_recurrent_weights_derivatives = long_short_term_memory_layer_back_propagation->forget_combinations_recurrent_weights_derivatives;
-    Tensor<type, 2>& forget_combinations_biases_derivatives = long_short_term_memory_layer_back_propagation->forget_combinations_biases_derivatives;
-
-    Tensor<type, 2>& input_combinations_weights_derivatives = long_short_term_memory_layer_back_propagation->input_combinations_weights_derivatives;
-    Tensor<type, 2>& input_combinations_recurrent_weights_derivatives = long_short_term_memory_layer_back_propagation->input_combinations_recurrent_weights_derivatives;
-    Tensor<type, 2>& input_combinations_biases_derivatives = long_short_term_memory_layer_back_propagation->input_combinations_biases_derivatives;
-
-    Tensor<type, 2>& state_combinations_weights_derivatives = long_short_term_memory_layer_back_propagation->state_combinations_weights_derivatives;
-    Tensor<type, 2>& state_combinations_recurrent_weights_derivatives = long_short_term_memory_layer_back_propagation->state_combinations_recurrent_weights_derivatives;
-    Tensor<type, 2>& state_combinations_biases_derivatives = long_short_term_memory_layer_back_propagation->state_combinations_biases_derivatives;
-
-    Tensor<type, 2>& output_combinations_weights_derivatives = long_short_term_memory_layer_back_propagation->output_combinations_weights_derivatives;
-    Tensor<type, 2>& output_combinations_recurrent_weights_derivatives = long_short_term_memory_layer_back_propagation->output_combinations_recurrent_weights_derivatives;
-    Tensor<type, 2>& output_combinations_biases_derivatives = long_short_term_memory_layer_back_propagation->output_combinations_biases_derivatives;
-
-    Tensor<type, 2>& cell_states_weights_derivatives = long_short_term_memory_layer_back_propagation->cell_states_weights_derivatives;
-    Tensor<type, 2>& cell_states_recurrent_weights_derivatives = long_short_term_memory_layer_back_propagation->cell_states_recurrent_weights_derivatives;
-    Tensor<type, 2>& cell_states_biases_derivatives = long_short_term_memory_layer_back_propagation->cell_states_biases_derivatives;
-
-    Tensor<type, 2>& hidden_states_weights_derivatives = long_short_term_memory_layer_back_propagation->hidden_states_weights_derivatives;
-    Tensor<type, 2>& hidden_states_recurrent_weights_derivatives = long_short_term_memory_layer_back_propagation->hidden_states_recurrent_weights_derivatives;
-    Tensor<type, 2>& hidden_states_biases_derivatives = long_short_term_memory_layer_back_propagation->hidden_states_biases_derivatives;
-
-    Tensor<type, 1>& input_weights_derivatives = long_short_term_memory_layer_back_propagation->input_weights_derivatives;
-    Tensor<type, 1>& input_recurrent_weights_derivatives = long_short_term_memory_layer_back_propagation->input_recurrent_weights_derivatives;
-    Tensor<type, 1>& input_biases_derivatives = long_short_term_memory_layer_back_propagation->input_biases_derivatives;
-
-    input_weights_derivatives.setZero();
-    input_recurrent_weights_derivatives.setZero();
-    input_biases_derivatives.setZero();
-
-    Index weight_index = 0;
-    Index recurrent_weight_index = 0;
-    Index input_index = 0;
-    Index neuron_index = 0;
-
-    for(Index sample = 0; sample < samples_number; sample++)
-    {
-        current_inputs.device(*thread_pool_device) = inputs.chip(sample, 0);
-
-        get_row(current_forget_activations, forget_activations, sample);
-        get_row(current_forget_activations_derivatives, forget_activations_derivatives, sample);
-
-        get_row(current_input_activations, input_activations, sample);
-        get_row(current_input_activations_derivatives, input_activations_derivatives, sample);
-
-        get_row(current_state_activations, state_activations, sample);
-        get_row(current_state_activations_derivatives, state_activations_derivatives, sample);
-
-        get_row(current_output_activations, output_activations, sample);
-        get_row(current_output_activations_derivatives, output_activations_derivatives, sample);
-
-        get_row(current_cell_states, cell_states, sample);
-
-        get_row(current_hidden_states, hidden_states, sample);
-        get_row(current_hidden_states_activations_derivatives, hidden_states_activations_derivatives, sample);
-
-        current_deltas.device(*thread_pool_device) = deltas.chip(sample, 0);
-
-        calculate_activations(current_cell_states);
-
-        // INPUT PARAMETERS DERIVATIVES
-
-        if(sample % time_steps == 0)
-        {
-            //set_derivatives_zero();
-
-            previous_cell_states.setZero();
-            previous_hidden_states.setZero();
-        }
-        else
-        {
-            get_row(previous_cell_states, cell_states, sample - 1);
-            get_row(previous_hidden_states, hidden_states, sample - 1);
-
-            // Forget combinations derivatives
-
-            forget_combinations_weights_derivatives.device(*thread_pool_device)
-                = hidden_states_weights_derivatives.contract(forget_recurrent_weights, A_B);
-
-            forget_combinations_recurrent_weights_derivatives.device(*thread_pool_device)
-                = hidden_states_recurrent_weights_derivatives.contract(forget_recurrent_weights, A_B);
-
-            forget_combinations_biases_derivatives.device(*thread_pool_device)
-                = hidden_states_biases_derivatives.contract(forget_recurrent_weights, A_B);
-
-            multiply_rows(forget_combinations_weights_derivatives, current_forget_activations_derivatives);
-
-            multiply_rows(forget_combinations_recurrent_weights_derivatives, current_forget_activations_derivatives);
-
-            multiply_rows(forget_combinations_biases_derivatives, current_forget_activations_derivatives);
-
-            // Input combinations derivatives
-
-            input_combinations_weights_derivatives.device(*thread_pool_device)
-                = hidden_states_weights_derivatives.contract(input_recurrent_weights, A_B);
-
-            input_combinations_recurrent_weights_derivatives.device(*thread_pool_device)
-                = hidden_states_recurrent_weights_derivatives.contract(input_recurrent_weights, A_B);
-
-            input_combinations_biases_derivatives.device(*thread_pool_device)
-                = hidden_states_biases_derivatives.contract(input_recurrent_weights, A_B);
-
-            // State combinations derivatives
-
-            state_combinations_weights_derivatives.device(*thread_pool_device)
-                = hidden_states_weights_derivatives.contract(state_recurrent_weights, A_B);
-
-            state_combinations_recurrent_weights_derivatives.device(*thread_pool_device)
-                = hidden_states_recurrent_weights_derivatives.contract(state_recurrent_weights, A_B);
-
-            state_combinations_biases_derivatives.device(*thread_pool_device)
-                = hidden_states_biases_derivatives.contract(state_recurrent_weights, A_B);
-
-            multiply_rows(state_combinations_weights_derivatives, current_state_activations_derivatives);
-
-            multiply_rows(state_combinations_recurrent_weights_derivatives, current_state_activations_derivatives);
-
-            multiply_rows(state_combinations_biases_derivatives, current_state_activations_derivatives);
-
-            // Output combinations derivatives
-
-            output_combinations_weights_derivatives.device(*thread_pool_device)
-                = hidden_states_weights_derivatives.contract(output_recurrent_weights, A_B);
-
-            output_combinations_recurrent_weights_derivatives.device(*thread_pool_device)
-                = hidden_states_recurrent_weights_derivatives.contract(output_recurrent_weights, A_B);
-
-            output_combinations_biases_derivatives.device(*thread_pool_device)
-                = hidden_states_biases_derivatives.contract(output_recurrent_weights, A_B);
-
-            multiply_rows(output_combinations_weights_derivatives, current_output_activations_derivatives);
-
-            multiply_rows(output_combinations_recurrent_weights_derivatives, current_output_activations_derivatives);
-
-            multiply_rows(output_combinations_biases_derivatives, current_output_activations_derivatives);
-        }
-
-        weight_index = 0;
-        recurrent_weight_index = 0;
-
-        input_index = 0;
-        neuron_index = 0;
-
-        for(Index i = 0; i < parameters_number; i++)
-        {
-            const type current_input = current_inputs(input_index);
-            const type previous_hidden_state_activation = previous_hidden_states(neuron_index);
-
-            input_combinations_weights_derivatives(i, weight_index) += current_input;
-            input_combinations_recurrent_weights_derivatives(i, recurrent_weight_index) += previous_hidden_state_activation;
-            input_combinations_biases_derivatives(i, i) += type(1.0);
-
-            input_index++;
-            neuron_index++;
-
-            if(input_index == inputs_number)
-            {
-                input_index = 0;
-                weight_index++;
-            }
-
-            if(neuron_index == neurons_number)
-            {
-                neuron_index = 0;
-                recurrent_weight_index++;
-            }
-        }
-
-        // Input weights derivatives
-
-        multiply_rows(cell_states_weights_derivatives, current_forget_activations);
-
-        multiply_rows(input_combinations_weights_derivatives, current_input_activations_derivatives * current_state_activations);
-
-        cell_states_weights_derivatives.device(*thread_pool_device) += input_combinations_weights_derivatives;
-
-        multiply_rows(state_combinations_weights_derivatives, current_input_activations);
-
-        cell_states_weights_derivatives.device(*thread_pool_device) += state_combinations_weights_derivatives;
-
-        multiply_rows(forget_combinations_weights_derivatives, previous_cell_states);
-
-        cell_states_weights_derivatives.device(*thread_pool_device) += forget_combinations_weights_derivatives;
-
-        copy(cell_states_weights_derivatives.data(),
-             cell_states_weights_derivatives.data() + cell_states_weights_derivatives.size(),
-             hidden_states_weights_derivatives.data());
-
-        multiply_rows(hidden_states_weights_derivatives, current_output_activations * current_hidden_states_activations_derivatives);
-
-        multiply_rows(output_combinations_weights_derivatives, current_cell_states);
-
-        hidden_states_weights_derivatives.device(*thread_pool_device) += output_combinations_weights_derivatives;
-
-        input_weights_derivatives.device(*thread_pool_device) += hidden_states_weights_derivatives.contract(current_deltas, A_B);
-
-        // Input recurrent weights derivatives
-
-        if(sample % time_steps != 0)
-        {
-            multiply_rows(cell_states_recurrent_weights_derivatives, current_forget_activations);
-
-            multiply_rows(input_combinations_recurrent_weights_derivatives, current_input_activations_derivatives * current_state_activations);
-
-            cell_states_recurrent_weights_derivatives.device(*thread_pool_device) += input_combinations_recurrent_weights_derivatives;
-
-            multiply_rows(state_combinations_recurrent_weights_derivatives, current_input_activations);
-
-            cell_states_recurrent_weights_derivatives.device(*thread_pool_device) += state_combinations_recurrent_weights_derivatives;
-
-            multiply_rows(forget_combinations_recurrent_weights_derivatives, previous_cell_states);
-
-            cell_states_recurrent_weights_derivatives.device(*thread_pool_device) += forget_combinations_recurrent_weights_derivatives;
-
-            copy(cell_states_recurrent_weights_derivatives.data(),
-                 cell_states_recurrent_weights_derivatives.data() + cell_states_recurrent_weights_derivatives.size(),
-                 hidden_states_recurrent_weights_derivatives.data());
-
-            multiply_rows(hidden_states_recurrent_weights_derivatives, current_output_activations * current_hidden_states_activations_derivatives);
-
-            multiply_rows(output_combinations_recurrent_weights_derivatives, current_cell_states);
-
-            hidden_states_recurrent_weights_derivatives.device(*thread_pool_device) += output_combinations_recurrent_weights_derivatives;
-        }
-
-        input_recurrent_weights_derivatives.device(*thread_pool_device) += hidden_states_recurrent_weights_derivatives.contract(current_deltas, A_B);
-
-        // Input biases derivatives
-
-        multiply_rows(cell_states_biases_derivatives, current_forget_activations);
-
-        multiply_rows(input_combinations_biases_derivatives, current_input_activations_derivatives * current_state_activations);
-
-        cell_states_biases_derivatives.device(*thread_pool_device) += input_combinations_biases_derivatives;
-
-        multiply_rows(state_combinations_biases_derivatives, current_input_activations);
-
-        cell_states_biases_derivatives.device(*thread_pool_device) += state_combinations_biases_derivatives;
-
-        multiply_rows(forget_combinations_biases_derivatives, previous_cell_states);
-
-        cell_states_biases_derivatives.device(*thread_pool_device) += forget_combinations_biases_derivatives;
-
-        copy(cell_states_biases_derivatives.data(),
-             cell_states_biases_derivatives.data() + cell_states_biases_derivatives.size(),
-             hidden_states_biases_derivatives.data());
-
-        multiply_rows(hidden_states_biases_derivatives, current_output_activations * current_hidden_states_activations_derivatives);
-
-        multiply_rows(output_combinations_biases_derivatives, current_cell_states);
-
-        hidden_states_biases_derivatives.device(*thread_pool_device) += output_combinations_biases_derivatives;
-
-        input_biases_derivatives.device(*thread_pool_device) += hidden_states_biases_derivatives.contract(current_deltas, A_B);
-    }
-*/
-}
-
-
-void LongShortTermMemoryLayer::calculate_state_parameter_derivatives(
-        const Tensor<type, 2>& inputs,
-        const Tensor<type, 2>& deltas,
-        unique_ptr<LongShortTermMemoryLayerForwardPropagation>& long_short_term_memory_layer_forward_propagation,
-        unique_ptr<LongShortTermMemoryLayerBackPropagation>& long_short_term_memory_layer_back_propagation) const
-{
-/*
-    const Index inputs_number = get_inputs_number();
-    const Index neurons_number = get_neurons_number();
-    const Index parameters_number = inputs_number * neurons_number;
-    const Index samples_number = inputs.dimension(0);
-
-    // Forward propagation
-
-    Tensor<type, 1>& current_inputs = long_short_term_memory_layer_forward_propagation->current_inputs;
-
-    const Tensor<type, 2, RowMajor>& forget_activations = long_short_term_memory_layer_forward_propagation->forget_activations;
-    const Tensor<type, 2, RowMajor>& forget_activations_derivatives = long_short_term_memory_layer_forward_propagation->forget_activations_derivatives;
-
-    Tensor<type, 1>& current_forget_activations = long_short_term_memory_layer_forward_propagation->current_forget_activations;
-    Tensor<type, 1>& current_forget_activations_derivatives = long_short_term_memory_layer_forward_propagation->current_forget_activations_derivatives;
-
-    const Tensor<type, 2, RowMajor>& input_activations = long_short_term_memory_layer_forward_propagation->input_activations;
-    const Tensor<type, 2, RowMajor>& input_activations_derivatives = long_short_term_memory_layer_forward_propagation->input_activations_derivatives;
-
-    Tensor<type, 1>& current_input_activations = long_short_term_memory_layer_forward_propagation->current_input_activations;
-    Tensor<type, 1>& current_input_activations_derivatives = long_short_term_memory_layer_forward_propagation->current_input_activations_derivatives;
-
-    const Tensor<type, 2, RowMajor>& state_activations = long_short_term_memory_layer_forward_propagation->state_activations;
-    const Tensor<type, 2, RowMajor>& state_activations_derivatives = long_short_term_memory_layer_forward_propagation->state_activations_derivatives;
-
-    Tensor<type, 1>& current_state_activations = long_short_term_memory_layer_forward_propagation->current_state_activations;
-    Tensor<type, 1>& current_state_activations_derivatives = long_short_term_memory_layer_forward_propagation->current_state_activations_derivatives;
-
-    const Tensor<type, 2, RowMajor>& output_activations = long_short_term_memory_layer_forward_propagation->output_activations;
-    const Tensor<type, 2, RowMajor>& output_activations_derivatives = long_short_term_memory_layer_forward_propagation->output_activations_derivatives;
-
-    Tensor<type, 1>& current_output_activations = long_short_term_memory_layer_forward_propagation->current_output_activations;
-    Tensor<type, 1>& current_output_activations_derivatives = long_short_term_memory_layer_forward_propagation->current_output_activations_derivatives;
-
-    const Tensor<type, 2, RowMajor>& cell_states = long_short_term_memory_layer_forward_propagation->cell_states;
-
-    Tensor<type, 1>& previous_cell_states = long_short_term_memory_layer_forward_propagation->previous_cell_states;
-    Tensor<type, 1>& current_cell_states = long_short_term_memory_layer_forward_propagation->current_cell_states;
-
-    const Tensor<type, 2, RowMajor>& hidden_states = long_short_term_memory_layer_forward_propagation->hidden_states;
-    const Tensor<type, 2, RowMajor>& hidden_states_activations_derivatives = long_short_term_memory_layer_forward_propagation->hidden_states_activations_derivatives;
-
-    Tensor<type, 1>& previous_hidden_states = long_short_term_memory_layer_forward_propagation->previous_hidden_states;
-    Tensor<type, 1>& current_hidden_states = long_short_term_memory_layer_forward_propagation->current_hidden_states;
-    Tensor<type, 1>& current_hidden_states_activations_derivatives = long_short_term_memory_layer_forward_propagation->current_hidden_states_activations_derivatives;
-
-    // Back propagation
-
-    Tensor<type, 1>& current_deltas = long_short_term_memory_layer_back_propagation->current_deltas;
-
-    Tensor<type, 2>& forget_combinations_weights_derivatives = long_short_term_memory_layer_back_propagation->forget_combinations_weights_derivatives;
-    Tensor<type, 2>& forget_combinations_recurrent_weights_derivatives = long_short_term_memory_layer_back_propagation->forget_combinations_recurrent_weights_derivatives;
-    Tensor<type, 2>& forget_combinations_biases_derivatives = long_short_term_memory_layer_back_propagation->forget_combinations_biases_derivatives;
-
-    Tensor<type, 2>& input_combinations_weights_derivatives = long_short_term_memory_layer_back_propagation->input_combinations_weights_derivatives;
-    Tensor<type, 2>& input_combinations_recurrent_weights_derivatives = long_short_term_memory_layer_back_propagation->input_combinations_recurrent_weights_derivatives;
-    Tensor<type, 2>& input_combinations_biases_derivatives = long_short_term_memory_layer_back_propagation->input_combinations_biases_derivatives;
-
-    Tensor<type, 2>& state_combinations_weights_derivatives = long_short_term_memory_layer_back_propagation->state_combinations_weights_derivatives;
-    Tensor<type, 2>& state_combinations_recurrent_weights_derivatives = long_short_term_memory_layer_back_propagation->state_combinations_recurrent_weights_derivatives;
-    Tensor<type, 2>& state_combinations_biases_derivatives = long_short_term_memory_layer_back_propagation->state_combinations_biases_derivatives;
-
-    Tensor<type, 2>& output_combinations_weights_derivatives = long_short_term_memory_layer_back_propagation->output_combinations_weights_derivatives;
-    Tensor<type, 2>& output_combinations_recurrent_weights_derivatives = long_short_term_memory_layer_back_propagation->output_combinations_recurrent_weights_derivatives;
-    Tensor<type, 2>& output_combinations_biases_derivatives = long_short_term_memory_layer_back_propagation->output_combinations_biases_derivatives;
-
-    Tensor<type, 2>& cell_states_weights_derivatives = long_short_term_memory_layer_back_propagation->cell_states_weights_derivatives;
-    Tensor<type, 2>& cell_states_recurrent_weights_derivatives = long_short_term_memory_layer_back_propagation->cell_states_recurrent_weights_derivatives;
-    Tensor<type, 2>& cell_states_biases_derivatives = long_short_term_memory_layer_back_propagation->cell_states_biases_derivatives;
-
-    Tensor<type, 2>& hidden_states_weights_derivatives = long_short_term_memory_layer_back_propagation->hidden_states_weights_derivatives;
-    Tensor<type, 2>& hidden_states_recurrent_weights_derivatives = long_short_term_memory_layer_back_propagation->hidden_states_recurrent_weights_derivatives;
-    Tensor<type, 2>& hidden_states_biases_derivatives = long_short_term_memory_layer_back_propagation->hidden_states_biases_derivatives;
-
-    Tensor<type, 1>& state_weights_derivatives = long_short_term_memory_layer_back_propagation->state_weights_derivatives;
-    Tensor<type, 1>& state_recurrent_weights_derivatives = long_short_term_memory_layer_back_propagation->state_recurrent_weights_derivatives;
-    Tensor<type, 1>& state_biases_derivatives = long_short_term_memory_layer_back_propagation->state_biases_derivatives;
-    state_weights_derivatives.setZero();
-    state_recurrent_weights_derivatives.setZero();
-    state_biases_derivatives.setZero();
-
-    Index weight_index = 0;
-    Index recurrent_weight_index = 0;
-    Index input_index = 0;
-    Index neuron_index = 0;
-
-    for(Index sample = 0; sample < samples_number; sample++)
-    {
-        current_inputs.device(*thread_pool_device) = inputs.chip(sample, 0);
-
-        get_row(current_forget_activations, forget_activations, sample);
-        get_row(current_forget_activations_derivatives, forget_activations_derivatives, sample);
-
-        get_row(current_input_activations, input_activations, sample);
-        get_row(current_input_activations_derivatives, input_activations_derivatives, sample);
-
-        get_row(current_state_activations, state_activations, sample);
-        get_row(current_state_activations_derivatives, state_activations_derivatives, sample);
-
-        get_row(current_output_activations, output_activations, sample);
-        get_row(current_output_activations_derivatives, output_activations_derivatives, sample);
-
-        get_row(current_cell_states, cell_states, sample);
-
-        get_row(current_hidden_states, hidden_states, sample);
-        get_row(current_hidden_states_activations_derivatives, hidden_states_activations_derivatives, sample);
-
-        current_deltas.device(*thread_pool_device) = deltas.chip(sample, 0);
-
-        calculate_activations(current_cell_states);
-
-        // STATE PARAMETERS DERIVATIVES
-
-        if(sample % time_steps == 0)
-        {
-            //set_derivatives_zero();
-
-            previous_cell_states.setZero();
-            previous_hidden_states.setZero();
-        }
-        else
-        {
-            get_row(previous_cell_states, cell_states, sample - 1);
-            get_row(previous_hidden_states, hidden_states, sample - 1);
-
-            // Forget combinations derivatives
-
-            forget_combinations_weights_derivatives.device(*thread_pool_device)
-                = hidden_states_weights_derivatives.contract(forget_recurrent_weights, A_B);
-
-            forget_combinations_recurrent_weights_derivatives.device(*thread_pool_device)
-                = hidden_states_recurrent_weights_derivatives.contract(forget_recurrent_weights, A_B);
-
-            forget_combinations_biases_derivatives.device(*thread_pool_device)
-                = hidden_states_biases_derivatives.contract(forget_recurrent_weights, A_B);
-
-            multiply_rows(forget_combinations_weights_derivatives, current_forget_activations_derivatives);
-
-            multiply_rows(forget_combinations_recurrent_weights_derivatives, current_forget_activations_derivatives);
-
-            multiply_rows(forget_combinations_biases_derivatives, current_forget_activations_derivatives);
-
-            // Input combinations derivatives
-
-            input_combinations_weights_derivatives.device(*thread_pool_device)
-                = hidden_states_weights_derivatives.contract(input_recurrent_weights, A_B);
-
-            input_combinations_recurrent_weights_derivatives.device(*thread_pool_device)
-                = hidden_states_recurrent_weights_derivatives.contract(input_recurrent_weights, A_B);
-
-            input_combinations_biases_derivatives.device(*thread_pool_device)
-                = hidden_states_biases_derivatives.contract(input_recurrent_weights, A_B);
-
-            multiply_rows(input_combinations_weights_derivatives, current_input_activations_derivatives);
-
-            multiply_rows(input_combinations_recurrent_weights_derivatives, current_input_activations_derivatives);
-
-            multiply_rows(input_combinations_biases_derivatives, current_input_activations_derivatives);
-
-            // State combinations derivatives
-
-            state_combinations_weights_derivatives.device(*thread_pool_device)
-                = hidden_states_weights_derivatives.contract(state_recurrent_weights, A_B);
-
-            state_combinations_recurrent_weights_derivatives.device(*thread_pool_device)
-                = hidden_states_recurrent_weights_derivatives.contract(state_recurrent_weights, A_B);
-
-            state_combinations_biases_derivatives.device(*thread_pool_device)
-                = hidden_states_biases_derivatives.contract(state_recurrent_weights, A_B);
-
-            // Output combinations derivatives
-
-            output_combinations_weights_derivatives.device(*thread_pool_device)
-                = hidden_states_weights_derivatives.contract(output_recurrent_weights, A_B);
-
-            output_combinations_recurrent_weights_derivatives.device(*thread_pool_device)
-                = hidden_states_recurrent_weights_derivatives.contract(output_recurrent_weights, A_B);
-
-            output_combinations_biases_derivatives.device(*thread_pool_device)
-                = hidden_states_biases_derivatives.contract(output_recurrent_weights, A_B);
-
-            multiply_rows(output_combinations_weights_derivatives, current_output_activations_derivatives);
-
-            multiply_rows(output_combinations_recurrent_weights_derivatives, current_output_activations_derivatives);
-
-            multiply_rows(output_combinations_biases_derivatives, current_output_activations_derivatives);
-        }
-
-        weight_index = 0;
-        recurrent_weight_index = 0;
-
-        input_index = 0;
-        neuron_index = 0;
-
-        for(Index i = 0; i < parameters_number; i++)
-        {
-            const type current_input = current_inputs(input_index);
-            const type previous_hidden_state_activation = previous_hidden_states(neuron_index);
-
-            state_combinations_weights_derivatives(i, weight_index) += current_input;
-            state_combinations_recurrent_weights_derivatives(i, recurrent_weight_index) += previous_hidden_state_activation;
-            state_combinations_biases_derivatives(i, i) += type(1.0);
-
-            input_index++;
-            neuron_index++;
-
-            if(input_index == inputs_number)
-            {
-                input_index = 0;
-                weight_index++;
-            }
-
-            if(neuron_index == neurons_number)
-            {
-                neuron_index = 0;
-                recurrent_weight_index++;
-            }
-        }
-
-        // State weights derivatives
-
-        multiply_rows(cell_states_weights_derivatives, current_forget_activations);
-
-        multiply_rows(input_combinations_weights_derivatives, current_state_activations);
-
-        cell_states_weights_derivatives.device(*thread_pool_device) += input_combinations_weights_derivatives;
-
-        multiply_rows(state_combinations_weights_derivatives, current_input_activations * current_state_activations_derivatives);
-
-        cell_states_weights_derivatives.device(*thread_pool_device) += state_combinations_weights_derivatives;
-
-        multiply_rows(forget_combinations_weights_derivatives, previous_cell_states);
-
-        cell_states_weights_derivatives.device(*thread_pool_device) += forget_combinations_weights_derivatives;
-
-        copy(cell_states_weights_derivatives.data(),
-             cell_states_weights_derivatives.data() + cell_states_weights_derivatives.size(),
-             hidden_states_weights_derivatives.data());
-
-        multiply_rows(hidden_states_weights_derivatives, current_output_activations * current_hidden_states_activations_derivatives);
-
-        multiply_rows(output_combinations_weights_derivatives, current_cell_states);
-
-        hidden_states_weights_derivatives.device(*thread_pool_device) += output_combinations_weights_derivatives;
-
-        state_weights_derivatives.device(*thread_pool_device) += hidden_states_weights_derivatives.contract(current_deltas, A_B);
-
-        // State recurrent weights derivatives
-
-        if(sample % time_steps != 0)
-        {
-            multiply_rows(cell_states_recurrent_weights_derivatives, current_forget_activations);
-
-            multiply_rows(input_combinations_recurrent_weights_derivatives, current_state_activations);
-
-            cell_states_recurrent_weights_derivatives.device(*thread_pool_device) += input_combinations_recurrent_weights_derivatives;
-
-            multiply_rows(state_combinations_recurrent_weights_derivatives, current_input_activations * current_state_activations_derivatives);
-
-            cell_states_recurrent_weights_derivatives.device(*thread_pool_device) += state_combinations_recurrent_weights_derivatives;
-
-            multiply_rows(forget_combinations_recurrent_weights_derivatives, previous_cell_states);
-
-            cell_states_recurrent_weights_derivatives.device(*thread_pool_device) += forget_combinations_recurrent_weights_derivatives;
-
-            copy(cell_states_recurrent_weights_derivatives.data(),
-                 cell_states_recurrent_weights_derivatives.data() + cell_states_recurrent_weights_derivatives.size(),
-                 hidden_states_recurrent_weights_derivatives.data());
-
-            multiply_rows(hidden_states_recurrent_weights_derivatives, current_output_activations * current_hidden_states_activations_derivatives);
-
-            multiply_rows(output_combinations_recurrent_weights_derivatives, current_cell_states);
-
-            hidden_states_recurrent_weights_derivatives.device(*thread_pool_device) += output_combinations_recurrent_weights_derivatives;
-        }
-
-        state_recurrent_weights_derivatives.device(*thread_pool_device) += hidden_states_recurrent_weights_derivatives.contract(current_deltas, A_B);
-
-        // State biases derivatives
-
-        multiply_rows(cell_states_biases_derivatives, current_forget_activations);
-
-        multiply_rows(input_combinations_biases_derivatives, current_state_activations);
-
-        cell_states_biases_derivatives.device(*thread_pool_device) += input_combinations_biases_derivatives;
-
-        multiply_rows(state_combinations_biases_derivatives, current_input_activations * current_state_activations_derivatives);
-
-        cell_states_biases_derivatives.device(*thread_pool_device) += state_combinations_biases_derivatives;
-
-        multiply_rows(forget_combinations_biases_derivatives, previous_cell_states);
-
-        cell_states_biases_derivatives.device(*thread_pool_device) += forget_combinations_biases_derivatives;
-
-        copy(cell_states_biases_derivatives.data(),
-             cell_states_biases_derivatives.data() + cell_states_biases_derivatives.size(),
-             hidden_states_biases_derivatives.data());
-
-        multiply_rows(hidden_states_biases_derivatives, current_output_activations * current_hidden_states_activations_derivatives);
-
-        multiply_rows(output_combinations_biases_derivatives, current_cell_states);
-
-        hidden_states_biases_derivatives.device(*thread_pool_device) += output_combinations_biases_derivatives;
-
-        state_biases_derivatives.device(*thread_pool_device) += hidden_states_biases_derivatives.contract(current_deltas, A_B);
-    }
-*/
-}
-
-
-void LongShortTermMemoryLayer::calculate_output_parameter_derivatives(
-    const Tensor<type, 2>& inputs,
-    const Tensor<type, 2>& deltas,
-    unique_ptr<LongShortTermMemoryLayerForwardPropagation>& long_short_term_memory_layer_forward_propagation,
-    unique_ptr<LongShortTermMemoryLayerBackPropagation>& long_short_term_memory_layer_back_propagation) const
-{
-/*
-    const Index inputs_number = get_inputs_number();
-    const Index neurons_number = get_neurons_number();
-    const Index parameters_number = inputs_number * neurons_number;
-    const Index samples_number = inputs.dimension(0);
-
-    // Forward propagation
-
-    Tensor<type, 1>& current_inputs = long_short_term_memory_layer_forward_propagation->current_inputs;
-
-    const Tensor<type, 2, RowMajor>& forget_activations = long_short_term_memory_layer_forward_propagation->forget_activations;
-    const Tensor<type, 2, RowMajor>& forget_activations_derivatives = long_short_term_memory_layer_forward_propagation->forget_activations_derivatives;
-
-    Tensor<type, 1>& current_forget_activations = long_short_term_memory_layer_forward_propagation->current_forget_activations;
-    Tensor<type, 1>& current_forget_activations_derivatives = long_short_term_memory_layer_forward_propagation->current_forget_activations_derivatives;
-
-    const Tensor<type, 2, RowMajor>& input_activations = long_short_term_memory_layer_forward_propagation->input_activations;
-    const Tensor<type, 2, RowMajor>& input_activations_derivatives = long_short_term_memory_layer_forward_propagation->input_activations_derivatives;
-
-    Tensor<type, 1>& current_input_activations = long_short_term_memory_layer_forward_propagation->current_input_activations;
-    Tensor<type, 1>& current_input_activations_derivatives = long_short_term_memory_layer_forward_propagation->current_input_activations_derivatives;
-
-    const Tensor<type, 2, RowMajor>& state_activations = long_short_term_memory_layer_forward_propagation->state_activations;
-    const Tensor<type, 2, RowMajor>& state_activations_derivatives = long_short_term_memory_layer_forward_propagation->state_activations_derivatives;
-
-    Tensor<type, 1>& current_state_activations = long_short_term_memory_layer_forward_propagation->current_state_activations;
-    Tensor<type, 1>& current_state_activations_derivatives = long_short_term_memory_layer_forward_propagation->current_state_activations_derivatives;
-
-    const Tensor<type, 2, RowMajor>& output_activations = long_short_term_memory_layer_forward_propagation->output_activations;
-    const Tensor<type, 2, RowMajor>& output_activations_derivatives = long_short_term_memory_layer_forward_propagation->output_activations_derivatives;
-
-    Tensor<type, 1>& current_output_activations = long_short_term_memory_layer_forward_propagation->current_output_activations;
-    Tensor<type, 1>& current_output_activations_derivatives = long_short_term_memory_layer_forward_propagation->current_output_activations_derivatives;
-
-    const Tensor<type, 2, RowMajor>& cell_states = long_short_term_memory_layer_forward_propagation->cell_states;
-
-    Tensor<type, 1>& previous_cell_states = long_short_term_memory_layer_forward_propagation->previous_cell_states;
-    Tensor<type, 1>& current_cell_states = long_short_term_memory_layer_forward_propagation->current_cell_states;
-
-    const Tensor<type, 2, RowMajor>& hidden_states = long_short_term_memory_layer_forward_propagation->hidden_states;
-    const Tensor<type, 2, RowMajor>& hidden_states_activations_derivatives = long_short_term_memory_layer_forward_propagation->hidden_states_activations_derivatives;
-
-    Tensor<type, 1>& previous_hidden_states = long_short_term_memory_layer_forward_propagation->previous_hidden_states;
-    Tensor<type, 1>& current_hidden_states = long_short_term_memory_layer_forward_propagation->current_hidden_states;
-    Tensor<type, 1>& current_hidden_states_activations_derivatives = long_short_term_memory_layer_forward_propagation->current_hidden_states_activations_derivatives;
-
-    // Back propagation
-
-    Tensor<type, 1>& current_deltas = long_short_term_memory_layer_back_propagation->current_deltas;
-
-    Tensor<type, 2>& forget_combinations_weights_derivatives = long_short_term_memory_layer_back_propagation->forget_combinations_weights_derivatives;
-    Tensor<type, 2>& forget_combinations_recurrent_weights_derivatives = long_short_term_memory_layer_back_propagation->forget_combinations_recurrent_weights_derivatives;
-    Tensor<type, 2>& forget_combinations_biases_derivatives = long_short_term_memory_layer_back_propagation->forget_combinations_biases_derivatives;
-
-    Tensor<type, 2>& input_combinations_weights_derivatives = long_short_term_memory_layer_back_propagation->input_combinations_weights_derivatives;
-    Tensor<type, 2>& input_combinations_recurrent_weights_derivatives = long_short_term_memory_layer_back_propagation->input_combinations_recurrent_weights_derivatives;
-    Tensor<type, 2>& input_combinations_biases_derivatives = long_short_term_memory_layer_back_propagation->input_combinations_biases_derivatives;
-
-    Tensor<type, 2>& state_combinations_weights_derivatives = long_short_term_memory_layer_back_propagation->state_combinations_weights_derivatives;
-    Tensor<type, 2>& state_combinations_recurrent_weights_derivatives = long_short_term_memory_layer_back_propagation->state_combinations_recurrent_weights_derivatives;
-    Tensor<type, 2>& state_combinations_biases_derivatives = long_short_term_memory_layer_back_propagation->state_combinations_biases_derivatives;
-
-    Tensor<type, 2>& output_combinations_weights_derivatives = long_short_term_memory_layer_back_propagation->output_combinations_weights_derivatives;
-    Tensor<type, 2>& output_combinations_recurrent_weights_derivatives = long_short_term_memory_layer_back_propagation->output_combinations_recurrent_weights_derivatives;
-    Tensor<type, 2>& output_combinations_biases_derivatives = long_short_term_memory_layer_back_propagation->output_combinations_biases_derivatives;
-
-    Tensor<type, 2>& cell_states_weights_derivatives = long_short_term_memory_layer_back_propagation->cell_states_weights_derivatives;
-    Tensor<type, 2>& cell_states_recurrent_weights_derivatives = long_short_term_memory_layer_back_propagation->cell_states_recurrent_weights_derivatives;
-    Tensor<type, 2>& cell_states_biases_derivatives = long_short_term_memory_layer_back_propagation->cell_states_biases_derivatives;
-
-    Tensor<type, 2>& hidden_states_weights_derivatives = long_short_term_memory_layer_back_propagation->hidden_states_weights_derivatives;
-    Tensor<type, 2>& hidden_states_recurrent_weights_derivatives = long_short_term_memory_layer_back_propagation->hidden_states_recurrent_weights_derivatives;
-    Tensor<type, 2>& hidden_states_biases_derivatives = long_short_term_memory_layer_back_propagation->hidden_states_biases_derivatives;
-
-    Tensor<type, 1>& output_weights_derivatives = long_short_term_memory_layer_back_propagation->output_weights_derivatives;
-    Tensor<type, 1>& output_recurrent_weights_derivatives = long_short_term_memory_layer_back_propagation->output_recurrent_weights_derivatives;
-    Tensor<type, 1>& output_biases_derivatives = long_short_term_memory_layer_back_propagation->output_biases_derivatives;
-    output_weights_derivatives.setZero();
-    output_recurrent_weights_derivatives.setZero();
-    output_biases_derivatives.setZero();
-
-    Index weight_index = 0;
-    Index recurrent_weight_index = 0;
-    Index input_index = 0;
-    Index neuron_index = 0;
-
-    for(Index sample = 0; sample < samples_number; sample++)
-    {
-        current_inputs.device(*thread_pool_device) = inputs.chip(sample, 0);
-
-        get_row(current_forget_activations, forget_activations, sample);
-        get_row(current_forget_activations_derivatives, forget_activations_derivatives, sample);
-
-        get_row(current_input_activations, input_activations, sample);
-        get_row(current_input_activations_derivatives, input_activations_derivatives, sample);
-
-        get_row(current_state_activations, state_activations, sample);
-        get_row(current_state_activations_derivatives, state_activations_derivatives, sample);
-
-        get_row(current_output_activations, output_activations, sample);
-        get_row(current_output_activations_derivatives, output_activations_derivatives, sample);
-
-        get_row(current_cell_states, cell_states, sample);
-
-        get_row(current_hidden_states, hidden_states, sample);
-        get_row(current_hidden_states_activations_derivatives, hidden_states_activations_derivatives, sample);
-
-        current_deltas.device(*thread_pool_device) = deltas.chip(sample, 0);
-
-        calculate_activations(current_cell_states);
-
-        // OUTPUT PARAMETERS DERIVATIVES
-
-        if(sample % time_steps == 0)
-        {
-            //set_derivatives_zero();
-
-            previous_cell_states.setZero();
-            previous_hidden_states.setZero();
-        }
-        else
-        {
-            get_row(previous_cell_states, cell_states, sample - 1);
-            get_row(previous_hidden_states, hidden_states, sample - 1);
-
-            // Forget combinations derivatives
-
-            forget_combinations_weights_derivatives.device(*thread_pool_device)
-                = hidden_states_weights_derivatives.contract(forget_recurrent_weights, A_B);
-
-            forget_combinations_recurrent_weights_derivatives.device(*thread_pool_device)
-                = hidden_states_recurrent_weights_derivatives.contract(forget_recurrent_weights, A_B);
-
-            forget_combinations_biases_derivatives.device(*thread_pool_device)
-                = hidden_states_biases_derivatives.contract(forget_recurrent_weights, A_B);
-
-            multiply_rows(forget_combinations_weights_derivatives, current_forget_activations_derivatives);
-
-            multiply_rows(forget_combinations_recurrent_weights_derivatives, current_forget_activations_derivatives);
-
-            multiply_rows(forget_combinations_biases_derivatives, current_forget_activations_derivatives);
-
-            // Input combinations derivatives
-
-            input_combinations_weights_derivatives.device(*thread_pool_device)
-                = hidden_states_weights_derivatives.contract(input_recurrent_weights, A_B);
-
-            input_combinations_recurrent_weights_derivatives.device(*thread_pool_device)
-                = hidden_states_recurrent_weights_derivatives.contract(input_recurrent_weights, A_B);
-
-            input_combinations_biases_derivatives.device(*thread_pool_device)
-                = hidden_states_biases_derivatives.contract(input_recurrent_weights, A_B);
-
-            multiply_rows(input_combinations_weights_derivatives, current_input_activations_derivatives);
-
-            multiply_rows(input_combinations_recurrent_weights_derivatives, current_input_activations_derivatives);
-
-            multiply_rows(input_combinations_biases_derivatives, current_input_activations_derivatives);
-
-            // State combinations derivatives
-
-            state_combinations_weights_derivatives.device(*thread_pool_device)
-                = hidden_states_weights_derivatives.contract(state_recurrent_weights, A_B);
-
-            state_combinations_recurrent_weights_derivatives.device(*thread_pool_device)
-                = hidden_states_recurrent_weights_derivatives.contract(state_recurrent_weights, A_B);
-
-            state_combinations_biases_derivatives.device(*thread_pool_device)
-                = hidden_states_biases_derivatives.contract(state_recurrent_weights, A_B);
-
-            multiply_rows(state_combinations_weights_derivatives, current_state_activations_derivatives);
-
-            multiply_rows(state_combinations_recurrent_weights_derivatives, current_state_activations_derivatives);
-
-            multiply_rows(state_combinations_biases_derivatives, current_state_activations_derivatives);
-
-            // Output combinations derivatives
-
-            output_combinations_weights_derivatives.device(*thread_pool_device)
-                = hidden_states_weights_derivatives.contract(output_recurrent_weights, A_B);
-
-            output_combinations_recurrent_weights_derivatives.device(*thread_pool_device)
-                = hidden_states_recurrent_weights_derivatives.contract(output_recurrent_weights, A_B);
-
-            output_combinations_biases_derivatives.device(*thread_pool_device)
-                = hidden_states_biases_derivatives.contract(output_recurrent_weights, A_B);
-        }
-
-        weight_index = 0;
-        recurrent_weight_index = 0;
-
-        input_index = 0;
-        neuron_index = 0;
-
-        for(Index i = 0; i < parameters_number; i++)
-        {
-            const type current_input = current_inputs(input_index);
-            const type previous_hidden_state_activation = previous_hidden_states(neuron_index);
-
-            output_combinations_weights_derivatives(i, weight_index) += current_input;
-            output_combinations_recurrent_weights_derivatives(i, recurrent_weight_index) += previous_hidden_state_activation;
-            output_combinations_biases_derivatives(i, i) += type(1.0);
-
-            input_index++;
-            neuron_index++;
-
-            if(input_index == inputs_number)
-            {
-                input_index = 0;
-                weight_index++;
-            }
-
-            if(neuron_index == neurons_number)
-            {
-                neuron_index = 0;
-                recurrent_weight_index++;
-            }
-        }
-
-        // Output weights derivatives
-
-        multiply_rows(cell_states_weights_derivatives, current_forget_activations);
-
-        multiply_rows(input_combinations_weights_derivatives, current_state_activations);
-
-        cell_states_weights_derivatives.device(*thread_pool_device) += input_combinations_weights_derivatives;
-
-        multiply_rows(state_combinations_weights_derivatives, current_input_activations);
-
-        cell_states_weights_derivatives.device(*thread_pool_device) += state_combinations_weights_derivatives;
-
-        multiply_rows(forget_combinations_weights_derivatives, previous_cell_states);
-
-        cell_states_weights_derivatives.device(*thread_pool_device) += forget_combinations_weights_derivatives;
-
-        copy(cell_states_weights_derivatives.data(),
-             cell_states_weights_derivatives.data() + cell_states_weights_derivatives.size(),
-             hidden_states_weights_derivatives.data());
-
-        multiply_rows(hidden_states_weights_derivatives, current_output_activations * current_hidden_states_activations_derivatives);
-
-        multiply_rows(output_combinations_weights_derivatives, current_output_activations_derivatives * current_cell_states);
-
-        hidden_states_weights_derivatives.device(*thread_pool_device) += output_combinations_weights_derivatives;
-
-        output_weights_derivatives.device(*thread_pool_device) += hidden_states_weights_derivatives.contract(current_deltas, A_B);
-
-        // Output recurrent weights derivatives
-
-        if(sample % time_steps != 0)
-        {
-            multiply_rows(cell_states_recurrent_weights_derivatives, current_forget_activations);
-
-            multiply_rows(input_combinations_recurrent_weights_derivatives, current_state_activations);
-
-            cell_states_recurrent_weights_derivatives.device(*thread_pool_device) += input_combinations_recurrent_weights_derivatives;
-
-            multiply_rows(state_combinations_recurrent_weights_derivatives, current_input_activations);
-
-            cell_states_recurrent_weights_derivatives.device(*thread_pool_device) += state_combinations_recurrent_weights_derivatives;
-
-            multiply_rows(forget_combinations_recurrent_weights_derivatives, previous_cell_states);
-
-            cell_states_recurrent_weights_derivatives.device(*thread_pool_device) += forget_combinations_recurrent_weights_derivatives;
-
-            copy(cell_states_recurrent_weights_derivatives.data(),
-                 cell_states_recurrent_weights_derivatives.data() + cell_states_recurrent_weights_derivatives.size(),
-                 hidden_states_recurrent_weights_derivatives.data());
-
-            multiply_rows(hidden_states_recurrent_weights_derivatives, current_output_activations * current_hidden_states_activations_derivatives);
-
-            multiply_rows(output_combinations_recurrent_weights_derivatives, current_output_activations_derivatives * current_cell_states);
-
-            hidden_states_recurrent_weights_derivatives.device(*thread_pool_device) += output_combinations_recurrent_weights_derivatives;
-        }
-
-        output_recurrent_weights_derivatives.device(*thread_pool_device) += hidden_states_recurrent_weights_derivatives.contract(current_deltas, A_B);
-
-        // Output biases derivatives
-
-        multiply_rows(cell_states_biases_derivatives, current_forget_activations);
-
-        multiply_rows(input_combinations_biases_derivatives, current_state_activations);
-
-        cell_states_biases_derivatives.device(*thread_pool_device) += input_combinations_biases_derivatives;
-
-        multiply_rows(state_combinations_biases_derivatives, current_input_activations);
-
-        cell_states_biases_derivatives.device(*thread_pool_device) += state_combinations_biases_derivatives;
-
-        multiply_rows(forget_combinations_biases_derivatives, previous_cell_states);
-
-        cell_states_biases_derivatives.device(*thread_pool_device) += forget_combinations_biases_derivatives;
-
-        copy(cell_states_biases_derivatives.data(),
-             cell_states_biases_derivatives.data() + cell_states_biases_derivatives.size(),
-             hidden_states_biases_derivatives.data());
-
-        multiply_rows(hidden_states_biases_derivatives, current_output_activations * current_hidden_states_activations_derivatives);
-
-        multiply_rows(output_combinations_biases_derivatives, current_output_activations_derivatives * current_cell_states);
-
-        hidden_states_biases_derivatives.device(*thread_pool_device) += output_combinations_biases_derivatives;
-
-        output_biases_derivatives.device(*thread_pool_device) += hidden_states_biases_derivatives.contract(current_deltas, A_B);
-    }
-*/
-}
-
-
-void LongShortTermMemoryLayer::insert_gradient(unique_ptr<LayerBackPropagation>& back_propagation,
-                                               const Index& index,
-                                               Tensor<type, 1>& gradient) const
-{    
-    const Index inputs_number = get_inputs_number();
-    const Index outputs_number = get_outputs_number();
-
-    LongShortTermMemoryLayerBackPropagation* long_short_term_memory_layer_back_propagation =
-            static_cast<LongShortTermMemoryLayerBackPropagation*>(back_propagation.get());
-
-    type* gradient_data = gradient.data();
-
-    // Biases
-
-    copy(long_short_term_memory_layer_back_propagation->forget_biases_derivatives.data(),
-         long_short_term_memory_layer_back_propagation->forget_biases_derivatives.data() + outputs_number,
-         gradient_data + index);
-
-    copy(long_short_term_memory_layer_back_propagation->input_biases_derivatives.data(),
-         long_short_term_memory_layer_back_propagation->input_biases_derivatives.data() + outputs_number,
-         gradient_data + index + outputs_number);
-
-    copy(long_short_term_memory_layer_back_propagation->state_biases_derivatives.data(),
-         long_short_term_memory_layer_back_propagation->state_biases_derivatives.data() + outputs_number,
-         gradient_data + index + 2*outputs_number);
-
-    copy(long_short_term_memory_layer_back_propagation->output_biases_derivatives.data(),
-         long_short_term_memory_layer_back_propagation->output_biases_derivatives.data() + outputs_number,
-         gradient_data + index + 3*outputs_number);
-
-    // Weights
-
-    copy(long_short_term_memory_layer_back_propagation->forget_weights_derivatives.data(),
-         long_short_term_memory_layer_back_propagation->forget_weights_derivatives.data() + inputs_number*outputs_number,
-         gradient_data + index + 4*outputs_number);
-
-    copy(long_short_term_memory_layer_back_propagation->input_weights_derivatives.data(),
-         long_short_term_memory_layer_back_propagation->input_weights_derivatives.data() + inputs_number*outputs_number,
-         gradient_data + index + 4*outputs_number + inputs_number*outputs_number);
-
-    copy(long_short_term_memory_layer_back_propagation->state_weights_derivatives.data(),
-         long_short_term_memory_layer_back_propagation->state_weights_derivatives.data() + inputs_number*outputs_number,
-         gradient_data + index + 4*outputs_number + 2*inputs_number*outputs_number);
-
-    copy(long_short_term_memory_layer_back_propagation->output_weights_derivatives.data(),
-         long_short_term_memory_layer_back_propagation->output_weights_derivatives.data() + inputs_number*outputs_number,
-         gradient_data + index + 4*outputs_number + 3*inputs_number*outputs_number);
-
-    // Recurrent weights
-
-    copy(long_short_term_memory_layer_back_propagation->forget_recurrent_weights_derivatives.data(),
-         long_short_term_memory_layer_back_propagation->forget_recurrent_weights_derivatives.data() + outputs_number*outputs_number,
-         gradient_data + index + 4*outputs_number + 4*inputs_number*outputs_number);
-
-    copy(long_short_term_memory_layer_back_propagation->input_recurrent_weights_derivatives.data(),
-         long_short_term_memory_layer_back_propagation->input_recurrent_weights_derivatives.data() + outputs_number*outputs_number,
-         gradient_data + index + 4*outputs_number + 4*inputs_number*outputs_number + outputs_number*outputs_number);
-
-    copy(long_short_term_memory_layer_back_propagation->state_recurrent_weights_derivatives.data(),
-         long_short_term_memory_layer_back_propagation->state_recurrent_weights_derivatives.data() + outputs_number*outputs_number,
-         gradient_data + index + 4*outputs_number + 4*inputs_number*outputs_number + 2*outputs_number*outputs_number);
-
-    copy(long_short_term_memory_layer_back_propagation->output_recurrent_weights_derivatives.data(),
-         long_short_term_memory_layer_back_propagation->output_recurrent_weights_derivatives.data() + outputs_number*outputs_number,
-         gradient_data + index + 4*outputs_number + 4*inputs_number*outputs_number + 3*outputs_number*outputs_number);
-}
-
-
-string LongShortTermMemoryLayer::get_expression(const vector<string>& input_names, const vector<string>& output_names) const
-{
-    ostringstream buffer;
-
-/*
-    const Index neurons_number = get_neurons_number();
-    const Index inputs_number = get_inputs_number();
-
-    // Forget gate
-
-    for(Index i = 0; i < neurons_number; i++)
-    {
-        buffer << "forget_gate_" << to_string(i) << " = " << write_recurrent_activation_function_expression() << " (" << forget_biases[i] << " + ";
-
-        for(Index j = 0; j < inputs_number; j++)
-            buffer << input_names[j] << " * (" << forget_weights(j,i) << ") + ";
-
-        for(Index k = 0; k < neurons_number-1; k++)
-            buffer << "hidden_state_" << to_string(k) << "(t-1) * (" << forget_recurrent_weights(k,i) << ") + ";
-
-        buffer << "hidden_state_" << to_string(neurons_number-1) << "(t-1) * (" << forget_recurrent_weights(neurons_number-1,i) << "));\n";
-    }
-
-    // Input gate
-
-    for(Index i = 0; i < neurons_number; i++)
-    {
-       buffer << "input_gate_" << to_string(i) << " = " << write_recurrent_activation_function_expression() << " (" << input_biases[i] << " + ";
-
-       for(Index j = 0; j < inputs_number; j++)
-           buffer << input_names[j] << " * (" << input_weights(j,i) << ") + ";
-
-       for(Index k = 0; k < neurons_number-1; k++)
-           buffer << "hidden_state_" << to_string(k) << "(t-1) * (" << input_recurrent_weights(k,i) << ") + ";
-
-       buffer << "hidden_state_" << to_string(neurons_number-1) << "(t-1) * (" << input_recurrent_weights(neurons_number-1,i) << "));\n";
-    }
-
-    // State gate
-    for(Index i = 0; i < neurons_number; i++)
-    {
-       buffer << "state_gate_" << to_string(i) << " = " << get_activation_function_string_expression() << " (" << state_biases[i] << " + ";
-
-       for(Index j = 0; j < inputs_number; j++)
-           buffer << input_names[j] << " * (" << state_weights(j,i) << ") + ";
-
-       for(Index k = 0; k < neurons_number-1; k++)
-           buffer << "hidden_state_" << to_string(k) << "(t-1) * (" << state_recurrent_weights(k,i) << ") + ";
-
-       buffer << "hidden_state_" << to_string(neurons_number-1) << "(t-1) * (" << state_recurrent_weights(neurons_number-1,i) << "));\n";
-    }
-
-    // Output gate
-
-    for(Index i = 0; i < neurons_number; i++)
-    {
-       buffer << "output_gate_" << to_string(i) << " = " << write_recurrent_activation_function_expression() << " (" << output_biases[i] << " + ";
-
-       for(Index j = 0; j < inputs_number; j++)
-           buffer << input_names[j] << " * (" << output_weights(j,i) << ") + ";
-
-       for(Index k = 0; k < neurons_number-1; k++)
-           buffer << "hidden_state_" << to_string(k) << "(t-1) * (" << output_recurrent_weights(k,i) << ") + ";
-
-       buffer << "hidden_state_" << to_string(neurons_number-1) << "(t-1) * (" << output_recurrent_weights(neurons_number-1,i) << "));\n";
-    }
-
-    // Cell state
-    for(Index i = 0; i < neurons_number; i++)
-        buffer << "cell_states_" << to_string(i) << "(t) = forget_gate_" << to_string(i) << " * cell_states_" << to_string(i) << "(t-1)+input_gate_" << to_string(i) << " * state_gate_" << to_string(i) << ";\n";
-
-    // Hidden state
-
-    for(Index i = 0; i < neurons_number; i++)
-        buffer << "hidden_state_" << to_string(i) << "(t) = output_gate_" << to_string(i) << " * " << get_activation_function_string_expression() << "(cell_states_" << to_string(i) << ");\n";
-
-    // Output
-
-    for(Index i = 0; i < neurons_number; i++)
-       buffer << output_names[i] << " = " << "hidden_state_" << to_string(i) << "(t);\n";
-*/
-    return buffer.str();
-}
-
-
-void LongShortTermMemoryLayer::from_XML(const XMLDocument& document)
-{
-    const XMLElement* lstm_layer_element = document.FirstChildElement("LongShortTermMemory");
-
-    if(!lstm_layer_element)
-        throw runtime_error("LongShortTermMemory element is nullptr.\n");
-
-    set_name(read_xml_string(lstm_layer_element, "Name"));
-    set_input_dimensions({ read_xml_index(lstm_layer_element, "InputsNumber") });
-    set_output_dimensions({ read_xml_index(lstm_layer_element, "NeuronsNumber") });
-    set_timesteps(read_xml_index(lstm_layer_element, "TimeStep"));
-    set_activation_function(read_xml_string(lstm_layer_element, "ActivationFunction"));
-    set_recurrent_activation_function(read_xml_string(lstm_layer_element, "RecurrentActivationFunction"));
-/*
-    set_parameters(to_type_vector(read_xml_string(lstm_layer_element, "Parameters"), " "));
-*/
-}
-
-
-void LongShortTermMemoryLayer::to_XML(XMLPrinter& printer) const
-{
-    printer.OpenElement("LongShortTermMemory");
-
-    add_xml_element(printer, "Name", name);
-    add_xml_element(printer, "InputsNumber", to_string(get_input_dimensions()[0]));
-    add_xml_element(printer, "NeuronsNumber", to_string(get_output_dimensions()[0]));
-    add_xml_element(printer, "TimeStep", to_string(get_timesteps()));
-    add_xml_element(printer, "ActivationFunction", get_activation_function_string());
-    add_xml_element(printer, "RecurrentActivationFunction", write_recurrent_activation_function());
-    add_xml_element(printer, "Parameters", tensor_to_string(get_parameters()));
-
-    printer.CloseElement();
-}
-
-
-string LongShortTermMemoryLayer::write_recurrent_activation_function_expression() const
-{
-    switch(recurrent_activation_function)
-    {
-    case ActivationFunction::HyperbolicTangent:
-        return "tanh";
-    case ActivationFunction::Linear:
-        return string();
-    default:
-        return write_recurrent_activation_function();
-    }
-}
-
-
-string LongShortTermMemoryLayer::get_activation_function_string_expression() const
-{
-    switch(activation_function)
-    {
-    case ActivationFunction::HyperbolicTangent:
-        return "tanh";
-    case ActivationFunction::Linear:
-        return string();
-    default:
-        return get_activation_function_string();
-    }
-}
-
-
-LongShortTermMemoryLayerForwardPropagation::LongShortTermMemoryLayerForwardPropagation(const Index& new_batch_samples_number, Layer* new_layer)
-    : LayerForwardPropagation()
-{
-    set(new_batch_samples_number, new_layer);
-}
-
-
-pair<type*, dimensions> LongShortTermMemoryLayerForwardPropagation::get_outputs_pair() const
-{
-    const dimensions output_dimensions = layer->get_output_dimensions();
-
-    return {(type*)outputs.data(), {{batch_samples_number, output_dimensions[0]}}};
-}
-
-
-void LongShortTermMemoryLayerForwardPropagation::set(const Index& new_batch_samples_number, Layer* new_layer)
-{
-    layer = new_layer;
-
-    const Index inputs_number = layer->get_input_dimensions()[0];
-    const Index neurons_number = layer->get_output_dimensions()[0];
-
-    batch_samples_number = new_batch_samples_number;
-
-    outputs.resize(batch_samples_number, neurons_number);
-
-    previous_cell_states.resize(neurons_number);
-    previous_hidden_states.resize(neurons_number);
-
-    current_inputs.resize(inputs_number);
-
-    current_forget_activations.resize(neurons_number);
-    current_input_activations.resize(neurons_number);
-    current_state_activations.resize(neurons_number);
-    current_output_activations.resize(neurons_number);
-
-    current_cell_states.resize(neurons_number);
-    current_hidden_states.resize(neurons_number);
-
-    current_forget_activations_derivatives.resize(neurons_number);
-    current_input_activations_derivatives.resize(neurons_number);
-    current_state_activations_derivatives.resize(neurons_number);
-    current_output_activations_derivatives.resize(neurons_number);
-
-    current_hidden_states_activations_derivatives.resize(neurons_number);
-
-    forget_activations.resize(batch_samples_number, neurons_number);
-    input_activations.resize(batch_samples_number, neurons_number);
-    state_activations.resize(batch_samples_number, neurons_number);
-    output_activations.resize(batch_samples_number, neurons_number);
-
-    cell_states.resize(batch_samples_number, neurons_number);
-    hidden_states.resize(batch_samples_number, neurons_number);
-
-    forget_activations_derivatives.resize(batch_samples_number, neurons_number);
-    input_activations_derivatives.resize(batch_samples_number, neurons_number);
-    state_activations_derivatives.resize(batch_samples_number, neurons_number);
-    output_activations_derivatives.resize(batch_samples_number, neurons_number);
-
-    hidden_states_activations_derivatives.resize(batch_samples_number, neurons_number);
-}
-
-
-void LongShortTermMemoryLayerForwardPropagation::print() const
-{
-    cout << "Current inputs: " << endl
-         << current_inputs << endl
-         << "Current input activations: " << endl
-         << current_input_activations << endl
-         << "Current input activations derivatives: " << endl
-         << current_input_activations_derivatives << endl;
-}
-
-
-void LongShortTermMemoryLayerBackPropagation::set(const Index& new_batch_samples_number, Layer* new_layer)
-{
-    layer = new_layer;
-
-    batch_samples_number = new_batch_samples_number;
-/*
-    const Index neurons_number = layer->get_neurons_number();
-    const Index inputs_number = layer->get_inputs_number();
-
-    current_deltas.resize(neurons_number);
-
-    forget_weights_derivatives.resize(inputs_number * neurons_number);
-    input_weights_derivatives.resize(inputs_number * neurons_number);
-    state_weights_derivatives.resize(inputs_number * neurons_number);
-    output_weights_derivatives.resize(inputs_number * neurons_number);
-
-    hidden_states_weights_derivatives.resize(inputs_number * neurons_number, neurons_number);
-    cell_states_weights_derivatives.resize(inputs_number * neurons_number, neurons_number);
-
-    forget_recurrent_weights_derivatives.resize(neurons_number * neurons_number);
-    input_recurrent_weights_derivatives.resize(neurons_number * neurons_number);
-    state_recurrent_weights_derivatives.resize(neurons_number * neurons_number);
-    output_recurrent_weights_derivatives.resize(neurons_number * neurons_number);
-
-    hidden_states_recurrent_weights_derivatives.resize(neurons_number * neurons_number, neurons_number);
-    cell_states_recurrent_weights_derivatives.resize(neurons_number * neurons_number, neurons_number);
-
-    forget_biases_derivatives.resize(neurons_number);
-    input_biases_derivatives.resize(neurons_number);
-    state_biases_derivatives.resize(neurons_number);
-    output_biases_derivatives.resize(neurons_number);
-
-    hidden_states_biases_derivatives.resize(neurons_number, neurons_number);
-    cell_states_biases_derivatives.resize(neurons_number, neurons_number);
-
-    input_combinations_weights_derivatives.resize(inputs_number * neurons_number, neurons_number);
-    forget_combinations_weights_derivatives.resize(inputs_number * neurons_number, neurons_number);
-    state_combinations_weights_derivatives.resize(inputs_number * neurons_number, neurons_number);
-    output_combinations_weights_derivatives.resize(inputs_number * neurons_number, neurons_number);
-
-    input_combinations_recurrent_weights_derivatives.resize(neurons_number * neurons_number, neurons_number);
-    forget_combinations_recurrent_weights_derivatives.resize(neurons_number * neurons_number, neurons_number);
-    state_combinations_recurrent_weights_derivatives.resize(neurons_number * neurons_number, neurons_number);
-    output_combinations_recurrent_weights_derivatives.resize(neurons_number * neurons_number, neurons_number);
-
-    input_combinations_biases_derivatives.resize(neurons_number, neurons_number);
-    forget_combinations_biases_derivatives.resize(neurons_number, neurons_number);
-    state_combinations_biases_derivatives.resize(neurons_number, neurons_number);
-    output_combinations_biases_derivatives.resize(neurons_number, neurons_number);
-
-    input_derivatives.resize(batch_samples_number, inputs_number);
-*/
-}
-
-
-LongShortTermMemoryLayerBackPropagation::LongShortTermMemoryLayerBackPropagation(const Index& new_batch_samples_number, Layer* new_layer)
-    : LayerBackPropagation()
-{
-    set(new_batch_samples_number, new_layer);
-}
-
-
-vector<pair<type*, dimensions>> LongShortTermMemoryLayerBackPropagation::get_input_derivative_pairs() const
-{
-    const dimensions input_dimensions = layer->get_input_dimensions();
-
-    return {{(type*)(input_derivatives.data()), {batch_samples_number, input_dimensions[0]}}};
-}
-
-
-void LongShortTermMemoryLayerBackPropagation::set_derivatives_zero()
-{
-    forget_combinations_weights_derivatives.setZero();
-    input_combinations_weights_derivatives.setZero();
-    output_combinations_weights_derivatives.setZero();
-    state_combinations_weights_derivatives.setZero();
-
-    forget_combinations_recurrent_weights_derivatives.setZero();
-    input_combinations_recurrent_weights_derivatives.setZero();
-    output_combinations_recurrent_weights_derivatives.setZero();
-    state_combinations_recurrent_weights_derivatives.setZero();
-
-    forget_combinations_biases_derivatives.setZero();
-    input_combinations_biases_derivatives.setZero();
-    output_combinations_biases_derivatives.setZero();
-    state_combinations_biases_derivatives.setZero();
-
-    cell_states_weights_derivatives.setZero();
-    cell_states_recurrent_weights_derivatives.setZero();
-    cell_states_biases_derivatives.setZero();
-
-    hidden_states_weights_derivatives.setZero();
-    hidden_states_recurrent_weights_derivatives.setZero();
-    hidden_states_biases_derivatives.setZero();
-}
-
-
-void LongShortTermMemoryLayerBackPropagation::print() const
-{
-}
-
-}
-
-// OpenNN: Open Neural Networks Library.
-// Copyright(C) 2005-2024 Artificial Intelligence Techniques, SL.
-//
-// This library is free software; you can redistribute it and/or
-// modify it under the terms of the GNU Lesser General Public
-// License as published by the Free Software Foundation; either
-// version 2.1 of the License, or any later version.
-//
-// This library is distributed in the hope that it will be useful,
-// but WITHOUT ANY WARRANTY; without even the implied warranty of
-// MERCHANTABILITY or FITNESS FOR A PARTICULAR PURPOSE.  See the GNU
-// Lesser General Public License for more details.
-
-// You should have received a copy of the GNU Lesser General Public
-// License along with this library; if not, write to the Free Software
-// Foundation, Inc., 51 Franklin St, Fifth Floor, Boston, MA  02110-1301  USA
+//   OpenNN: Open Neural Networks Library
+//   www.opennn.net
+//
+//   L O N G   S H O R T   T E R M   M E M O R Y   L A Y E R   C L A S S
+//
+//   Artificial Intelligence Techniques SL
+//   artelnics@artelnics.com
+
+#include "long_short_term_memory_layer.h"
+#include "tensors.h"
+
+namespace opennn
+{
+
+LongShortTermMemoryLayer::LongShortTermMemoryLayer(const Index& new_inputs_number, 
+                                                   const Index& new_neurons_number, 
+                                                   const Index& new_timesteps) : Layer()
+{
+    set(new_inputs_number, new_neurons_number, new_timesteps);
+
+    layer_type = Type::LongShortTermMemory;
+}
+
+
+dimensions LongShortTermMemoryLayer::get_input_dimensions() const
+{
+    return { input_weights.dimension(0) };
+}
+
+
+dimensions LongShortTermMemoryLayer::get_output_dimensions() const
+{
+/*
+    const Index neurons_number = get_neurons_number();
+
+    return { neurons_number };
+*/
+    return {};
+}
+
+
+Index LongShortTermMemoryLayer::get_parameters_number() const
+{
+    const Index inputs_number = get_inputs_number();
+    const Index outputs_number = get_outputs_number();
+
+    return 4 * outputs_number * (1 + inputs_number + outputs_number);
+}
+
+
+Index LongShortTermMemoryLayer::get_timesteps() const
+{
+    return time_steps;
+}
+
+
+Tensor<type, 1> LongShortTermMemoryLayer::get_parameters() const
+{
+    const Index parameters_number = get_parameters_number();
+
+    Tensor<type, 1> parameters(parameters_number);
+
+    Index current_position = 0;
+
+    #pragma omp parallel sections
+    {
+        #pragma omp section
+        memcpy(parameters.data(), forget_biases.data(), forget_biases.size() * sizeof(type));
+
+        #pragma omp section
+        memcpy(parameters.data() + forget_biases.size(), input_biases.data(), input_biases.size() * sizeof(type));
+
+        #pragma omp section
+        memcpy(parameters.data() + forget_biases.size() + input_biases.size(), state_biases.data(), state_biases.size() * sizeof(type));
+
+        #pragma omp section
+        memcpy(parameters.data() + forget_biases.size() + input_biases.size() + state_biases.size(), output_biases.data(), output_biases.size() * sizeof(type));
+    }
+
+    current_position = forget_biases.size() + input_biases.size() + state_biases.size() + output_biases.size();
+
+    #pragma omp parallel sections
+    {
+        #pragma omp section
+        memcpy(parameters.data() + current_position, forget_weights.data(), forget_weights.size() * sizeof(type));
+
+        #pragma omp section
+        memcpy(parameters.data() + current_position + forget_weights.size(), input_weights.data(), input_weights.size() * sizeof(type));
+
+        #pragma omp section
+        memcpy(parameters.data() + current_position + forget_weights.size() + input_weights.size(), state_weights.data(), state_weights.size() * sizeof(type));
+
+        #pragma omp section
+        memcpy(parameters.data() + current_position + forget_weights.size() + input_weights.size() + state_weights.size(), output_weights.data(), output_weights.size() * sizeof(type));
+    }
+
+    current_position += forget_weights.size() + input_weights.size() + state_weights.size() + output_weights.size();
+
+    #pragma omp parallel sections
+    {
+        #pragma omp section
+        memcpy(parameters.data() + current_position, forget_recurrent_weights.data(), forget_recurrent_weights.size() * sizeof(type));
+
+        #pragma omp section
+        memcpy(parameters.data() + current_position + forget_recurrent_weights.size(), input_recurrent_weights.data(), input_recurrent_weights.size() * sizeof(type));
+
+        #pragma omp section
+        memcpy(parameters.data() + current_position + forget_recurrent_weights.size() + input_recurrent_weights.size(), state_recurrent_weights.data(), state_recurrent_weights.size() * sizeof(type));
+
+        #pragma omp section
+        memcpy(parameters.data() + current_position + forget_recurrent_weights.size() + input_recurrent_weights.size() + state_recurrent_weights.size(), output_recurrent_weights.data(), output_recurrent_weights.size() * sizeof(type));
+    }
+
+    return parameters;
+}
+
+
+const LongShortTermMemoryLayer::ActivationFunction& LongShortTermMemoryLayer::get_activation_function() const
+{
+    return activation_function;
+}
+
+
+const LongShortTermMemoryLayer::ActivationFunction& LongShortTermMemoryLayer::get_recurrent_activation_function() const
+{
+    return recurrent_activation_function;
+}
+
+
+string LongShortTermMemoryLayer::get_activation_function_string() const
+{
+    switch(activation_function)
+    {
+    case ActivationFunction::Logistic: return "Logistic";
+
+    case ActivationFunction::HyperbolicTangent: return "HyperbolicTangent";
+
+    case ActivationFunction::Linear: return "Linear";
+
+    case ActivationFunction::RectifiedLinear: return "RectifiedLinear";
+
+    case ActivationFunction::ScaledExponentialLinear: return "ScaledExponentialLinear";
+
+    case ActivationFunction::SoftPlus: return "SoftPlus";
+
+    case ActivationFunction::SoftSign: return "SoftSign";
+
+    case ActivationFunction::HardSigmoid: return "HardSigmoid";
+
+    case ActivationFunction::ExponentialLinear: return "ExponentialLinear";
+
+    default: return string();
+    }
+}
+
+
+string LongShortTermMemoryLayer::write_recurrent_activation_function() const
+{
+    switch(recurrent_activation_function)
+    {
+    case ActivationFunction::Logistic: return "Logistic";
+
+    case ActivationFunction::HyperbolicTangent: return "HyperbolicTangent";
+
+    case ActivationFunction::Linear: return "Linear";
+
+    case ActivationFunction::RectifiedLinear: return "RectifiedLinear";
+
+    case ActivationFunction::ScaledExponentialLinear: return "ScaledExponentialLinear";
+
+    case ActivationFunction::SoftPlus: return "SoftPlus";
+
+    case ActivationFunction::SoftSign: return "SoftSign";
+
+    case ActivationFunction::HardSigmoid: return "HardSigmoid";
+
+    case ActivationFunction::ExponentialLinear: return "ExponentialLinear";
+
+    default: return string();
+    }
+}
+
+
+void LongShortTermMemoryLayer::set(const Index& new_inputs_number, const Index& new_neurons_number, const Index& new_timesteps)
+{
+    input_biases.resize(new_neurons_number);
+    forget_biases.resize(new_neurons_number);
+    state_biases.resize(new_neurons_number);
+    output_biases.resize(new_neurons_number);
+
+    input_weights.resize(new_inputs_number, new_neurons_number);
+    forget_weights.resize(new_inputs_number, new_neurons_number);
+    state_weights.resize(new_inputs_number, new_neurons_number);
+    output_weights.resize(new_inputs_number, new_neurons_number);
+
+    input_recurrent_weights.resize(new_neurons_number, new_neurons_number);
+    forget_recurrent_weights.resize(new_neurons_number, new_neurons_number);
+    state_recurrent_weights.resize(new_neurons_number, new_neurons_number);
+    output_recurrent_weights.resize(new_neurons_number, new_neurons_number);
+
+    time_steps = new_timesteps;
+
+    set_parameters_random();
+
+    name = "long_short_term_memory_layer";
+
+    layer_type = Type::LongShortTermMemory;
+}
+
+
+void LongShortTermMemoryLayer::set_input_dimensions(const dimensions& new_input_dimensions)
+{
+    const Index outputs_number = get_outputs_number();
+    const Index time_steps = get_timesteps();
+
+    set(new_input_dimensions[0], outputs_number, time_steps);
+}
+
+
+void LongShortTermMemoryLayer::set_output_dimensions(const dimensions& new_output_dimensions)
+{
+    const Index inputs_number = get_inputs_number();
+    const Index time_steps = get_timesteps();
+
+    set(inputs_number, new_output_dimensions[0], time_steps);
+}
+
+
+void LongShortTermMemoryLayer::set_parameters(const Tensor<type, 1>& new_parameters, const Index& index)
+{
+    const Index outputs_number = get_outputs_number();
+    const Index inputs_number = get_inputs_number();
+
+    Index current_index = index;
+
+    const type* new_parameters_data = new_parameters.data();
+
+    #pragma omp parallel sections
+    {
+        #pragma omp section
+        {
+            Index size = outputs_number;
+
+            memcpy(forget_biases.data(), new_parameters_data + current_index, size * sizeof(type));
+            current_index += size;
+
+            memcpy(input_biases.data(), new_parameters_data + current_index, size * sizeof(type));
+            current_index += size;
+
+            memcpy(state_biases.data(), new_parameters_data + current_index, size * sizeof(type));
+            current_index += size;
+
+            memcpy(output_biases.data(), new_parameters_data + current_index, size * sizeof(type));
+        }
+
+        #pragma omp section
+        {
+            Index size = inputs_number * outputs_number;
+            Index local_index = current_index + outputs_number * 4;
+
+            memcpy(forget_weights.data(), new_parameters_data + local_index, size * sizeof(type));
+            local_index += size;
+
+            memcpy(input_weights.data(), new_parameters_data + local_index, size * sizeof(type));
+            local_index += size;
+
+            memcpy(state_weights.data(), new_parameters_data + local_index, size * sizeof(type));
+            local_index += size;
+
+            memcpy(output_weights.data(), new_parameters_data + local_index, size * sizeof(type));
+        }
+
+        #pragma omp section
+        {
+            Index size = outputs_number * outputs_number;
+            Index local_index = current_index + outputs_number * 4 + inputs_number * outputs_number * 4;  // Skip bias and weights size
+
+            memcpy(forget_recurrent_weights.data(), new_parameters_data + local_index, size * sizeof(type));
+            local_index += size;
+
+            memcpy(input_recurrent_weights.data(), new_parameters_data + local_index, size * sizeof(type));
+            local_index += size;
+
+            memcpy(state_recurrent_weights.data(), new_parameters_data + local_index, size * sizeof(type));
+            local_index += size;
+
+            memcpy(output_recurrent_weights.data(), new_parameters_data + local_index, size * sizeof(type));
+        }
+    }
+}
+
+
+void LongShortTermMemoryLayer::set_activation_function(const LongShortTermMemoryLayer::ActivationFunction& new_activation_function)
+{
+    activation_function = new_activation_function;
+}
+
+
+void LongShortTermMemoryLayer::set_activation_function(const string& new_activation_function_name)
+{
+    if(new_activation_function_name == "Logistic")
+        activation_function = ActivationFunction::Logistic;
+    else if(new_activation_function_name == "HyperbolicTangent")
+        activation_function = ActivationFunction::HyperbolicTangent;
+    else if(new_activation_function_name == "Linear")
+        activation_function = ActivationFunction::Linear;
+    else if(new_activation_function_name == "RectifiedLinear")
+        activation_function = ActivationFunction::RectifiedLinear;
+    else if(new_activation_function_name == "ScaledExponentialLinear")
+        activation_function = ActivationFunction::ScaledExponentialLinear;
+    else if(new_activation_function_name == "SoftPlus")
+        activation_function = ActivationFunction::SoftPlus;
+    else if(new_activation_function_name == "SoftSign")
+        activation_function = ActivationFunction::SoftSign;
+    else if(new_activation_function_name == "HardSigmoid")
+        activation_function = ActivationFunction::HardSigmoid;
+    else if(new_activation_function_name == "ExponentialLinear")
+        activation_function = ActivationFunction::ExponentialLinear;
+    else
+        throw runtime_error("Unknown activation function: " + new_activation_function_name + ".\n");
+}
+
+
+void LongShortTermMemoryLayer::set_recurrent_activation_function(const LongShortTermMemoryLayer::ActivationFunction& new_recurrent_activation_function)
+{
+    recurrent_activation_function = new_recurrent_activation_function;
+}
+
+
+void LongShortTermMemoryLayer::set_recurrent_activation_function(const string& new_recurrent_activation_function_name)
+{
+    if(new_recurrent_activation_function_name == "Logistic")
+        recurrent_activation_function = ActivationFunction::Logistic;
+    else if(new_recurrent_activation_function_name == "HyperbolicTangent")
+        recurrent_activation_function = ActivationFunction::HyperbolicTangent;
+    else if(new_recurrent_activation_function_name == "Linear")
+        recurrent_activation_function = ActivationFunction::Linear;
+    else if(new_recurrent_activation_function_name == "RectifiedLinear")
+        recurrent_activation_function = ActivationFunction::RectifiedLinear;
+    else if(new_recurrent_activation_function_name == "ScaledExponentialLinear")
+        recurrent_activation_function = ActivationFunction::ScaledExponentialLinear;
+    else if(new_recurrent_activation_function_name == "SoftPlus")
+        recurrent_activation_function = ActivationFunction::SoftPlus;
+    else if(new_recurrent_activation_function_name == "SoftSign")
+        recurrent_activation_function = ActivationFunction::SoftSign;
+    else if(new_recurrent_activation_function_name == "HardSigmoid")
+        recurrent_activation_function = ActivationFunction::HardSigmoid;
+    else if(new_recurrent_activation_function_name == "ExponentialLinear")
+        recurrent_activation_function = ActivationFunction::ExponentialLinear;
+    else
+        throw runtime_error("Unknown activation function: " + new_recurrent_activation_function_name + ".\n");
+}
+
+
+void LongShortTermMemoryLayer::set_timesteps(const Index& new_timesteps)
+{
+    time_steps = new_timesteps;
+}
+
+
+void LongShortTermMemoryLayer::set_parameters_constant(const type& value)
+{
+    forget_biases.setConstant(value);
+    input_biases.setConstant(value);
+    state_biases.setConstant(value);
+    output_biases.setConstant(value);
+
+    forget_weights.setConstant(value);
+    input_weights.setConstant(value);
+    state_weights.setConstant(value);
+    output_weights.setConstant(value);
+
+    forget_recurrent_weights.setConstant(value);
+    input_recurrent_weights.setConstant(value);
+    state_recurrent_weights.setConstant(value);
+    output_recurrent_weights.setConstant(value);
+}
+
+
+void LongShortTermMemoryLayer::set_parameters_random()
+{
+    set_random(forget_biases);
+
+    set_random(input_biases);
+
+    set_random(state_biases);
+
+    set_random(output_biases);
+
+    set_random(forget_weights);
+
+    set_random(input_weights);
+
+    set_random(state_weights);
+
+    set_random(output_weights);
+
+    set_random(forget_recurrent_weights);
+
+    set_random(input_recurrent_weights);
+
+    set_random(state_recurrent_weights);
+
+    set_random(output_recurrent_weights);
+}
+
+
+void LongShortTermMemoryLayer::calculate_combinations(const Tensor<type, 1>& inputs,
+                                                      const Tensor<type, 2>& weights,
+                                                      const Tensor<type, 1>& hidden_states,
+                                                      const Tensor<type, 2>& recurrent_weights,
+                                                      const Tensor<type, 1>& biases,
+                                                      Tensor<type, 1>& combinations) const
+{
+    combinations.device(*thread_pool_device) = inputs.contract(weights, AT_B)
+                                             + hidden_states.contract(recurrent_weights, AT_B)
+                                             + biases;
+}
+
+
+void LongShortTermMemoryLayer::calculate_activations(Tensor<type, 1>& activations, 
+                                                     Tensor<type, 1>& activation_derivatives) const
+{
+    switch(activation_function)
+    {
+    case ActivationFunction::Linear: linear(activations, activation_derivatives); return;
+
+    case ActivationFunction::Logistic: logistic(activations, activation_derivatives); return;
+
+    case ActivationFunction::HyperbolicTangent: hyperbolic_tangent(activations, activation_derivatives); return;
+
+    case ActivationFunction::RectifiedLinear: rectified_linear(activations, activation_derivatives); return;
+
+    case ActivationFunction::ScaledExponentialLinear: scaled_exponential_linear(activations, activation_derivatives); return;
+
+    case ActivationFunction::SoftPlus: soft_plus(activations, activation_derivatives); return;
+
+    case ActivationFunction::SoftSign: soft_sign(activations, activation_derivatives); return;
+
+    case ActivationFunction::HardSigmoid: hard_sigmoid(activations, activation_derivatives); return;
+
+    case ActivationFunction::ExponentialLinear: exponential_linear(activations, activation_derivatives); return;
+
+    default: throw runtime_error("Unknown activation function");
+    }
+}
+
+
+void LongShortTermMemoryLayer::calculate_recurrent_activations(Tensor<type, 1>& activations, Tensor<type, 1>& activation_derivatives) const
+{
+    switch(recurrent_activation_function)
+    {
+    case ActivationFunction::Linear: linear(activations, activation_derivatives); return;
+
+    case ActivationFunction::Logistic: logistic(activations, activation_derivatives); return;
+
+    case ActivationFunction::HyperbolicTangent: hyperbolic_tangent(activations, activation_derivatives); return;
+
+    case ActivationFunction::RectifiedLinear: rectified_linear(activations, activation_derivatives); return;
+
+    case ActivationFunction::ScaledExponentialLinear: scaled_exponential_linear(activations, activation_derivatives); return;
+
+    case ActivationFunction::SoftPlus: soft_plus(activations, activation_derivatives); return;
+
+    case ActivationFunction::SoftSign: soft_sign(activations, activation_derivatives); return;
+
+    case ActivationFunction::HardSigmoid: hard_sigmoid(activations, activation_derivatives); return;
+
+    case ActivationFunction::ExponentialLinear: exponential_linear(activations, activation_derivatives); return;
+
+    default: throw runtime_error("Unknown activation function");
+    }
+}
+
+
+void LongShortTermMemoryLayer::forward_propagate(const vector<pair<type*, dimensions>>& input_pairs,
+                                                 unique_ptr<LayerForwardPropagation>& forward_propagation,
+                                                 const bool& is_training)
+{
+
+    const Index samples_number = input_pairs[0].second[0];
+
+    LongShortTermMemoryLayerForwardPropagation* long_short_term_memory_layer_forward_propagation =
+            static_cast<LongShortTermMemoryLayerForwardPropagation*>(forward_propagation.get());
+
+    const TensorMap<Tensor<type, 2>> inputs = tensor_map_2(input_pairs[0]);
+    Tensor<type, 1>& current_inputs = long_short_term_memory_layer_forward_propagation->current_inputs;
+
+    Tensor<type, 2, RowMajor>& forget_activations = long_short_term_memory_layer_forward_propagation->forget_activations;
+    Tensor<type, 2, RowMajor>& forget_activations_derivatives = long_short_term_memory_layer_forward_propagation->forget_activations_derivatives;
+
+    Tensor<type, 1>& current_forget_activations = long_short_term_memory_layer_forward_propagation->current_forget_activations;
+    Tensor<type, 1>& current_forget_activations_derivatives = long_short_term_memory_layer_forward_propagation->current_forget_activations_derivatives;
+
+    Tensor<type, 2, RowMajor>& input_activations = long_short_term_memory_layer_forward_propagation->input_activations;
+    Tensor<type, 2, RowMajor>& input_activations_derivatives = long_short_term_memory_layer_forward_propagation->input_activations_derivatives;
+
+    Tensor<type, 1>& current_input_activations = long_short_term_memory_layer_forward_propagation->current_input_activations;
+    Tensor<type, 1>& current_input_activations_derivatives = long_short_term_memory_layer_forward_propagation->current_input_activations_derivatives;
+
+    Tensor<type, 2, RowMajor>& state_activations = long_short_term_memory_layer_forward_propagation->state_activations;
+    Tensor<type, 2, RowMajor>& state_activations_derivatives = long_short_term_memory_layer_forward_propagation->state_activations_derivatives;
+
+    Tensor<type, 1>& current_state_activations = long_short_term_memory_layer_forward_propagation->current_state_activations;
+    Tensor<type, 1>& current_state_activations_derivatives = long_short_term_memory_layer_forward_propagation->current_state_activations_derivatives;
+
+    Tensor<type, 2, RowMajor>& output_activations = long_short_term_memory_layer_forward_propagation->output_activations;
+    Tensor<type, 2, RowMajor>& output_activations_derivatives = long_short_term_memory_layer_forward_propagation->output_activations_derivatives;
+
+    Tensor<type, 1>& current_output_activations = long_short_term_memory_layer_forward_propagation->current_output_activations;
+    Tensor<type, 1>& current_output_activations_derivatives = long_short_term_memory_layer_forward_propagation->current_output_activations_derivatives;
+
+    Tensor<type, 2, RowMajor>& cell_states= long_short_term_memory_layer_forward_propagation->cell_states;
+
+    Tensor<type, 1>& previous_cell_states = long_short_term_memory_layer_forward_propagation->previous_cell_states;
+    Tensor<type, 1>& current_cell_states = long_short_term_memory_layer_forward_propagation->current_cell_states;
+
+    Tensor<type, 2, RowMajor>& hidden_states = long_short_term_memory_layer_forward_propagation->hidden_states;
+    Tensor<type, 2, RowMajor>& hidden_states_activations_derivatives = long_short_term_memory_layer_forward_propagation->hidden_states_activations_derivatives;
+
+    Tensor<type, 1>& previous_hidden_states = long_short_term_memory_layer_forward_propagation->previous_hidden_states;
+    Tensor<type, 1>& current_hidden_states = long_short_term_memory_layer_forward_propagation->current_hidden_states;
+    Tensor<type, 1>& current_hidden_states_activations_derivatives = long_short_term_memory_layer_forward_propagation->current_hidden_states_activations_derivatives;
+
+    Tensor<type, 2>& outputs = long_short_term_memory_layer_forward_propagation->outputs;
+
+    for(Index i = 0; i < samples_number; i++)
+    {
+        if(i%time_steps == 0)
+        {
+            previous_cell_states.setZero();
+            previous_hidden_states.setZero();
+        }
+        else
+        {
+            previous_cell_states = current_cell_states;
+            previous_hidden_states = current_hidden_states;
+        }
+
+        current_inputs.device(*thread_pool_device) = inputs.chip(i, 0);
+
+        calculate_combinations(current_inputs,
+                               forget_weights,
+                               previous_hidden_states,
+                               forget_recurrent_weights,
+                               forget_biases,
+                               current_forget_activations);
+
+        calculate_combinations(current_inputs,
+                               input_weights,
+                               previous_hidden_states,
+                               input_recurrent_weights,
+                               input_biases,
+                               current_input_activations);
+
+        calculate_combinations(current_inputs,
+                               state_weights,
+                               previous_hidden_states,
+                               state_recurrent_weights,
+                               state_biases,
+                               current_state_activations);
+
+        calculate_combinations(current_inputs,
+                               output_weights,
+                               previous_hidden_states,
+                               output_recurrent_weights,
+                               output_biases,
+                               current_output_activations);
+
+        if(is_training)
+        {
+            calculate_recurrent_activations(current_forget_activations,
+                                            current_forget_activations_derivatives);
+
+            calculate_recurrent_activations(current_input_activations,
+                                            current_input_activations_derivatives);
+
+            calculate_activations(current_state_activations,
+                                  current_state_activations_derivatives);
+
+            calculate_recurrent_activations(current_output_activations,
+                                            current_output_activations_derivatives);
+
+            set_row(forget_activations_derivatives, current_forget_activations_derivatives, i);
+
+            set_row(input_activations_derivatives, current_input_activations_derivatives, i);
+
+            set_row(state_activations_derivatives, current_state_activations_derivatives, i);
+
+            set_row(output_activations_derivatives, current_output_activations_derivatives, i);
+        }
+        else
+        {
+            calculate_recurrent_activations(current_forget_activations, empty);
+
+            calculate_recurrent_activations(current_input_activations, empty);
+
+            calculate_activations(current_state_activations, empty);
+
+            calculate_recurrent_activations(current_output_activations, empty);
+        }
+
+        set_row(forget_activations, current_forget_activations, i);
+
+        set_row(input_activations, current_input_activations, i);
+
+        set_row(state_activations, current_state_activations, i);
+   
+        set_row(output_activations, current_output_activations, i);
+
+        // Cell states
+        
+        current_cell_states.device(*thread_pool_device)
+            = current_forget_activations * previous_cell_states + current_input_activations * current_state_activations;
+
+        set_row(cell_states, current_cell_states, i);
+
+        // Hidden states
+
+        if(is_training)
+        {
+/*
+            calculate_activations_derivatives(current_cell_states,
+                                              current_hidden_states,
+                                              current_hidden_states_activations_derivatives);
+*/
+            set_row(hidden_states_activations_derivatives, current_hidden_states_activations_derivatives, i);
+        }
+        else
+        {
+/*
+            calculate_activations(current_cell_states,
+                                  current_hidden_states);
+*/
+        }
+
+        current_hidden_states.device(*thread_pool_device) = current_output_activations * current_hidden_states;
+
+        set_row(hidden_states, current_hidden_states, i);
+
+        // Activations 2d
+
+        outputs.chip(i, 0).device(*thread_pool_device) = current_hidden_states;
+    }
+}
+
+
+void LongShortTermMemoryLayer::back_propagate(const vector<pair<type*, dimensions>>& input_pairs,
+                                              const vector<pair<type*, dimensions>>& delta_pairs,
+                                              unique_ptr<LayerForwardPropagation>& forward_propagation,
+                                              unique_ptr<LayerBackPropagation>& back_propagation) const
+{
+    const TensorMap<Tensor<type, 2>> inputs = tensor_map_2(input_pairs[0]);
+    const TensorMap<Tensor<type, 2>> deltas = tensor_map_2(delta_pairs[0]);
+
+     LongShortTermMemoryLayerForwardPropagation* long_short_term_memory_layer_forward_propagation =
+            static_cast<LongShortTermMemoryLayerForwardPropagation*>(forward_propagation.get());
+
+    LongShortTermMemoryLayerBackPropagation* long_short_term_memory_layer_back_propagation =
+            static_cast<LongShortTermMemoryLayerBackPropagation*>(back_propagation.get());
+/*
+    calculate_forget_parameter_derivatives(inputs,
+                                            deltas,
+                                            long_short_term_memory_layer_forward_propagation,
+                                            long_short_term_memory_layer_back_propagation);
+
+    calculate_input_parameter_derivatives(inputs,
+                                           deltas,
+                                           long_short_term_memory_layer_forward_propagation,
+                                           long_short_term_memory_layer_back_propagation);
+
+    calculate_state_parameter_derivatives(inputs,
+                                           deltas,
+                                           long_short_term_memory_layer_forward_propagation,
+                                           long_short_term_memory_layer_back_propagation);
+
+    calculate_output_parameter_derivatives(inputs,
+                                            deltas,
+                                            long_short_term_memory_layer_forward_propagation,
+                                            long_short_term_memory_layer_back_propagation);
+*/
+    // @todo Calculate inputs derivatives
+}
+
+
+void LongShortTermMemoryLayer::calculate_forget_parameter_derivatives(const Tensor<type, 2>& inputs,
+                                                                      const Tensor<type, 2>& deltas,
+                                                                      unique_ptr<LongShortTermMemoryLayerForwardPropagation>& long_short_term_memory_layer_forward_propagation,
+                                                                      unique_ptr<LongShortTermMemoryLayerBackPropagation>& long_short_term_memory_layer_back_propagation) const
+{
+/*
+    const Index inputs_number = get_inputs_number();
+    const Index neurons_number = get_neurons_number();
+    const Index parameters_number = inputs_number * neurons_number;
+    const Index samples_number = inputs.dimension(0);
+
+    // Forward propagation
+
+    Tensor<type, 1>& current_inputs = long_short_term_memory_layer_forward_propagation->current_inputs;
+
+    const Tensor<type, 2, RowMajor>& forget_activations = long_short_term_memory_layer_forward_propagation->forget_activations;
+    const Tensor<type, 2, RowMajor>& forget_activations_derivatives = long_short_term_memory_layer_forward_propagation->forget_activations_derivatives;
+
+    Tensor<type, 1>& current_forget_activations = long_short_term_memory_layer_forward_propagation->current_forget_activations;
+    Tensor<type, 1>& current_forget_activations_derivatives = long_short_term_memory_layer_forward_propagation->current_forget_activations_derivatives;
+
+    const Tensor<type, 2, RowMajor>& input_activations = long_short_term_memory_layer_forward_propagation->input_activations;
+    const Tensor<type, 2, RowMajor>& input_activations_derivatives = long_short_term_memory_layer_forward_propagation->input_activations_derivatives;
+
+    Tensor<type, 1>& current_input_activations = long_short_term_memory_layer_forward_propagation->current_input_activations;
+    Tensor<type, 1>& current_input_activations_derivatives = long_short_term_memory_layer_forward_propagation->current_input_activations_derivatives;
+
+    const Tensor<type, 2, RowMajor>& state_activations = long_short_term_memory_layer_forward_propagation->state_activations;
+    const Tensor<type, 2, RowMajor>& state_activations_derivatives = long_short_term_memory_layer_forward_propagation->state_activations_derivatives;
+
+    Tensor<type, 1>& current_state_activations = long_short_term_memory_layer_forward_propagation->current_state_activations;
+    Tensor<type, 1>& current_state_activations_derivatives = long_short_term_memory_layer_forward_propagation->current_state_activations_derivatives;
+
+    const Tensor<type, 2, RowMajor>& output_activations = long_short_term_memory_layer_forward_propagation->output_activations;
+    const Tensor<type, 2, RowMajor>& output_activations_derivatives = long_short_term_memory_layer_forward_propagation->output_activations_derivatives;
+
+    Tensor<type, 1>& current_output_activations = long_short_term_memory_layer_forward_propagation->current_output_activations;
+    Tensor<type, 1>& current_output_activations_derivatives = long_short_term_memory_layer_forward_propagation->current_output_activations_derivatives;
+
+    const Tensor<type, 2, RowMajor>& cell_states = long_short_term_memory_layer_forward_propagation->cell_states;
+
+    Tensor<type, 1>& previous_cell_states = long_short_term_memory_layer_forward_propagation->previous_cell_states;
+    Tensor<type, 1>& current_cell_states = long_short_term_memory_layer_forward_propagation->current_cell_states;
+
+    const Tensor<type, 2, RowMajor>& hidden_states = long_short_term_memory_layer_forward_propagation->hidden_states;
+    const Tensor<type, 2, RowMajor>& hidden_states_activations_derivatives = long_short_term_memory_layer_forward_propagation->hidden_states_activations_derivatives;
+
+    Tensor<type, 1>& previous_hidden_states = long_short_term_memory_layer_forward_propagation->previous_hidden_states;
+    Tensor<type, 1>& current_hidden_states = long_short_term_memory_layer_forward_propagation->current_hidden_states;
+    Tensor<type, 1>& current_hidden_states_activations_derivatives = long_short_term_memory_layer_forward_propagation->current_hidden_states_activations_derivatives;
+
+    // Back propagation
+
+    Tensor<type, 1>& current_deltas = long_short_term_memory_layer_back_propagation->current_deltas;
+
+    Tensor<type, 2>& forget_combinations_weights_derivatives = long_short_term_memory_layer_back_propagation->forget_combinations_weights_derivatives;
+    Tensor<type, 2>& forget_combinations_recurrent_weights_derivatives = long_short_term_memory_layer_back_propagation->forget_combinations_recurrent_weights_derivatives;
+    Tensor<type, 2>& forget_combinations_biases_derivatives = long_short_term_memory_layer_back_propagation->forget_combinations_biases_derivatives;
+
+    Tensor<type, 2>& input_combinations_weights_derivatives = long_short_term_memory_layer_back_propagation->input_combinations_weights_derivatives;
+    Tensor<type, 2>& input_combinations_recurrent_weights_derivatives = long_short_term_memory_layer_back_propagation->input_combinations_recurrent_weights_derivatives;
+    Tensor<type, 2>& input_combinations_biases_derivatives = long_short_term_memory_layer_back_propagation->input_combinations_biases_derivatives;
+
+    Tensor<type, 2>& state_combinations_weights_derivatives = long_short_term_memory_layer_back_propagation->state_combinations_weights_derivatives;
+    Tensor<type, 2>& state_combinations_recurrent_weights_derivatives = long_short_term_memory_layer_back_propagation->state_combinations_recurrent_weights_derivatives;
+    Tensor<type, 2>& state_combinations_biases_derivatives = long_short_term_memory_layer_back_propagation->state_combinations_biases_derivatives;
+
+    Tensor<type, 2>& output_combinations_weights_derivatives = long_short_term_memory_layer_back_propagation->output_combinations_weights_derivatives;
+    Tensor<type, 2>& output_combinations_recurrent_weights_derivatives = long_short_term_memory_layer_back_propagation->output_combinations_recurrent_weights_derivatives;
+    Tensor<type, 2>& output_combinations_biases_derivatives = long_short_term_memory_layer_back_propagation->output_combinations_biases_derivatives;
+
+    Tensor<type, 2>& cell_states_weights_derivatives = long_short_term_memory_layer_back_propagation->cell_states_weights_derivatives;
+    Tensor<type, 2>& cell_states_recurrent_weights_derivatives = long_short_term_memory_layer_back_propagation->cell_states_recurrent_weights_derivatives;
+    Tensor<type, 2>& cell_states_biases_derivatives = long_short_term_memory_layer_back_propagation->cell_states_biases_derivatives;
+
+    Tensor<type, 2>& hidden_states_weights_derivatives = long_short_term_memory_layer_back_propagation->hidden_states_weights_derivatives;
+    Tensor<type, 2>& hidden_states_recurrent_weights_derivatives = long_short_term_memory_layer_back_propagation->hidden_states_recurrent_weights_derivatives;
+    Tensor<type, 2>& hidden_states_biases_derivatives = long_short_term_memory_layer_back_propagation->hidden_states_biases_derivatives;
+
+    Tensor<type, 1>& forget_weights_derivatives = long_short_term_memory_layer_back_propagation->forget_weights_derivatives;
+    Tensor<type, 1>& forget_recurrent_weights_derivatives = long_short_term_memory_layer_back_propagation->forget_recurrent_weights_derivatives;
+    Tensor<type, 1>& forget_biases_derivatives = long_short_term_memory_layer_back_propagation->forget_biases_derivatives;
+    forget_weights_derivatives.setZero();
+    forget_recurrent_weights_derivatives.setZero();
+    forget_biases_derivatives.setZero();
+
+    Index weight_index = 0;
+    Index recurrent_weight_index = 0;
+    Index input_index = 0;
+    Index neuron_index = 0;
+
+    for(Index sample = 0; sample < samples_number; sample++)
+    {
+        current_inputs.device(*thread_pool_device) = inputs.chip(sample, 0);
+
+        get_row(current_forget_activations, forget_activations, sample);
+        get_row(current_forget_activations_derivatives, forget_activations_derivatives, sample);
+
+        get_row(current_input_activations, input_activations, sample);
+        get_row(current_input_activations_derivatives, input_activations_derivatives, sample);
+
+        get_row(current_state_activations, state_activations, sample);
+        get_row(current_state_activations_derivatives, state_activations_derivatives, sample);
+
+        get_row(current_output_activations, output_activations, sample);
+        get_row(current_output_activations_derivatives, output_activations_derivatives, sample);
+
+        get_row(current_cell_states, cell_states, sample);
+
+        get_row(current_hidden_states, hidden_states, sample);
+        get_row(current_hidden_states_activations_derivatives, hidden_states_activations_derivatives, sample);
+
+        current_deltas.device(*thread_pool_device) = deltas.chip(sample, 0);
+
+        calculate_activations(current_cell_states);
+
+        // FORGET PARAMETERS DERIVATIVES
+
+        if(sample % time_steps == 0)
+        {
+            //set_derivatives_zero();
+
+            previous_cell_states.setZero();
+            previous_hidden_states.setZero();
+        }
+        else
+        {
+            get_row(previous_cell_states, cell_states, sample - 1);
+            get_row(previous_hidden_states, hidden_states, sample - 1);
+
+            // Forget combinations derivatives
+
+            forget_combinations_weights_derivatives.device(*thread_pool_device)
+                = hidden_states_weights_derivatives.contract(forget_recurrent_weights, A_B);
+
+            forget_combinations_recurrent_weights_derivatives.device(*thread_pool_device)
+                = hidden_states_recurrent_weights_derivatives.contract(forget_recurrent_weights, A_B);
+
+            forget_combinations_biases_derivatives.device(*thread_pool_device)
+                = hidden_states_biases_derivatives.contract(forget_recurrent_weights, A_B);
+
+            // Input combinations derivatives
+
+            input_combinations_weights_derivatives.device(*thread_pool_device)
+                = hidden_states_weights_derivatives.contract(input_recurrent_weights, A_B);
+
+            input_combinations_recurrent_weights_derivatives.device(*thread_pool_device)
+                = hidden_states_recurrent_weights_derivatives.contract(input_recurrent_weights, A_B);
+
+            input_combinations_biases_derivatives.device(*thread_pool_device)
+                = hidden_states_biases_derivatives.contract(input_recurrent_weights, A_B);
+
+            multiply_rows(input_combinations_weights_derivatives, current_input_activations_derivatives);
+
+            multiply_rows(input_combinations_recurrent_weights_derivatives, current_input_activations_derivatives);
+
+            multiply_rows(input_combinations_biases_derivatives, current_input_activations_derivatives);
+
+            // State combinations derivatives
+
+            state_combinations_weights_derivatives.device(*thread_pool_device)
+                = hidden_states_weights_derivatives.contract(state_recurrent_weights, A_B);
+
+            state_combinations_recurrent_weights_derivatives.device(*thread_pool_device)
+                = hidden_states_recurrent_weights_derivatives.contract(state_recurrent_weights, A_B);
+
+            state_combinations_biases_derivatives.device(*thread_pool_device)
+                = hidden_states_biases_derivatives.contract(state_recurrent_weights, A_B);
+
+            multiply_rows(state_combinations_weights_derivatives, current_state_activations_derivatives);
+
+            multiply_rows(state_combinations_recurrent_weights_derivatives, current_state_activations_derivatives);
+
+            multiply_rows(state_combinations_biases_derivatives, current_state_activations_derivatives);
+
+            // Output combinations derivatives
+
+            output_combinations_weights_derivatives.device(*thread_pool_device)
+                = hidden_states_weights_derivatives.contract(output_recurrent_weights, A_B);
+
+            output_combinations_recurrent_weights_derivatives.device(*thread_pool_device)
+                = hidden_states_recurrent_weights_derivatives.contract(output_recurrent_weights, A_B);
+
+            output_combinations_biases_derivatives.device(*thread_pool_device)
+                = hidden_states_biases_derivatives.contract(output_recurrent_weights, A_B);
+
+            multiply_rows(output_combinations_weights_derivatives, current_output_activations_derivatives);
+
+            multiply_rows(output_combinations_recurrent_weights_derivatives, current_output_activations_derivatives);
+
+            multiply_rows(output_combinations_biases_derivatives, current_output_activations_derivatives);
+        }
+
+        weight_index = 0;
+        recurrent_weight_index = 0;
+
+        input_index = 0;
+        neuron_index = 0;
+
+        for(Index i = 0; i < parameters_number; i++)
+        {
+            const type current_input = current_inputs(input_index);
+            const type previous_hidden_state_activation = previous_hidden_states(neuron_index);
+
+            forget_combinations_weights_derivatives(i, weight_index) += current_input;
+            forget_combinations_recurrent_weights_derivatives(i, recurrent_weight_index) += previous_hidden_state_activation;
+            forget_combinations_biases_derivatives(i, i) += type(1.0);
+
+            input_index++;
+            neuron_index++;
+
+            if(input_index == inputs_number)
+            {
+                input_index = 0;
+                weight_index++;
+            }
+
+            if(neuron_index == neurons_number)
+            {
+                neuron_index = 0;
+                recurrent_weight_index++;
+            }
+        }
+
+        // Forget weights derivatives
+
+        multiply_rows(cell_states_weights_derivatives, current_forget_activations);
+
+        multiply_rows(input_combinations_weights_derivatives, current_state_activations);
+
+        cell_states_weights_derivatives.device(*thread_pool_device) += input_combinations_weights_derivatives;
+
+        multiply_rows(state_combinations_weights_derivatives, current_input_activations);
+
+        cell_states_weights_derivatives.device(*thread_pool_device) += state_combinations_weights_derivatives;
+
+        multiply_rows(forget_combinations_weights_derivatives, current_forget_activations_derivatives * previous_cell_states);
+
+        cell_states_weights_derivatives.device(*thread_pool_device) += forget_combinations_weights_derivatives;
+
+        copy(cell_states_weights_derivatives.data(),
+             cell_states_weights_derivatives.data() + cell_states_weights_derivatives.size(),
+             hidden_states_weights_derivatives.data());
+
+        multiply_rows(hidden_states_weights_derivatives, current_output_activations * current_hidden_states_activations_derivatives);
+
+        multiply_rows(output_combinations_weights_derivatives, current_cell_states);
+
+        hidden_states_weights_derivatives.device(*thread_pool_device) += output_combinations_weights_derivatives;
+
+        forget_weights_derivatives.device(*thread_pool_device) += hidden_states_weights_derivatives.contract(current_deltas, A_B);
+
+        // Forget recurrent weights derivatives
+
+        if(sample % time_steps != 0)
+        {
+            multiply_rows(cell_states_recurrent_weights_derivatives, current_forget_activations);
+
+            multiply_rows(input_combinations_recurrent_weights_derivatives, current_state_activations);
+
+            cell_states_recurrent_weights_derivatives.device(*thread_pool_device) += input_combinations_recurrent_weights_derivatives;
+
+            multiply_rows(state_combinations_recurrent_weights_derivatives, current_input_activations);
+
+            cell_states_recurrent_weights_derivatives.device(*thread_pool_device) += state_combinations_recurrent_weights_derivatives;
+
+            multiply_rows(forget_combinations_recurrent_weights_derivatives, current_forget_activations_derivatives * previous_cell_states);
+
+            cell_states_recurrent_weights_derivatives.device(*thread_pool_device) += forget_combinations_recurrent_weights_derivatives;
+
+            copy(cell_states_recurrent_weights_derivatives.data(),
+                 cell_states_recurrent_weights_derivatives.data() + cell_states_recurrent_weights_derivatives.size(),
+                 hidden_states_recurrent_weights_derivatives.data());
+
+            multiply_rows(hidden_states_recurrent_weights_derivatives, current_output_activations * current_hidden_states_activations_derivatives);
+
+            multiply_rows(output_combinations_weights_derivatives, current_cell_states);
+
+            hidden_states_recurrent_weights_derivatives.device(*thread_pool_device) += output_combinations_recurrent_weights_derivatives;
+        }
+
+        forget_recurrent_weights_derivatives.device(*thread_pool_device) += hidden_states_recurrent_weights_derivatives.contract(current_deltas, A_B);
+
+        // Forget biases derivatives
+
+        multiply_rows(cell_states_biases_derivatives, current_forget_activations);
+
+        multiply_rows(input_combinations_biases_derivatives, current_state_activations);
+
+        cell_states_biases_derivatives.device(*thread_pool_device) += input_combinations_biases_derivatives;
+
+        multiply_rows(state_combinations_biases_derivatives, current_input_activations);
+
+        cell_states_biases_derivatives.device(*thread_pool_device) += state_combinations_biases_derivatives;
+
+        multiply_rows(forget_combinations_biases_derivatives, current_forget_activations_derivatives * previous_cell_states);
+
+        cell_states_biases_derivatives.device(*thread_pool_device) += forget_combinations_biases_derivatives;
+
+        copy(cell_states_biases_derivatives.data(),
+             cell_states_biases_derivatives.data() + cell_states_biases_derivatives.size(),
+             hidden_states_biases_derivatives.data());
+
+        multiply_rows(hidden_states_biases_derivatives, current_output_activations * current_hidden_states_activations_derivatives);
+
+        multiply_rows(output_combinations_weights_derivatives, current_cell_states);
+
+        hidden_states_biases_derivatives.device(*thread_pool_device) += output_combinations_biases_derivatives;
+
+        forget_biases_derivatives.device(*thread_pool_device) += hidden_states_biases_derivatives.contract(current_deltas, A_B);
+    }
+    */
+}
+
+
+void LongShortTermMemoryLayer::calculate_input_parameter_derivatives(const Tensor<type, 2>& inputs,
+                                                                     const Tensor<type, 2>& deltas,
+                                                                     unique_ptr<LongShortTermMemoryLayerForwardPropagation>& long_short_term_memory_layer_forward_propagation,
+                                                                     unique_ptr<LongShortTermMemoryLayerBackPropagation>& long_short_term_memory_layer_back_propagation) const
+{
+/*
+    const Index inputs_number = get_inputs_number();
+    const Index neurons_number = get_neurons_number();
+    const Index parameters_number = inputs_number * neurons_number;
+    const Index samples_number = inputs.dimension(0);
+
+    // Forward propagation
+
+    Tensor<type, 1>& current_inputs = long_short_term_memory_layer_forward_propagation->current_inputs;
+
+    const Tensor<type, 2, RowMajor>& forget_activations = long_short_term_memory_layer_forward_propagation->forget_activations;
+    const Tensor<type, 2, RowMajor>& forget_activations_derivatives = long_short_term_memory_layer_forward_propagation->forget_activations_derivatives;
+
+    Tensor<type, 1>& current_forget_activations = long_short_term_memory_layer_forward_propagation->current_forget_activations;
+    Tensor<type, 1>& current_forget_activations_derivatives = long_short_term_memory_layer_forward_propagation->current_forget_activations_derivatives;
+
+    const Tensor<type, 2, RowMajor>& input_activations = long_short_term_memory_layer_forward_propagation->input_activations;
+    const Tensor<type, 2, RowMajor>& input_activations_derivatives = long_short_term_memory_layer_forward_propagation->input_activations_derivatives;
+
+    Tensor<type, 1>& current_input_activations = long_short_term_memory_layer_forward_propagation->current_input_activations;
+    Tensor<type, 1>& current_input_activations_derivatives = long_short_term_memory_layer_forward_propagation->current_input_activations_derivatives;
+
+    const Tensor<type, 2, RowMajor>& state_activations = long_short_term_memory_layer_forward_propagation->state_activations;
+    const Tensor<type, 2, RowMajor>& state_activations_derivatives = long_short_term_memory_layer_forward_propagation->state_activations_derivatives;
+
+    Tensor<type, 1>& current_state_activations = long_short_term_memory_layer_forward_propagation->current_state_activations;
+    Tensor<type, 1>& current_state_activations_derivatives = long_short_term_memory_layer_forward_propagation->current_state_activations_derivatives;
+
+    const Tensor<type, 2, RowMajor>& output_activations = long_short_term_memory_layer_forward_propagation->output_activations;
+    const Tensor<type, 2, RowMajor>& output_activations_derivatives = long_short_term_memory_layer_forward_propagation->output_activations_derivatives;
+
+    Tensor<type, 1>& current_output_activations = long_short_term_memory_layer_forward_propagation->current_output_activations;
+    Tensor<type, 1>& current_output_activations_derivatives = long_short_term_memory_layer_forward_propagation->current_output_activations_derivatives;
+
+    const Tensor<type, 2, RowMajor>& cell_states = long_short_term_memory_layer_forward_propagation->cell_states;
+
+    Tensor<type, 1>& previous_cell_states = long_short_term_memory_layer_forward_propagation->previous_cell_states;
+    Tensor<type, 1>& current_cell_states = long_short_term_memory_layer_forward_propagation->current_cell_states;
+
+    const Tensor<type, 2, RowMajor>& hidden_states = long_short_term_memory_layer_forward_propagation->hidden_states;
+    const Tensor<type, 2, RowMajor>& hidden_states_activations_derivatives = long_short_term_memory_layer_forward_propagation->hidden_states_activations_derivatives;
+
+    Tensor<type, 1>& previous_hidden_states = long_short_term_memory_layer_forward_propagation->previous_hidden_states;
+    Tensor<type, 1>& current_hidden_states = long_short_term_memory_layer_forward_propagation->current_hidden_states;
+    Tensor<type, 1>& current_hidden_states_activations_derivatives = long_short_term_memory_layer_forward_propagation->current_hidden_states_activations_derivatives;
+
+    // Back propagation
+
+    Tensor<type, 1>& current_deltas = long_short_term_memory_layer_back_propagation->current_deltas;
+
+    Tensor<type, 2>& forget_combinations_weights_derivatives = long_short_term_memory_layer_back_propagation->forget_combinations_weights_derivatives;
+    Tensor<type, 2>& forget_combinations_recurrent_weights_derivatives = long_short_term_memory_layer_back_propagation->forget_combinations_recurrent_weights_derivatives;
+    Tensor<type, 2>& forget_combinations_biases_derivatives = long_short_term_memory_layer_back_propagation->forget_combinations_biases_derivatives;
+
+    Tensor<type, 2>& input_combinations_weights_derivatives = long_short_term_memory_layer_back_propagation->input_combinations_weights_derivatives;
+    Tensor<type, 2>& input_combinations_recurrent_weights_derivatives = long_short_term_memory_layer_back_propagation->input_combinations_recurrent_weights_derivatives;
+    Tensor<type, 2>& input_combinations_biases_derivatives = long_short_term_memory_layer_back_propagation->input_combinations_biases_derivatives;
+
+    Tensor<type, 2>& state_combinations_weights_derivatives = long_short_term_memory_layer_back_propagation->state_combinations_weights_derivatives;
+    Tensor<type, 2>& state_combinations_recurrent_weights_derivatives = long_short_term_memory_layer_back_propagation->state_combinations_recurrent_weights_derivatives;
+    Tensor<type, 2>& state_combinations_biases_derivatives = long_short_term_memory_layer_back_propagation->state_combinations_biases_derivatives;
+
+    Tensor<type, 2>& output_combinations_weights_derivatives = long_short_term_memory_layer_back_propagation->output_combinations_weights_derivatives;
+    Tensor<type, 2>& output_combinations_recurrent_weights_derivatives = long_short_term_memory_layer_back_propagation->output_combinations_recurrent_weights_derivatives;
+    Tensor<type, 2>& output_combinations_biases_derivatives = long_short_term_memory_layer_back_propagation->output_combinations_biases_derivatives;
+
+    Tensor<type, 2>& cell_states_weights_derivatives = long_short_term_memory_layer_back_propagation->cell_states_weights_derivatives;
+    Tensor<type, 2>& cell_states_recurrent_weights_derivatives = long_short_term_memory_layer_back_propagation->cell_states_recurrent_weights_derivatives;
+    Tensor<type, 2>& cell_states_biases_derivatives = long_short_term_memory_layer_back_propagation->cell_states_biases_derivatives;
+
+    Tensor<type, 2>& hidden_states_weights_derivatives = long_short_term_memory_layer_back_propagation->hidden_states_weights_derivatives;
+    Tensor<type, 2>& hidden_states_recurrent_weights_derivatives = long_short_term_memory_layer_back_propagation->hidden_states_recurrent_weights_derivatives;
+    Tensor<type, 2>& hidden_states_biases_derivatives = long_short_term_memory_layer_back_propagation->hidden_states_biases_derivatives;
+
+    Tensor<type, 1>& input_weights_derivatives = long_short_term_memory_layer_back_propagation->input_weights_derivatives;
+    Tensor<type, 1>& input_recurrent_weights_derivatives = long_short_term_memory_layer_back_propagation->input_recurrent_weights_derivatives;
+    Tensor<type, 1>& input_biases_derivatives = long_short_term_memory_layer_back_propagation->input_biases_derivatives;
+
+    input_weights_derivatives.setZero();
+    input_recurrent_weights_derivatives.setZero();
+    input_biases_derivatives.setZero();
+
+    Index weight_index = 0;
+    Index recurrent_weight_index = 0;
+    Index input_index = 0;
+    Index neuron_index = 0;
+
+    for(Index sample = 0; sample < samples_number; sample++)
+    {
+        current_inputs.device(*thread_pool_device) = inputs.chip(sample, 0);
+
+        get_row(current_forget_activations, forget_activations, sample);
+        get_row(current_forget_activations_derivatives, forget_activations_derivatives, sample);
+
+        get_row(current_input_activations, input_activations, sample);
+        get_row(current_input_activations_derivatives, input_activations_derivatives, sample);
+
+        get_row(current_state_activations, state_activations, sample);
+        get_row(current_state_activations_derivatives, state_activations_derivatives, sample);
+
+        get_row(current_output_activations, output_activations, sample);
+        get_row(current_output_activations_derivatives, output_activations_derivatives, sample);
+
+        get_row(current_cell_states, cell_states, sample);
+
+        get_row(current_hidden_states, hidden_states, sample);
+        get_row(current_hidden_states_activations_derivatives, hidden_states_activations_derivatives, sample);
+
+        current_deltas.device(*thread_pool_device) = deltas.chip(sample, 0);
+
+        calculate_activations(current_cell_states);
+
+        // INPUT PARAMETERS DERIVATIVES
+
+        if(sample % time_steps == 0)
+        {
+            //set_derivatives_zero();
+
+            previous_cell_states.setZero();
+            previous_hidden_states.setZero();
+        }
+        else
+        {
+            get_row(previous_cell_states, cell_states, sample - 1);
+            get_row(previous_hidden_states, hidden_states, sample - 1);
+
+            // Forget combinations derivatives
+
+            forget_combinations_weights_derivatives.device(*thread_pool_device)
+                = hidden_states_weights_derivatives.contract(forget_recurrent_weights, A_B);
+
+            forget_combinations_recurrent_weights_derivatives.device(*thread_pool_device)
+                = hidden_states_recurrent_weights_derivatives.contract(forget_recurrent_weights, A_B);
+
+            forget_combinations_biases_derivatives.device(*thread_pool_device)
+                = hidden_states_biases_derivatives.contract(forget_recurrent_weights, A_B);
+
+            multiply_rows(forget_combinations_weights_derivatives, current_forget_activations_derivatives);
+
+            multiply_rows(forget_combinations_recurrent_weights_derivatives, current_forget_activations_derivatives);
+
+            multiply_rows(forget_combinations_biases_derivatives, current_forget_activations_derivatives);
+
+            // Input combinations derivatives
+
+            input_combinations_weights_derivatives.device(*thread_pool_device)
+                = hidden_states_weights_derivatives.contract(input_recurrent_weights, A_B);
+
+            input_combinations_recurrent_weights_derivatives.device(*thread_pool_device)
+                = hidden_states_recurrent_weights_derivatives.contract(input_recurrent_weights, A_B);
+
+            input_combinations_biases_derivatives.device(*thread_pool_device)
+                = hidden_states_biases_derivatives.contract(input_recurrent_weights, A_B);
+
+            // State combinations derivatives
+
+            state_combinations_weights_derivatives.device(*thread_pool_device)
+                = hidden_states_weights_derivatives.contract(state_recurrent_weights, A_B);
+
+            state_combinations_recurrent_weights_derivatives.device(*thread_pool_device)
+                = hidden_states_recurrent_weights_derivatives.contract(state_recurrent_weights, A_B);
+
+            state_combinations_biases_derivatives.device(*thread_pool_device)
+                = hidden_states_biases_derivatives.contract(state_recurrent_weights, A_B);
+
+            multiply_rows(state_combinations_weights_derivatives, current_state_activations_derivatives);
+
+            multiply_rows(state_combinations_recurrent_weights_derivatives, current_state_activations_derivatives);
+
+            multiply_rows(state_combinations_biases_derivatives, current_state_activations_derivatives);
+
+            // Output combinations derivatives
+
+            output_combinations_weights_derivatives.device(*thread_pool_device)
+                = hidden_states_weights_derivatives.contract(output_recurrent_weights, A_B);
+
+            output_combinations_recurrent_weights_derivatives.device(*thread_pool_device)
+                = hidden_states_recurrent_weights_derivatives.contract(output_recurrent_weights, A_B);
+
+            output_combinations_biases_derivatives.device(*thread_pool_device)
+                = hidden_states_biases_derivatives.contract(output_recurrent_weights, A_B);
+
+            multiply_rows(output_combinations_weights_derivatives, current_output_activations_derivatives);
+
+            multiply_rows(output_combinations_recurrent_weights_derivatives, current_output_activations_derivatives);
+
+            multiply_rows(output_combinations_biases_derivatives, current_output_activations_derivatives);
+        }
+
+        weight_index = 0;
+        recurrent_weight_index = 0;
+
+        input_index = 0;
+        neuron_index = 0;
+
+        for(Index i = 0; i < parameters_number; i++)
+        {
+            const type current_input = current_inputs(input_index);
+            const type previous_hidden_state_activation = previous_hidden_states(neuron_index);
+
+            input_combinations_weights_derivatives(i, weight_index) += current_input;
+            input_combinations_recurrent_weights_derivatives(i, recurrent_weight_index) += previous_hidden_state_activation;
+            input_combinations_biases_derivatives(i, i) += type(1.0);
+
+            input_index++;
+            neuron_index++;
+
+            if(input_index == inputs_number)
+            {
+                input_index = 0;
+                weight_index++;
+            }
+
+            if(neuron_index == neurons_number)
+            {
+                neuron_index = 0;
+                recurrent_weight_index++;
+            }
+        }
+
+        // Input weights derivatives
+
+        multiply_rows(cell_states_weights_derivatives, current_forget_activations);
+
+        multiply_rows(input_combinations_weights_derivatives, current_input_activations_derivatives * current_state_activations);
+
+        cell_states_weights_derivatives.device(*thread_pool_device) += input_combinations_weights_derivatives;
+
+        multiply_rows(state_combinations_weights_derivatives, current_input_activations);
+
+        cell_states_weights_derivatives.device(*thread_pool_device) += state_combinations_weights_derivatives;
+
+        multiply_rows(forget_combinations_weights_derivatives, previous_cell_states);
+
+        cell_states_weights_derivatives.device(*thread_pool_device) += forget_combinations_weights_derivatives;
+
+        copy(cell_states_weights_derivatives.data(),
+             cell_states_weights_derivatives.data() + cell_states_weights_derivatives.size(),
+             hidden_states_weights_derivatives.data());
+
+        multiply_rows(hidden_states_weights_derivatives, current_output_activations * current_hidden_states_activations_derivatives);
+
+        multiply_rows(output_combinations_weights_derivatives, current_cell_states);
+
+        hidden_states_weights_derivatives.device(*thread_pool_device) += output_combinations_weights_derivatives;
+
+        input_weights_derivatives.device(*thread_pool_device) += hidden_states_weights_derivatives.contract(current_deltas, A_B);
+
+        // Input recurrent weights derivatives
+
+        if(sample % time_steps != 0)
+        {
+            multiply_rows(cell_states_recurrent_weights_derivatives, current_forget_activations);
+
+            multiply_rows(input_combinations_recurrent_weights_derivatives, current_input_activations_derivatives * current_state_activations);
+
+            cell_states_recurrent_weights_derivatives.device(*thread_pool_device) += input_combinations_recurrent_weights_derivatives;
+
+            multiply_rows(state_combinations_recurrent_weights_derivatives, current_input_activations);
+
+            cell_states_recurrent_weights_derivatives.device(*thread_pool_device) += state_combinations_recurrent_weights_derivatives;
+
+            multiply_rows(forget_combinations_recurrent_weights_derivatives, previous_cell_states);
+
+            cell_states_recurrent_weights_derivatives.device(*thread_pool_device) += forget_combinations_recurrent_weights_derivatives;
+
+            copy(cell_states_recurrent_weights_derivatives.data(),
+                 cell_states_recurrent_weights_derivatives.data() + cell_states_recurrent_weights_derivatives.size(),
+                 hidden_states_recurrent_weights_derivatives.data());
+
+            multiply_rows(hidden_states_recurrent_weights_derivatives, current_output_activations * current_hidden_states_activations_derivatives);
+
+            multiply_rows(output_combinations_recurrent_weights_derivatives, current_cell_states);
+
+            hidden_states_recurrent_weights_derivatives.device(*thread_pool_device) += output_combinations_recurrent_weights_derivatives;
+        }
+
+        input_recurrent_weights_derivatives.device(*thread_pool_device) += hidden_states_recurrent_weights_derivatives.contract(current_deltas, A_B);
+
+        // Input biases derivatives
+
+        multiply_rows(cell_states_biases_derivatives, current_forget_activations);
+
+        multiply_rows(input_combinations_biases_derivatives, current_input_activations_derivatives * current_state_activations);
+
+        cell_states_biases_derivatives.device(*thread_pool_device) += input_combinations_biases_derivatives;
+
+        multiply_rows(state_combinations_biases_derivatives, current_input_activations);
+
+        cell_states_biases_derivatives.device(*thread_pool_device) += state_combinations_biases_derivatives;
+
+        multiply_rows(forget_combinations_biases_derivatives, previous_cell_states);
+
+        cell_states_biases_derivatives.device(*thread_pool_device) += forget_combinations_biases_derivatives;
+
+        copy(cell_states_biases_derivatives.data(),
+             cell_states_biases_derivatives.data() + cell_states_biases_derivatives.size(),
+             hidden_states_biases_derivatives.data());
+
+        multiply_rows(hidden_states_biases_derivatives, current_output_activations * current_hidden_states_activations_derivatives);
+
+        multiply_rows(output_combinations_biases_derivatives, current_cell_states);
+
+        hidden_states_biases_derivatives.device(*thread_pool_device) += output_combinations_biases_derivatives;
+
+        input_biases_derivatives.device(*thread_pool_device) += hidden_states_biases_derivatives.contract(current_deltas, A_B);
+    }
+*/
+}
+
+
+void LongShortTermMemoryLayer::calculate_state_parameter_derivatives(
+        const Tensor<type, 2>& inputs,
+        const Tensor<type, 2>& deltas,
+        unique_ptr<LongShortTermMemoryLayerForwardPropagation>& long_short_term_memory_layer_forward_propagation,
+        unique_ptr<LongShortTermMemoryLayerBackPropagation>& long_short_term_memory_layer_back_propagation) const
+{
+/*
+    const Index inputs_number = get_inputs_number();
+    const Index neurons_number = get_neurons_number();
+    const Index parameters_number = inputs_number * neurons_number;
+    const Index samples_number = inputs.dimension(0);
+
+    // Forward propagation
+
+    Tensor<type, 1>& current_inputs = long_short_term_memory_layer_forward_propagation->current_inputs;
+
+    const Tensor<type, 2, RowMajor>& forget_activations = long_short_term_memory_layer_forward_propagation->forget_activations;
+    const Tensor<type, 2, RowMajor>& forget_activations_derivatives = long_short_term_memory_layer_forward_propagation->forget_activations_derivatives;
+
+    Tensor<type, 1>& current_forget_activations = long_short_term_memory_layer_forward_propagation->current_forget_activations;
+    Tensor<type, 1>& current_forget_activations_derivatives = long_short_term_memory_layer_forward_propagation->current_forget_activations_derivatives;
+
+    const Tensor<type, 2, RowMajor>& input_activations = long_short_term_memory_layer_forward_propagation->input_activations;
+    const Tensor<type, 2, RowMajor>& input_activations_derivatives = long_short_term_memory_layer_forward_propagation->input_activations_derivatives;
+
+    Tensor<type, 1>& current_input_activations = long_short_term_memory_layer_forward_propagation->current_input_activations;
+    Tensor<type, 1>& current_input_activations_derivatives = long_short_term_memory_layer_forward_propagation->current_input_activations_derivatives;
+
+    const Tensor<type, 2, RowMajor>& state_activations = long_short_term_memory_layer_forward_propagation->state_activations;
+    const Tensor<type, 2, RowMajor>& state_activations_derivatives = long_short_term_memory_layer_forward_propagation->state_activations_derivatives;
+
+    Tensor<type, 1>& current_state_activations = long_short_term_memory_layer_forward_propagation->current_state_activations;
+    Tensor<type, 1>& current_state_activations_derivatives = long_short_term_memory_layer_forward_propagation->current_state_activations_derivatives;
+
+    const Tensor<type, 2, RowMajor>& output_activations = long_short_term_memory_layer_forward_propagation->output_activations;
+    const Tensor<type, 2, RowMajor>& output_activations_derivatives = long_short_term_memory_layer_forward_propagation->output_activations_derivatives;
+
+    Tensor<type, 1>& current_output_activations = long_short_term_memory_layer_forward_propagation->current_output_activations;
+    Tensor<type, 1>& current_output_activations_derivatives = long_short_term_memory_layer_forward_propagation->current_output_activations_derivatives;
+
+    const Tensor<type, 2, RowMajor>& cell_states = long_short_term_memory_layer_forward_propagation->cell_states;
+
+    Tensor<type, 1>& previous_cell_states = long_short_term_memory_layer_forward_propagation->previous_cell_states;
+    Tensor<type, 1>& current_cell_states = long_short_term_memory_layer_forward_propagation->current_cell_states;
+
+    const Tensor<type, 2, RowMajor>& hidden_states = long_short_term_memory_layer_forward_propagation->hidden_states;
+    const Tensor<type, 2, RowMajor>& hidden_states_activations_derivatives = long_short_term_memory_layer_forward_propagation->hidden_states_activations_derivatives;
+
+    Tensor<type, 1>& previous_hidden_states = long_short_term_memory_layer_forward_propagation->previous_hidden_states;
+    Tensor<type, 1>& current_hidden_states = long_short_term_memory_layer_forward_propagation->current_hidden_states;
+    Tensor<type, 1>& current_hidden_states_activations_derivatives = long_short_term_memory_layer_forward_propagation->current_hidden_states_activations_derivatives;
+
+    // Back propagation
+
+    Tensor<type, 1>& current_deltas = long_short_term_memory_layer_back_propagation->current_deltas;
+
+    Tensor<type, 2>& forget_combinations_weights_derivatives = long_short_term_memory_layer_back_propagation->forget_combinations_weights_derivatives;
+    Tensor<type, 2>& forget_combinations_recurrent_weights_derivatives = long_short_term_memory_layer_back_propagation->forget_combinations_recurrent_weights_derivatives;
+    Tensor<type, 2>& forget_combinations_biases_derivatives = long_short_term_memory_layer_back_propagation->forget_combinations_biases_derivatives;
+
+    Tensor<type, 2>& input_combinations_weights_derivatives = long_short_term_memory_layer_back_propagation->input_combinations_weights_derivatives;
+    Tensor<type, 2>& input_combinations_recurrent_weights_derivatives = long_short_term_memory_layer_back_propagation->input_combinations_recurrent_weights_derivatives;
+    Tensor<type, 2>& input_combinations_biases_derivatives = long_short_term_memory_layer_back_propagation->input_combinations_biases_derivatives;
+
+    Tensor<type, 2>& state_combinations_weights_derivatives = long_short_term_memory_layer_back_propagation->state_combinations_weights_derivatives;
+    Tensor<type, 2>& state_combinations_recurrent_weights_derivatives = long_short_term_memory_layer_back_propagation->state_combinations_recurrent_weights_derivatives;
+    Tensor<type, 2>& state_combinations_biases_derivatives = long_short_term_memory_layer_back_propagation->state_combinations_biases_derivatives;
+
+    Tensor<type, 2>& output_combinations_weights_derivatives = long_short_term_memory_layer_back_propagation->output_combinations_weights_derivatives;
+    Tensor<type, 2>& output_combinations_recurrent_weights_derivatives = long_short_term_memory_layer_back_propagation->output_combinations_recurrent_weights_derivatives;
+    Tensor<type, 2>& output_combinations_biases_derivatives = long_short_term_memory_layer_back_propagation->output_combinations_biases_derivatives;
+
+    Tensor<type, 2>& cell_states_weights_derivatives = long_short_term_memory_layer_back_propagation->cell_states_weights_derivatives;
+    Tensor<type, 2>& cell_states_recurrent_weights_derivatives = long_short_term_memory_layer_back_propagation->cell_states_recurrent_weights_derivatives;
+    Tensor<type, 2>& cell_states_biases_derivatives = long_short_term_memory_layer_back_propagation->cell_states_biases_derivatives;
+
+    Tensor<type, 2>& hidden_states_weights_derivatives = long_short_term_memory_layer_back_propagation->hidden_states_weights_derivatives;
+    Tensor<type, 2>& hidden_states_recurrent_weights_derivatives = long_short_term_memory_layer_back_propagation->hidden_states_recurrent_weights_derivatives;
+    Tensor<type, 2>& hidden_states_biases_derivatives = long_short_term_memory_layer_back_propagation->hidden_states_biases_derivatives;
+
+    Tensor<type, 1>& state_weights_derivatives = long_short_term_memory_layer_back_propagation->state_weights_derivatives;
+    Tensor<type, 1>& state_recurrent_weights_derivatives = long_short_term_memory_layer_back_propagation->state_recurrent_weights_derivatives;
+    Tensor<type, 1>& state_biases_derivatives = long_short_term_memory_layer_back_propagation->state_biases_derivatives;
+    state_weights_derivatives.setZero();
+    state_recurrent_weights_derivatives.setZero();
+    state_biases_derivatives.setZero();
+
+    Index weight_index = 0;
+    Index recurrent_weight_index = 0;
+    Index input_index = 0;
+    Index neuron_index = 0;
+
+    for(Index sample = 0; sample < samples_number; sample++)
+    {
+        current_inputs.device(*thread_pool_device) = inputs.chip(sample, 0);
+
+        get_row(current_forget_activations, forget_activations, sample);
+        get_row(current_forget_activations_derivatives, forget_activations_derivatives, sample);
+
+        get_row(current_input_activations, input_activations, sample);
+        get_row(current_input_activations_derivatives, input_activations_derivatives, sample);
+
+        get_row(current_state_activations, state_activations, sample);
+        get_row(current_state_activations_derivatives, state_activations_derivatives, sample);
+
+        get_row(current_output_activations, output_activations, sample);
+        get_row(current_output_activations_derivatives, output_activations_derivatives, sample);
+
+        get_row(current_cell_states, cell_states, sample);
+
+        get_row(current_hidden_states, hidden_states, sample);
+        get_row(current_hidden_states_activations_derivatives, hidden_states_activations_derivatives, sample);
+
+        current_deltas.device(*thread_pool_device) = deltas.chip(sample, 0);
+
+        calculate_activations(current_cell_states);
+
+        // STATE PARAMETERS DERIVATIVES
+
+        if(sample % time_steps == 0)
+        {
+            //set_derivatives_zero();
+
+            previous_cell_states.setZero();
+            previous_hidden_states.setZero();
+        }
+        else
+        {
+            get_row(previous_cell_states, cell_states, sample - 1);
+            get_row(previous_hidden_states, hidden_states, sample - 1);
+
+            // Forget combinations derivatives
+
+            forget_combinations_weights_derivatives.device(*thread_pool_device)
+                = hidden_states_weights_derivatives.contract(forget_recurrent_weights, A_B);
+
+            forget_combinations_recurrent_weights_derivatives.device(*thread_pool_device)
+                = hidden_states_recurrent_weights_derivatives.contract(forget_recurrent_weights, A_B);
+
+            forget_combinations_biases_derivatives.device(*thread_pool_device)
+                = hidden_states_biases_derivatives.contract(forget_recurrent_weights, A_B);
+
+            multiply_rows(forget_combinations_weights_derivatives, current_forget_activations_derivatives);
+
+            multiply_rows(forget_combinations_recurrent_weights_derivatives, current_forget_activations_derivatives);
+
+            multiply_rows(forget_combinations_biases_derivatives, current_forget_activations_derivatives);
+
+            // Input combinations derivatives
+
+            input_combinations_weights_derivatives.device(*thread_pool_device)
+                = hidden_states_weights_derivatives.contract(input_recurrent_weights, A_B);
+
+            input_combinations_recurrent_weights_derivatives.device(*thread_pool_device)
+                = hidden_states_recurrent_weights_derivatives.contract(input_recurrent_weights, A_B);
+
+            input_combinations_biases_derivatives.device(*thread_pool_device)
+                = hidden_states_biases_derivatives.contract(input_recurrent_weights, A_B);
+
+            multiply_rows(input_combinations_weights_derivatives, current_input_activations_derivatives);
+
+            multiply_rows(input_combinations_recurrent_weights_derivatives, current_input_activations_derivatives);
+
+            multiply_rows(input_combinations_biases_derivatives, current_input_activations_derivatives);
+
+            // State combinations derivatives
+
+            state_combinations_weights_derivatives.device(*thread_pool_device)
+                = hidden_states_weights_derivatives.contract(state_recurrent_weights, A_B);
+
+            state_combinations_recurrent_weights_derivatives.device(*thread_pool_device)
+                = hidden_states_recurrent_weights_derivatives.contract(state_recurrent_weights, A_B);
+
+            state_combinations_biases_derivatives.device(*thread_pool_device)
+                = hidden_states_biases_derivatives.contract(state_recurrent_weights, A_B);
+
+            // Output combinations derivatives
+
+            output_combinations_weights_derivatives.device(*thread_pool_device)
+                = hidden_states_weights_derivatives.contract(output_recurrent_weights, A_B);
+
+            output_combinations_recurrent_weights_derivatives.device(*thread_pool_device)
+                = hidden_states_recurrent_weights_derivatives.contract(output_recurrent_weights, A_B);
+
+            output_combinations_biases_derivatives.device(*thread_pool_device)
+                = hidden_states_biases_derivatives.contract(output_recurrent_weights, A_B);
+
+            multiply_rows(output_combinations_weights_derivatives, current_output_activations_derivatives);
+
+            multiply_rows(output_combinations_recurrent_weights_derivatives, current_output_activations_derivatives);
+
+            multiply_rows(output_combinations_biases_derivatives, current_output_activations_derivatives);
+        }
+
+        weight_index = 0;
+        recurrent_weight_index = 0;
+
+        input_index = 0;
+        neuron_index = 0;
+
+        for(Index i = 0; i < parameters_number; i++)
+        {
+            const type current_input = current_inputs(input_index);
+            const type previous_hidden_state_activation = previous_hidden_states(neuron_index);
+
+            state_combinations_weights_derivatives(i, weight_index) += current_input;
+            state_combinations_recurrent_weights_derivatives(i, recurrent_weight_index) += previous_hidden_state_activation;
+            state_combinations_biases_derivatives(i, i) += type(1.0);
+
+            input_index++;
+            neuron_index++;
+
+            if(input_index == inputs_number)
+            {
+                input_index = 0;
+                weight_index++;
+            }
+
+            if(neuron_index == neurons_number)
+            {
+                neuron_index = 0;
+                recurrent_weight_index++;
+            }
+        }
+
+        // State weights derivatives
+
+        multiply_rows(cell_states_weights_derivatives, current_forget_activations);
+
+        multiply_rows(input_combinations_weights_derivatives, current_state_activations);
+
+        cell_states_weights_derivatives.device(*thread_pool_device) += input_combinations_weights_derivatives;
+
+        multiply_rows(state_combinations_weights_derivatives, current_input_activations * current_state_activations_derivatives);
+
+        cell_states_weights_derivatives.device(*thread_pool_device) += state_combinations_weights_derivatives;
+
+        multiply_rows(forget_combinations_weights_derivatives, previous_cell_states);
+
+        cell_states_weights_derivatives.device(*thread_pool_device) += forget_combinations_weights_derivatives;
+
+        copy(cell_states_weights_derivatives.data(),
+             cell_states_weights_derivatives.data() + cell_states_weights_derivatives.size(),
+             hidden_states_weights_derivatives.data());
+
+        multiply_rows(hidden_states_weights_derivatives, current_output_activations * current_hidden_states_activations_derivatives);
+
+        multiply_rows(output_combinations_weights_derivatives, current_cell_states);
+
+        hidden_states_weights_derivatives.device(*thread_pool_device) += output_combinations_weights_derivatives;
+
+        state_weights_derivatives.device(*thread_pool_device) += hidden_states_weights_derivatives.contract(current_deltas, A_B);
+
+        // State recurrent weights derivatives
+
+        if(sample % time_steps != 0)
+        {
+            multiply_rows(cell_states_recurrent_weights_derivatives, current_forget_activations);
+
+            multiply_rows(input_combinations_recurrent_weights_derivatives, current_state_activations);
+
+            cell_states_recurrent_weights_derivatives.device(*thread_pool_device) += input_combinations_recurrent_weights_derivatives;
+
+            multiply_rows(state_combinations_recurrent_weights_derivatives, current_input_activations * current_state_activations_derivatives);
+
+            cell_states_recurrent_weights_derivatives.device(*thread_pool_device) += state_combinations_recurrent_weights_derivatives;
+
+            multiply_rows(forget_combinations_recurrent_weights_derivatives, previous_cell_states);
+
+            cell_states_recurrent_weights_derivatives.device(*thread_pool_device) += forget_combinations_recurrent_weights_derivatives;
+
+            copy(cell_states_recurrent_weights_derivatives.data(),
+                 cell_states_recurrent_weights_derivatives.data() + cell_states_recurrent_weights_derivatives.size(),
+                 hidden_states_recurrent_weights_derivatives.data());
+
+            multiply_rows(hidden_states_recurrent_weights_derivatives, current_output_activations * current_hidden_states_activations_derivatives);
+
+            multiply_rows(output_combinations_recurrent_weights_derivatives, current_cell_states);
+
+            hidden_states_recurrent_weights_derivatives.device(*thread_pool_device) += output_combinations_recurrent_weights_derivatives;
+        }
+
+        state_recurrent_weights_derivatives.device(*thread_pool_device) += hidden_states_recurrent_weights_derivatives.contract(current_deltas, A_B);
+
+        // State biases derivatives
+
+        multiply_rows(cell_states_biases_derivatives, current_forget_activations);
+
+        multiply_rows(input_combinations_biases_derivatives, current_state_activations);
+
+        cell_states_biases_derivatives.device(*thread_pool_device) += input_combinations_biases_derivatives;
+
+        multiply_rows(state_combinations_biases_derivatives, current_input_activations * current_state_activations_derivatives);
+
+        cell_states_biases_derivatives.device(*thread_pool_device) += state_combinations_biases_derivatives;
+
+        multiply_rows(forget_combinations_biases_derivatives, previous_cell_states);
+
+        cell_states_biases_derivatives.device(*thread_pool_device) += forget_combinations_biases_derivatives;
+
+        copy(cell_states_biases_derivatives.data(),
+             cell_states_biases_derivatives.data() + cell_states_biases_derivatives.size(),
+             hidden_states_biases_derivatives.data());
+
+        multiply_rows(hidden_states_biases_derivatives, current_output_activations * current_hidden_states_activations_derivatives);
+
+        multiply_rows(output_combinations_biases_derivatives, current_cell_states);
+
+        hidden_states_biases_derivatives.device(*thread_pool_device) += output_combinations_biases_derivatives;
+
+        state_biases_derivatives.device(*thread_pool_device) += hidden_states_biases_derivatives.contract(current_deltas, A_B);
+    }
+*/
+}
+
+
+void LongShortTermMemoryLayer::calculate_output_parameter_derivatives(
+    const Tensor<type, 2>& inputs,
+    const Tensor<type, 2>& deltas,
+    unique_ptr<LongShortTermMemoryLayerForwardPropagation>& long_short_term_memory_layer_forward_propagation,
+    unique_ptr<LongShortTermMemoryLayerBackPropagation>& long_short_term_memory_layer_back_propagation) const
+{
+/*
+    const Index inputs_number = get_inputs_number();
+    const Index neurons_number = get_neurons_number();
+    const Index parameters_number = inputs_number * neurons_number;
+    const Index samples_number = inputs.dimension(0);
+
+    // Forward propagation
+
+    Tensor<type, 1>& current_inputs = long_short_term_memory_layer_forward_propagation->current_inputs;
+
+    const Tensor<type, 2, RowMajor>& forget_activations = long_short_term_memory_layer_forward_propagation->forget_activations;
+    const Tensor<type, 2, RowMajor>& forget_activations_derivatives = long_short_term_memory_layer_forward_propagation->forget_activations_derivatives;
+
+    Tensor<type, 1>& current_forget_activations = long_short_term_memory_layer_forward_propagation->current_forget_activations;
+    Tensor<type, 1>& current_forget_activations_derivatives = long_short_term_memory_layer_forward_propagation->current_forget_activations_derivatives;
+
+    const Tensor<type, 2, RowMajor>& input_activations = long_short_term_memory_layer_forward_propagation->input_activations;
+    const Tensor<type, 2, RowMajor>& input_activations_derivatives = long_short_term_memory_layer_forward_propagation->input_activations_derivatives;
+
+    Tensor<type, 1>& current_input_activations = long_short_term_memory_layer_forward_propagation->current_input_activations;
+    Tensor<type, 1>& current_input_activations_derivatives = long_short_term_memory_layer_forward_propagation->current_input_activations_derivatives;
+
+    const Tensor<type, 2, RowMajor>& state_activations = long_short_term_memory_layer_forward_propagation->state_activations;
+    const Tensor<type, 2, RowMajor>& state_activations_derivatives = long_short_term_memory_layer_forward_propagation->state_activations_derivatives;
+
+    Tensor<type, 1>& current_state_activations = long_short_term_memory_layer_forward_propagation->current_state_activations;
+    Tensor<type, 1>& current_state_activations_derivatives = long_short_term_memory_layer_forward_propagation->current_state_activations_derivatives;
+
+    const Tensor<type, 2, RowMajor>& output_activations = long_short_term_memory_layer_forward_propagation->output_activations;
+    const Tensor<type, 2, RowMajor>& output_activations_derivatives = long_short_term_memory_layer_forward_propagation->output_activations_derivatives;
+
+    Tensor<type, 1>& current_output_activations = long_short_term_memory_layer_forward_propagation->current_output_activations;
+    Tensor<type, 1>& current_output_activations_derivatives = long_short_term_memory_layer_forward_propagation->current_output_activations_derivatives;
+
+    const Tensor<type, 2, RowMajor>& cell_states = long_short_term_memory_layer_forward_propagation->cell_states;
+
+    Tensor<type, 1>& previous_cell_states = long_short_term_memory_layer_forward_propagation->previous_cell_states;
+    Tensor<type, 1>& current_cell_states = long_short_term_memory_layer_forward_propagation->current_cell_states;
+
+    const Tensor<type, 2, RowMajor>& hidden_states = long_short_term_memory_layer_forward_propagation->hidden_states;
+    const Tensor<type, 2, RowMajor>& hidden_states_activations_derivatives = long_short_term_memory_layer_forward_propagation->hidden_states_activations_derivatives;
+
+    Tensor<type, 1>& previous_hidden_states = long_short_term_memory_layer_forward_propagation->previous_hidden_states;
+    Tensor<type, 1>& current_hidden_states = long_short_term_memory_layer_forward_propagation->current_hidden_states;
+    Tensor<type, 1>& current_hidden_states_activations_derivatives = long_short_term_memory_layer_forward_propagation->current_hidden_states_activations_derivatives;
+
+    // Back propagation
+
+    Tensor<type, 1>& current_deltas = long_short_term_memory_layer_back_propagation->current_deltas;
+
+    Tensor<type, 2>& forget_combinations_weights_derivatives = long_short_term_memory_layer_back_propagation->forget_combinations_weights_derivatives;
+    Tensor<type, 2>& forget_combinations_recurrent_weights_derivatives = long_short_term_memory_layer_back_propagation->forget_combinations_recurrent_weights_derivatives;
+    Tensor<type, 2>& forget_combinations_biases_derivatives = long_short_term_memory_layer_back_propagation->forget_combinations_biases_derivatives;
+
+    Tensor<type, 2>& input_combinations_weights_derivatives = long_short_term_memory_layer_back_propagation->input_combinations_weights_derivatives;
+    Tensor<type, 2>& input_combinations_recurrent_weights_derivatives = long_short_term_memory_layer_back_propagation->input_combinations_recurrent_weights_derivatives;
+    Tensor<type, 2>& input_combinations_biases_derivatives = long_short_term_memory_layer_back_propagation->input_combinations_biases_derivatives;
+
+    Tensor<type, 2>& state_combinations_weights_derivatives = long_short_term_memory_layer_back_propagation->state_combinations_weights_derivatives;
+    Tensor<type, 2>& state_combinations_recurrent_weights_derivatives = long_short_term_memory_layer_back_propagation->state_combinations_recurrent_weights_derivatives;
+    Tensor<type, 2>& state_combinations_biases_derivatives = long_short_term_memory_layer_back_propagation->state_combinations_biases_derivatives;
+
+    Tensor<type, 2>& output_combinations_weights_derivatives = long_short_term_memory_layer_back_propagation->output_combinations_weights_derivatives;
+    Tensor<type, 2>& output_combinations_recurrent_weights_derivatives = long_short_term_memory_layer_back_propagation->output_combinations_recurrent_weights_derivatives;
+    Tensor<type, 2>& output_combinations_biases_derivatives = long_short_term_memory_layer_back_propagation->output_combinations_biases_derivatives;
+
+    Tensor<type, 2>& cell_states_weights_derivatives = long_short_term_memory_layer_back_propagation->cell_states_weights_derivatives;
+    Tensor<type, 2>& cell_states_recurrent_weights_derivatives = long_short_term_memory_layer_back_propagation->cell_states_recurrent_weights_derivatives;
+    Tensor<type, 2>& cell_states_biases_derivatives = long_short_term_memory_layer_back_propagation->cell_states_biases_derivatives;
+
+    Tensor<type, 2>& hidden_states_weights_derivatives = long_short_term_memory_layer_back_propagation->hidden_states_weights_derivatives;
+    Tensor<type, 2>& hidden_states_recurrent_weights_derivatives = long_short_term_memory_layer_back_propagation->hidden_states_recurrent_weights_derivatives;
+    Tensor<type, 2>& hidden_states_biases_derivatives = long_short_term_memory_layer_back_propagation->hidden_states_biases_derivatives;
+
+    Tensor<type, 1>& output_weights_derivatives = long_short_term_memory_layer_back_propagation->output_weights_derivatives;
+    Tensor<type, 1>& output_recurrent_weights_derivatives = long_short_term_memory_layer_back_propagation->output_recurrent_weights_derivatives;
+    Tensor<type, 1>& output_biases_derivatives = long_short_term_memory_layer_back_propagation->output_biases_derivatives;
+    output_weights_derivatives.setZero();
+    output_recurrent_weights_derivatives.setZero();
+    output_biases_derivatives.setZero();
+
+    Index weight_index = 0;
+    Index recurrent_weight_index = 0;
+    Index input_index = 0;
+    Index neuron_index = 0;
+
+    for(Index sample = 0; sample < samples_number; sample++)
+    {
+        current_inputs.device(*thread_pool_device) = inputs.chip(sample, 0);
+
+        get_row(current_forget_activations, forget_activations, sample);
+        get_row(current_forget_activations_derivatives, forget_activations_derivatives, sample);
+
+        get_row(current_input_activations, input_activations, sample);
+        get_row(current_input_activations_derivatives, input_activations_derivatives, sample);
+
+        get_row(current_state_activations, state_activations, sample);
+        get_row(current_state_activations_derivatives, state_activations_derivatives, sample);
+
+        get_row(current_output_activations, output_activations, sample);
+        get_row(current_output_activations_derivatives, output_activations_derivatives, sample);
+
+        get_row(current_cell_states, cell_states, sample);
+
+        get_row(current_hidden_states, hidden_states, sample);
+        get_row(current_hidden_states_activations_derivatives, hidden_states_activations_derivatives, sample);
+
+        current_deltas.device(*thread_pool_device) = deltas.chip(sample, 0);
+
+        calculate_activations(current_cell_states);
+
+        // OUTPUT PARAMETERS DERIVATIVES
+
+        if(sample % time_steps == 0)
+        {
+            //set_derivatives_zero();
+
+            previous_cell_states.setZero();
+            previous_hidden_states.setZero();
+        }
+        else
+        {
+            get_row(previous_cell_states, cell_states, sample - 1);
+            get_row(previous_hidden_states, hidden_states, sample - 1);
+
+            // Forget combinations derivatives
+
+            forget_combinations_weights_derivatives.device(*thread_pool_device)
+                = hidden_states_weights_derivatives.contract(forget_recurrent_weights, A_B);
+
+            forget_combinations_recurrent_weights_derivatives.device(*thread_pool_device)
+                = hidden_states_recurrent_weights_derivatives.contract(forget_recurrent_weights, A_B);
+
+            forget_combinations_biases_derivatives.device(*thread_pool_device)
+                = hidden_states_biases_derivatives.contract(forget_recurrent_weights, A_B);
+
+            multiply_rows(forget_combinations_weights_derivatives, current_forget_activations_derivatives);
+
+            multiply_rows(forget_combinations_recurrent_weights_derivatives, current_forget_activations_derivatives);
+
+            multiply_rows(forget_combinations_biases_derivatives, current_forget_activations_derivatives);
+
+            // Input combinations derivatives
+
+            input_combinations_weights_derivatives.device(*thread_pool_device)
+                = hidden_states_weights_derivatives.contract(input_recurrent_weights, A_B);
+
+            input_combinations_recurrent_weights_derivatives.device(*thread_pool_device)
+                = hidden_states_recurrent_weights_derivatives.contract(input_recurrent_weights, A_B);
+
+            input_combinations_biases_derivatives.device(*thread_pool_device)
+                = hidden_states_biases_derivatives.contract(input_recurrent_weights, A_B);
+
+            multiply_rows(input_combinations_weights_derivatives, current_input_activations_derivatives);
+
+            multiply_rows(input_combinations_recurrent_weights_derivatives, current_input_activations_derivatives);
+
+            multiply_rows(input_combinations_biases_derivatives, current_input_activations_derivatives);
+
+            // State combinations derivatives
+
+            state_combinations_weights_derivatives.device(*thread_pool_device)
+                = hidden_states_weights_derivatives.contract(state_recurrent_weights, A_B);
+
+            state_combinations_recurrent_weights_derivatives.device(*thread_pool_device)
+                = hidden_states_recurrent_weights_derivatives.contract(state_recurrent_weights, A_B);
+
+            state_combinations_biases_derivatives.device(*thread_pool_device)
+                = hidden_states_biases_derivatives.contract(state_recurrent_weights, A_B);
+
+            multiply_rows(state_combinations_weights_derivatives, current_state_activations_derivatives);
+
+            multiply_rows(state_combinations_recurrent_weights_derivatives, current_state_activations_derivatives);
+
+            multiply_rows(state_combinations_biases_derivatives, current_state_activations_derivatives);
+
+            // Output combinations derivatives
+
+            output_combinations_weights_derivatives.device(*thread_pool_device)
+                = hidden_states_weights_derivatives.contract(output_recurrent_weights, A_B);
+
+            output_combinations_recurrent_weights_derivatives.device(*thread_pool_device)
+                = hidden_states_recurrent_weights_derivatives.contract(output_recurrent_weights, A_B);
+
+            output_combinations_biases_derivatives.device(*thread_pool_device)
+                = hidden_states_biases_derivatives.contract(output_recurrent_weights, A_B);
+        }
+
+        weight_index = 0;
+        recurrent_weight_index = 0;
+
+        input_index = 0;
+        neuron_index = 0;
+
+        for(Index i = 0; i < parameters_number; i++)
+        {
+            const type current_input = current_inputs(input_index);
+            const type previous_hidden_state_activation = previous_hidden_states(neuron_index);
+
+            output_combinations_weights_derivatives(i, weight_index) += current_input;
+            output_combinations_recurrent_weights_derivatives(i, recurrent_weight_index) += previous_hidden_state_activation;
+            output_combinations_biases_derivatives(i, i) += type(1.0);
+
+            input_index++;
+            neuron_index++;
+
+            if(input_index == inputs_number)
+            {
+                input_index = 0;
+                weight_index++;
+            }
+
+            if(neuron_index == neurons_number)
+            {
+                neuron_index = 0;
+                recurrent_weight_index++;
+            }
+        }
+
+        // Output weights derivatives
+
+        multiply_rows(cell_states_weights_derivatives, current_forget_activations);
+
+        multiply_rows(input_combinations_weights_derivatives, current_state_activations);
+
+        cell_states_weights_derivatives.device(*thread_pool_device) += input_combinations_weights_derivatives;
+
+        multiply_rows(state_combinations_weights_derivatives, current_input_activations);
+
+        cell_states_weights_derivatives.device(*thread_pool_device) += state_combinations_weights_derivatives;
+
+        multiply_rows(forget_combinations_weights_derivatives, previous_cell_states);
+
+        cell_states_weights_derivatives.device(*thread_pool_device) += forget_combinations_weights_derivatives;
+
+        copy(cell_states_weights_derivatives.data(),
+             cell_states_weights_derivatives.data() + cell_states_weights_derivatives.size(),
+             hidden_states_weights_derivatives.data());
+
+        multiply_rows(hidden_states_weights_derivatives, current_output_activations * current_hidden_states_activations_derivatives);
+
+        multiply_rows(output_combinations_weights_derivatives, current_output_activations_derivatives * current_cell_states);
+
+        hidden_states_weights_derivatives.device(*thread_pool_device) += output_combinations_weights_derivatives;
+
+        output_weights_derivatives.device(*thread_pool_device) += hidden_states_weights_derivatives.contract(current_deltas, A_B);
+
+        // Output recurrent weights derivatives
+
+        if(sample % time_steps != 0)
+        {
+            multiply_rows(cell_states_recurrent_weights_derivatives, current_forget_activations);
+
+            multiply_rows(input_combinations_recurrent_weights_derivatives, current_state_activations);
+
+            cell_states_recurrent_weights_derivatives.device(*thread_pool_device) += input_combinations_recurrent_weights_derivatives;
+
+            multiply_rows(state_combinations_recurrent_weights_derivatives, current_input_activations);
+
+            cell_states_recurrent_weights_derivatives.device(*thread_pool_device) += state_combinations_recurrent_weights_derivatives;
+
+            multiply_rows(forget_combinations_recurrent_weights_derivatives, previous_cell_states);
+
+            cell_states_recurrent_weights_derivatives.device(*thread_pool_device) += forget_combinations_recurrent_weights_derivatives;
+
+            copy(cell_states_recurrent_weights_derivatives.data(),
+                 cell_states_recurrent_weights_derivatives.data() + cell_states_recurrent_weights_derivatives.size(),
+                 hidden_states_recurrent_weights_derivatives.data());
+
+            multiply_rows(hidden_states_recurrent_weights_derivatives, current_output_activations * current_hidden_states_activations_derivatives);
+
+            multiply_rows(output_combinations_recurrent_weights_derivatives, current_output_activations_derivatives * current_cell_states);
+
+            hidden_states_recurrent_weights_derivatives.device(*thread_pool_device) += output_combinations_recurrent_weights_derivatives;
+        }
+
+        output_recurrent_weights_derivatives.device(*thread_pool_device) += hidden_states_recurrent_weights_derivatives.contract(current_deltas, A_B);
+
+        // Output biases derivatives
+
+        multiply_rows(cell_states_biases_derivatives, current_forget_activations);
+
+        multiply_rows(input_combinations_biases_derivatives, current_state_activations);
+
+        cell_states_biases_derivatives.device(*thread_pool_device) += input_combinations_biases_derivatives;
+
+        multiply_rows(state_combinations_biases_derivatives, current_input_activations);
+
+        cell_states_biases_derivatives.device(*thread_pool_device) += state_combinations_biases_derivatives;
+
+        multiply_rows(forget_combinations_biases_derivatives, previous_cell_states);
+
+        cell_states_biases_derivatives.device(*thread_pool_device) += forget_combinations_biases_derivatives;
+
+        copy(cell_states_biases_derivatives.data(),
+             cell_states_biases_derivatives.data() + cell_states_biases_derivatives.size(),
+             hidden_states_biases_derivatives.data());
+
+        multiply_rows(hidden_states_biases_derivatives, current_output_activations * current_hidden_states_activations_derivatives);
+
+        multiply_rows(output_combinations_biases_derivatives, current_output_activations_derivatives * current_cell_states);
+
+        hidden_states_biases_derivatives.device(*thread_pool_device) += output_combinations_biases_derivatives;
+
+        output_biases_derivatives.device(*thread_pool_device) += hidden_states_biases_derivatives.contract(current_deltas, A_B);
+    }
+*/
+}
+
+
+void LongShortTermMemoryLayer::insert_gradient(unique_ptr<LayerBackPropagation>& back_propagation,
+                                               const Index& index,
+                                               Tensor<type, 1>& gradient) const
+{    
+    const Index inputs_number = get_inputs_number();
+    const Index outputs_number = get_outputs_number();
+
+    LongShortTermMemoryLayerBackPropagation* long_short_term_memory_layer_back_propagation =
+            static_cast<LongShortTermMemoryLayerBackPropagation*>(back_propagation.get());
+
+    type* gradient_data = gradient.data();
+
+    // Biases
+
+    copy(long_short_term_memory_layer_back_propagation->forget_biases_derivatives.data(),
+         long_short_term_memory_layer_back_propagation->forget_biases_derivatives.data() + outputs_number,
+         gradient_data + index);
+
+    copy(long_short_term_memory_layer_back_propagation->input_biases_derivatives.data(),
+         long_short_term_memory_layer_back_propagation->input_biases_derivatives.data() + outputs_number,
+         gradient_data + index + outputs_number);
+
+    copy(long_short_term_memory_layer_back_propagation->state_biases_derivatives.data(),
+         long_short_term_memory_layer_back_propagation->state_biases_derivatives.data() + outputs_number,
+         gradient_data + index + 2*outputs_number);
+
+    copy(long_short_term_memory_layer_back_propagation->output_biases_derivatives.data(),
+         long_short_term_memory_layer_back_propagation->output_biases_derivatives.data() + outputs_number,
+         gradient_data + index + 3*outputs_number);
+
+    // Weights
+
+    copy(long_short_term_memory_layer_back_propagation->forget_weights_derivatives.data(),
+         long_short_term_memory_layer_back_propagation->forget_weights_derivatives.data() + inputs_number*outputs_number,
+         gradient_data + index + 4*outputs_number);
+
+    copy(long_short_term_memory_layer_back_propagation->input_weights_derivatives.data(),
+         long_short_term_memory_layer_back_propagation->input_weights_derivatives.data() + inputs_number*outputs_number,
+         gradient_data + index + 4*outputs_number + inputs_number*outputs_number);
+
+    copy(long_short_term_memory_layer_back_propagation->state_weights_derivatives.data(),
+         long_short_term_memory_layer_back_propagation->state_weights_derivatives.data() + inputs_number*outputs_number,
+         gradient_data + index + 4*outputs_number + 2*inputs_number*outputs_number);
+
+    copy(long_short_term_memory_layer_back_propagation->output_weights_derivatives.data(),
+         long_short_term_memory_layer_back_propagation->output_weights_derivatives.data() + inputs_number*outputs_number,
+         gradient_data + index + 4*outputs_number + 3*inputs_number*outputs_number);
+
+    // Recurrent weights
+
+    copy(long_short_term_memory_layer_back_propagation->forget_recurrent_weights_derivatives.data(),
+         long_short_term_memory_layer_back_propagation->forget_recurrent_weights_derivatives.data() + outputs_number*outputs_number,
+         gradient_data + index + 4*outputs_number + 4*inputs_number*outputs_number);
+
+    copy(long_short_term_memory_layer_back_propagation->input_recurrent_weights_derivatives.data(),
+         long_short_term_memory_layer_back_propagation->input_recurrent_weights_derivatives.data() + outputs_number*outputs_number,
+         gradient_data + index + 4*outputs_number + 4*inputs_number*outputs_number + outputs_number*outputs_number);
+
+    copy(long_short_term_memory_layer_back_propagation->state_recurrent_weights_derivatives.data(),
+         long_short_term_memory_layer_back_propagation->state_recurrent_weights_derivatives.data() + outputs_number*outputs_number,
+         gradient_data + index + 4*outputs_number + 4*inputs_number*outputs_number + 2*outputs_number*outputs_number);
+
+    copy(long_short_term_memory_layer_back_propagation->output_recurrent_weights_derivatives.data(),
+         long_short_term_memory_layer_back_propagation->output_recurrent_weights_derivatives.data() + outputs_number*outputs_number,
+         gradient_data + index + 4*outputs_number + 4*inputs_number*outputs_number + 3*outputs_number*outputs_number);
+}
+
+
+string LongShortTermMemoryLayer::get_expression(const vector<string>& input_names, const vector<string>& output_names) const
+{
+    ostringstream buffer;
+
+/*
+    const Index neurons_number = get_neurons_number();
+    const Index inputs_number = get_inputs_number();
+
+    // Forget gate
+
+    for(Index i = 0; i < neurons_number; i++)
+    {
+        buffer << "forget_gate_" << to_string(i) << " = " << write_recurrent_activation_function_expression() << " (" << forget_biases[i] << " + ";
+
+        for(Index j = 0; j < inputs_number; j++)
+            buffer << input_names[j] << " * (" << forget_weights(j,i) << ") + ";
+
+        for(Index k = 0; k < neurons_number-1; k++)
+            buffer << "hidden_state_" << to_string(k) << "(t-1) * (" << forget_recurrent_weights(k,i) << ") + ";
+
+        buffer << "hidden_state_" << to_string(neurons_number-1) << "(t-1) * (" << forget_recurrent_weights(neurons_number-1,i) << "));\n";
+    }
+
+    // Input gate
+
+    for(Index i = 0; i < neurons_number; i++)
+    {
+       buffer << "input_gate_" << to_string(i) << " = " << write_recurrent_activation_function_expression() << " (" << input_biases[i] << " + ";
+
+       for(Index j = 0; j < inputs_number; j++)
+           buffer << input_names[j] << " * (" << input_weights(j,i) << ") + ";
+
+       for(Index k = 0; k < neurons_number-1; k++)
+           buffer << "hidden_state_" << to_string(k) << "(t-1) * (" << input_recurrent_weights(k,i) << ") + ";
+
+       buffer << "hidden_state_" << to_string(neurons_number-1) << "(t-1) * (" << input_recurrent_weights(neurons_number-1,i) << "));\n";
+    }
+
+    // State gate
+    for(Index i = 0; i < neurons_number; i++)
+    {
+       buffer << "state_gate_" << to_string(i) << " = " << get_activation_function_string_expression() << " (" << state_biases[i] << " + ";
+
+       for(Index j = 0; j < inputs_number; j++)
+           buffer << input_names[j] << " * (" << state_weights(j,i) << ") + ";
+
+       for(Index k = 0; k < neurons_number-1; k++)
+           buffer << "hidden_state_" << to_string(k) << "(t-1) * (" << state_recurrent_weights(k,i) << ") + ";
+
+       buffer << "hidden_state_" << to_string(neurons_number-1) << "(t-1) * (" << state_recurrent_weights(neurons_number-1,i) << "));\n";
+    }
+
+    // Output gate
+
+    for(Index i = 0; i < neurons_number; i++)
+    {
+       buffer << "output_gate_" << to_string(i) << " = " << write_recurrent_activation_function_expression() << " (" << output_biases[i] << " + ";
+
+       for(Index j = 0; j < inputs_number; j++)
+           buffer << input_names[j] << " * (" << output_weights(j,i) << ") + ";
+
+       for(Index k = 0; k < neurons_number-1; k++)
+           buffer << "hidden_state_" << to_string(k) << "(t-1) * (" << output_recurrent_weights(k,i) << ") + ";
+
+       buffer << "hidden_state_" << to_string(neurons_number-1) << "(t-1) * (" << output_recurrent_weights(neurons_number-1,i) << "));\n";
+    }
+
+    // Cell state
+    for(Index i = 0; i < neurons_number; i++)
+        buffer << "cell_states_" << to_string(i) << "(t) = forget_gate_" << to_string(i) << " * cell_states_" << to_string(i) << "(t-1)+input_gate_" << to_string(i) << " * state_gate_" << to_string(i) << ";\n";
+
+    // Hidden state
+
+    for(Index i = 0; i < neurons_number; i++)
+        buffer << "hidden_state_" << to_string(i) << "(t) = output_gate_" << to_string(i) << " * " << get_activation_function_string_expression() << "(cell_states_" << to_string(i) << ");\n";
+
+    // Output
+
+    for(Index i = 0; i < neurons_number; i++)
+       buffer << output_names[i] << " = " << "hidden_state_" << to_string(i) << "(t);\n";
+*/
+    return buffer.str();
+}
+
+
+void LongShortTermMemoryLayer::from_XML(const XMLDocument& document)
+{
+    const XMLElement* lstm_layer_element = document.FirstChildElement("LongShortTermMemory");
+
+    if(!lstm_layer_element)
+        throw runtime_error("LongShortTermMemory element is nullptr.\n");
+
+    set_name(read_xml_string(lstm_layer_element, "Name"));
+    set_input_dimensions({ read_xml_index(lstm_layer_element, "InputsNumber") });
+    set_output_dimensions({ read_xml_index(lstm_layer_element, "NeuronsNumber") });
+    set_timesteps(read_xml_index(lstm_layer_element, "TimeStep"));
+    set_activation_function(read_xml_string(lstm_layer_element, "ActivationFunction"));
+    set_recurrent_activation_function(read_xml_string(lstm_layer_element, "RecurrentActivationFunction"));
+/*
+    set_parameters(to_type_vector(read_xml_string(lstm_layer_element, "Parameters"), " "));
+*/
+}
+
+
+void LongShortTermMemoryLayer::to_XML(XMLPrinter& printer) const
+{
+    printer.OpenElement("LongShortTermMemory");
+
+    add_xml_element(printer, "Name", name);
+    add_xml_element(printer, "InputsNumber", to_string(get_input_dimensions()[0]));
+    add_xml_element(printer, "NeuronsNumber", to_string(get_output_dimensions()[0]));
+    add_xml_element(printer, "TimeStep", to_string(get_timesteps()));
+    add_xml_element(printer, "ActivationFunction", get_activation_function_string());
+    add_xml_element(printer, "RecurrentActivationFunction", write_recurrent_activation_function());
+    add_xml_element(printer, "Parameters", tensor_to_string(get_parameters()));
+
+    printer.CloseElement();
+}
+
+
+string LongShortTermMemoryLayer::write_recurrent_activation_function_expression() const
+{
+    switch(recurrent_activation_function)
+    {
+    case ActivationFunction::HyperbolicTangent:
+        return "tanh";
+    case ActivationFunction::Linear:
+        return string();
+    default:
+        return write_recurrent_activation_function();
+    }
+}
+
+
+string LongShortTermMemoryLayer::get_activation_function_string_expression() const
+{
+    switch(activation_function)
+    {
+    case ActivationFunction::HyperbolicTangent:
+        return "tanh";
+    case ActivationFunction::Linear:
+        return string();
+    default:
+        return get_activation_function_string();
+    }
+}
+
+
+LongShortTermMemoryLayerForwardPropagation::LongShortTermMemoryLayerForwardPropagation(const Index& new_batch_samples_number, Layer* new_layer)
+    : LayerForwardPropagation()
+{
+    set(new_batch_samples_number, new_layer);
+}
+
+
+pair<type*, dimensions> LongShortTermMemoryLayerForwardPropagation::get_outputs_pair() const
+{
+    const dimensions output_dimensions = layer->get_output_dimensions();
+
+    return {(type*)outputs.data(), {{batch_samples_number, output_dimensions[0]}}};
+}
+
+
+void LongShortTermMemoryLayerForwardPropagation::set(const Index& new_batch_samples_number, Layer* new_layer)
+{
+    layer = new_layer;
+
+    const Index inputs_number = layer->get_input_dimensions()[0];
+    const Index neurons_number = layer->get_output_dimensions()[0];
+
+    batch_samples_number = new_batch_samples_number;
+
+    outputs.resize(batch_samples_number, neurons_number);
+
+    previous_cell_states.resize(neurons_number);
+    previous_hidden_states.resize(neurons_number);
+
+    current_inputs.resize(inputs_number);
+
+    current_forget_activations.resize(neurons_number);
+    current_input_activations.resize(neurons_number);
+    current_state_activations.resize(neurons_number);
+    current_output_activations.resize(neurons_number);
+
+    current_cell_states.resize(neurons_number);
+    current_hidden_states.resize(neurons_number);
+
+    current_forget_activations_derivatives.resize(neurons_number);
+    current_input_activations_derivatives.resize(neurons_number);
+    current_state_activations_derivatives.resize(neurons_number);
+    current_output_activations_derivatives.resize(neurons_number);
+
+    current_hidden_states_activations_derivatives.resize(neurons_number);
+
+    forget_activations.resize(batch_samples_number, neurons_number);
+    input_activations.resize(batch_samples_number, neurons_number);
+    state_activations.resize(batch_samples_number, neurons_number);
+    output_activations.resize(batch_samples_number, neurons_number);
+
+    cell_states.resize(batch_samples_number, neurons_number);
+    hidden_states.resize(batch_samples_number, neurons_number);
+
+    forget_activations_derivatives.resize(batch_samples_number, neurons_number);
+    input_activations_derivatives.resize(batch_samples_number, neurons_number);
+    state_activations_derivatives.resize(batch_samples_number, neurons_number);
+    output_activations_derivatives.resize(batch_samples_number, neurons_number);
+
+    hidden_states_activations_derivatives.resize(batch_samples_number, neurons_number);
+}
+
+
+void LongShortTermMemoryLayerForwardPropagation::print() const
+{
+    cout << "Current inputs: " << endl
+         << current_inputs << endl
+         << "Current input activations: " << endl
+         << current_input_activations << endl
+         << "Current input activations derivatives: " << endl
+         << current_input_activations_derivatives << endl;
+}
+
+
+void LongShortTermMemoryLayerBackPropagation::set(const Index& new_batch_samples_number, Layer* new_layer)
+{
+    layer = new_layer;
+
+    batch_samples_number = new_batch_samples_number;
+/*
+    const Index neurons_number = layer->get_neurons_number();
+    const Index inputs_number = layer->get_inputs_number();
+
+    current_deltas.resize(neurons_number);
+
+    forget_weights_derivatives.resize(inputs_number * neurons_number);
+    input_weights_derivatives.resize(inputs_number * neurons_number);
+    state_weights_derivatives.resize(inputs_number * neurons_number);
+    output_weights_derivatives.resize(inputs_number * neurons_number);
+
+    hidden_states_weights_derivatives.resize(inputs_number * neurons_number, neurons_number);
+    cell_states_weights_derivatives.resize(inputs_number * neurons_number, neurons_number);
+
+    forget_recurrent_weights_derivatives.resize(neurons_number * neurons_number);
+    input_recurrent_weights_derivatives.resize(neurons_number * neurons_number);
+    state_recurrent_weights_derivatives.resize(neurons_number * neurons_number);
+    output_recurrent_weights_derivatives.resize(neurons_number * neurons_number);
+
+    hidden_states_recurrent_weights_derivatives.resize(neurons_number * neurons_number, neurons_number);
+    cell_states_recurrent_weights_derivatives.resize(neurons_number * neurons_number, neurons_number);
+
+    forget_biases_derivatives.resize(neurons_number);
+    input_biases_derivatives.resize(neurons_number);
+    state_biases_derivatives.resize(neurons_number);
+    output_biases_derivatives.resize(neurons_number);
+
+    hidden_states_biases_derivatives.resize(neurons_number, neurons_number);
+    cell_states_biases_derivatives.resize(neurons_number, neurons_number);
+
+    input_combinations_weights_derivatives.resize(inputs_number * neurons_number, neurons_number);
+    forget_combinations_weights_derivatives.resize(inputs_number * neurons_number, neurons_number);
+    state_combinations_weights_derivatives.resize(inputs_number * neurons_number, neurons_number);
+    output_combinations_weights_derivatives.resize(inputs_number * neurons_number, neurons_number);
+
+    input_combinations_recurrent_weights_derivatives.resize(neurons_number * neurons_number, neurons_number);
+    forget_combinations_recurrent_weights_derivatives.resize(neurons_number * neurons_number, neurons_number);
+    state_combinations_recurrent_weights_derivatives.resize(neurons_number * neurons_number, neurons_number);
+    output_combinations_recurrent_weights_derivatives.resize(neurons_number * neurons_number, neurons_number);
+
+    input_combinations_biases_derivatives.resize(neurons_number, neurons_number);
+    forget_combinations_biases_derivatives.resize(neurons_number, neurons_number);
+    state_combinations_biases_derivatives.resize(neurons_number, neurons_number);
+    output_combinations_biases_derivatives.resize(neurons_number, neurons_number);
+
+    input_derivatives.resize(batch_samples_number, inputs_number);
+*/
+}
+
+
+LongShortTermMemoryLayerBackPropagation::LongShortTermMemoryLayerBackPropagation(const Index& new_batch_samples_number, Layer* new_layer)
+    : LayerBackPropagation()
+{
+    set(new_batch_samples_number, new_layer);
+}
+
+
+vector<pair<type*, dimensions>> LongShortTermMemoryLayerBackPropagation::get_input_derivative_pairs() const
+{
+    const dimensions input_dimensions = layer->get_input_dimensions();
+
+    return {{(type*)(input_derivatives.data()), {batch_samples_number, input_dimensions[0]}}};
+}
+
+
+void LongShortTermMemoryLayerBackPropagation::set_derivatives_zero()
+{
+    forget_combinations_weights_derivatives.setZero();
+    input_combinations_weights_derivatives.setZero();
+    output_combinations_weights_derivatives.setZero();
+    state_combinations_weights_derivatives.setZero();
+
+    forget_combinations_recurrent_weights_derivatives.setZero();
+    input_combinations_recurrent_weights_derivatives.setZero();
+    output_combinations_recurrent_weights_derivatives.setZero();
+    state_combinations_recurrent_weights_derivatives.setZero();
+
+    forget_combinations_biases_derivatives.setZero();
+    input_combinations_biases_derivatives.setZero();
+    output_combinations_biases_derivatives.setZero();
+    state_combinations_biases_derivatives.setZero();
+
+    cell_states_weights_derivatives.setZero();
+    cell_states_recurrent_weights_derivatives.setZero();
+    cell_states_biases_derivatives.setZero();
+
+    hidden_states_weights_derivatives.setZero();
+    hidden_states_recurrent_weights_derivatives.setZero();
+    hidden_states_biases_derivatives.setZero();
+}
+
+
+void LongShortTermMemoryLayerBackPropagation::print() const
+{
+}
+
+}
+
+// OpenNN: Open Neural Networks Library.
+// Copyright(C) 2005-2024 Artificial Intelligence Techniques, SL.
+//
+// This library is free software; you can redistribute it and/or
+// modify it under the terms of the GNU Lesser General Public
+// License as published by the Free Software Foundation; either
+// version 2.1 of the License, or any later version.
+//
+// This library is distributed in the hope that it will be useful,
+// but WITHOUT ANY WARRANTY; without even the implied warranty of
+// MERCHANTABILITY or FITNESS FOR A PARTICULAR PURPOSE.  See the GNU
+// Lesser General Public License for more details.
+
+// You should have received a copy of the GNU Lesser General Public
+// License along with this library; if not, write to the Free Software
+// Foundation, Inc., 51 Franklin St, Fifth Floor, Boston, MA  02110-1301  USA