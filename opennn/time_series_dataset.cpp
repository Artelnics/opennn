--- conflicted
+++ resolved
@@ -550,15 +550,8 @@
 #pragma omp parallel for
     for (Index i = 0; i < batch_size; ++i)
     {
-<<<<<<< HEAD
-        const Index sample_row = sample_indices[i];
-        const bool skip = is_last_fill && i >= Index(sample_indices.size()) - past_time_steps;
-
-        for (Index j = 0; j < columns_number; ++j)
-=======
         const Index target_row = sample_indices[i] + past_time_steps;
         for (Index j = 0; j < target_size; ++j)
->>>>>>> ab60fd22
         {
             const Index col_index = target_indices[j];
 
