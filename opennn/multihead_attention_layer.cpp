//   OpenNN: Open Neural Networks Library
//   www.opennn.net
//
//   M U L T I H E A D   A T T E N T I O N   L A Y E R   C L A S S
//
//   Artificial Intelligence Techniques SL
//   artelnics@artelnics.com

#include "multihead_attention_layer.h"
#include "perceptron_layer_3d.h"

namespace opennn
{

/// Default constructor.
/// It creates a empty layer object.
/// This constructor also initializes the rest of the class members to their default values.


MultiheadAttentionLayer::MultiheadAttentionLayer() : Layer()
{
    set();

    layer_type = Type::MultiheadAttention;
}


/// Layer architecture constructor.
/// It creates a layer object with given input size, embedding depth and number of attention heads.
/// It initializes the parameters at random.
/// This constructor also initializes the rest of the class members to their default values.

MultiheadAttentionLayer::MultiheadAttentionLayer(const Index& new_input_size,
                                                 const Index& new_context_size,
                                                 const Index& new_depth,
                                                 const Index& new_heads_number,
                                                 const bool& apply_causal_mask) : Layer()
{
    set(new_input_size, new_context_size, new_depth, new_heads_number);

    set_causal_mask(apply_causal_mask);

    layer_type = Type::MultiheadAttention;

    layer_name = "multihead_attention_layer";
}


/// Returns the size of the input to the layer.

Index MultiheadAttentionLayer::get_input_size() const
{
    return input_size;
}


/// Returns the size of the context to the layer.

Index MultiheadAttentionLayer::get_context_size() const
{
    return context_size;
}


/// Returns the embedding depth used in the layer.

Index MultiheadAttentionLayer::get_depth() const
{
    return depth;
}


/// Returns the number of attention heads of the layer.

Index MultiheadAttentionLayer::get_heads_number() const
{
    return heads_number;
}

Index MultiheadAttentionLayer::get_weights_depth() const
{
    return weights_depth;
}


/// Returns linear transformation weights

Tensor<type, 3> MultiheadAttentionLayer::get_query_weights() const
{
    return query_weights;
}

Tensor<type, 3> MultiheadAttentionLayer::get_key_weights() const
{
    return key_weights;
}

Tensor<type, 3> MultiheadAttentionLayer::get_value_weights() const
{
    return value_weights;
}


/// Returns the linear projection weights

Tensor<type, 3> MultiheadAttentionLayer::get_projection_weights() const
{
    return projection_weights;
}

Tensor<type, 1> MultiheadAttentionLayer::get_projection_biases() const
{
    return projection_biases;
}


/// Returns the number of parameters of the layer.

Index MultiheadAttentionLayer::get_parameters_number() const
{
    return query_weights.size() + key_weights.size() + value_weights.size() + projection_weights.size() + projection_biases.size();
}


Tensor<type, 1> MultiheadAttentionLayer::get_parameters() const
{
    Tensor<type, 1> parameters(get_parameters_number());
    /*
        memcpy(parameters.data(),
               synaptic_weights.data(), size_t(synaptic_weights.size())*sizeof(type));

        memcpy(parameters.data() + synaptic_weights.size(),
               biases.data(), size_t(biases.size())*sizeof(type));
    */

    Index parameters_index = 0;

    copy(execution::par,
        query_weights.data(),
        query_weights.data() + query_weights.size(),
        parameters.data());

    parameters_index += query_weights.size();

    copy(execution::par,
        key_weights.data(),
        key_weights.data() + key_weights.size(),
        parameters.data() + parameters_index);

    parameters_index += key_weights.size();

    copy(execution::par,
        value_weights.data(),
        value_weights.data() + value_weights.size(),
        parameters.data() + parameters_index);

    parameters_index += value_weights.size();

    copy(execution::par,
        projection_weights.data(),
        projection_weights.data() + projection_weights.size(),
        parameters.data() + parameters_index);

    parameters_index += projection_weights.size();

    copy(execution::par,
        projection_biases.data(),
        projection_biases.data() + projection_biases.size(),
        parameters.data() + parameters_index);

    return parameters;
}


/// Returns true if messages from this class are displayed on the screen,
/// or false if messages from this class are not displayed on the screen.

const bool& MultiheadAttentionLayer::get_display() const
{
    return display;
}


/// Sets an empty layer.
/// It also sets the rest of the members to their default values.

void MultiheadAttentionLayer::set()
{
    input_size = 0;

    depth = 0;

    heads_number = 0;

    query_weights.resize(0, 0, 0);
    key_weights.resize(0, 0, 0);
    value_weights.resize(0, 0, 0);

    projection_weights.resize(0, 0, 0);
    projection_biases.resize(0);

    set_default();
}


/// Sets new input size, embedding depth, number of attention heads and activation function of the layer.
/// It also sets the rest of the members to their default values.

void MultiheadAttentionLayer::set(const Index& new_input_size,
                                  const Index& new_context_size,
                                  const Index& new_depth,
                                  const Index& new_heads_number)
{
    input_size = new_input_size;

    context_size = new_context_size;

    depth = new_depth;

    heads_number = new_heads_number;

    weights_depth = Index(depth / heads_number);

    scaling_factor = type(1) / type(sqrt(weights_depth));

    set_weights();

    set_default();
}


/// Sets those members not related to the perceptrons to their default value.

void MultiheadAttentionLayer::set_default()
{
    layer_name = "multihead_attention_layer";

    display = true;

    layer_type = Type::MultiheadAttention;
}


void MultiheadAttentionLayer::set_name(const string& new_layer_name)
{
    layer_name = new_layer_name;
}


/// Sets a new input size in the layer.

void MultiheadAttentionLayer::set_input_size(const Index& new_input_size)
{
    input_size = new_input_size;
}


/// Sets a new input size in the layer.

void MultiheadAttentionLayer::set_context_size(const Index& new_context_size)
{
    context_size = new_context_size;
}


/// Sets a new embedding depth in the layer.

void MultiheadAttentionLayer::set_depth(const Index& new_depth)
{
    depth = new_depth;

    set_weights();
}


/// Sets a new number of attention heads in the layer.

void MultiheadAttentionLayer::set_heads_number(const Index& new_heads_number)
{
    heads_number = new_heads_number;

    set_weights();
}


/// Sets the layer's weights according to the parameters.

void MultiheadAttentionLayer::set_weights()
{
    query_weights.resize(depth, weights_depth, heads_number);
    key_weights.resize(depth, weights_depth, heads_number);
    value_weights.resize(depth, weights_depth, heads_number);

    projection_weights.resize(weights_depth, depth, heads_number);
    projection_biases.resize(depth);

    set_parameters_random();
}


void MultiheadAttentionLayer::set_parameters_random()
{
    const type minimum = type(-0.2);
    const type maximum = type(0.2);


    /// @todo in Tensor form

#pragma omp parallel for
    for(Index i = 0; i < query_weights.size(); i++)
    {
        const type random = static_cast<type>(rand()/(RAND_MAX+1.0));

        query_weights(i) = minimum + (maximum - minimum)*random;
    }

#pragma omp parallel for
    for(Index i = 0; i < key_weights.size(); i++)
    {
        const type random = static_cast<type>(rand()/(RAND_MAX+1.0));

        key_weights(i) = minimum + (maximum - minimum)*random;
    }

#pragma omp parallel for
    for(Index i = 0; i < value_weights.size(); i++)
    {
        const type random = static_cast<type>(rand()/(RAND_MAX+1.0));

        value_weights(i) = minimum + (maximum - minimum)*random;
    }

#pragma omp parallel for
    for(Index i = 0; i < projection_weights.size(); i++)
    {
        const type random = static_cast<type>(rand()/(RAND_MAX+1.0));

        projection_weights(i) = minimum + (maximum - minimum)*random;
    }

#pragma omp parallel for
    for (Index i = 0; i < projection_biases.size(); i++)
    {
        const type random = static_cast<type>(rand() / (RAND_MAX + 1.0));

        projection_biases(i) = minimum + (maximum - minimum) * random;
    }
}


void MultiheadAttentionLayer::set_dropout_rate(const type& new_dropout_rate)
{
    dropout_rate = new_dropout_rate;
}


void MultiheadAttentionLayer::set_causal_mask(const bool& apply_causal_mask)
{
    if(apply_causal_mask && input_size != context_size)
    {
        ostringstream buffer;

        buffer << "OpenNN Exception: MultiheadAttentionLayer class.\n"
               << "void set_causal_mask(const bool&) method.\n"
               << "Causal mask can only be applied to self-attention. In this case, input size (" << input_size << ") should be equal to context size (" << context_size << ").";

        throw runtime_error(buffer.str());
    }

    causal_mask = apply_causal_mask;
}


/// Sets a new display value.
/// If it is set to true messages from this class are displayed on the screen;
/// if it is set to false messages from this class are not displayed on the screen.
/// @param new_display Display value.

void MultiheadAttentionLayer::set_display(const bool& new_display)
{
    display = new_display;
}


void MultiheadAttentionLayer::apply_causal_mask(Tensor<type, 4>& attention_scores) const
{
    const Index batch_size = attention_scores.dimension(0);

    constexpr type m_inf = -numeric_limits<type>::infinity();

    for(Index head_index = 0; head_index < heads_number ; head_index++)
    {
        for(Index context_index = 0; context_index < context_size; context_index++)
        {
            TensorMap<Tensor<type, 2>> masked_values(attention_scores.data() + context_index * batch_size*input_size + head_index * batch_size*input_size*context_size,
                                                     batch_size,
                                                     context_index);

            masked_values.setConstant(m_inf);
        }
    }
}


/// @todo explain

void MultiheadAttentionLayer::calculate_transformation(const Tensor<type, 3>& data,
                                                       Tensor<type, 4>& transformed_data,
                                                       const Tensor<type, 3>& weights) const
{
    const Index batch_size = data.dimension(0);

    // This is NOT batch matrix multiplication

    for(Index sample_index = 0; sample_index < batch_size; sample_index++)
    {
        transformed_data.chip(sample_index, 2).device(*thread_pool_device)
            = data.chip(sample_index, 0).contract(weights, A_B);
    }
}


void MultiheadAttentionLayer::calculate_output_projection(const Tensor<type, 4>& attention_outputs,
                                                          Tensor<type, 3>& outputs) const 
{
    const Index batch_size = outputs.dimension(0);

    Tensor<type, 4> projection_outputs(batch_size, input_size, depth, heads_number);

    // This is NOT batch matrix multiplication

    for(Index head_index = 0; head_index < heads_number; head_index++)
    {
        TensorMap<Tensor<type, 3>> head_projection_output(projection_outputs.data() + head_index * batch_size*input_size*depth,
            batch_size, input_size, depth);

        TensorMap<Tensor<type, 2>> head_projection_weights((type*) projection_weights.data() + head_index * weights_depth*depth,
            weights_depth, depth);

        for(Index sample_index = 0; sample_index < batch_size; sample_index++)
        {
            TensorMap<Tensor<type, 2>> sample_attention_output((type*) attention_outputs.data() + sample_index * input_size*weights_depth + head_index * input_size*weights_depth*batch_size,
                input_size, weights_depth);

            head_projection_output.chip(sample_index, 0).device(*thread_pool_device) =
                sample_attention_output.contract(head_projection_weights, A_B);
        }
    }

    outputs = projection_outputs.sum(Eigen::array<Index, 1>({ 3 }));
}


/// Computes the attention scores by comparing (via dot product) query and key.
/// Attention scores must be computed separately for each batch element and each attention head 
/// (batch matrix multiplication).

void MultiheadAttentionLayer::compute_attention_scores(const Tensor<type, 4>& query,
                                                       const Tensor<type, 4>& key,
                                                       Tensor<type, 4>& attention_scores,
                                                       Tensor<type, 4>& softmax_attention_scores) const
{
    const Index batch_size = query.dimension(0);

    /// @todo do not assign memory

    const Tensor<type, 4> scaled_query = query * scaling_factor;

    // batch_matrix_multiplication(*thread_pool_device, key, query * scaling_factor, attention_scores, AT_B);

    for(Index sample_index = 0; sample_index < batch_size; sample_index++)
    {
        for(Index head_index = 0; head_index < heads_number ; head_index++)
        {
            attention_scores.chip(sample_index, 2).chip(head_index, 3).device(*thread_pool_device) =
                key.chip(sample_index, 2).chip(head_index, 2)
                .contract(scaled_query.chip(sample_index, 2).chip(head_index, 3), AT_B);
        }
    }

    if(causal_mask)
    {
        apply_causal_mask(attention_scores);
    }

    softmax(attention_scores, softmax_attention_scores);
}


void MultiheadAttentionLayer::compute_attention_outputs(const Tensor<type, 4>& transformed_value,
                                                       const Tensor<type, 4>& softmax_attention_scores,
                                                       Tensor<type, 4>& attention_outputs) const 
{    
    const Index batch_size = transformed_value.dimension(0);

    // batch_matrix_multiplication(*thread_pool_device, softmax_attention_scores, transformed_value, attention_outputs, AT_B)

    for(Index sample_index = 0; sample_index < batch_size; sample_index++)
    {
        for(Index head_index = 0; head_index < heads_number ; head_index++)
        {
            attention_outputs.chip(sample_index, 2).chip(head_index, 3).device(*thread_pool_device) =
                softmax_attention_scores.chip(sample_index, 2).chip(head_index, 3).contract(
                transformed_value.chip(sample_index, 2).chip(head_index, 3), AT_B);
        }
    }
}


void MultiheadAttentionLayer::dropout(Tensor<type, 4>& attention_scores) const
{
   /*
    const Index batch_samples_number = attention_scores.dimension(0);

    const type scaling_factor = type(1) / (type(1) - dropout_rate);

    type random;

    for (Index head_index = 0; head_index < heads_number; head_index++)
    {
        for(Index )
        {
            TensorMap<Tensor<type, 2>> matrix(attention_scores.data() + neuron_index * batch_samples_number * inputs_number,
                batch_samples_number, inputs_number);

            random = calculate_random_uniform((type)0, (type)1);

            random < dropout_rate ? matrix.setZero()
                : matrix = matrix * scaling_factor;
        }
    }
*/
}


void MultiheadAttentionLayer::forward_propagate(const pair<type*, dimensions>& inputs_pair,
                                                LayerForwardPropagation* layer_forward_propagation,
                                                const bool& is_training)
{
    MultiheadAttentionLayerForwardPropagation* multihead_attention_layer_forward_propagation
        = static_cast<MultiheadAttentionLayerForwardPropagation*>(layer_forward_propagation);

    const TensorMap<Tensor<type, 3>> input(inputs_pair.first,
                                           inputs_pair.second[0][0],
                                           inputs_pair.second[0][1],
                                           inputs_pair.second[0][2]);

    const TensorMap<Tensor<type, 3>> context(inputs_pair.first + inputs_pair.second[0][0] + inputs_pair.second[0][1] + inputs_pair.second[0][2],
                                             inputs_pair.second[1][0],
                                             inputs_pair.second[1][1],
                                             inputs_pair.second[1][2]);

    Tensor<type, 4>& query = multihead_attention_layer_forward_propagation->query;
    Tensor<type, 4>& key = multihead_attention_layer_forward_propagation->key;
    Tensor<type, 4>& value = multihead_attention_layer_forward_propagation->value;

    calculate_transformation(input, query, query_weights);

    calculate_transformation(context, key, key_weights);

    calculate_transformation(context, value, value_weights);

    Tensor<type, 4>& attention_scores = multihead_attention_layer_forward_propagation->attention_scores;
    Tensor<type, 4>& softmax_attention_scores = multihead_attention_layer_forward_propagation->softmax_attention_scores;

    compute_attention_scores(query,
                             key,
                             attention_scores,
                             softmax_attention_scores);

    if (dropout_rate > type(0))
    {
        dropout(softmax_attention_scores);
    }

    Tensor<type, 4>& attention_outputs = multihead_attention_layer_forward_propagation->attention_outputs;

    compute_attention_outputs(value,
                             softmax_attention_scores,
                             attention_outputs);


    Tensor<type, 3>& outputs = multihead_attention_layer_forward_propagation->outputs;

    calculate_output_projection(attention_outputs,
                                outputs);

}


void MultiheadAttentionLayer::calculate_hidden_delta(LayerForwardPropagation* next_forward_propagation,
                                                     LayerBackPropagation* next_back_propagation,
                                                     LayerBackPropagation* back_propagation) const
{
    MultiheadAttentionLayerBackPropagation* multihead_layer_back_propagation =
        static_cast<MultiheadAttentionLayerBackPropagation*>(back_propagation);

    switch (next_back_propagation->layer->get_type())
    {

    case Type::Perceptron3D:
    {
        PerceptronLayer3DForwardPropagation* next_perceptron_layer_forward_propagation =
            reinterpret_cast<PerceptronLayer3DForwardPropagation*>(next_forward_propagation);

        PerceptronLayer3DBackPropagation* next_multihead_attention_layer_back_propagation =
            reinterpret_cast<PerceptronLayer3DBackPropagation*>(next_back_propagation);

        calculate_hidden_delta(next_perceptron_layer_forward_propagation,
                               next_multihead_attention_layer_back_propagation,
                               multihead_layer_back_propagation);
    }
    return;

    case Type::MultiheadAttention:
    {
        MultiheadAttentionLayerForwardPropagation* next_multihead_attention_layer_forward_propagation =
            reinterpret_cast<MultiheadAttentionLayerForwardPropagation*>(next_forward_propagation);

        MultiheadAttentionLayerBackPropagation* next_multihead_attention_layer_back_propagation =
            reinterpret_cast<MultiheadAttentionLayerBackPropagation*>(next_back_propagation);

        calculate_hidden_delta(next_multihead_attention_layer_forward_propagation,
                               next_multihead_attention_layer_back_propagation,
                               multihead_layer_back_propagation);
    }
    return;

    default:

        return;
    }
}


void MultiheadAttentionLayer::calculate_hidden_delta(PerceptronLayer3DForwardPropagation* next_forward_propagation,
                                                     PerceptronLayer3DBackPropagation* next_back_propagation,
                                                     MultiheadAttentionLayerBackPropagation* back_propagation) const
{
    // Next layer

    const PerceptronLayer3D* next_perceptron_layer = static_cast<PerceptronLayer3D*>(next_back_propagation->layer);

    const Tensor<type, 2>& next_synaptic_weights = next_perceptron_layer->get_synaptic_weights();

    // Next back propagation

    const Tensor<type, 3>& next_error_combinations_derivatives = next_back_propagation->error_combinations_derivatives;

    // This back propagation

    Tensor<type, 3>& deltas = back_propagation->deltas;

    const Eigen::array<IndexPair<Index>, 1> contraction_indices = { IndexPair<Index>(2, 1) };

    deltas.device(*thread_pool_device) = next_error_combinations_derivatives.contract(next_synaptic_weights, contraction_indices);

}


void MultiheadAttentionLayer::calculate_hidden_delta(MultiheadAttentionLayerForwardPropagation* next_forward_propagation,
                                                     MultiheadAttentionLayerBackPropagation* next_back_propagation,
                                                     MultiheadAttentionLayerBackPropagation* back_propagation) const
{
    // Next layer

    const MultiheadAttentionLayer* next_multihead_attention_layer = static_cast<MultiheadAttentionLayer*>(next_back_propagation->layer);

}


void MultiheadAttentionLayer::calculate_error_gradient(const pair<type*, dimensions>& inputs,
                                                       LayerForwardPropagation* forward_propagation,
                                                       LayerBackPropagation* back_propagation) const
{
    const TensorMap<Tensor<type, 3>> input(inputs.first,
                                               inputs.second[0][0],
                                               inputs.second[0][1],
                                               inputs.second[0][2]);

    const TensorMap<Tensor<type, 3>> context(inputs.first + inputs.second[0][0] + inputs.second[0][1] + inputs.second[0][2],
                                             inputs.second[1][0],
                                             inputs.second[1][1],
                                             inputs.second[1][2]);

    Index batch_samples_number = inputs.second[0][0];

    // Forward propagation

    const MultiheadAttentionLayerForwardPropagation* multihead_attention_layer_forward_propagation =
        static_cast<MultiheadAttentionLayerForwardPropagation*>(forward_propagation);

    const Tensor<type, 4>& attention_scores = multihead_attention_layer_forward_propagation->attention_scores;
    const Tensor<type, 4>& softmax_attention_scores = multihead_attention_layer_forward_propagation->softmax_attention_scores;
    const Tensor<type, 4>& attention_outputs = multihead_attention_layer_forward_propagation->attention_outputs;

    const Tensor<type, 4>& query = multihead_attention_layer_forward_propagation-> query;
    const Tensor<type, 4>& key = multihead_attention_layer_forward_propagation->key;
    const Tensor<type, 4>& value = multihead_attention_layer_forward_propagation->value;

    // Back propagation

    MultiheadAttentionLayerBackPropagation* multihead_attention_layer_back_propagation =
        static_cast<MultiheadAttentionLayerBackPropagation*>(back_propagation);

    const Tensor<type, 3>& deltas = multihead_attention_layer_back_propagation->deltas;

    Tensor<type, 4>& error_attention_scores_derivatives = multihead_attention_layer_back_propagation->error_attention_scores_derivatives;
    Tensor<type, 4>& error_softmax_attention_scores_derivatives = multihead_attention_layer_back_propagation->error_softmax_attention_scores_derivatives;
    Tensor<type, 4>& error_attention_output_derivatives = multihead_attention_layer_back_propagation->error_attention_output_derivatives;

    Tensor<type, 4>& error_query_derivatives = multihead_attention_layer_back_propagation->error_query_derivatives;
    Tensor<type, 4>& error_key_derivatives = multihead_attention_layer_back_propagation->error_key_derivatives;
    Tensor<type, 4>& error_value_derivatives = multihead_attention_layer_back_propagation->error_value_derivatives;

    Tensor<type, 3>& error_input_derivatives = multihead_attention_layer_back_propagation->error_input_derivatives;
    Tensor<type, 3>& error_context_derivatives = multihead_attention_layer_back_propagation->error_context_derivatives;

    Tensor<type, 3>& query_weights_derivatives = multihead_attention_layer_back_propagation->query_weights_derivatives;
    Tensor<type, 3>& key_weights_derivatives = multihead_attention_layer_back_propagation->key_weights_derivatives;
    Tensor<type, 3>& value_weights_derivatives = multihead_attention_layer_back_propagation->value_weights_derivatives;

    Tensor<type, 3>& projection_weights_derivatives = multihead_attention_layer_back_propagation->projection_weights_derivatives;
    Tensor<type, 1>& projection_biases_derivatives = multihead_attention_layer_back_propagation->projection_biases_derivatives;


    // PROJECTION DERIVATIVES

    //calculate_error_projection_weights_derivatives() // using attention_outputs and deltas

    const Eigen::array<IndexPair<Index>, 2> projection_weights_derivatives_contraction_indices = { IndexPair<Index>(2, 0), IndexPair<Index>(0, 1) };
    
    // This is NOT batch matrix multiplication. Maybe possible without for
    for(Index head_index = 0; head_index < heads_number; head_index++)
    {
<<<<<<< HEAD
        const TensorMap<Tensor<type, 3>> head_attention_outputs((type*)attention_outputs.data() + head_index * input_size*weights_depth*batch_samples_number,
            input_size, weights_depth, batch_samples_number);

        TensorMap<Tensor<type, 2>> head_projection_weights_derivatives((type*)projection_weights_derivatives.data() + head_index * weights_depth*depth,
            weights_depth, depth);

        head_projection_weights_derivatives.device(*thread_pool_device) =
            head_attention_outputs.contract(deltas, projection_weights_derivatives_contraction_indices);
=======
        projection_weights_derivatives.chip(head_index, 2).device(*thread_pool_device) =
            attention_outputs.chip(head_index, 3).contract(deltas, weights_derivatives_contraction_indices);
>>>>>>> 3c36b0f5
    }


    //calculate_error_projection_biases_derivatives() // using deltas

    projection_biases_derivatives.device(*thread_pool_device) = deltas.sum(Eigen::array<Index, 2>({ 0, 1 }));


    // VALUE DERIVATIVES

    //calculate_error_value_derivatives() // using softmax_attention_scores, deltas, projection_weights and value_weights

    const Eigen::array<IndexPair<Index>, 1> attention_output_derivatives_contraction_indices = { IndexPair<Index>(2, 1) };

    // This is NOT batch matrix multiplication. Maybe possible without for
    for (Index head_index = 0; head_index < heads_number; head_index++)
    {
<<<<<<< HEAD
        const TensorMap<Tensor<type, 2>> head_projection_weights((type*)projection_weights.data() + head_index * weights_depth*depth,
            weights_depth, depth);

        TensorMap<Tensor<type, 3>> head_attention_output_derivatives((type*)error_attention_output_derivatives.data() + head_index * input_size*weights_depth*batch_samples_number,
            input_size, weights_depth, batch_samples_number);

        head_attention_output_derivatives.device(*thread_pool_device) =
            deltas.contract(head_projection_weights, attention_output_derivatives_contraction_indices);
=======
        error_attention_output_derivatives.chip(head_index, 2).device(*thread_pool_device) =
            deltas.contract(projection_weights.chip(head_index, 2), attention_output_derivatives_contraction_indices);
>>>>>>> 3c36b0f5
    }

    const Eigen::array<IndexPair<Index>, 1> value_derivatives_contraction_indices = { IndexPair<Index>(2, 1) };

    // batch_matrix_multiplication(*thread_pool_device, softmax_attention_scores, error_attention_output_derivatives, error_value_derivatives, A_B)
    for(Index sample_index = 0; sample_index < batch_samples_number; sample_index++)
    {
        for (Index head_index = 0; head_index < heads_number; head_index++)
        {
            error_value_derivatives.chip(head_index, 3).chip(sample_index, 2).device(*thread_pool_device) =
                softmax_attention_scores.chip(head_index, 3).chip(sample_index, 2).contract(
                    error_attention_output_derivatives.chip(head_index, 3).chip(sample_index, 2), A_B);
        }
    }


    //calculate_value_weights_derivatives() // using context and error_value_derivatives

    const Eigen::array<IndexPair<Index>, 2> transformation_weights_derivatives_contraction_indices = { IndexPair<Index>(1, 0), IndexPair<Index>(0, 2) };
    
    // This is NOT batch matrix multiplication. Maybe possible without for
    for (Index head_index = 0; head_index < heads_number; head_index++)
    {
<<<<<<< HEAD
        const TensorMap<Tensor<type, 3>> head_value_derivatives((type*)error_value_derivatives.data() + head_index * context_size*weights_depth*batch_samples_number,
            context_size, weights_depth, batch_samples_number);

        TensorMap<Tensor<type, 2>> head_value_weights_derivatives((type*)value_weights_derivatives.data() + head_index * depth*weights_depth,
            depth, weights_depth);

        head_value_weights_derivatives.device(*thread_pool_device) =
            context.contract(head_value_derivatives, transformation_weights_derivatives_contraction_indices);
=======
        value_weights_derivatives.chip(head_index, 2).device(*thread_pool_device) =
            context.contract(error_value_derivatives.chip(head_index, 3), weights_derivatives_contraction_indices);
>>>>>>> 3c36b0f5
    }


    // QUERY AND KEY DERIVATIVES

    //calculate_error_attention_scores_derivatives(); // using deltas, projection_weights, value and softmax_derivatives(attention_scores)
    
    //batch_matrix_multiplication(*thread_pool_device, error_attention_output, value, error_softmax_attention_scores_derivatives, A_BT);
    for (Index sample_index = 0; sample_index < batch_samples_number; sample_index++)
    {
        for (Index head_index = 0; head_index < heads_number; head_index++)
        {
            error_softmax_attention_scores_derivatives.chip(head_index, 3).chip(sample_index, 2) =
                value.chip(head_index, 3).chip(sample_index, 2).contract(
                    error_attention_output_derivatives.chip(head_index, 3).chip(sample_index, 2), A_BT);
        }
    }

    Tensor<type, 4> softmax_activations_derivatives(context_size, context_size, input_size, batch_samples_number);

    for (Index head_index = 0; head_index < heads_number; head_index++)
    {
        const TensorMap<Tensor<type, 3>> head_softmax_attention_scores((type*) softmax_attention_scores.data() + head_index * context_size*input_size*batch_samples_number,
            context_size, input_size, batch_samples_number);

        //softmax_derivatives(head_softmax_attention_scores, softmax_activations_derivatives);

        const TensorMap<Tensor<type, 3>> head_softmax_attention_scores_derivatives((type*)error_softmax_attention_scores_derivatives.data() + head_index * context_size*input_size*batch_samples_number,
            context_size, input_size, batch_samples_number);

        TensorMap<Tensor<type, 3>> head_attention_scores_derivatives((type*) error_attention_scores_derivatives.data() + head_index * context_size*input_size*batch_samples_number,
            context_size, input_size, batch_samples_number);

        //batch_matrix_multiplication(*thread_pool_device, softmax_activations_derivatives, head_softmax_attention_scores_derivatives, head_attention_scores_derivatives, AT_B);
    }
    

    //calculate_error_query_derivatives() // using error_attention_scores_derivatives, key, weight_depth and query_weights
    
    // batch_matrix_multiplication(*thread_pool_device, error_attention_scores_derivatives, key * scaling_factor, error_query_derivatives, A_B)
    for (Index sample_index = 0; sample_index < batch_samples_number; sample_index++)
    {
        for (Index head_index = 0; head_index < heads_number; head_index++)
        {
            error_query_derivatives.chip(head_index, 3).chip(sample_index, 2).device(*thread_pool_device) =
                error_attention_scores_derivatives.chip(head_index, 3).chip(sample_index, 2).contract(
                    key.chip(head_index, 3).chip(sample_index, 2), A_B);
        }
    }


    //calculate_error_key_derivatives() // using error_attention_scores_derivatives, query, weight_depth and key_weights

    // batch_matrix_multiplication(*thread_pool_device, error_attention_scores_derivatives, query * scaling_factor, error_key_derivatives, AT_B)
    for (Index sample_index = 0; sample_index < batch_samples_number; sample_index++)
    {
        for (Index head_index = 0; head_index < heads_number; head_index++)
        {
            error_key_derivatives.chip(head_index, 3).chip(sample_index, 0).device(*thread_pool_device) =
                error_attention_scores_derivatives.chip(head_index, 3).chip(sample_index, 0).contract(
                    query.chip(head_index, 3).chip(sample_index, 0), AT_B);
        }
    }


    //calculate_error_input_derivatives() // using error_query_derivatives and query_weights (sum)
    
    error_input_derivatives.setZero();
    
    // This is NOT batch matrix multiplication
    for (Index head_index = 0; head_index < heads_number; head_index++)
    {
        const TensorMap<Tensor<type, 3>> head_query_derivatives(error_query_derivatives.data() + head_index * input_size*weights_depth*batch_samples_number,
            input_size, weights_depth, batch_samples_number);

        TensorMap<Tensor<type, 2>> head_query_weights((type*) query_weights.data() + head_index * depth*weights_depth,
            depth, weights_depth);

        for (Index sample_index = 0; sample_index < batch_samples_number; sample_index++)
        {
            error_input_derivatives.chip(sample_index, 0).device(*thread_pool_device) += head_query_derivatives.chip(sample_index, 2)
                                                                                         .contract(head_query_weights, A_BT);
        }
    }


    //calculate_error_context_derivatives() // using error_key_derivatives, key_weights, error_value_derivatives and value_weights (sum)

    error_context_derivatives.setZero();

    // This is NOT batch matrix multiplication
    for (Index head_index = 0; head_index < heads_number; head_index++)
    {
        const TensorMap<Tensor<type, 3>> head_key_derivatives(error_key_derivatives.data() + head_index * context_size*weights_depth*batch_samples_number,
            context_size, weights_depth, batch_samples_number);

        TensorMap<Tensor<type, 2>> head_key_weights((type*)key_weights.data() + head_index * depth*weights_depth,
            depth, weights_depth);

        const TensorMap<Tensor<type, 3>> head_value_derivatives(error_value_derivatives.data() + head_index * context_size*weights_depth*batch_samples_number,
            context_size, weights_depth, batch_samples_number);

        TensorMap<Tensor<type, 2>> head_value_weights((type*)value_weights.data() + head_index * depth * weights_depth,
            depth, weights_depth);

        for (Index sample_index = 0; sample_index < batch_samples_number; sample_index++)
        {
            error_context_derivatives.chip(sample_index, 0).device(*thread_pool_device) +=
                head_key_derivatives.chip(sample_index, 2).contract(head_key_weights, A_BT) +
                head_value_derivatives.chip(sample_index, 2).contract(head_value_weights, A_BT);
        }
    }


    //calculate_query_weights_derivatives() // using input and error_query_derivatives
    
    // This is NOT batch matrix multiplication. Maybe possible without for
    for (Index head_index = 0; head_index < heads_number; head_index++)
    {
<<<<<<< HEAD
        const TensorMap<Tensor<type, 3>> head_query_derivatives((type*)error_query_derivatives.data() + head_index * input_size*weights_depth*batch_samples_number,
            input_size, weights_depth, batch_samples_number);

        TensorMap<Tensor<type, 2>> head_query_weights_derivatives((type*)query_weights_derivatives.data() + head_index * depth*weights_depth,
            depth, weights_depth);

        head_query_weights_derivatives.device(*thread_pool_device) =
            input.contract(head_query_derivatives, transformation_weights_derivatives_contraction_indices);
=======
        query_weights_derivatives.chip(head_index, 2).device(*thread_pool_device) =
            input.contract(error_query_derivatives.chip(head_index, 3), weights_derivatives_contraction_indices);
>>>>>>> 3c36b0f5
    }


    //calculate_key_weights_derivatives() // using context and error_key_derivatives

    // This is NOT batch matrix multiplication. Maybe possible without for
    for (Index head_index = 0; head_index < heads_number; head_index++)
    {
<<<<<<< HEAD
        const TensorMap<Tensor<type, 3>> head_key_derivatives((type*)error_key_derivatives.data() + head_index * batch_samples_number*context_size*weights_depth,
            batch_samples_number, context_size, weights_depth);

        TensorMap<Tensor<type, 2>> head_key_weights_derivatives((type*)key_weights_derivatives.data() + head_index * depth*weights_depth,
            depth, weights_depth);

        head_key_weights_derivatives.device(*thread_pool_device) =
            context.contract(head_key_derivatives, transformation_weights_derivatives_contraction_indices);
=======
        key_weights_derivatives.chip(head_index, 2).device(*thread_pool_device) =
            context.contract(error_key_derivatives.chip(head_index, 3), weights_derivatives_contraction_indices);
>>>>>>> 3c36b0f5
    }
}

}

// OpenNN: Open Neural Networks Library.
// Copyright(C) 2005-2024 Artificial Intelligence Techniques, SL.
//
// This library is free software; you can redistribute it and/or
// modify it under the terms of the GNU Lesser General Public
// License as published by the Free Software Foundation; either
// version 2.1 of the License, or any later version.
//
// This library is distributed in the hope that it will be useful,
// but WITHOUT ANY WARRANTY; without even the implied warranty of
// MERCHANTABILITY or FITNESS FOR A PARTICULAR PURPOSE.  See the GNU
// Lesser General Public License for more details.

// You should have received a copy of the GNU Lesser General Public
// License along with this library; if not, write to the Free Software
// Foundation, Inc., 51 Franklin St, Fifth Floor, Boston, MA  02110-1301  USA<|MERGE_RESOLUTION|>--- conflicted
+++ resolved
@@ -733,7 +733,6 @@
     // This is NOT batch matrix multiplication. Maybe possible without for
     for(Index head_index = 0; head_index < heads_number; head_index++)
     {
-<<<<<<< HEAD
         const TensorMap<Tensor<type, 3>> head_attention_outputs((type*)attention_outputs.data() + head_index * input_size*weights_depth*batch_samples_number,
             input_size, weights_depth, batch_samples_number);
 
@@ -742,10 +741,6 @@
 
         head_projection_weights_derivatives.device(*thread_pool_device) =
             head_attention_outputs.contract(deltas, projection_weights_derivatives_contraction_indices);
-=======
-        projection_weights_derivatives.chip(head_index, 2).device(*thread_pool_device) =
-            attention_outputs.chip(head_index, 3).contract(deltas, weights_derivatives_contraction_indices);
->>>>>>> 3c36b0f5
     }
 
 
@@ -763,7 +758,6 @@
     // This is NOT batch matrix multiplication. Maybe possible without for
     for (Index head_index = 0; head_index < heads_number; head_index++)
     {
-<<<<<<< HEAD
         const TensorMap<Tensor<type, 2>> head_projection_weights((type*)projection_weights.data() + head_index * weights_depth*depth,
             weights_depth, depth);
 
@@ -772,10 +766,6 @@
 
         head_attention_output_derivatives.device(*thread_pool_device) =
             deltas.contract(head_projection_weights, attention_output_derivatives_contraction_indices);
-=======
-        error_attention_output_derivatives.chip(head_index, 2).device(*thread_pool_device) =
-            deltas.contract(projection_weights.chip(head_index, 2), attention_output_derivatives_contraction_indices);
->>>>>>> 3c36b0f5
     }
 
     const Eigen::array<IndexPair<Index>, 1> value_derivatives_contraction_indices = { IndexPair<Index>(2, 1) };
@@ -799,7 +789,6 @@
     // This is NOT batch matrix multiplication. Maybe possible without for
     for (Index head_index = 0; head_index < heads_number; head_index++)
     {
-<<<<<<< HEAD
         const TensorMap<Tensor<type, 3>> head_value_derivatives((type*)error_value_derivatives.data() + head_index * context_size*weights_depth*batch_samples_number,
             context_size, weights_depth, batch_samples_number);
 
@@ -808,10 +797,6 @@
 
         head_value_weights_derivatives.device(*thread_pool_device) =
             context.contract(head_value_derivatives, transformation_weights_derivatives_contraction_indices);
-=======
-        value_weights_derivatives.chip(head_index, 2).device(*thread_pool_device) =
-            context.contract(error_value_derivatives.chip(head_index, 3), weights_derivatives_contraction_indices);
->>>>>>> 3c36b0f5
     }
 
 
@@ -931,7 +916,6 @@
     // This is NOT batch matrix multiplication. Maybe possible without for
     for (Index head_index = 0; head_index < heads_number; head_index++)
     {
-<<<<<<< HEAD
         const TensorMap<Tensor<type, 3>> head_query_derivatives((type*)error_query_derivatives.data() + head_index * input_size*weights_depth*batch_samples_number,
             input_size, weights_depth, batch_samples_number);
 
@@ -940,10 +924,6 @@
 
         head_query_weights_derivatives.device(*thread_pool_device) =
             input.contract(head_query_derivatives, transformation_weights_derivatives_contraction_indices);
-=======
-        query_weights_derivatives.chip(head_index, 2).device(*thread_pool_device) =
-            input.contract(error_query_derivatives.chip(head_index, 3), weights_derivatives_contraction_indices);
->>>>>>> 3c36b0f5
     }
 
 
@@ -952,7 +932,6 @@
     // This is NOT batch matrix multiplication. Maybe possible without for
     for (Index head_index = 0; head_index < heads_number; head_index++)
     {
-<<<<<<< HEAD
         const TensorMap<Tensor<type, 3>> head_key_derivatives((type*)error_key_derivatives.data() + head_index * batch_samples_number*context_size*weights_depth,
             batch_samples_number, context_size, weights_depth);
 
@@ -961,10 +940,6 @@
 
         head_key_weights_derivatives.device(*thread_pool_device) =
             context.contract(head_key_derivatives, transformation_weights_derivatives_contraction_indices);
-=======
-        key_weights_derivatives.chip(head_index, 2).device(*thread_pool_device) =
-            context.contract(error_key_derivatives.chip(head_index, 3), weights_derivatives_contraction_indices);
->>>>>>> 3c36b0f5
     }
 }
 
