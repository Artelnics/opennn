--- conflicted
+++ resolved
@@ -846,13 +846,6 @@
                     key.chip(head_index, 3).chip(sample_index, 2), A_B);
         }
     }
-<<<<<<< HEAD
-    */
-    //calculate_error_query_derivatives() // using error_attention_scores_derivatives, key, weight_depth and query_weights (sum)
-    //calculate_error_key_derivatives() // using error_attention_scores_derivatives, query, weight_depth and key_weights (sum)
-=======
-
->>>>>>> de1e265c
 
     //calculate_error_key_derivatives() // using error_attention_scores_derivatives, query, weight_depth and key_weights
 
