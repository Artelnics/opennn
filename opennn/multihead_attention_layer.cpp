//   OpenNN: Open Neural Networks Library
//   www.opennn.net
//
//   M U L T I H E A D   A T T E N T I O N   L A Y E R   C L A S S
//
//   Artificial Intelligence Techniques SL
//   artelnics@artelnics.com

#include "registry.h"
#include "tensors.h"
#include "multihead_attention_layer.h"

namespace opennn
{

MultiHeadAttention::MultiHeadAttention(const dimensions& new_input_dimensions,
                                       const Index& new_heads_number,
                                       const string& new_name) : Layer()
{
    // self-attention
    set(new_input_dimensions[0],    // query_sequence_length
        new_input_dimensions[0],    // source_sequence_length
        new_input_dimensions[1],    // embedding_dimension
        new_heads_number,
        false,
        new_name);
}

MultiHeadAttention::MultiHeadAttention(const dimensions& new_query_dimensions,
                                       const dimensions& new_source_dimensions,
                                       const Index& new_heads_number,
                                       const string& new_name) : Layer()
{
    if (new_query_dimensions[1] != new_source_dimensions[1])
        throw runtime_error("MultiHeadAttention Error: embedding dimension must be the same for query and source.");

    // cross-attention
    set(new_query_dimensions[0],    // query_sequence_length
        new_source_dimensions[0],   // source_sequence_length
        new_query_dimensions[1],    // embedding_dimension
        new_heads_number,
        false,
        new_name);
}


Index MultiHeadAttention::get_query_sequence_length() const
{
    return query_sequence_length;
}


Index MultiHeadAttention::get_source_sequence_length() const
{
    return source_sequence_length;
}


Index MultiHeadAttention::get_embedding_dimension() const
{
    return embedding_dimension;
}


Index MultiHeadAttention::get_heads_number() const
{
    return heads_number;
}


type MultiHeadAttention::get_scaling_factor() const
{
    const Index head_dimension = get_head_dimension();

    return (head_dimension == 0)
               ? 0.25
               : type(1) / type(sqrt(head_dimension));
}


Index MultiHeadAttention::get_head_dimension() const
{
    return (heads_number == 0)
               ? 0
               : Index(embedding_dimension / heads_number);
}


dimensions MultiHeadAttention::get_input_dimensions() const
{
    return { query_sequence_length, embedding_dimension };
}


dimensions MultiHeadAttention::get_output_dimensions() const
{
    return { query_sequence_length, embedding_dimension };
}


vector<pair<type *, Index> > MultiHeadAttention::get_parameter_pairs() const
{

    return {
        {(type*)query_weights.data(), query_weights.size()},
        {(type*)query_biases.data(), query_biases.size()},
        {(type*)key_weights.data(), key_weights.size()},
        {(type*)key_biases.data(), key_biases.size()},
        {(type*)value_weights.data(), value_weights.size()},
        {(type*)value_biases.data(), value_biases.size()},
        {(type*)projection_weights.data(), projection_weights.size()},
        {(type*)projection_biases.data(), projection_biases.size()}
    };
}


void MultiHeadAttention::set(const Index& new_query_sequence_length,
                             const Index& new_source_sequence_length,
                             const Index& new_embedding_dimension,
                             const Index& new_heads_number,
                             const bool& new_use_causal_mask,
                             const string& new_label)
{
    name = "MultiHeadAttention";
    query_sequence_length = new_query_sequence_length;
    source_sequence_length = new_source_sequence_length;
    heads_number = new_heads_number;
    embedding_dimension = new_embedding_dimension;
    label = new_label;

    if (embedding_dimension > 0 && heads_number > 0 && embedding_dimension % heads_number != 0)
        throw runtime_error("MultiHeadAttention Error: The embedding dimension must be divisible by the number of heads.");

    head_dimension = get_head_dimension();
    scaling_factor = get_scaling_factor();

    query_weights.resize(embedding_dimension, embedding_dimension);
    query_biases.resize(embedding_dimension);

    key_weights.resize(embedding_dimension, embedding_dimension);
    key_biases.resize(embedding_dimension);

    value_weights.resize(embedding_dimension, embedding_dimension);
    value_biases.resize(embedding_dimension);

    projection_weights.resize(embedding_dimension, embedding_dimension);
    projection_biases.resize(embedding_dimension);

    set_parameters_glorot();

    use_causal_mask = new_use_causal_mask;

    if (use_causal_mask)
        causal_mask = Tensor<type, 2>(query_sequence_length, source_sequence_length)
                          .generate([=](const Eigen::array<Index, 2>& idx) -> type {
                              Index row = idx[0];
                              Index col = idx[1];
                              return (col > row) ? minus_inf : 0;
                          });
}


void MultiHeadAttention::set_dropout_rate(const type& new_dropout_rate)
{
    dropout_rate = new_dropout_rate;
}


void MultiHeadAttention::apply_causal_mask(Tensor<type, 4>& attention_scores) const
{
    // const Index batch_size = attention_scores.dimension(2);

    // const Index context_input_size = source_sequence_length * query_sequence_length;

    // for(Index head_index = 0; head_index < heads_number; head_index++)
    // {
    //     for(Index sample_index = 0; sample_index < batch_size; sample_index++)
    //     {
    //         type* sample_attention_scores_data = attention_scores.data()
    //         + (sample_index + head_index * batch_size) * context_input_size;

    //         // + (sample_index + head_index) * context_input_size * batch_size;
    //         // + (sample_index * heads_number + head_index) * context_input_size * batch_size;

    //         TensorMap<Tensor<type, 2>> sample_attention_scores(sample_attention_scores_data,
    //                                                            source_sequence_length,
    //                                                            query_sequence_length);

    //         sample_attention_scores.device(*thread_pool_device) += causal_mask;
    //     }
    // }
}


void MultiHeadAttention::apply_key_padding_mask(const Tensor<bool, 2>& key_padding_mask,
                                                Tensor<type, 4>& attention_weights) const
{
    // @Todo (I don't know if it is building the mask correctly)
    const Index batch_size  = attention_weights.dimension(2);

    Tensor<type, 2> key_padding_mask_type(key_padding_mask.dimension(0),key_padding_mask.dimension(1));

    for(Index h = 0; h < heads_number; ++h)
    {
        for(Index b = 0; b < batch_size; ++b)
        {
            TensorMap<Tensor<type, 2>> head_sample_attention_weights = tensor_map(attention_weights,h,b);

            head_sample_attention_weights.device(*thread_pool_device)
                += key_padding_mask.chip(b, 0)
                       .cast<type>()
                       .reshape(array<Index,2>{source_sequence_length, 1})
                       .broadcast(array<Index,2>{1, query_sequence_length})
                   * type(-10e9);
        }
    }
}


void MultiHeadAttention::calculate_attention_outputs(const Tensor<type, 4>& value,
                                                     const Tensor<type, 4>& attention_weights,
                                                     Tensor<type, 4>& attention_outputs) const
{
    batch_matrix_multiplication<type, 4>(thread_pool_device.get(),
                                         attention_weights,
                                         value,
                                         attention_outputs,
                                         axes<Index>(0,0));
}


void MultiHeadAttention::concatenate_heads(const Tensor<type, 4>& attention_outputs,
                                           Tensor<type, 3>& concatenated_attention_outputs) const
{
    /*
    const Index batch_size = attention_outputs.dimension(2);
    const Index head_dimension = attention_outputs.dimension(1);

    for(Index sample_index = 0; sample_index < batch_size; sample_index++)
    {
        TensorMap<Tensor<type, 2>> sample_output = tensor_map(concatenated_attention_outputs, sample_index);

        for(Index head_index = 0; head_index < heads_number; head_index++)
        {
            const TensorMap<Tensor<type, 2>> head_output = tensor_map(attention_outputs, head_index, sample_index);

            const Index start_col = head_index * head_dimension;

            sample_output.slice(array<Index,2>{0, start_col},
                                array<Index,2>{query_sequence_length, head_dimension}) = head_output;
        }
    }
*/
    // @todo check This gives the AI

    // Original dimensions of attention_outputs: (query_sequence_length, head_dimension, batch_size, heads_number)
    // We want to merge dimensions 1 (head_dimension) and 3 (heads_number) to form the new embedding_dimension.
    // The desired output shape is (batch_size, query_sequence_length, embedding_dimension)

    // Define the shuffling pattern: map old dimensions to new ones.
    // Old: 0(seq), 1(depth), 2(batch), 3(heads)
    // New: 2(batch), 0(seq), 3(heads), 1(depth)

    // const array<int, 4> shuffling_pattern = {2, 0, 3, 1};

    // concatenated_attention_outputs.device(*thread_pool_device) =
    //     attention_outputs.shuffle(shuffling_pattern)
    //         .reshape(array<Index, 3>{
    //             attention_outputs.dimension(2), // batch_size
    //             query_sequence_length,
    //             heads_number * get_hidden_depth() // embedding_dimension
    //         });

    const array<int, 4> shuffling_pattern = {0, 3, 1, 2};

    const array<Index, 3> target_shape = {
        query_sequence_length,
        heads_number * get_head_dimension(),
        attention_outputs.dimension(2) // batch_size
    };

    concatenated_attention_outputs.device(*thread_pool_device) =
        attention_outputs.shuffle(shuffling_pattern)
            .reshape(target_shape);
}


void MultiHeadAttention::calculate_output_projection(const Tensor<type, 3>& concatenated_attention_outputs,
                                                     Tensor<type, 3>& outputs) const
{
    const Index batch_size = outputs.dimension(0);

    for (Index sample_index = 0; sample_index < batch_size; sample_index++)
    {
        const TensorMap<Tensor<type, 2>> sample_attention_output = tensor_map(concatenated_attention_outputs, sample_index);

        outputs.chip(sample_index, 0).device(*thread_pool_device)
            = sample_attention_output.contract(projection_weights, axes(1,0));
    }
    /*
    outputs.device(*thread_pool_device) = outputs
        + projection_biases.reshape(array<Index, 3>{1, 1, projection_biases.dimension(0)})
                           .broadcast(array<Index, 3>{outputs.dimension(0), outputs.dimension(1), 1});
    */
    sum_matrices(thread_pool_device.get(), projection_biases, outputs);
}


void MultiHeadAttention::forward_propagate(const vector<pair<type*, dimensions>>& input_pairs,
                                           unique_ptr<LayerForwardPropagation>& layer_forward_propagation,
                                           const bool&)
{
    const TensorMap<Tensor<type, 3>> query_input = tensor_map<3>(input_pairs[0]);
    const TensorMap<Tensor<type, 3>> source_input = (input_pairs.size() == 1)
                                                        ? query_input
                                                        : tensor_map<3>(input_pairs[1]);

    MultiHeadAttentionForwardPropagation* this_forward_propagation =
        static_cast<MultiHeadAttentionForwardPropagation*>(layer_forward_propagation.get());

    const Index batch_size = this_forward_propagation->batch_size;

    Tensor<type, 4>& query = this_forward_propagation->query;
    Tensor<type, 4>& key = this_forward_propagation->key;
    Tensor<type, 4>& value = this_forward_propagation->value;

    Tensor<type, 4>& attention_weights = this_forward_propagation->attention_weights;
    Tensor<type, 4>& attention_outputs = this_forward_propagation->attention_outputs;

<<<<<<< HEAD
=======
    Tensor<type, 3>& concatenated_attention_outputs = this_forward_propagation->concatenated_attention_outputs;

    Tensor<type, 3>& outputs = this_forward_propagation->outputs;

    query.device(*thread_pool_device) = (query_input.contract(query_weights, axes(2,0))
                                         + query_biases.reshape(array_3(1, 1, embedding_dimension))
                                               .broadcast(array_3(batch_size, query_sequence_length, 1)))
                                            .reshape(array_4(batch_size, query_sequence_length, heads_number, head_dimension))
                                            .shuffle(array_4(0, 2, 1, 3));

    key.device(*thread_pool_device) = (source_input.contract(key_weights, axes(2,0))
                                       + key_biases.reshape(array_3(1, 1, embedding_dimension))
                                             .broadcast(array_3(batch_size, source_sequence_length, 1)))
                                          .reshape(array_4(batch_size, source_sequence_length, heads_number, head_dimension))
                                          .shuffle(array_4(0, 2, 1, 3));

    value.device(*thread_pool_device) = (source_input.contract(value_weights, axes(2,0))
                                         + value_biases.reshape(array_3(1, 1, embedding_dimension))
                                               .broadcast(array_3(batch_size, source_sequence_length, 1)))
                                            .reshape(array_4(batch_size, source_sequence_length, heads_number, head_dimension))
                                            .shuffle(array_4(0, 2, 1, 3));

    attention_weights.device(*thread_pool_device) =
        (query.reshape(array_5(batch_size, heads_number, query_sequence_length, 1, head_dimension)).broadcast(array_5(1, 1, 1, source_sequence_length, 1))
         * key.reshape(array_5(batch_size, heads_number, 1, source_sequence_length, head_dimension)).broadcast(array_5(1, 1, query_sequence_length, 1, 1)))
            .sum(array_1(4)) * scaling_factor;

    softmax(attention_weights);

    attention_outputs.device(*thread_pool_device) =
        (attention_weights.reshape(array_5(batch_size, heads_number, query_sequence_length, source_sequence_length, 1)).broadcast(array_5(1, 1, 1, 1, head_dimension))
         * value.reshape(array_5(batch_size, heads_number, 1, source_sequence_length, head_dimension)).broadcast(array_5(1, 1, query_sequence_length, 1, 1)))
            .sum(array_1(3));

>>>>>>> ac730c16
#pragma omp parallel for
    for(int head_number = 0; head_number < heads_number; ++head_number)
        concatenated_attention_outputs.slice(array_3(0, 0, head_number * head_dimension), array_3(batch_size, query_sequence_length, head_dimension)) =
            attention_outputs.chip(head_number, 1);

    outputs.device(*thread_pool_device) =
        concatenated_attention_outputs.contract(projection_weights, axes(2, 0))
        + projection_biases.reshape(array_3(1, 1, embedding_dimension))
<<<<<<< HEAD
        .broadcast(array_3(batch_size, query_sequence_length, 1));
=======
              .broadcast(array_3(batch_size, query_sequence_length, 1));
>>>>>>> ac730c16
}


void MultiHeadAttention::back_propagate(const vector<pair<type*, dimensions>>& input_pairs,
                                        const vector<pair<type*, dimensions>>& delta_pairs,
                                        unique_ptr<LayerForwardPropagation>& forward_propagation,
                                        unique_ptr<LayerBackPropagation>& back_propagation) const
{
    // Get forward propagation data
    MultiHeadAttentionForwardPropagation* this_forward_propagation =
        static_cast<MultiHeadAttentionForwardPropagation*>(forward_propagation.get());

    // Get backward propagation storage
    MultiHeadAttentionBackPropagation* this_back_propagation =
        static_cast<MultiHeadAttentionBackPropagation*>(back_propagation.get());

    // Get tensors from forward propagation
    const TensorMap<Tensor<type, 3>> query_input = tensor_map<3>(input_pairs[0]);
    const TensorMap<Tensor<type, 3>> source_input = tensor_map<3>(input_pairs[1]);

    // const TensorMap<Tensor<type, 3>> source_input = (input_pairs.size() == 1)
    //                                                     ? query_input
    //                                                     : tensor_map<3>(input_pairs[1]);

    const Tensor<type, 4>& query = this_forward_propagation->query;
    const Tensor<type, 4>& key = this_forward_propagation->key;
    const Tensor<type, 4>& value = this_forward_propagation->value;
    const Tensor<type, 4>& attention_weights = this_forward_propagation->attention_weights;
    const Tensor<type, 3>& concatenated_attention_outputs = this_forward_propagation->concatenated_attention_outputs;

    // Get incoming gradient (ΔY)
    const TensorMap<Tensor<type, 3>> delta_Y = tensor_map<3>(delta_pairs[0]);

    // Get gradient storage
    Tensor<type, 2>& projection_weight_deltas = this_back_propagation->projection_weight_deltas;
    Tensor<type, 1>& projection_bias_deltas = this_back_propagation->projection_bias_deltas;
    Tensor<type, 3>& concatenated_attention_output_deltas = this_back_propagation->concatenated_attention_output_deltas;
    Tensor<type, 4>& attention_output_deltas = this_back_propagation->attention_output_deltas;
    Tensor<type, 4>& attention_weight_deltas_xxx = this_back_propagation->attention_weight_deltas_xxx;
    Tensor<type, 4>& query_deltas = this_back_propagation->query_deltas;
    Tensor<type, 4>& key_deltas = this_back_propagation->key_deltas;
    Tensor<type, 4>& value_deltas = this_back_propagation->value_deltas;
    Tensor<type, 2>& query_weight_deltas = this_back_propagation->query_weight_deltas;
    Tensor<type, 1>& query_bias_deltas = this_back_propagation->query_bias_deltas;
    Tensor<type, 2>& key_weight_deltas = this_back_propagation->key_weight_deltas;
    Tensor<type, 1>& key_bias_deltas = this_back_propagation->key_bias_deltas;
    Tensor<type, 2>& value_weight_deltas = this_back_propagation->value_weight_deltas;
    Tensor<type, 1>& value_bias_deltas = this_back_propagation->value_bias_deltas;
    Tensor<type, 3>& input_query_deltas = this_back_propagation->input_query_deltas;
    Tensor<type, 3>& input_source_deltas = this_back_propagation->input_source_deltas;

    const Index batch_size = this_forward_propagation->batch_size;


    // Step 1: Derivative of the Final Projection
    // ∇W_O L = H_concat^T * ΔY
    projection_weight_deltas.device(*thread_pool_device) =
        concatenated_attention_outputs.reshape(array_2(batch_size * query_sequence_length, embedding_dimension))
            .contract(delta_Y.reshape(array_2(batch_size * query_sequence_length, embedding_dimension)), axes(0, 0));

    // ∇b_O L = sum(ΔY, axis=(0,1))

    projection_bias_deltas.device(*thread_pool_device) =
        delta_Y.sum(array_2(0, 1));

    // ΔH_concat = ΔY * W_O^T
    concatenated_attention_output_deltas.device(*thread_pool_device) =
        delta_Y.contract(projection_weights, axes(2, 1));

<<<<<<< HEAD
    // Step 2: Split ΔH_concat by heads
#pragma omp parallel for
    for(int head_index = 0; head_index < heads_number; ++head_index)
    {
        attention_output_deltas.slice(array_4(0, head_index, 0, 0), array_4(batch_size, 1, query_sequence_length, head_dimension))
        = concatenated_attention_output_deltas.slice(array_3(0, 0, head_index * head_dimension),
                                                     array_3(batch_size, query_sequence_length, head_dimension))
              .reshape(array_4(batch_size, 1, query_sequence_length, head_dimension));
    }

    // Step 3: Derivative of H_i = A_i * V_i
    // ∇V_i L = A_i^T * ΔH_i
    // value_deltas.device(*thread_pool_device) =
    //     attention_weights.shuffle(array_4(0, 1, 3, 2))
    //         .reshape(array_5(batch_size, heads_number, source_sequence_length, query_sequence_length, 1))
    //         .broadcast(array_5(1, 1, 1, 1, head_dimension))
    //     * attention_output_deltas.reshape(array_5(batch_size, heads_number, 1, query_sequence_length, head_dimension))
    //           .broadcast(array_5(1, 1, source_sequence_length, 1, 1));
    // value_deltas = value_deltas.sum(array_1(3));

    value_deltas.device(*thread_pool_device) =
        (attention_weights.shuffle(array_4(0, 1, 3, 2))
             .reshape(array_5(batch_size, heads_number, source_sequence_length, query_sequence_length, 1))
             .broadcast(array_5(1, 1, 1, 1, head_dimension))
         * attention_output_deltas
               .reshape(array_5(batch_size, heads_number, 1, query_sequence_length, head_dimension))
               .broadcast(array_5(1, 1, source_sequence_length, 1, 1))
         ).sum(array_1(3));

    // // ∇A_i L = ΔH_i * V_i^T
    // attention_weight_deltas_xxx.device(*thread_pool_device) =
    //     attention_output_deltas.reshape(array_5(batch_size, heads_number, query_sequence_length, 1, head_dimension))
    //         .broadcast(array_5(1, 1, 1, source_sequence_length, 1))
    //     * value.reshape(array_5(batch_size, heads_number, 1, source_sequence_length, head_dimension))
    //           .broadcast(array_5(1, 1, query_sequence_length, 1, 1));
    // attention_weight_deltas_xxx = attention_weight_deltas_xxx.sum(array_1(4));

    attention_weight_deltas_xxx.device(*thread_pool_device) =
        (attention_output_deltas.reshape(array_5(batch_size, heads_number, query_sequence_length, 1, head_dimension))
             .broadcast(array_5(1, 1, 1, source_sequence_length, 1))
         * value.reshape(array_5(batch_size, heads_number, 1, source_sequence_length, head_dimension))
               .broadcast(array_5(1, 1, query_sequence_length, 1, 1))
         ).sum(array_1(4));

    // Step 4: Derivative of Softmax
    // For each position in each head in each batch
    // ∇S_i L = diag(A_i) * ΔA_i - A_i * (A_i^T * ΔA_i)
    Tensor<type, 4> softmax_grad(batch_size, heads_number, query_sequence_length, source_sequence_length);

#pragma omp parallel for collapse(3)
    for(int b = 0; b < batch_size; ++b)
    {
=======
// Step 2: Split ΔH_concat by heads
#pragma omp parallel for
    for(int head_index = 0; head_index < heads_number; ++head_index)
    {
        attention_output_deltas.slice(array_4(0, head_index, 0, 0), array_4(batch_size, 1, query_sequence_length, head_dimension))
            = concatenated_attention_output_deltas.slice(array_3(0, 0, head_index * head_dimension),
                                                         array_3(batch_size, query_sequence_length, head_dimension))
                  .reshape(array_4(batch_size, 1, query_sequence_length, head_dimension));
    }

    // Step 3: Derivative of H_i = A_i * V_i
    // ∇V_i L = A_i^T * ΔH_i
    // value_deltas.device(*thread_pool_device) =
    //     attention_weights.shuffle(array_4(0, 1, 3, 2))
    //         .reshape(array_5(batch_size, heads_number, source_sequence_length, query_sequence_length, 1))
    //         .broadcast(array_5(1, 1, 1, 1, head_dimension))
    //     * attention_output_deltas.reshape(array_5(batch_size, heads_number, 1, query_sequence_length, head_dimension))
    //           .broadcast(array_5(1, 1, source_sequence_length, 1, 1));
    // value_deltas = value_deltas.sum(array_1(3));

    value_deltas.device(*thread_pool_device) =
        (attention_weights.shuffle(array_4(0, 1, 3, 2))
             .reshape(array_5(batch_size, heads_number, source_sequence_length, query_sequence_length, 1))
             .broadcast(array_5(1, 1, 1, 1, head_dimension))
         * attention_output_deltas
               .reshape(array_5(batch_size, heads_number, 1, query_sequence_length, head_dimension))
               .broadcast(array_5(1, 1, source_sequence_length, 1, 1))
         ).sum(array_1(3));

    // // ∇A_i L = ΔH_i * V_i^T
    // attention_weight_deltas_xxx.device(*thread_pool_device) =
    //     attention_output_deltas.reshape(array_5(batch_size, heads_number, query_sequence_length, 1, head_dimension))
    //         .broadcast(array_5(1, 1, 1, source_sequence_length, 1))
    //     * value.reshape(array_5(batch_size, heads_number, 1, source_sequence_length, head_dimension))
    //           .broadcast(array_5(1, 1, query_sequence_length, 1, 1));
    // attention_weight_deltas_xxx = attention_weight_deltas_xxx.sum(array_1(4));

    attention_weight_deltas_xxx.device(*thread_pool_device) =
        (attention_output_deltas.reshape(array_5(batch_size, heads_number, query_sequence_length, 1, head_dimension))
             .broadcast(array_5(1, 1, 1, source_sequence_length, 1))
         * value.reshape(array_5(batch_size, heads_number, 1, source_sequence_length, head_dimension))
               .broadcast(array_5(1, 1, query_sequence_length, 1, 1))
         ).sum(array_1(4));

    // Step 4: Derivative of Softmax
    // For each position in each head in each batch
    // ∇S_i L = diag(A_i) * ΔA_i - A_i * (A_i^T * ΔA_i)
    Tensor<type, 4> softmax_grad(batch_size, heads_number, query_sequence_length, source_sequence_length);

#pragma omp parallel for collapse(3)
    for(int b = 0; b < batch_size; ++b)
    {
>>>>>>> ac730c16
        for(int h = 0; h < heads_number; ++h)
        {
            for(int q = 0; q < query_sequence_length; ++q)
            {
                // Get the attention weights and deltas for this position
                type dot_product = 0;
                for(int s = 0; s < source_sequence_length; ++s)
                {
                    dot_product += attention_weights(b, h, q, s) * attention_weight_deltas_xxx(b, h, q, s);
                }

                for(int s = 0; s < source_sequence_length; ++s)
                {
                    softmax_grad(b, h, q, s) = attention_weights(b, h, q, s) *
                                               (attention_weight_deltas_xxx(b, h, q, s) - dot_product);
                }
            }
        }
    }

    // Step 5: Derivative of Scores S_i = Q_i * K_i^T / sqrt(d_k)
    // ∇Q_i L = (1/sqrt(d_k)) * ΔS_i * K_i
    // query_deltas.device(*thread_pool_device) =
    //     softmax_grad.reshape(array_5(batch_size, heads_number, query_sequence_length, source_sequence_length, 1))
    //         .broadcast(array_5(1, 1, 1, 1, head_dimension))
    //     * key.reshape(array_5(batch_size, heads_number, 1, source_sequence_length, head_dimension))
    //           .broadcast(array_5(1, 1, query_sequence_length, 1, 1));
    // query_deltas = query_deltas.sum(array_1(3)) * scaling_factor;

    query_deltas.device(*thread_pool_device) =
        (softmax_grad.reshape(array_5(batch_size, heads_number, query_sequence_length, source_sequence_length, 1))
             .broadcast(array_5(1, 1, 1, 1, head_dimension))
         * key.reshape(array_5(batch_size, heads_number, 1, source_sequence_length, head_dimension))
               .broadcast(array_5(1, 1, query_sequence_length, 1, 1))
         ).sum(array_1(3)) * scaling_factor;

    // ∇K_i L = (1/sqrt(d_k)) * ΔS_i^T * Q_i
    // key_deltas.device(*thread_pool_device) =
    //     softmax_grad.shuffle(array_4(0, 1, 3, 2))
    //         .reshape(array_5(batch_size, heads_number, source_sequence_length, query_sequence_length, 1))
    //         .broadcast(array_5(1, 1, 1, 1, head_dimension))
    //     * query.reshape(array_5(batch_size, heads_number, 1, query_sequence_length, head_dimension))
    //           .broadcast(array_5(1, 1, source_sequence_length, 1, 1));
    // key_deltas = key_deltas.sum(array_1(3)) * scaling_factor;

    key_deltas.device(*thread_pool_device) =
        (softmax_grad.shuffle(array_4(0, 1, 3, 2))
             .reshape(array_5(batch_size, heads_number, source_sequence_length, query_sequence_length, 1))
             .broadcast(array_5(1, 1, 1, 1, head_dimension))
         * query.reshape(array_5(batch_size, heads_number, 1, query_sequence_length, head_dimension))
               .broadcast(array_5(1, 1, source_sequence_length, 1, 1))
         ).sum(array_1(3)) * scaling_factor;


    // Step 6: Derivative of Projections
    // First reshape the deltas back to (batch_size, sequence_length, embedding_dimension)
    Tensor<type, 3> query_deltas_reshaped(batch_size, query_sequence_length, embedding_dimension);
    Tensor<type, 3> key_deltas_reshaped(batch_size, source_sequence_length, embedding_dimension);
    Tensor<type, 3> value_deltas_reshaped(batch_size, source_sequence_length, embedding_dimension);

    query_deltas_reshaped.device(*thread_pool_device) =
        query_deltas.shuffle(array_4(0, 2, 1, 3))
            .reshape(array_3(batch_size, query_sequence_length, embedding_dimension));

    key_deltas_reshaped.device(*thread_pool_device) =
        key_deltas.shuffle(array_4(0, 2, 1, 3))
            .reshape(array_3(batch_size, source_sequence_length, embedding_dimension));

    value_deltas_reshaped.device(*thread_pool_device) =
        value_deltas.shuffle(array_4(0, 2, 1, 3))
            .reshape(array_3(batch_size, source_sequence_length, embedding_dimension));
<<<<<<< HEAD
//
=======
    //
>>>>>>> ac730c16
    // ∇W_Q L = X^T * ∇Q L
    query_weight_deltas.device(*thread_pool_device) =
        query_input.reshape(array_2(batch_size * query_sequence_length, embedding_dimension))
            .contract(query_deltas_reshaped.reshape(array_2(batch_size * query_sequence_length, embedding_dimension)), axes(0, 0));

    // ∇b_Q L = sum(∇Q L, axis=(0,1))
    query_bias_deltas.device(*thread_pool_device) =
        query_deltas_reshaped.sum(array_2(0, 1));

    // ∇W_K L = X^T * ∇K L
    key_weight_deltas.device(*thread_pool_device) =
        source_input.reshape(array_2(batch_size * source_sequence_length, embedding_dimension))
            .contract(key_deltas_reshaped.reshape(array_2(batch_size * source_sequence_length, embedding_dimension)), axes(0, 0));

    // ∇b_K L = sum(∇K L, axis=(0,1))
    key_bias_deltas.device(*thread_pool_device) =
        key_deltas_reshaped.sum(array_2(0, 1));

    // ∇W_V L = X^T * ∇V L
    value_weight_deltas.device(*thread_pool_device) =
        source_input.reshape(array_2(batch_size * source_sequence_length, embedding_dimension))
            .contract(value_deltas_reshaped.reshape(array_2(batch_size * source_sequence_length, embedding_dimension)), axes(0, 0));

    // ∇b_V L = sum(∇V L, axis=(0,1))
    value_bias_deltas.device(*thread_pool_device) =
        value_deltas_reshaped.sum(array_2(0, 1));
<<<<<<< HEAD
//
=======
    //
>>>>>>> ac730c16
    // Step 7: Accumulate Input Gradient
    // ∇X L (from Q) = ∇Q L * W_Q^T
    input_query_deltas.device(*thread_pool_device) =
        query_deltas_reshaped.contract(query_weights, axes(2, 1));

    // ∇X L (from K) = ∇K L * W_K^T
    input_source_deltas.device(*thread_pool_device) =
        key_deltas_reshaped.contract(key_weights, axes(2, 1));

    // ∇X L (from V) = ∇V L * W_V^T (add to source deltas)
    input_source_deltas.device(*thread_pool_device) +=
        value_deltas_reshaped.contract(value_weights, axes(2, 1));

    // For self-attention, accumulate all gradients into input_query_deltas
    if(input_pairs.size() == 1)
    {
        input_query_deltas.device(*thread_pool_device) += input_source_deltas;
    }
    // cout << "value_bias_deltas: " << value_bias_deltas.dimensions() << endl;
    // /*
}

void MultiHeadAttention::from_XML(const XMLDocument& document)
{
    // @todo update notation

    const XMLElement* multihead_attention_layer_element = document.FirstChildElement("MultiHeadAttention");

    if(!multihead_attention_layer_element)
        throw runtime_error("MultiHeadAttention element is nullptr.\n");

    const string new_name = read_xml_string(multihead_attention_layer_element, "Name");
    const Index new_input_size = read_xml_index(multihead_attention_layer_element, "InputSize");
    const Index new_context_size = read_xml_index(multihead_attention_layer_element, "ContextSize");
    const Index new_depth = read_xml_index(multihead_attention_layer_element, "Depth");
    const Index new_heads_number = read_xml_index(multihead_attention_layer_element, "HeadsNumber");
    const Index new_use_causal_mask = read_xml_bool(multihead_attention_layer_element, "CausalMask");

    set(new_input_size, new_context_size, new_depth, new_heads_number, new_use_causal_mask, new_name);

    string_to_tensor<type, 1>(read_xml_string(multihead_attention_layer_element, "QueryBiases"), query_biases);
    string_to_tensor<type, 2>(read_xml_string(multihead_attention_layer_element, "QueryWeights"), query_weights);
    string_to_tensor<type, 1>(read_xml_string(multihead_attention_layer_element, "KeyBiases"), key_biases);
    string_to_tensor<type, 2>(read_xml_string(multihead_attention_layer_element, "KeyWeights"), key_weights);
    string_to_tensor<type, 1>(read_xml_string(multihead_attention_layer_element, "ValueBiases"), value_biases);
    string_to_tensor<type, 2>(read_xml_string(multihead_attention_layer_element, "ValueWeights"), value_weights);
    string_to_tensor<type, 1>(read_xml_string(multihead_attention_layer_element, "ProjectionBiases"), projection_biases);
    string_to_tensor<type, 2>(read_xml_string(multihead_attention_layer_element, "ProjectionWeights"), projection_weights);
}


void MultiHeadAttention::print() const
{
    cout << "Multi-head attention Layer" << endl
         << "Label: " << label << endl
         << "Type: Embedding" << endl
         << "Input dimensions: ";
    print_vector(get_input_dimensions());

    cout << "Output dimensions: ";
    print_vector(get_output_dimensions());
}


void MultiHeadAttention::to_XML(XMLPrinter& printer) const
{
    printer.OpenElement("MultiHeadAttention");

    add_xml_element(printer, "Label", label);
    add_xml_element(printer, "InputSize", to_string(get_query_sequence_length()));
    add_xml_element(printer, "ContextSize", to_string(get_source_sequence_length()));
    add_xml_element(printer, "Depth", to_string(get_embedding_dimension()));
    add_xml_element(printer, "HeadDimension", to_string(get_head_dimension()));
    add_xml_element(printer, "HeadsNumber", to_string(get_heads_number()));
    add_xml_element(printer, "CausalMask", to_string(use_causal_mask ? 1 : 0));
    add_xml_element(printer, "QueryBiases", tensor_to_string<type, 1>(query_biases));
    add_xml_element(printer, "QueryWeights", tensor_to_string<type, 2>(query_weights));
    add_xml_element(printer, "KeyBiases", tensor_to_string<type, 1>(key_biases));
    add_xml_element(printer, "KeyWeights", tensor_to_string<type, 2>(key_weights));
    add_xml_element(printer, "ValueBiases", tensor_to_string<type, 1>(value_biases));
    add_xml_element(printer, "ValueWeights", tensor_to_string<type, 2>(value_weights));
    add_xml_element(printer, "ProjectionBiases", tensor_to_string<type, 1>(projection_biases));
    add_xml_element(printer, "ProjectionWeights", tensor_to_string<type, 2>(projection_weights));

    printer.CloseElement();
}


MultiHeadAttentionForwardPropagation::MultiHeadAttentionForwardPropagation(const Index& new_batch_size, Layer* new_layer)
    : LayerForwardPropagation()
{
    set(new_batch_size, new_layer);
}


pair<type*, dimensions> MultiHeadAttentionForwardPropagation::get_output_pair() const
{
    MultiHeadAttention* multihead_attention_layer = static_cast<MultiHeadAttention*>(layer);

    const Index query_sequence_length = multihead_attention_layer->get_query_sequence_length();
    const Index embedding_dimension = multihead_attention_layer->get_embedding_dimension();

    return { (type*)outputs.data(), {{ batch_size, query_sequence_length, embedding_dimension }} };
}


void MultiHeadAttentionForwardPropagation::set(const Index& new_batch_size, Layer* new_layer)
{
    if (!new_layer) return;

    layer = new_layer;

    batch_size = new_batch_size;

    MultiHeadAttention* multihead_attention_layer = static_cast<MultiHeadAttention*>(layer);

    const Index query_sequence_length = multihead_attention_layer->get_query_sequence_length();
    const Index source_sequence_length = multihead_attention_layer->get_source_sequence_length();
    const Index embedding_dimension = multihead_attention_layer->get_embedding_dimension();
    const Index heads_number = multihead_attention_layer->get_heads_number();
    const Index head_dimension = multihead_attention_layer->get_head_dimension();

    query.resize(batch_size, heads_number, query_sequence_length, head_dimension);
    key.resize(batch_size, heads_number, source_sequence_length, head_dimension);
    value.resize(batch_size, heads_number, source_sequence_length, head_dimension);

    // attention_weights.resize(batch_size, heads_number, source_sequence_length, query_sequence_length);
    attention_weights.resize(batch_size, heads_number, query_sequence_length, source_sequence_length);

<<<<<<< HEAD
// attention_outputs.resize(batch_size, heads_number, query_sequence_length, head_dimension);
// concatenated_attention_outputs.resize(batch_size, query_sequence_length, embedding_dimension);
// projection_outputs.resize(batch_size, query_sequence_length, embedding_dimension);
// outputs.resize(batch_size, query_sequence_length, embedding_dimension);
=======
    // attention_outputs.resize(batch_size, heads_number, query_sequence_length, head_dimension);
    // concatenated_attention_outputs.resize(batch_size, query_sequence_length, embedding_dimension);
    // projection_outputs.resize(batch_size, query_sequence_length, embedding_dimension);
    // outputs.resize(batch_size, query_sequence_length, embedding_dimension);
>>>>>>> ac730c16

    attention_outputs.resize(batch_size, heads_number, query_sequence_length, head_dimension);
    concatenated_attention_outputs.resize(batch_size, query_sequence_length, embedding_dimension);
    projection_outputs.resize(batch_size, query_sequence_length, embedding_dimension, heads_number);
    outputs.resize(batch_size, query_sequence_length, embedding_dimension);

    // Auxiliar

    sample_matrix.resize(query_sequence_length, head_dimension);
}


void MultiHeadAttentionForwardPropagation::print() const
{
    cout << "Outputs dimensions:" << endl;
    //cout << output_dimensions << endl;
    cout << "Outputs:" << endl;
    //cout << TensorMap<Tensor<type,3>>(outputs_data, output_dimensions(0), output_dimensions(1), output_dimensions(2)) << endl;
}


void MultiHeadAttentionBackPropagation::set(const Index& new_batch_size, Layer* new_layer)
{
    if (!new_layer) return;

    layer = new_layer;

    batch_size = new_batch_size;

    MultiHeadAttention* multihead_attention_layer = static_cast<MultiHeadAttention*>(layer);

    const Index query_sequence_length = multihead_attention_layer->get_query_sequence_length();
    const Index source_sequence_length = multihead_attention_layer->get_source_sequence_length();
    const Index embedding_dimension = multihead_attention_layer->get_embedding_dimension();
    const Index heads_number = multihead_attention_layer->get_heads_number();
    const Index head_dimension = multihead_attention_layer->get_head_dimension();

    query_weight_deltas.resize(embedding_dimension, embedding_dimension);
    key_weight_deltas.resize(embedding_dimension, embedding_dimension);
    value_weight_deltas.resize(embedding_dimension, embedding_dimension);
    projection_weight_deltas.resize(embedding_dimension, embedding_dimension);

    query_bias_deltas.resize(embedding_dimension);
    key_bias_deltas.resize(embedding_dimension);
    value_bias_deltas.resize(embedding_dimension);
    projection_bias_deltas.resize(embedding_dimension);

    input_query_deltas.resize(batch_size, query_sequence_length, embedding_dimension);
    input_source_deltas.resize(batch_size, source_sequence_length, embedding_dimension);

    // Auxiliar

    attention_weight_deltas_xxx.resize(batch_size, heads_number, source_sequence_length, query_sequence_length);

    attention_output_deltas.resize(batch_size, heads_number, query_sequence_length, head_dimension);

    concatenated_attention_output_deltas.resize(batch_size, query_sequence_length, embedding_dimension);

    query_deltas.resize(batch_size, heads_number, query_sequence_length, head_dimension);

    key_deltas.resize(batch_size, heads_number, source_sequence_length, head_dimension);
    value_deltas.resize(batch_size, heads_number, source_sequence_length, head_dimension);

    aux_rows.resize(source_sequence_length);
}


void MultiHeadAttentionBackPropagation::print() const
{
}


MultiHeadAttentionBackPropagation::MultiHeadAttentionBackPropagation(const Index& new_batch_size,
                                                                     Layer* new_layer)
    : LayerBackPropagation()
{
    set(new_batch_size, new_layer);
}


vector<pair<type*, dimensions>> MultiHeadAttentionBackPropagation::get_input_derivative_pairs() const
{
    MultiHeadAttention* multihead_attention_layer = static_cast<MultiHeadAttention*>(layer);

    const Index query_sequence_length = multihead_attention_layer->get_query_sequence_length();
    const Index source_sequence_length = multihead_attention_layer->get_source_sequence_length();
    const Index embedding_dimension = multihead_attention_layer->get_embedding_dimension();

    return
        {{(type*)(input_query_deltas.data()), {batch_size, query_sequence_length, embedding_dimension}},
         {(type*)(input_source_deltas.data()), {batch_size, source_sequence_length, embedding_dimension}} };
}


vector<pair<type*, Index>> MultiHeadAttentionBackPropagation::get_parameter_delta_pairs() const
{
    return {
        {(type*)query_weight_deltas.data(), query_weight_deltas.size()},
        {(type*)query_bias_deltas.data(), query_bias_deltas.size()},
        {(type*)key_weight_deltas.data(), key_weight_deltas.size()},
        {(type*)key_bias_deltas.data(), key_bias_deltas.size()},
        {(type*)value_weight_deltas.data(), value_weight_deltas.size()},
        {(type*)value_bias_deltas.data(), value_bias_deltas.size()},
        {(type*)projection_weight_deltas.data(), projection_weight_deltas.size()},
        {(type*)projection_bias_deltas.data(), projection_bias_deltas.size()}
    };
}

REGISTER(Layer, MultiHeadAttention, "MultiHeadAttention")
REGISTER(LayerForwardPropagation, MultiHeadAttentionForwardPropagation, "MultiHeadAttention")
REGISTER(LayerBackPropagation, MultiHeadAttentionBackPropagation, "MultiHeadAttention")

}

// OpenNN: Open Neural Networks Library.
// Copyright(C) 2005-2025 Artificial Intelligence Techniques, SL.
//
// This library is free software; you can redistribute it and/or
// modify it under the terms of the GNU Lesser General Public
// License as published by the Free Software Foundation; either
// version 2.1 of the License, or any later version.
//
// This library is distributed in the hope that it will be useful,
// but WITHOUT ANY WARRANTY; without even the implied warranty of
// MERCHANTABILITY or FITNESS FOR A PARTICULAR PURPOSE.  See the GNU
// Lesser General Public License for more details.

// You should have received a copy of the GNU Lesser General Public
// License along with this library; if not, write to the Free Software Foundation.er the terms of the GNU Lesser General Public
// License as published by the Free Software Foundation; either
// version 2.1 of the License, or any later version.
//
// This library is distributed in the hope that it will be useful,
// but WITHOUT ANY WARRANTY; without even the implied warranty of
// MERCHANTABILITY or FITNESS FOR A PARTICULAR PURPOSE.  See the GNU
// Lesser General Public License for more details.

// You should have received a copy of the GNU Lesser General Public
// License along with this library; if not, write to the Free Software
// Foundation, Inc., 51 Franklin St, Fifth Floor, Boston, MA  02110-1301  USA<|MERGE_RESOLUTION|>--- conflicted
+++ resolved
@@ -327,8 +327,6 @@
     Tensor<type, 4>& attention_weights = this_forward_propagation->attention_weights;
     Tensor<type, 4>& attention_outputs = this_forward_propagation->attention_outputs;
 
-<<<<<<< HEAD
-=======
     Tensor<type, 3>& concatenated_attention_outputs = this_forward_propagation->concatenated_attention_outputs;
 
     Tensor<type, 3>& outputs = this_forward_propagation->outputs;
@@ -363,7 +361,6 @@
          * value.reshape(array_5(batch_size, heads_number, 1, source_sequence_length, head_dimension)).broadcast(array_5(1, 1, query_sequence_length, 1, 1)))
             .sum(array_1(3));
 
->>>>>>> ac730c16
 #pragma omp parallel for
     for(int head_number = 0; head_number < heads_number; ++head_number)
         concatenated_attention_outputs.slice(array_3(0, 0, head_number * head_dimension), array_3(batch_size, query_sequence_length, head_dimension)) =
@@ -372,11 +369,7 @@
     outputs.device(*thread_pool_device) =
         concatenated_attention_outputs.contract(projection_weights, axes(2, 0))
         + projection_biases.reshape(array_3(1, 1, embedding_dimension))
-<<<<<<< HEAD
-        .broadcast(array_3(batch_size, query_sequence_length, 1));
-=======
               .broadcast(array_3(batch_size, query_sequence_length, 1));
->>>>>>> ac730c16
 }
 
 
@@ -446,15 +439,14 @@
     concatenated_attention_output_deltas.device(*thread_pool_device) =
         delta_Y.contract(projection_weights, axes(2, 1));
 
-<<<<<<< HEAD
-    // Step 2: Split ΔH_concat by heads
+// Step 2: Split ΔH_concat by heads
 #pragma omp parallel for
     for(int head_index = 0; head_index < heads_number; ++head_index)
     {
         attention_output_deltas.slice(array_4(0, head_index, 0, 0), array_4(batch_size, 1, query_sequence_length, head_dimension))
-        = concatenated_attention_output_deltas.slice(array_3(0, 0, head_index * head_dimension),
-                                                     array_3(batch_size, query_sequence_length, head_dimension))
-              .reshape(array_4(batch_size, 1, query_sequence_length, head_dimension));
+            = concatenated_attention_output_deltas.slice(array_3(0, 0, head_index * head_dimension),
+                                                         array_3(batch_size, query_sequence_length, head_dimension))
+                  .reshape(array_4(batch_size, 1, query_sequence_length, head_dimension));
     }
 
     // Step 3: Derivative of H_i = A_i * V_i
@@ -499,60 +491,6 @@
 #pragma omp parallel for collapse(3)
     for(int b = 0; b < batch_size; ++b)
     {
-=======
-// Step 2: Split ΔH_concat by heads
-#pragma omp parallel for
-    for(int head_index = 0; head_index < heads_number; ++head_index)
-    {
-        attention_output_deltas.slice(array_4(0, head_index, 0, 0), array_4(batch_size, 1, query_sequence_length, head_dimension))
-            = concatenated_attention_output_deltas.slice(array_3(0, 0, head_index * head_dimension),
-                                                         array_3(batch_size, query_sequence_length, head_dimension))
-                  .reshape(array_4(batch_size, 1, query_sequence_length, head_dimension));
-    }
-
-    // Step 3: Derivative of H_i = A_i * V_i
-    // ∇V_i L = A_i^T * ΔH_i
-    // value_deltas.device(*thread_pool_device) =
-    //     attention_weights.shuffle(array_4(0, 1, 3, 2))
-    //         .reshape(array_5(batch_size, heads_number, source_sequence_length, query_sequence_length, 1))
-    //         .broadcast(array_5(1, 1, 1, 1, head_dimension))
-    //     * attention_output_deltas.reshape(array_5(batch_size, heads_number, 1, query_sequence_length, head_dimension))
-    //           .broadcast(array_5(1, 1, source_sequence_length, 1, 1));
-    // value_deltas = value_deltas.sum(array_1(3));
-
-    value_deltas.device(*thread_pool_device) =
-        (attention_weights.shuffle(array_4(0, 1, 3, 2))
-             .reshape(array_5(batch_size, heads_number, source_sequence_length, query_sequence_length, 1))
-             .broadcast(array_5(1, 1, 1, 1, head_dimension))
-         * attention_output_deltas
-               .reshape(array_5(batch_size, heads_number, 1, query_sequence_length, head_dimension))
-               .broadcast(array_5(1, 1, source_sequence_length, 1, 1))
-         ).sum(array_1(3));
-
-    // // ∇A_i L = ΔH_i * V_i^T
-    // attention_weight_deltas_xxx.device(*thread_pool_device) =
-    //     attention_output_deltas.reshape(array_5(batch_size, heads_number, query_sequence_length, 1, head_dimension))
-    //         .broadcast(array_5(1, 1, 1, source_sequence_length, 1))
-    //     * value.reshape(array_5(batch_size, heads_number, 1, source_sequence_length, head_dimension))
-    //           .broadcast(array_5(1, 1, query_sequence_length, 1, 1));
-    // attention_weight_deltas_xxx = attention_weight_deltas_xxx.sum(array_1(4));
-
-    attention_weight_deltas_xxx.device(*thread_pool_device) =
-        (attention_output_deltas.reshape(array_5(batch_size, heads_number, query_sequence_length, 1, head_dimension))
-             .broadcast(array_5(1, 1, 1, source_sequence_length, 1))
-         * value.reshape(array_5(batch_size, heads_number, 1, source_sequence_length, head_dimension))
-               .broadcast(array_5(1, 1, query_sequence_length, 1, 1))
-         ).sum(array_1(4));
-
-    // Step 4: Derivative of Softmax
-    // For each position in each head in each batch
-    // ∇S_i L = diag(A_i) * ΔA_i - A_i * (A_i^T * ΔA_i)
-    Tensor<type, 4> softmax_grad(batch_size, heads_number, query_sequence_length, source_sequence_length);
-
-#pragma omp parallel for collapse(3)
-    for(int b = 0; b < batch_size; ++b)
-    {
->>>>>>> ac730c16
         for(int h = 0; h < heads_number; ++h)
         {
             for(int q = 0; q < query_sequence_length; ++q)
@@ -624,11 +562,7 @@
     value_deltas_reshaped.device(*thread_pool_device) =
         value_deltas.shuffle(array_4(0, 2, 1, 3))
             .reshape(array_3(batch_size, source_sequence_length, embedding_dimension));
-<<<<<<< HEAD
-//
-=======
     //
->>>>>>> ac730c16
     // ∇W_Q L = X^T * ∇Q L
     query_weight_deltas.device(*thread_pool_device) =
         query_input.reshape(array_2(batch_size * query_sequence_length, embedding_dimension))
@@ -655,11 +589,7 @@
     // ∇b_V L = sum(∇V L, axis=(0,1))
     value_bias_deltas.device(*thread_pool_device) =
         value_deltas_reshaped.sum(array_2(0, 1));
-<<<<<<< HEAD
-//
-=======
     //
->>>>>>> ac730c16
     // Step 7: Accumulate Input Gradient
     // ∇X L (from Q) = ∇Q L * W_Q^T
     input_query_deltas.device(*thread_pool_device) =
@@ -789,17 +719,10 @@
     // attention_weights.resize(batch_size, heads_number, source_sequence_length, query_sequence_length);
     attention_weights.resize(batch_size, heads_number, query_sequence_length, source_sequence_length);
 
-<<<<<<< HEAD
-// attention_outputs.resize(batch_size, heads_number, query_sequence_length, head_dimension);
-// concatenated_attention_outputs.resize(batch_size, query_sequence_length, embedding_dimension);
-// projection_outputs.resize(batch_size, query_sequence_length, embedding_dimension);
-// outputs.resize(batch_size, query_sequence_length, embedding_dimension);
-=======
     // attention_outputs.resize(batch_size, heads_number, query_sequence_length, head_dimension);
     // concatenated_attention_outputs.resize(batch_size, query_sequence_length, embedding_dimension);
     // projection_outputs.resize(batch_size, query_sequence_length, embedding_dimension);
     // outputs.resize(batch_size, query_sequence_length, embedding_dimension);
->>>>>>> ac730c16
 
     attention_outputs.resize(batch_size, heads_number, query_sequence_length, head_dimension);
     concatenated_attention_outputs.resize(batch_size, query_sequence_length, embedding_dimension);
