//   OpenNN: Open Neural Networks Library
//   www.opennn.net
//
//   M U L T I H E A D   A T T E N T I O N   L A Y E R   C L A S S
//
//   Artificial Intelligence Techniques SL
//   artelnics@artelnics.com

#include "strings_utilities.h"
#include "tensors.h"
#include "multihead_attention_layer.h"

namespace opennn
{

MultiHeadAttention::MultiHeadAttention(const Index& new_query_sequence_length,
                                       const Index& new_source_sequence_length,
                                       const Index& new_embedding_dimension,
                                       const Index& new_heads_number,
                                       const bool& new_use_causal_mask,
                                       const string& new_name) : Layer()
{
    set(new_query_sequence_length,
        new_source_sequence_length,
        new_embedding_dimension,
        new_heads_number,
        new_use_causal_mask,
        new_name);

    layer_type = Type::MultiheadAttention;
}


Index MultiHeadAttention::get_query_sequence_length() const
{
    return query_sequence_length;
}


Index MultiHeadAttention::get_source_sequence_length() const
{
    return source_sequence_length;
}


Index MultiHeadAttention::get_embedding_dimension() const
{
    return embedding_dimension;
}


Index MultiHeadAttention::get_heads_number() const
{
    return heads_number;
}


type MultiHeadAttention::get_scaling_factor() const
{
    const Index hidden_depth = get_hidden_depth();

    return (hidden_depth == 0)
               ? 0.25
               : type(1) / type(sqrt(hidden_depth));
}


Index MultiHeadAttention::get_hidden_depth() const
{
    return (heads_number == 0)
               ? 0
               : Index(embedding_dimension / heads_number);
}


dimensions MultiHeadAttention::get_input_dimensions() const
{// @todo
    return { query_sequence_length, embedding_dimension};
}


dimensions MultiHeadAttention::get_output_dimensions() const
{
    return { query_sequence_length, embedding_dimension};
}


Index MultiHeadAttention::get_parameters_number() const
{
    return query_weights.size() + query_biases.size()
           + key_weights.size() + key_biases.size()
           + value_weights.size() + value_biases.size()
           + projection_weights.size() + projection_biases.size();
}


Tensor<type, 1> MultiHeadAttention::get_parameters() const
{
    Tensor<type, 1> parameters(get_parameters_number());

    Index index = 0;

    copy_to_vector(parameters, query_weights, index);
    copy_to_vector(parameters, query_biases, index);
    copy_to_vector(parameters, key_weights, index);
    copy_to_vector(parameters, key_biases, index);
    copy_to_vector(parameters, value_weights, index);
    copy_to_vector(parameters, value_biases, index);
    copy_to_vector(parameters, projection_weights, index);
    copy_to_vector(parameters, projection_biases, index);

    return parameters;
}


void MultiHeadAttention::set(const Index& new_query_sequence_length,
                             const Index& new_source_sequence_length,
                             const Index& new_embedding_dimension,
                             const Index& new_heads_number,
                             const bool& new_use_causal_mask,
                             const string& new_name)
{
    query_sequence_length = new_query_sequence_length;

    source_sequence_length = new_source_sequence_length;

    heads_number = new_heads_number;

    embedding_dimension = new_embedding_dimension;

    name = new_name;

    dropout_rate = 0;

    const Index hidden_depth = get_hidden_depth();

    query_weights.resize(embedding_dimension, hidden_depth, heads_number);
    query_biases.resize(hidden_depth, heads_number);

    key_weights.resize(embedding_dimension, hidden_depth, heads_number);
    key_biases.resize(hidden_depth, heads_number);

    value_weights.resize(embedding_dimension, hidden_depth, heads_number);
    value_biases.resize(hidden_depth, heads_number);

    projection_weights.resize(embedding_dimension, embedding_dimension);
    projection_biases.resize(embedding_dimension);

    set_parameters_glorot();

    use_causal_mask = new_use_causal_mask;

    if (!use_causal_mask) return;

    causal_mask.resize(query_sequence_length, source_sequence_length);
    causal_mask.setZero();

#pragma omp parallel for

    for (Index i = 0; i < query_sequence_length; i++)
        for (Index j = i + 1; j < source_sequence_length; j++)
            causal_mask(i, j) = minus_inf;
}


void MultiHeadAttention::set_parameters(const Tensor<type, 1>& new_parameters, Index& index)
{
    copy_from_vector(query_weights, new_parameters, index);
    copy_from_vector(query_biases, new_parameters, index);
    copy_from_vector(key_weights, new_parameters, index);
    copy_from_vector(key_biases, new_parameters, index);
    copy_from_vector(value_weights, new_parameters, index);
    copy_from_vector(value_biases, new_parameters, index);
    copy_from_vector(projection_weights, new_parameters, index);
    copy_from_vector(projection_biases, new_parameters, index);
}


void MultiHeadAttention::set_parameters_random()
{
    const type minimum = type(-0.2);
    const type maximum = type(0.2);

    set_random(query_weights, minimum, maximum);
    set_random(query_biases, minimum, maximum);
    set_random(key_weights, minimum, maximum);
    set_random(key_biases, minimum, maximum);
    set_random(value_weights, minimum, maximum);
    set_random(value_biases, minimum, maximum);
    set_random(projection_weights, minimum, maximum);
    set_random(projection_biases, minimum, maximum);
}


void MultiHeadAttention::set_parameters_glorot()
{
    query_biases.setZero();
    key_biases.setZero();
    value_biases.setZero();
    projection_biases.setZero();

    const Index hidden_depth = get_hidden_depth();
    const Index embedding_dimension = get_embedding_dimension();
    const Index heads_number = get_heads_number();
    const type limit = sqrt(6 / type(embedding_dimension + hidden_depth * heads_number));
    const type minimum = -limit;
    const type maximum = limit;

    set_random(query_weights, minimum, maximum);
    set_random(key_weights, minimum, maximum);
    set_random(value_weights, minimum, maximum);
    set_random(projection_weights, minimum, maximum);
}


void MultiHeadAttention::set_parameters_constant(const type& value)
{
    query_weights.setConstant(value);
    query_biases.setConstant(value);
    key_weights.setConstant(value);
    key_biases.setConstant(value);
    value_weights.setConstant(value);
    value_biases.setConstant(value);
    projection_weights.setConstant(value);
    projection_biases.setConstant(value);
}


void MultiHeadAttention::set_dropout_rate(const type& new_dropout_rate)
{
    dropout_rate = new_dropout_rate;
}


void MultiHeadAttention::apply_causal_mask(Tensor<type, 4>& attention_scores) const
{
    const Index batch_size = attention_scores.dimension(2);

    const Index context_input_size = source_sequence_length * query_sequence_length;

    for(Index head_index = 0; head_index < heads_number; head_index++)
    {
        for(Index sample_index = 0; sample_index < batch_size; sample_index++)
        {
            type* sample_attention_scores_data = attention_scores.data()
                                                 + (sample_index + head_index * batch_size) * context_input_size;
            // + (sample_index + head_index) * context_input_size * batch_size;
            // + (sample_index * heads_number + head_index) * context_input_size * batch_size;

            TensorMap<Tensor<type, 2>> sample_attention_scores(sample_attention_scores_data,
                                                               source_sequence_length,
                                                               query_sequence_length);

            sample_attention_scores.device(*thread_pool_device) += causal_mask;
        }
    }
}


void MultiHeadAttention::calculate_query(const Tensor<type, 3>& query_input, Tensor<type, 4>& query) const
{
<<<<<<< HEAD
    const Index batch_size = query_input.dimension(0);

=======
>>>>>>> 0d1bf499
    // Verify embedding dimension matches
    assert(embedding_dimension == query_weights.dimension(0));

    const Index hidden_depth = get_hidden_depth();

    // Tensor contraction dimensions:
    // query_input: (batch_size, query_sequence_length, embedding_dimension)
    // query_weights: (embedding_dimension, hidden_depth, heads_number)

    // Perform contraction to get (batch_size, query_sequence_length, hidden_depth, heads_number)

    // @todo try this

    query.device(*thread_pool_device)
        = query_input
        .contract(query_weights, axes(2, 0))
        .shuffle(array<Index, 4>({1, 2, 0, 3}))
        + query_biases
        .reshape(array<Index, 4>({1, hidden_depth, 1, heads_number}))
        .broadcast(array<Index, 4>({query.dimension(0), 1, query.dimension(2), 1 }));

    // Broadcast it along the dimensions (query_sequence_length and batch_size)
    // Here, query.dimension(0) is query_sequence_length and query.dimension(2) is batch_size.

    // Using Eigen's tensor expressions, the bias is now added to every appropriate slice.
/*
    const Index batch_size = query_input.dimension(0);

    for (Index head_index = 0; head_index < heads_number; head_index++)
    {
        const TensorMap<Tensor<type, 1>> head_query_biases = tensor_map(query_biases, head_index);

        for (Index sample_index = 0; sample_index < batch_size; sample_index++)
        {
            TensorMap<Tensor<type, 2>> head_sample_query = tensor_map(query, head_index, sample_index);

            sum_columns(thread_pool_device.get(), head_query_biases, head_sample_query);
        }
    }
*/
}


void MultiHeadAttention::calculate_key(const Tensor<type, 3>& source_input, Tensor<type, 4>& key) const
{
<<<<<<< HEAD
    const Index batch_size = source_input.dimension(0);


=======
>>>>>>> 0d1bf499
    // Verify embedding dimension matches
    assert(embedding_dimension == key_weights.dimension(0));

    const Index batch_size = source_input.dimension(0);
    const Index hidden_depth = get_hidden_depth();

    // Tensor contraction dimensions:
    // query_input: (batch_size, query_sequence_length, embedding_dimension)
    // query_weights: (embedding_dimension, hidden_depth, heads_number)

    // Perform contraction to get (batch_size, query_sequence_length, hidden_depth, heads_number)

    key.device(*thread_pool_device)
        = source_input
        .contract(key_weights, axes(2,0))
        .shuffle(array<Index, 4>({1, 2, 0, 3}))
        + key_biases
        .reshape(array<Index, 4>({1, hidden_depth, 1, heads_number}))
        .broadcast(array<Index, 4>({source_sequence_length, 1, batch_size, 1}));
/*
    for (Index head_index = 0; head_index < heads_number; head_index++)
    {
        const TensorMap<Tensor<type, 1>> head_key_biases = tensor_map(key_biases, head_index);

        for (Index sample_index = 0; sample_index < batch_size; sample_index++)
        {
            TensorMap<Tensor<type, 2>> head_sample_key = tensor_map(key, head_index, sample_index);

            sum_columns(thread_pool_device.get(), head_key_biases, head_sample_key);
        }
    }
*/
}


void MultiHeadAttention::calculate_value(const Tensor<type, 3>& source_input, Tensor<type, 4>& value) const
{
    const Index batch_size = source_input.dimension(0);
<<<<<<< HEAD


    // Verify embedding dimension matches
=======
    const Index source_sequence_length = source_input.dimension(1);
    const Index hidden_depth = get_hidden_depth();
>>>>>>> 0d1bf499
    assert(embedding_dimension == query_weights.dimension(0));

    // Tensor contraction dimensions:
    // query_input: (batch_size, query_sequence_length, embedding_dimension)
    // query_weights: (embedding_dimension, hidden_depth, heads_number)

    // Perform contraction to get (batch_size, query_sequence_length, hidden_depth, heads_number)

    value.device(*thread_pool_device) = source_input
        .contract(value_weights, axes(2,0))
        .shuffle(array<Index, 4>({1, 2, 0, 3}));

    value.device(*thread_pool_device) += value_biases
         .reshape(array<Index, 4>({1, hidden_depth, 1, heads_number}))
         .broadcast(array<Index, 4>({source_sequence_length, 1, batch_size, 1}));
/*
    for(Index head_index = 0; head_index < heads_number; head_index++)
    {
        const TensorMap<Tensor<type, 1>> head_value_biases = tensor_map(value_biases, head_index);

        for (Index sample_index = 0; sample_index < batch_size; sample_index++)
        {
            TensorMap<Tensor<type, 2>> head_sample_value = tensor_map(value, head_index, sample_index);

            sum_columns(thread_pool_device.get(), head_value_biases, head_sample_value);
        }
    }
*/
}


void MultiHeadAttention::calculate_attention_weights(const Tensor<type, 4>& query,
                                                     const Tensor<type, 4>& key,
                                                     Tensor<type, 4>& attention_weights) const
{

    batch_matrix_multiplication(thread_pool_device.get(), key, query, attention_weights, axes<Index>(1,1));

    const type scaling_factor = get_scaling_factor();

    attention_weights.device(*thread_pool_device) = attention_weights * scaling_factor;

    if(use_causal_mask)
        apply_causal_mask(attention_weights);

    softmax(attention_weights);
}


void MultiHeadAttention::calculate_attention_outputs(const Tensor<type, 4>& value,
                                                     const Tensor<type, 4>& attention_weights,
                                                     Tensor<type, 4>& attention_outputs) const
{
    batch_matrix_multiplication(thread_pool_device.get(),
                                attention_weights,
                                value,
                                attention_outputs,
                                axes<Index>(0,0));
}


void MultiHeadAttention::concatenate_heads(const Tensor<type, 4>& attention_outputs,
                                           Tensor<type, 3>& concatenated_attention_outputs) const
{
    const Index batch_size = attention_outputs.dimension(2);
    const Index hidden_depth = attention_outputs.dimension(1);

    for(Index sample_index = 0; sample_index < batch_size; sample_index++)
    {
        TensorMap<Tensor<type, 2>> sample_output = tensor_map(concatenated_attention_outputs, sample_index);

        for(Index head_index = 0; head_index < heads_number; head_index++)
        {
            const TensorMap<Tensor<type, 2>> head_output = tensor_map(attention_outputs, head_index, sample_index);

            const Index start_col = head_index * hidden_depth;

            sample_output.slice(array<Index,2>{0, start_col},
                                array<Index,2>{query_sequence_length, hidden_depth}) = head_output;
        }
    }
}

<<<<<<< HEAD
=======

>>>>>>> 0d1bf499
void MultiHeadAttention::calculate_output_projection(const Tensor<type, 3>& concatenated_attention_outputs,
                                                     Tensor<type, 3>& outputs) const
{
    const Index batch_size = outputs.dimension(0);

    for (Index sample_index = 0; sample_index < batch_size; sample_index++)
    {
        const TensorMap<Tensor<type, 2>> sample_attention_output = tensor_map(concatenated_attention_outputs, sample_index);

        outputs.chip(sample_index, 0).device(*thread_pool_device)
            = sample_attention_output.contract(projection_weights, axes(1,0));
    }

    sum_matrices(thread_pool_device.get(), projection_biases, outputs);
}


void MultiHeadAttention::forward_propagate(const vector<pair<type*, dimensions>>& input_pairs,
                                           unique_ptr<LayerForwardPropagation>& layer_forward_propagation,
                                           const bool& is_training)
{
    const TensorMap<Tensor<type, 3>> query_input = tensor_map_3(input_pairs[0]);
    const TensorMap<Tensor<type, 3>> source_input = tensor_map_3(input_pairs[1]);

    MultiheadAttentionForwardPropagation* this_forward_propagation =
        static_cast<MultiheadAttentionForwardPropagation*>(layer_forward_propagation.get());

    Tensor<type, 4>& query = this_forward_propagation->query;
    Tensor<type, 4>& key = this_forward_propagation->key;
    Tensor<type, 4>& value = this_forward_propagation->value;

    Tensor<type, 4>& attention_weights = this_forward_propagation->attention_weights;

    Tensor<type, 4>& attention_outputs = this_forward_propagation->attention_outputs;

    Tensor<type, 3>& concatenated_attention_outputs = this_forward_propagation->concatenated_attention_outputs;

    // Tensor<type, 4>& projection_outputs = this_forward_propagation->projection_outputs;
    Tensor<type, 3>& outputs = this_forward_propagation->outputs;

    calculate_query(query_input, query);
    calculate_key(source_input, key);
    calculate_value(source_input, value);

    calculate_attention_weights(query,
                                key,
                                attention_weights);

    if(is_training && dropout_rate > type(0))
        dropout(attention_weights, dropout_rate);

    calculate_attention_outputs(value,
                                attention_weights,
                                attention_outputs);

    concatenate_heads(attention_outputs,
                      concatenated_attention_outputs);

    calculate_output_projection(concatenated_attention_outputs,
                                outputs);
}


void MultiHeadAttention::back_propagate(const vector<pair<type*, dimensions>>& input_pairs,
                                        const vector<pair<type*, dimensions>>& delta_pairs,
                                        unique_ptr<LayerForwardPropagation>& forward_propagation,
                                        unique_ptr<LayerBackPropagation>& back_propagation) const
{
    const TensorMap<Tensor<type, 3>> input = tensor_map_3(input_pairs[0]);
    const TensorMap<Tensor<type, 3>> context = tensor_map_3(input_pairs[1]);
    const TensorMap<Tensor<type, 3>> deltas = tensor_map_3(delta_pairs[0]);

    const Index batch_size = input_pairs[0].second[0];
    const Index hidden_depth = get_hidden_depth();

    const type scaling_factor = get_scaling_factor();

    // Forward propagation

    const MultiheadAttentionForwardPropagation* this_forward_propagation =
        static_cast<MultiheadAttentionForwardPropagation*>(forward_propagation.get());

    // Back propagation

    MultiheadAttentionBackPropagation* this_back_propagation =
        static_cast<MultiheadAttentionBackPropagation*>(back_propagation.get());

    Tensor<type, 3>& input_query_derivatives = this_back_propagation->input_query_derivatives;
    input_query_derivatives.setZero();

    Tensor<type, 3>& input_source_derivatives = this_back_propagation->input_source_derivatives;
    input_source_derivatives.setZero();

    Tensor<type, 1>& aux_rows = this_back_propagation->aux_rows;

    Tensor<type, 1>& projection_bias_derivatives = this_back_propagation->projection_bias_derivatives;

    const Tensor<type,3>& concatenated_attention_outputs = this_forward_propagation->concatenated_attention_outputs;
    Tensor<type, 2>& projection_weights_derivatives = this_back_propagation->projection_weight_derivatives;
    Tensor<type,3>& concatenated_attention_output_deltas = this_back_propagation->concatenated_attention_output_deltas;
    Tensor<type,4>& attention_output_deltas = this_back_propagation->attention_output_deltas;

    // Calculation

    projection_bias_derivatives.device(*thread_pool_device) = deltas.sum(array<Index, 2>({0,1}));

    projection_weights_derivatives.device(*thread_pool_device) = concatenated_attention_outputs.contract(deltas, axes(2,0,0,1));

    for(Index sample_index = 0; sample_index < batch_size; sample_index++)
    {
        TensorMap<Tensor<type, 2>> sample_concatenated_attention_output_deltas
            = tensor_map(concatenated_attention_output_deltas, sample_index);

        sample_concatenated_attention_output_deltas.device(*thread_pool_device)
            = deltas.chip(sample_index, 0).contract(projection_weights, axes(1,1));

        // Attention output deltas

        for(Index head_index = 0; head_index < heads_number; head_index++)
        {
            TensorMap<Tensor<type, 2>> head_attention_output_deltas
                = tensor_map(attention_output_deltas, head_index, sample_index);

            head_attention_output_deltas.device(*thread_pool_device)
                = sample_concatenated_attention_output_deltas.slice(array<Index,2>{0, head_index * hidden_depth},
                                                                    array<Index,2>{query_sequence_length, hidden_depth});
        }
    }

    for(Index head_index = 0; head_index < heads_number; head_index++)
    {
        // Forward propagation

        const TensorMap<Tensor<type, 3>> head_query = tensor_map(this_forward_propagation->query, head_index);
        const TensorMap<Tensor<type, 3>> head_key = tensor_map(this_forward_propagation->key, head_index);
        const TensorMap<Tensor<type, 3>> head_value = tensor_map(this_forward_propagation->value, head_index);

        const TensorMap<Tensor<type, 3>> head_attention_weights = tensor_map(this_forward_propagation->attention_weights, head_index);

        // Back propagation

        TensorMap<Tensor<type, 3>> head_attention_weight_derivatives_xxx = tensor_map(this_back_propagation->attention_weight_deltas_xxx, head_index);
        TensorMap<Tensor<type, 3>> head_attention_output_deltas = tensor_map(this_back_propagation->attention_output_deltas, head_index);

        TensorMap<Tensor<type, 3>> head_query_derivatives = tensor_map(this_back_propagation->query_deltas, head_index);
        TensorMap<Tensor<type, 3>> head_key_derivatives = tensor_map(this_back_propagation->key_deltas, head_index);
        TensorMap<Tensor<type, 3>> head_value_derivatives = tensor_map(this_back_propagation->value_deltas, head_index);

        //

        TensorMap<Tensor<type, 1>> head_query_bias_derivatives = tensor_map(this_back_propagation->query_bias_derivatives, head_index);
        TensorMap<Tensor<type, 2>> head_query_weight_derivatives = tensor_map(this_back_propagation->query_weight_derivatives, head_index);

        TensorMap<Tensor<type, 1>> head_key_bias_derivatives = tensor_map(this_back_propagation->key_bias_derivatives, head_index);
        TensorMap<Tensor<type, 2>> head_key_weight_derivatives = tensor_map(this_back_propagation->key_weight_derivatives, head_index);

        TensorMap<Tensor<type, 1>> head_value_bias_derivatives = tensor_map(this_back_propagation->value_bias_derivatives, head_index);
        TensorMap<Tensor<type, 2>> head_value_weight_derivatives = tensor_map(this_back_propagation->value_weight_derivatives, head_index);

        // VALUE DERIVATIVES

        batch_matrix_multiplication(thread_pool_device.get(),
                                    head_attention_weights,
                                    head_attention_output_deltas,
                                    head_value_derivatives,
                                    axes<Index>(1,0));

        // VALUE WEIGHT DERIVATIVES

        head_value_weight_derivatives.device(*thread_pool_device)
            = context.contract(head_value_derivatives, axes(1,0,0,2));

        head_value_bias_derivatives.device(*thread_pool_device) = head_value_derivatives.sum(array<Index, 2>({0,2}));

        // ATTENTION WEIGHT DERIVATIVES

        batch_matrix_multiplication(thread_pool_device.get(),
                                    head_value,
                                    head_attention_output_deltas,
                                    head_attention_weight_derivatives_xxx,
                                    axes<Index>(1,1));

        softmax_derivatives_times_tensor(head_attention_weights,
                                         head_attention_weight_derivatives_xxx,
                                         aux_rows);

        head_attention_weight_derivatives_xxx.device(*thread_pool_device) = head_attention_weight_derivatives_xxx * scaling_factor;

        // QUERY DERIVATIVES

        batch_matrix_multiplication(thread_pool_device.get(),
                                    head_attention_weight_derivatives_xxx,
                                    head_key,
                                    head_query_derivatives,
                                    axes<Index>(0,0));

        // KEY DERIVATIVES

        batch_matrix_multiplication(thread_pool_device.get(),
                                    head_attention_weight_derivatives_xxx,
                                    head_query,
                                    head_key_derivatives,
                                    axes<Index>(1,0));

        // QUERY WEIGHTS DERIVATIVES

        head_query_weight_derivatives.device(*thread_pool_device)
            = input.contract(head_query_derivatives, axes(1,0,0,2));

        head_query_bias_derivatives.device(*thread_pool_device) = head_query_derivatives.sum(array<Index, 2>({0,2}));

        // KEY WEIGHTS DERIVATIVES

        head_key_weight_derivatives.device(*thread_pool_device)
            = context.contract(head_key_derivatives, axes(1,0,0,2));

        head_key_bias_derivatives.device(*thread_pool_device) = head_key_derivatives.sum(array<Index, 2>({0,2}));
    }


    // INPUT QUERY DERIVATIVES

    for(Index head_index = 0; head_index < heads_number; head_index++)
    {
        const TensorMap<Tensor<type, 2>> head_query_weights = tensor_map(query_weights, head_index);

        for(Index sample_index = 0; sample_index < batch_size; sample_index++)
        {
            const TensorMap<Tensor<type, 2>> sample_query_derivatives = tensor_map(this_back_propagation->query_deltas, head_index, sample_index);

            input_query_derivatives.chip(sample_index, 0).device(*thread_pool_device)
                += sample_query_derivatives.contract(head_query_weights, axes(1,1));
        }
    }

/*
    // @todo try this

    auto heads_result = query_deltas.contract(query_weights, axes(3,1));

    auto result = heads_result.sum(array<int, 1>({0}));

    input_query_derivatives.device(*thread_pool_device) += result;
*/
    // INPUT SOURCE DERIVATIVES

    for(Index head_index = 0; head_index < heads_number; head_index++)
    {
        const TensorMap<Tensor<type, 2>> head_key_weights = tensor_map(key_weights, head_index);
        const TensorMap<Tensor<type, 2>> head_value_weights = tensor_map(value_weights, head_index);

        for(Index sample_index = 0; sample_index < batch_size; sample_index++)
        {
            const TensorMap<Tensor<type, 2>> sample_key_derivatives = tensor_map(this_back_propagation->key_deltas, head_index, sample_index);
            const TensorMap<Tensor<type, 2>> sample_value_derivatives = tensor_map(this_back_propagation->value_deltas, head_index, sample_index);

            input_source_derivatives.chip(sample_index, 0).device(*thread_pool_device)
                += sample_key_derivatives.contract(head_key_weights, axes(1,1))
                   + sample_value_derivatives.contract(head_value_weights, axes(1,1));
        }
    }
}


void MultiHeadAttention::insert_gradient(unique_ptr<LayerBackPropagation>& back_propagation,
                                         Index& index,
                                         Tensor<type, 1>& gradient) const
{
    MultiheadAttentionBackPropagation* this_back_propagation =
        static_cast<MultiheadAttentionBackPropagation*>(back_propagation.get());

    copy_to_vector(gradient, this_back_propagation->query_weight_derivatives, index);
    copy_to_vector(gradient, this_back_propagation->query_bias_derivatives, index);
    copy_to_vector(gradient, this_back_propagation->key_weight_derivatives, index);
    copy_to_vector(gradient, this_back_propagation->key_bias_derivatives, index);
    copy_to_vector(gradient, this_back_propagation->value_weight_derivatives, index);
    copy_to_vector(gradient, this_back_propagation->value_bias_derivatives, index);
    copy_to_vector(gradient, this_back_propagation->projection_weight_derivatives, index);
    copy_to_vector(gradient, this_back_propagation->projection_bias_derivatives, index);
}


void MultiHeadAttention::from_XML(const XMLDocument& document)
{
    // @todo update notation

    const XMLElement* multihead_attention_layer_element = document.FirstChildElement("MultiheadAttention");

    if(!multihead_attention_layer_element)
        throw runtime_error("MultiheadAttention element is nullptr.\n");

    const string new_name = read_xml_string(multihead_attention_layer_element, "Name");
    const Index new_input_size = read_xml_index(multihead_attention_layer_element, "InputSize");
    const Index new_context_size = read_xml_index(multihead_attention_layer_element, "ContextSize");
    const Index new_depth = read_xml_index(multihead_attention_layer_element, "Depth");
    const Index new_heads_number = read_xml_index(multihead_attention_layer_element, "HeadsNumber");
    const Index new_use_causal_mask = read_xml_bool(multihead_attention_layer_element, "CausalMask");

    set(new_input_size, new_context_size, new_depth, new_heads_number, new_use_causal_mask, new_name);

    Index index = 0;

    set_parameters(to_type_vector(read_xml_string(multihead_attention_layer_element, "Parameters"), " "), index);
}


void MultiHeadAttention::to_XML(XMLPrinter& printer) const
{
    printer.OpenElement("MultiheadAttention");

    add_xml_element(printer, "Name", name);
    add_xml_element(printer, "InputSize", to_string(get_query_sequence_length()));
    add_xml_element(printer, "ContextSize", to_string(get_source_sequence_length()));
    add_xml_element(printer, "Depth", to_string(get_embedding_dimension()));
    add_xml_element(printer, "HiddenDepth", to_string(get_hidden_depth()));
    add_xml_element(printer, "HeadsNumber", to_string(get_heads_number()));
    add_xml_element(printer, "CausalMask", to_string(use_causal_mask ? 1 : 0));
    add_xml_element(printer, "Parameters", tensor_to_string(get_parameters()));

    printer.CloseElement();
}


MultiheadAttentionForwardPropagation::MultiheadAttentionForwardPropagation(const Index& new_batch_size, Layer* new_layer)
    : LayerForwardPropagation()
{
    set(new_batch_size, new_layer);
}


pair<type*, dimensions> MultiheadAttentionForwardPropagation::get_outputs_pair() const
{
    MultiHeadAttention* multihead_attention_layer = static_cast<MultiHeadAttention*>(layer);

    const Index query_sequence_length = multihead_attention_layer->get_query_sequence_length();
    const Index embedding_dimension = multihead_attention_layer->get_embedding_dimension();

    return { (type*)outputs.data(), {{ batch_size, query_sequence_length, embedding_dimension }} };
}


void MultiheadAttentionForwardPropagation::set(const Index& new_batch_size, Layer* new_layer)
{
    layer = new_layer;

    MultiHeadAttention* multihead_attention_layer = static_cast<MultiHeadAttention*>(layer);

    batch_size = new_batch_size;

    const Index query_sequence_length = multihead_attention_layer->get_query_sequence_length();
    const Index source_sequence_length = multihead_attention_layer->get_source_sequence_length();
    const Index embedding_dimension = multihead_attention_layer->get_embedding_dimension();
    const Index heads_number = multihead_attention_layer->get_heads_number();
    const Index hidden_depth = multihead_attention_layer->get_hidden_depth();

    query.resize(query_sequence_length, hidden_depth, batch_size, heads_number);
    key.resize(source_sequence_length, hidden_depth, batch_size, heads_number);
    value.resize(source_sequence_length, hidden_depth, batch_size, heads_number);

    attention_weights.resize(source_sequence_length, query_sequence_length, batch_size, heads_number);
    attention_outputs.resize(query_sequence_length, hidden_depth, batch_size, heads_number);

    concatenated_attention_outputs.resize(query_sequence_length, embedding_dimension, batch_size);

    projection_outputs.resize(batch_size, query_sequence_length, embedding_dimension, heads_number);

    outputs.resize(batch_size, query_sequence_length, embedding_dimension);

    // Auxiliar

    sample_matrix.resize(query_sequence_length, hidden_depth);

}


void MultiheadAttentionForwardPropagation::print() const
{
    cout << "Outputs dimensions:" << endl;
    //cout << output_dimensions << endl;
    cout << "Outputs:" << endl;
    //cout << TensorMap<Tensor<type,3>>(outputs_data, output_dimensions(0), output_dimensions(1), output_dimensions(2)) << endl;
}


void MultiheadAttentionBackPropagation::set(const Index& new_batch_size, Layer* new_layer)
{
    layer = new_layer;

    MultiHeadAttention* multihead_attention_layer = static_cast<MultiHeadAttention*>(layer);

    batch_size = new_batch_size;

    const Index query_sequence_length = multihead_attention_layer->get_query_sequence_length();
    const Index source_sequence_length = multihead_attention_layer->get_source_sequence_length();
    const Index embedding_dimension = multihead_attention_layer->get_embedding_dimension();
    const Index heads_number = multihead_attention_layer->get_heads_number();
    const Index hidden_depth = multihead_attention_layer->get_hidden_depth();

    query_weight_derivatives.resize(embedding_dimension, hidden_depth, heads_number);
    key_weight_derivatives.resize(embedding_dimension, hidden_depth, heads_number);
    value_weight_derivatives.resize(embedding_dimension, hidden_depth, heads_number);
    projection_weight_derivatives.resize(embedding_dimension, embedding_dimension);

    query_bias_derivatives.resize(hidden_depth, heads_number);
    key_bias_derivatives.resize(hidden_depth, heads_number);
    value_bias_derivatives.resize(hidden_depth, heads_number);
    projection_bias_derivatives.resize(embedding_dimension);

    input_query_derivatives.resize(batch_size, query_sequence_length, embedding_dimension);
    input_source_derivatives.resize(batch_size, source_sequence_length, embedding_dimension);

    // Auxiliar

    attention_weight_deltas_xxx.resize(source_sequence_length, query_sequence_length, batch_size, heads_number);

    attention_output_deltas.resize(query_sequence_length, hidden_depth, batch_size, heads_number);

    concatenated_attention_output_deltas.resize(query_sequence_length, embedding_dimension, batch_size);

    query_deltas.resize(query_sequence_length, hidden_depth, batch_size, heads_number);

    key_deltas.resize(source_sequence_length, hidden_depth, batch_size, heads_number);
    value_deltas.resize(source_sequence_length, hidden_depth, batch_size, heads_number);

    sample_deltas.resize(query_sequence_length, embedding_dimension);
    aux_rows.resize(source_sequence_length);
}


void MultiheadAttentionBackPropagation::print() const
{
}


MultiheadAttentionBackPropagation::MultiheadAttentionBackPropagation(const Index& new_batch_size,
                                                                     Layer* new_layer)
    : LayerBackPropagation()
{
    set(new_batch_size, new_layer);
}


vector<pair<type*, dimensions>> MultiheadAttentionBackPropagation::get_input_derivative_pairs() const
{
    MultiHeadAttention* multihead_attention_layer = static_cast<MultiHeadAttention*>(layer);

    const Index query_sequence_length = multihead_attention_layer->get_query_sequence_length();
    const Index source_sequence_length = multihead_attention_layer->get_source_sequence_length();
    const Index embedding_dimension = multihead_attention_layer->get_embedding_dimension();

    return
        {{(type*)(input_query_derivatives.data()), {batch_size, query_sequence_length, embedding_dimension}},
         {(type*)(input_source_derivatives.data()), {batch_size, source_sequence_length, embedding_dimension}} };
}

}

// OpenNN: Open Neural Networks Library.
// Copyright(C) 2005-2025 Artificial Intelligence Techniques, SL.
//
// This library is free software; you can redistribute it and/or
// modify it under the terms of the GNU Lesser General Public
// License as published by the Free Software Foundation; either
// version 2.1 of the License, or any later version.
//
// This library is distributed in the hope that it will be useful,
// but WITHOUT ANY WARRANTY; without even the implied warranty of
// MERCHANTABILITY or FITNESS FOR A PARTICULAR PURPOSE.  See the GNU
// Lesser General Public License for more details.

// You should have received a copy of the GNU Lesser General Public
// License along with this library; if not, write to the Free Software
// Foundation, Inc., 51 Franklin St, Fifth Floor, Boston, MA  02110-1301  USA<|MERGE_RESOLUTION|>--- conflicted
+++ resolved
@@ -259,11 +259,22 @@
 
 void MultiHeadAttention::calculate_query(const Tensor<type, 3>& query_input, Tensor<type, 4>& query) const
 {
-<<<<<<< HEAD
     const Index batch_size = query_input.dimension(0);
 
-=======
->>>>>>> 0d1bf499
+    // Verify embedding dimension matches
+    assert(embedding_dimension == query_weights.dimension(0));
+
+    // Tensor contraction dimensions:
+    // query_input: (batch_size, query_sequence_length, embedding_dimension)
+    // query_weights: (embedding_dimension, hidden_depth, heads_number)
+    Eigen::array<IndexPair<Index>, 1> contract_dims = { IndexPair<Index>(2, 0) };
+
+    Eigen::array<Index, 4> shuffle_dims = { 1, 2, 0, 3 };
+    // Perform contraction to get (batch_size, query_sequence_length, hidden_depth, heads_number)
+
+    query = query_input.contract(query_weights, contract_dims)
+                            .shuffle(shuffle_dims);
+/*
     // Verify embedding dimension matches
     assert(embedding_dimension == query_weights.dimension(0));
 
@@ -289,7 +300,7 @@
     // Here, query.dimension(0) is query_sequence_length and query.dimension(2) is batch_size.
 
     // Using Eigen's tensor expressions, the bias is now added to every appropriate slice.
-/*
+*/
     const Index batch_size = query_input.dimension(0);
 
     for (Index head_index = 0; head_index < heads_number; head_index++)
@@ -303,18 +314,29 @@
             sum_columns(thread_pool_device.get(), head_query_biases, head_sample_query);
         }
     }
-*/
+
 }
 
 
 void MultiHeadAttention::calculate_key(const Tensor<type, 3>& source_input, Tensor<type, 4>& key) const
 {
-<<<<<<< HEAD
     const Index batch_size = source_input.dimension(0);
 
 
-=======
->>>>>>> 0d1bf499
+    // Verify embedding dimension matches
+    assert(embedding_dimension == key_weights.dimension(0));
+
+    // Tensor contraction dimensions:
+    // query_input: (batch_size, query_sequence_length, embedding_dimension)
+    // query_weights: (embedding_dimension, hidden_depth, heads_number)
+    Eigen::array<IndexPair<Index>, 1> contract_dims = { IndexPair<Index>(2, 0) };
+
+    Eigen::array<Index, 4> shuffle_dims = { 1, 2, 0, 3 };
+    // Perform contraction to get (batch_size, query_sequence_length, hidden_depth, heads_number)
+
+    key = source_input.contract(key_weights, contract_dims)
+                .shuffle(shuffle_dims);
+/*
     // Verify embedding dimension matches
     assert(embedding_dimension == key_weights.dimension(0));
 
@@ -334,7 +356,7 @@
         + key_biases
         .reshape(array<Index, 4>({1, hidden_depth, 1, heads_number}))
         .broadcast(array<Index, 4>({source_sequence_length, 1, batch_size, 1}));
-/*
+*/
     for (Index head_index = 0; head_index < heads_number; head_index++)
     {
         const TensorMap<Tensor<type, 1>> head_key_biases = tensor_map(key_biases, head_index);
@@ -346,21 +368,15 @@
             sum_columns(thread_pool_device.get(), head_key_biases, head_sample_key);
         }
     }
-*/
 }
 
 
 void MultiHeadAttention::calculate_value(const Tensor<type, 3>& source_input, Tensor<type, 4>& value) const
 {
     const Index batch_size = source_input.dimension(0);
-<<<<<<< HEAD
-
-
-    // Verify embedding dimension matches
-=======
+
     const Index source_sequence_length = source_input.dimension(1);
     const Index hidden_depth = get_hidden_depth();
->>>>>>> 0d1bf499
     assert(embedding_dimension == query_weights.dimension(0));
 
     // Tensor contraction dimensions:
@@ -444,10 +460,7 @@
     }
 }
 
-<<<<<<< HEAD
-=======
-
->>>>>>> 0d1bf499
+
 void MultiHeadAttention::calculate_output_projection(const Tensor<type, 3>& concatenated_attention_outputs,
                                                      Tensor<type, 3>& outputs) const
 {
