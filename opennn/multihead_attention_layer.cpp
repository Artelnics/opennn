//   OpenNN: Open Neural Networks Library
//   www.opennn.net
//
//   M U L T I H E A D   A T T E N T I O N   L A Y E R   C L A S S
//
//   Artificial Intelligence Techniques SL
//   artelnics@artelnics.com

#include "multihead_attention_layer.h"
#include "perceptron_layer_3d.h"

namespace opennn
{

/// Default constructor.
/// It creates a empty layer object.
/// This constructor also initializes the rest of the class members to their default values.


MultiheadAttentionLayer::MultiheadAttentionLayer() : Layer()
{
    set();

    layer_type = Type::MultiheadAttention;
}


/// Layer architecture constructor.
/// It creates a layer object with given input size, embedding depth and number of attention heads.
/// It initializes the parameters at random.
/// This constructor also initializes the rest of the class members to their default values.

MultiheadAttentionLayer::MultiheadAttentionLayer(const Index& new_input_size,
                                                 const Index& new_context_size,
                                                 const Index& new_depth,
                                                 const Index& new_heads_number,
                                                 const bool& use_causal_mask) : Layer()
{
    set(new_input_size, new_context_size, new_depth, new_heads_number);

    set_causal_mask(use_causal_mask);

    layer_type = Type::MultiheadAttention;

    layer_name = "multihead_attention_layer";
}


/// Returns the size of the input to the layer.

Index MultiheadAttentionLayer::get_input_size() const
{
    return input_size;
}


/// Returns the size of the context to the layer.

Index MultiheadAttentionLayer::get_context_size() const
{
    return context_size;
}


/// Returns the embedding depth used in the layer.

Index MultiheadAttentionLayer::get_depth() const
{
    return depth;
}


/// Returns the number of attention heads of the layer.

Index MultiheadAttentionLayer::get_heads_number() const
{
    return heads_number;
}


Index MultiheadAttentionLayer::get_weights_depth() const
{
    return weights_depth;
}


dimensions MultiheadAttentionLayer::get_outputs_dimensions() const
{
    Index neurons_number = get_neurons_number();

    return { input_size, depth };
}


/// Return linear transformation weights and biases

Tensor<type, 3> MultiheadAttentionLayer::get_query_weights() const
{
    return query_weights;
}


Tensor<type, 2> MultiheadAttentionLayer::get_query_biases() const
{
    return query_biases;
}


Tensor<type, 3> MultiheadAttentionLayer::get_key_weights() const
{
    return key_weights;
}


Tensor<type, 2> MultiheadAttentionLayer::get_key_biases() const
{
    return key_biases;
}


Tensor<type, 3> MultiheadAttentionLayer::get_value_weights() const
{
    return value_weights;
}


Tensor<type, 2> MultiheadAttentionLayer::get_value_biases() const
{
    return value_biases;
}


/// Returns the linear projection weights

Tensor<type, 3> MultiheadAttentionLayer::get_projection_weights() const
{
    return projection_weights;
}

Tensor<type, 1> MultiheadAttentionLayer::get_projection_biases() const
{
    return projection_biases;
}


/// Returns the number of parameters of the layer.

Index MultiheadAttentionLayer::get_parameters_number() const
{
    return
        query_weights.size() + query_biases.size()
        + key_weights.size() + key_biases.size()
        + value_weights.size() + value_biases.size()
        + projection_weights.size() + projection_biases.size();
}


Tensor<type, 1> MultiheadAttentionLayer::get_parameters() const
{
    Tensor<type, 1> parameters(get_parameters_number());

    Index parameters_index = 0;

    copy(/*execution::par,*/
        query_weights.data(),
        query_weights.data() + query_weights.size(),
        parameters.data());

    parameters_index += query_weights.size();

    copy(/*execution::par,*/
        query_biases.data(),
        query_biases.data() + query_biases.size(),
        parameters.data() + parameters_index);

    parameters_index += query_biases.size();


    copy(/*execution::par,*/
        key_weights.data(),
        key_weights.data() + key_weights.size(),
        parameters.data() + parameters_index);

    parameters_index += key_weights.size();

    copy(/*execution::par,*/
        key_biases.data(),
        key_biases.data() + key_biases.size(),
        parameters.data() + parameters_index);

    parameters_index += key_biases.size();


    copy(/*execution::par,*/
        value_weights.data(),
        value_weights.data() + value_weights.size(),
        parameters.data() + parameters_index);

    parameters_index += value_weights.size();

    copy(/*execution::par,*/
        value_biases.data(),
        value_biases.data() + value_biases.size(),
        parameters.data() + parameters_index);

    parameters_index += value_biases.size();

    copy(/*execution::par,*/
        projection_weights.data(),
        projection_weights.data() + projection_weights.size(),
        parameters.data() + parameters_index);

    parameters_index += projection_weights.size();

    copy(/*execution::par,*/
        projection_biases.data(),
        projection_biases.data() + projection_biases.size(),
        parameters.data() + parameters_index);

    return parameters;
}


/// Returns true if messages from this class are displayed on the screen,
/// or false if messages from this class are not displayed on the screen.

const bool& MultiheadAttentionLayer::get_display() const
{
    return display;
}


/// Sets an empty layer.
/// It also sets the rest of the members to their default values.

void MultiheadAttentionLayer::set()
{
    input_size = 0;

    depth = 0;

    heads_number = 0;

    query_weights.resize(0, 0, 0);
    query_biases.resize(0, 0);

    key_weights.resize(0, 0, 0);
    key_biases.resize(0, 0);

    value_weights.resize(0, 0, 0);
    value_biases.resize(0, 0);

    projection_weights.resize(0, 0, 0);
    projection_biases.resize(0);

    set_default();
}


/// Sets new input size, embedding depth, number of attention heads and activation function of the layer.
/// It also sets the rest of the members to their default values.

void MultiheadAttentionLayer::set(const Index& new_input_size,
                                  const Index& new_context_size,
                                  const Index& new_depth,
                                  const Index& new_heads_number)
{
    input_size = new_input_size;

    context_size = new_context_size;

    depth = new_depth;

    heads_number = new_heads_number;

    weights_depth = depth; //Index(depth / heads_number);

    scaling_factor = type(1) / type(sqrt(weights_depth));

    set_weights();

    set_default();
}


/// Sets those members not related to the perceptrons to their default value.

void MultiheadAttentionLayer::set_default()
{
    layer_name = "multihead_attention_layer";

    display = true;

    layer_type = Type::MultiheadAttention;
}


void MultiheadAttentionLayer::set_name(const string& new_layer_name)
{
    layer_name = new_layer_name;
}


/// Sets a new input size in the layer.

void MultiheadAttentionLayer::set_parameters(const Tensor<type, 1>& new_parameters, const Index& index)
{
    type* new_parameters_data = (type*) new_parameters.data();

    type* query_weights_data = (type*)query_weights.data();
    type* query_biases_data = (type*)query_biases.data();

    type* key_weights_data = (type*)key_weights.data();
    type* key_biases_data = (type*)key_biases.data();

    type* value_weights_data = (type*)value_weights.data();
    type* value_biases_data = (type*)value_biases.data();

    type* projection_weights_data = (type*)projection_weights.data();
    type* projection_biases_data = (type*)projection_biases.data();

    Index parameters_index = index;

    copy(/*execution::par,*/
        new_parameters_data + parameters_index,
        new_parameters_data + parameters_index + query_weights.size(),
        query_weights_data);

    parameters_index += query_weights.size();

    copy(/*execution::par,*/
        new_parameters_data + parameters_index,
        new_parameters_data + parameters_index + query_biases.size(),
        query_biases_data);

    parameters_index += query_biases.size();

    
    copy(/*execution::par,*/
        new_parameters_data + parameters_index,
        new_parameters_data + parameters_index + key_weights.size(),
        key_weights_data);

    parameters_index += key_weights.size();

    copy(/*execution::par,*/
        new_parameters_data + parameters_index,
        new_parameters_data + parameters_index + key_biases.size(),
        key_biases_data);

    parameters_index += key_biases.size();

    
    copy(/*execution::par,*/
        new_parameters_data + parameters_index,
        new_parameters_data + parameters_index + value_weights.size(),
        value_weights_data);

    parameters_index += value_weights.size();

    copy(/*execution::par,*/
        new_parameters_data + parameters_index,
        new_parameters_data + parameters_index + value_biases.size(),
        value_biases_data);

    parameters_index += value_biases.size();

    
    copy(/*execution::par,*/
        new_parameters_data + parameters_index,
        new_parameters_data + parameters_index + projection_weights.size(),
        projection_weights_data);

    parameters_index += projection_weights.size();
    
    copy(/*execution::par,*/
        new_parameters_data + parameters_index,
        new_parameters_data + parameters_index + projection_biases.size(),
        projection_biases_data);
}


void MultiheadAttentionLayer::set_input_size(const Index& new_input_size)
{
    input_size = new_input_size;
}


/// Sets a new input size in the layer.

void MultiheadAttentionLayer::set_context_size(const Index& new_context_size)
{
    context_size = new_context_size;
}


/// Sets a new embedding depth in the layer.

void MultiheadAttentionLayer::set_depth(const Index& new_depth)
{
    depth = new_depth;

    set_weights();
}


/// Sets a new number of attention heads in the layer.

void MultiheadAttentionLayer::set_heads_number(const Index& new_heads_number)
{
    heads_number = new_heads_number;

    set_weights();
}


/// Sets the layer's weights according to the parameters.

void MultiheadAttentionLayer::set_weights()
{
    query_weights.resize(depth, weights_depth, heads_number);
    query_biases.resize(weights_depth, heads_number);

    key_weights.resize(depth, weights_depth, heads_number);
    key_biases.resize(weights_depth, heads_number);

    value_weights.resize(depth, weights_depth, heads_number);
    value_biases.resize(weights_depth, heads_number);

    projection_weights.resize(weights_depth, depth, heads_number);
    projection_biases.resize(depth);

    set_parameters_random();
}


void MultiheadAttentionLayer::set_parameters_random()
{
    const type minimum = type(-0.2);
    const type maximum = type(0.2);


    /// @todo in Tensor form
    /// @todo can we reduce the number of loops for things with the same size?

#pragma omp parallel for
    for(Index i = 0; i < query_weights.size(); i++)
    {
        const type random = static_cast<type>(rand()/(RAND_MAX+1.0));

        query_weights(i) = minimum + (maximum - minimum)*random;
    }

#pragma omp parallel for
    for (Index i = 0; i < query_biases.size(); i++)
    {
        const type random = static_cast<type>(rand() / (RAND_MAX + 1.0));

        query_biases(i) = minimum + (maximum - minimum) * random;
    }

#pragma omp parallel for
    for(Index i = 0; i < key_weights.size(); i++)
    {
        const type random = static_cast<type>(rand()/(RAND_MAX+1.0));

        key_weights(i) = minimum + (maximum - minimum)*random;
    }

#pragma omp parallel for
    for (Index i = 0; i < key_biases.size(); i++)
    {
        const type random = static_cast<type>(rand() / (RAND_MAX + 1.0));

        key_biases(i) = minimum + (maximum - minimum) * random;
    }

#pragma omp parallel for
    for(Index i = 0; i < value_weights.size(); i++)
    {
        const type random = static_cast<type>(rand()/(RAND_MAX+1.0));

        value_weights(i) = minimum + (maximum - minimum)*random;
    }

#pragma omp parallel for
    for (Index i = 0; i < value_biases.size(); i++)
    {
        const type random = static_cast<type>(rand() / (RAND_MAX + 1.0));

        value_biases(i) = minimum + (maximum - minimum) * random;
    }

#pragma omp parallel for
    for(Index i = 0; i < projection_weights.size(); i++)
    {
        const type random = static_cast<type>(rand()/(RAND_MAX+1.0));

        projection_weights(i) = minimum + (maximum - minimum)*random;
    }

#pragma omp parallel for
    for (Index i = 0; i < projection_biases.size(); i++)
    {
        const type random = static_cast<type>(rand() / (RAND_MAX + 1.0));

        projection_biases(i) = minimum + (maximum - minimum) * random;
    }
}


void MultiheadAttentionLayer::set_parameters_glorot()
{
    query_biases.setZero();
    key_biases.setZero();
    value_biases.setZero();
    projection_biases.setZero();

    const type limit = sqrt(6 / type(depth + weights_depth * heads_number));

    const type minimum = -limit;
    const type maximum = limit;

#pragma omp parallel for
    for(Index i = 0; i < query_weights.size(); i++)
    {
        const type random = static_cast<type>(rand()/(RAND_MAX+1.0));

        query_weights(i) = minimum + (maximum - minimum)*random;
    }

#pragma omp parallel for
    for(Index i = 0; i < key_weights.size(); i++)
    {
        const type random = static_cast<type>(rand()/(RAND_MAX+1.0));

        key_weights(i) = minimum + (maximum - minimum)*random;
    }

#pragma omp parallel for
    for(Index i = 0; i < value_weights.size(); i++)
    {
        const type random = static_cast<type>(rand()/(RAND_MAX+1.0));

        value_weights(i) = minimum + (maximum - minimum)*random;
    }

#pragma omp parallel for
    for(Index i = 0; i < projection_weights.size(); i++)
    {
        const type random = static_cast<type>(rand()/(RAND_MAX+1.0));

        projection_weights(i) = minimum + (maximum - minimum)*random;
    }
}


void MultiheadAttentionLayer::set_parameters_constant(const type& value)
{
    query_weights.setConstant(value);
    query_biases.setConstant(value);

    key_weights.setConstant(value);
    key_biases.setConstant(value);

    value_weights.setConstant(value);
    value_biases.setConstant(value);

    projection_weights.setConstant(value);
    projection_biases.setConstant(value);
}


void MultiheadAttentionLayer::set_dropout_rate(const type& new_dropout_rate)
{
    dropout_rate = new_dropout_rate;
}


void MultiheadAttentionLayer::set_causal_mask(const bool& new_use_causal_mask)
{
    if(use_causal_mask && input_size != context_size)
    {
        ostringstream buffer;

        buffer << "OpenNN Exception: MultiheadAttentionLayer class.\n"
               << "void set_causal_mask(const bool&) method.\n"
               << "Causal mask can only be applied to self-attention. In this case, input size (" << input_size << ") should be equal to context size (" << context_size << ").";

        throw runtime_error(buffer.str());
    }

    use_causal_mask = new_use_causal_mask;
}


/// Sets a new display value.
/// If it is set to true messages from this class are displayed on the screen;
/// if it is set to false messages from this class are not displayed on the screen.
/// @param new_display Display value.

void MultiheadAttentionLayer::set_display(const bool& new_display)
{
    display = new_display;
}


void MultiheadAttentionLayer::build_causal_mask()
{
    constexpr type m_inf = -numeric_limits<type>::infinity();

    causal_mask.resize(context_size, input_size);
    causal_mask.setZero();

    for (Index input_index = 0; input_index < input_size; input_index++)
    {
        for (Index context_index = input_index + 1; context_index < context_size; context_index++)
        {
            causal_mask(context_index, input_index) = m_inf;
        }
    }
}


void MultiheadAttentionLayer::apply_causal_mask(Tensor<type, 4>& attention_scores) const
{
    const Index batch_samples_number = attention_scores.dimension(2);

    #pragma omp parallel for
    
    for (Index head_index = 0; head_index < heads_number; head_index++)
    {
        for (Index sample_index = 0; sample_index < batch_samples_number; sample_index++)
        {
            type* sample_attention_scores_data = attention_scores.data()
                + sample_index * context_size * input_size
                + head_index * context_size * input_size * batch_samples_number;

            TensorMap<Tensor<type, 2>> sample_attention_scores(sample_attention_scores_data, context_size, input_size);

            sample_attention_scores.device(*thread_pool_device) = sample_attention_scores + causal_mask;
        }
    }
}


/// @todo Check if we can do this with transposed matrices in contract. 

void MultiheadAttentionLayer::calculate_transformation(const Tensor<type, 3>& input,
                                                       Tensor<type, 4>& transformed_input,
                                                       const Tensor<type, 3>& weights,
                                                       const Tensor<type, 2>& biases,
                                                       Tensor<type, 2>& sample_matrix) const
{
    const Index batch_size = input.dimension(0);
    const Index variables_number = input.dimension(1);

    type* weights_data = (type*)weights.data();
    type* biases_data = (type*)biases.data();
    type* transformed_input_data = transformed_input.data();
    
    for (Index head_index = 0; head_index < heads_number; head_index++)
    {
        type* head_weights_data = weights_data + head_index * depth * weights_depth;
        type* head_biases_data = biases_data + head_index * weights_depth;
        type* head_transformed_input_data = transformed_input_data + head_index * batch_size * variables_number * weights_depth;

        const TensorMap<Tensor<type, 2>> head_weights(head_weights_data, depth, weights_depth);
        const TensorMap<Tensor<type, 1>> head_biases(head_biases_data, weights_depth);

        for (Index sample_index = 0; sample_index < batch_size; sample_index++)
        {
            sample_matrix = input.chip(sample_index, 0);

            type* sample_transformed_input_data = head_transformed_input_data + sample_index * variables_number * weights_depth;

            TensorMap<Tensor<type, 2>> sample_transformed_input(sample_transformed_input_data, variables_number, weights_depth);

            sample_transformed_input.device(*thread_pool_device)
                = sample_matrix.contract(head_weights, A_B);

            sum_columns(thread_pool_device, head_biases, sample_transformed_input);
        }
    }
}


void MultiheadAttentionLayer::calculate_output_projection(const Tensor<type, 4>& attention_outputs,
                                                          Tensor<type, 4>& projection_outputs,
                                                          Tensor<type, 3>& outputs) const 
{
    const Index batch_size = outputs.dimension(0);

    type* attention_outputs_data = (type*)attention_outputs.data();
    type* projection_outputs_data = projection_outputs.data();
    type* projection_weights_data = (type*)projection_weights.data();

    for(Index head_index = 0; head_index < heads_number; head_index++)
    {
        type* head_projection_output_data = projection_outputs_data + head_index * batch_size * input_size * depth;
        type* head_projection_weights_data = projection_weights_data + head_index * weights_depth * depth;
        type* head_attention_output_data = attention_outputs_data + head_index * input_size * weights_depth * batch_size;

        TensorMap<Tensor<type, 3>> head_projection_output(head_projection_output_data, batch_size, input_size, depth);

        const TensorMap<Tensor<type, 2>> head_projection_weights(head_projection_weights_data, weights_depth, depth);

        for(Index sample_index = 0; sample_index < batch_size; sample_index++)
        {
            type* sample_attention_output_data = head_attention_output_data + sample_index * input_size * weights_depth;

            const TensorMap<Tensor<type, 2>> sample_attention_output(sample_attention_output_data, input_size, weights_depth);

            head_projection_output.chip(sample_index, 0).device(*thread_pool_device)
                = sample_attention_output.contract(head_projection_weights, A_B);
        }
    }

    outputs.device(*thread_pool_device) = projection_outputs.sum(projection_sum_index);

    sum_matrices(thread_pool_device, projection_biases, outputs);
}


/// Computes the attention scores by comparing (via dot product) query and key.
/// Attention scores must be computed separately for each batch element and each attention head 
/// (batch matrix multiplication).

void MultiheadAttentionLayer::compute_attention_scores(const Tensor<type, 4>& query,
                                                       const Tensor<type, 4>& key,
                                                       Tensor<type, 4>& attention_scores,
                                                       Tensor<type, 4>& softmax_attention_scores) const
{
    batch_matrix_multiplication(thread_pool_device, key, query, attention_scores, A_BT);

    attention_scores.device(*thread_pool_device) = attention_scores * scaling_factor;

    if (use_causal_mask)
    {
        apply_causal_mask(attention_scores);
    }

    softmax(attention_scores, softmax_attention_scores);
}


void MultiheadAttentionLayer::compute_attention_outputs(const Tensor<type, 4>& value,
                                                       const Tensor<type, 4>& softmax_attention_scores,
                                                       Tensor<type, 4>& attention_outputs) const 
{
    batch_matrix_multiplication(thread_pool_device, softmax_attention_scores, value, attention_outputs, AT_B);
}


// @todo
void MultiheadAttentionLayer::dropout(Tensor<type, 4>& attention_scores) const
{
   
    const Index batch_samples_number = attention_scores.dimension(0);

    const type scaling_factor = type(1) / (type(1) - dropout_rate);

    type random = 0;

    for (Index head_index = 0; head_index < heads_number; head_index++)
    {
/*
        for(Index )
        {
            TensorMap<Tensor<type, 2>> matrix(attention_scores.data() + neuron_index * batch_samples_number * inputs_number,
                batch_samples_number, inputs_number);

            random = calculate_random_uniform((type)0, (type)1);

            random < dropout_rate ? matrix.setZero()
                : matrix = matrix * scaling_factor;
        }
*/
    }
}


void MultiheadAttentionLayer::forward_propagate(const Tensor<pair<type*, dimensions>, 1>& inputs_pair,
                                                LayerForwardPropagation* layer_forward_propagation,
                                                const bool& is_training)
{
    MultiheadAttentionLayerForwardPropagation* multihead_attention_layer_forward_propagation
        = static_cast<MultiheadAttentionLayerForwardPropagation*>(layer_forward_propagation);

    const TensorMap<Tensor<type, 3>> input(inputs_pair(0).first,
                                           inputs_pair(0).second[0],
                                           inputs_pair(0).second[1],
                                           inputs_pair(0).second[2]);

    const TensorMap<Tensor<type, 3>> context(inputs_pair(1).first,
                                             inputs_pair(1).second[0],
                                             inputs_pair(1).second[1],
                                             inputs_pair(1).second[2]);

    if (use_causal_mask && !built_causal_mask)
    {
        build_causal_mask();
        built_causal_mask = true;
    }

    Tensor<type, 4>& query = multihead_attention_layer_forward_propagation->query;
    Tensor<type, 4>& key = multihead_attention_layer_forward_propagation->key;
    Tensor<type, 4>& value = multihead_attention_layer_forward_propagation->value;

    Tensor<type, 2>& sample_matrix = multihead_attention_layer_forward_propagation->sample_matrix;

    Tensor<type, 4>& attention_scores = multihead_attention_layer_forward_propagation->attention_scores;
    Tensor<type, 4>& softmax_attention_scores = multihead_attention_layer_forward_propagation->softmax_attention_scores;

    Tensor<type, 4>& attention_outputs = multihead_attention_layer_forward_propagation->attention_outputs;

    Tensor<type, 4>& projection_outputs = multihead_attention_layer_forward_propagation->projection_outputs;
    Tensor<type, 3>& outputs = multihead_attention_layer_forward_propagation->outputs;

    calculate_transformation(input, query, query_weights, query_biases, sample_matrix);

    calculate_transformation(context, key, key_weights, key_biases, sample_matrix);

    calculate_transformation(context, value, value_weights, value_biases, sample_matrix);
    
    compute_attention_scores(query,
                             key,
                             attention_scores,
                             softmax_attention_scores);

    if (is_training && dropout_rate > type(0)) 
        dropout(softmax_attention_scores);
    
    compute_attention_outputs(value,
                              softmax_attention_scores,
                              attention_outputs);

    calculate_output_projection(attention_outputs,
                                projection_outputs,
                                outputs);
}


void MultiheadAttentionLayer::back_propagate(const Tensor<pair<type*, dimensions>, 1>& inputs_pair,
                                                       const Tensor<pair<type*, dimensions>, 1>& deltas_pair,
                                                       LayerForwardPropagation* forward_propagation,
                                                       LayerBackPropagation* back_propagation) const
{
    const TensorMap<Tensor<type, 3>> input(inputs_pair(0).first,
                                           inputs_pair(0).second[0],
                                           inputs_pair(0).second[1],
                                           inputs_pair(0).second[2]);

    const TensorMap<Tensor<type, 3>> context(inputs_pair(1).first,
                                             inputs_pair(1).second[0],
                                             inputs_pair(1).second[1],
                                             inputs_pair(1).second[2]);

    const TensorMap<Tensor<type, 3>> deltas(deltas_pair(0).first,
                                            deltas_pair(0).second[0],
                                            deltas_pair(0).second[1],
                                            deltas_pair(0).second[2]);

    Index batch_samples_number = inputs_pair(0).second[0];

    type* query_weights_data = (type*)query_weights.data();
    type* key_weights_data = (type*)key_weights.data();
    type* value_weights_data = (type*)value_weights.data();
    type* projection_weights_data = (type*)projection_weights.data();

    // Forward propagation

    const MultiheadAttentionLayerForwardPropagation* multihead_attention_layer_forward_propagation =
        static_cast<MultiheadAttentionLayerForwardPropagation*>(forward_propagation);

    const Tensor<type, 4>& softmax_attention_scores = multihead_attention_layer_forward_propagation->softmax_attention_scores;
    const Tensor<type, 4>& attention_outputs = multihead_attention_layer_forward_propagation->attention_outputs;

    const Tensor<type, 4>& query = multihead_attention_layer_forward_propagation-> query;
    const Tensor<type, 4>& key = multihead_attention_layer_forward_propagation->key;
    const Tensor<type, 4>& value = multihead_attention_layer_forward_propagation->value;
    
    type* softmax_attention_scores_data = (type*)softmax_attention_scores.data();
    type* attention_outputs_data = (type*)attention_outputs.data();

    type* query_data = (type*)query.data();
    type* key_data = (type*)key.data();
    type* value_data = (type*)value.data();

    // Back propagation

    MultiheadAttentionLayerBackPropagation* multihead_attention_layer_back_propagation =
        static_cast<MultiheadAttentionLayerBackPropagation*>(back_propagation);

    Tensor<type, 3>& projection_weights_derivatives = multihead_attention_layer_back_propagation->projection_weights_derivatives;

    Tensor<type, 4>& error_attention_scores_derivatives = multihead_attention_layer_back_propagation->error_attention_scores_derivatives;
    Tensor<type, 4>& error_softmax_attention_scores_derivatives = multihead_attention_layer_back_propagation->error_softmax_attention_scores_derivatives;
    Tensor<type, 4>& error_attention_output_derivatives = multihead_attention_layer_back_propagation->error_attention_output_derivatives;

    Tensor<type, 2>& sample_deltas = multihead_attention_layer_back_propagation->sample_deltas;

    Tensor<type, 4>& error_query_derivatives = multihead_attention_layer_back_propagation->error_query_derivatives;
    Tensor<type, 4>& error_key_derivatives = multihead_attention_layer_back_propagation->error_key_derivatives;
    Tensor<type, 4>& error_value_derivatives = multihead_attention_layer_back_propagation->error_value_derivatives;

    Tensor<type, 3>& query_weights_derivatives = multihead_attention_layer_back_propagation->query_weights_derivatives;
    Tensor<type, 3>& key_weights_derivatives = multihead_attention_layer_back_propagation->key_weights_derivatives;
    Tensor<type, 3>& value_weights_derivatives = multihead_attention_layer_back_propagation->value_weights_derivatives;

    Tensor<type, 3>& input_derivatives = multihead_attention_layer_back_propagation->input_derivatives;
    input_derivatives.setZero();
    Tensor<type, 3>& context_derivatives = multihead_attention_layer_back_propagation->context_derivatives;
    context_derivatives.setZero();

    Tensor<type, 1>& aux_rows = multihead_attention_layer_back_propagation->aux_rows;

    Tensor<type, 2>& query_biases_derivatives = multihead_attention_layer_back_propagation->query_biases_derivatives;
    Tensor<type, 2>& key_biases_derivatives = multihead_attention_layer_back_propagation->key_biases_derivatives;
    Tensor<type, 2>& value_biases_derivatives = multihead_attention_layer_back_propagation->value_biases_derivatives;
    Tensor<type, 1>& projection_biases_derivatives = multihead_attention_layer_back_propagation->projection_biases_derivatives;

    type* projection_weights_derivatives_data = projection_weights_derivatives.data();

    type* error_attention_scores_derivatives_data = error_attention_scores_derivatives.data();
    type* error_softmax_attention_scores_derivatives_data = error_softmax_attention_scores_derivatives.data();
    type* error_attention_output_derivatives_data = error_attention_output_derivatives.data();

    type* error_query_derivatives_data = error_query_derivatives.data();
    type* error_key_derivatives_data = error_key_derivatives.data();
    type* error_value_derivatives_data = error_value_derivatives.data();

    type* query_weights_derivatives_data = query_weights_derivatives.data();
    type* key_weights_derivatives_data = key_weights_derivatives.data();
    type* value_weights_derivatives_data = value_weights_derivatives.data();

    type* query_biases_derivatives_data = query_biases_derivatives.data();
    type* key_biases_derivatives_data = key_biases_derivatives.data();
    type* value_biases_derivatives_data = value_biases_derivatives.data();
    
    for (Index head_index = 0; head_index < heads_number; head_index++)
    {
        type* head_query_weights_data = query_weights_data + head_index * depth * weights_depth;
        type* head_key_weights_data = key_weights_data + head_index * depth * weights_depth;
        type* head_value_weights_data = value_weights_data + head_index * depth * weights_depth;

        type* head_query_data = query_data + head_index * input_size * weights_depth * batch_samples_number;
        type* head_key_data = key_data + head_index * context_size * weights_depth * batch_samples_number;
        type* head_value_data = value_data + head_index * context_size * weights_depth * batch_samples_number;

        type* head_projection_weights_data = projection_weights_data + head_index * weights_depth * depth;
        type* head_softmax_attention_scores_data = softmax_attention_scores_data + head_index * context_size * input_size * batch_samples_number;
        type* head_attention_outputs_data = attention_outputs_data + head_index * input_size * weights_depth * batch_samples_number;

        type* head_projection_weights_derivatives_data = projection_weights_derivatives_data + head_index * weights_depth * depth;

        type* head_attention_scores_derivatives_data = error_attention_scores_derivatives_data + head_index * context_size * input_size * batch_samples_number;
        type* head_softmax_attention_scores_derivatives_data = error_softmax_attention_scores_derivatives_data + head_index * context_size * input_size * batch_samples_number;
        type* head_attention_output_derivatives_data = error_attention_output_derivatives_data + head_index * input_size * weights_depth * batch_samples_number;

        type* head_query_derivatives_data = error_query_derivatives_data + head_index * input_size * weights_depth * batch_samples_number;
        type* head_key_derivatives_data = error_key_derivatives_data + head_index * context_size * weights_depth * batch_samples_number;
        type* head_value_derivatives_data = error_value_derivatives_data + head_index * context_size * weights_depth * batch_samples_number;

        type* head_query_weights_derivatives_data = query_weights_derivatives_data + head_index * depth * weights_depth;
        type* head_key_weights_derivatives_data = key_weights_derivatives_data + head_index * depth * weights_depth;
        type* head_value_weights_derivatives_data = value_weights_derivatives_data + head_index * depth * weights_depth;
        
        type* head_query_biases_derivatives_data = query_biases_derivatives_data + head_index * weights_depth;
        type* head_key_biases_derivatives_data = key_biases_derivatives_data + head_index * weights_depth;
        type* head_value_biases_derivatives_data = value_biases_derivatives_data + head_index * weights_depth;

        const TensorMap<Tensor<type, 2>> head_query_weights(head_query_weights_data, depth, weights_depth);
        const TensorMap<Tensor<type, 2>> head_key_weights(head_key_weights_data, depth, weights_depth);
        const TensorMap<Tensor<type, 2>> head_value_weights(head_value_weights_data, depth, weights_depth);

        const TensorMap<Tensor<type, 3>> head_query(head_query_data, input_size, weights_depth, batch_samples_number);
        const TensorMap<Tensor<type, 3>> head_key(head_key_data, context_size, weights_depth, batch_samples_number);
        const TensorMap<Tensor<type, 3>> head_value(head_value_data, context_size, weights_depth, batch_samples_number);

        const TensorMap<Tensor<type, 2>> head_projection_weights(head_projection_weights_data, weights_depth, depth);

        const TensorMap<Tensor<type, 3>> head_softmax_attention_scores(head_softmax_attention_scores_data, context_size, input_size, batch_samples_number);
        const TensorMap<Tensor<type, 3>> head_attention_outputs(head_attention_outputs_data, input_size, weights_depth, batch_samples_number);

        TensorMap<Tensor<type, 2>> head_projection_weights_derivatives(head_projection_weights_derivatives_data, weights_depth, depth);

        TensorMap<Tensor<type, 3>> head_attention_scores_derivatives(head_attention_scores_derivatives_data, context_size, input_size, batch_samples_number);
        TensorMap<Tensor<type, 3>> head_softmax_attention_scores_derivatives(head_softmax_attention_scores_derivatives_data, context_size, input_size, batch_samples_number);
        TensorMap<Tensor<type, 3>> head_attention_output_derivatives(head_attention_output_derivatives_data, input_size, weights_depth, batch_samples_number);

        TensorMap<Tensor<type, 3>> head_query_derivatives(head_query_derivatives_data, input_size, weights_depth, batch_samples_number);
        TensorMap<Tensor<type, 3>> head_key_derivatives(head_key_derivatives_data, context_size, weights_depth, batch_samples_number);
        TensorMap<Tensor<type, 3>> head_value_derivatives(head_value_derivatives_data, context_size, weights_depth, batch_samples_number);

        TensorMap<Tensor<type, 2>> head_query_weights_derivatives(head_query_weights_derivatives_data, depth, weights_depth);
        TensorMap<Tensor<type, 2>> head_key_weights_derivatives(head_key_weights_derivatives_data, depth, weights_depth);
        TensorMap<Tensor<type, 2>> head_value_weights_derivatives(head_value_weights_derivatives_data, depth, weights_depth);

        TensorMap<Tensor<type, 1>> head_query_biases_derivatives(head_query_biases_derivatives_data, weights_depth);
        TensorMap<Tensor<type, 1>> head_key_biases_derivatives(head_key_biases_derivatives_data, weights_depth);
        TensorMap<Tensor<type, 1>> head_value_biases_derivatives(head_value_biases_derivatives_data, weights_depth);
        
        // PROJECTION WEIGHTS DERIVATIVES
        
        head_projection_weights_derivatives.device(*thread_pool_device)
            = head_attention_outputs.contract(deltas, projection_weights_derivatives_contraction_indices);
        
        // ATTENTION OUTPUT DERIVATIVES
        
        for (Index sample_index = 0; sample_index < batch_samples_number; sample_index++)
        {
            type* sample_attention_output_derivatives_data = head_attention_output_derivatives_data + sample_index * input_size * weights_depth;

            TensorMap<Tensor<type, 2>> sample_attention_output_derivatives(sample_attention_output_derivatives_data, input_size, weights_depth);

            sample_deltas = deltas.chip(sample_index, 0);

            sample_attention_output_derivatives.device(*thread_pool_device)
                = sample_deltas.contract(head_projection_weights, A_BT);
        }

        // VALUE DERIVATIVES
        
        batch_matrix_multiplication(thread_pool_device, head_softmax_attention_scores, head_attention_output_derivatives, head_value_derivatives, A_B);

        // VALUE WEIGHTS DERIVATIVES

        head_value_weights_derivatives.device(*thread_pool_device)
            = context.contract(head_value_derivatives, transformation_weights_derivatives_contraction_indices);
        
        // SOFTMAX ATTENTION SCORES DERIVATIVES
        
        batch_matrix_multiplication(thread_pool_device, head_value, head_attention_output_derivatives, head_softmax_attention_scores_derivatives, A_BT);

        // ATTENTION SCORES DERIVATIVES
        
        softmax_derivatives_times_tensor(head_softmax_attention_scores, head_softmax_attention_scores_derivatives, head_attention_scores_derivatives, aux_rows);

        head_attention_scores_derivatives.device(*thread_pool_device) = head_attention_scores_derivatives * scaling_factor;

        // QUERY DERIVATIVES

        batch_matrix_multiplication(thread_pool_device, head_attention_scores_derivatives, head_key, head_query_derivatives, AT_B);
    
        // KEY DERIVATIVES

        batch_matrix_multiplication(thread_pool_device, head_attention_scores_derivatives, head_query, head_key_derivatives, A_B);

        // QUERY WEIGHTS DERIVATIVES

        head_query_weights_derivatives.device(*thread_pool_device)
            = input.contract(head_query_derivatives, transformation_weights_derivatives_contraction_indices);

        // KEY WEIGHTS DERIVATIVES

        head_key_weights_derivatives.device(*thread_pool_device)
            = context.contract(head_key_derivatives, transformation_weights_derivatives_contraction_indices);

        /// @todo try to simplify

        for (Index sample_index = 0; sample_index < batch_samples_number; sample_index++)
        {
            type* sample_query_derivatives_data = head_query_derivatives_data + sample_index * input_size * weights_depth;
            type* sample_key_derivatives_data = head_key_derivatives_data + sample_index * context_size * weights_depth;
            type* sample_value_derivatives_data = head_value_derivatives_data + sample_index * context_size * weights_depth;

            const TensorMap<Tensor<type, 2>> sample_query_derivatives(sample_query_derivatives_data, input_size, weights_depth);
            const TensorMap<Tensor<type, 2>> sample_key_derivatives(sample_key_derivatives_data, context_size, weights_depth);
            const TensorMap<Tensor<type, 2>> sample_value_derivatives(sample_value_derivatives_data, context_size, weights_depth);

            // INPUT DERIVATIVES

            input_derivatives.chip(sample_index, 0).device(*thread_pool_device)
                += sample_query_derivatives.contract(head_query_weights, A_BT);

            // CONTEXT DERIVATIVES

<<<<<<< HEAD
            error_context_derivatives.chip(sample_index, 0).device(*thread_pool_device)
=======
            context_derivatives.chip(sample_index, 0).device(*thread_pool_device) 
>>>>>>> a8f36262
                += sample_key_derivatives.contract(head_key_weights, A_BT)
                + sample_value_derivatives.contract(head_value_weights, A_BT);
        }

        // BIASES DERIVATIVES

        head_query_biases_derivatives.device(*thread_pool_device) = head_query_derivatives.sum(biases_derivatives_sum_indices);

        head_key_biases_derivatives.device(*thread_pool_device) = head_key_derivatives.sum(biases_derivatives_sum_indices);
        
        head_value_biases_derivatives.device(*thread_pool_device) = head_value_derivatives.sum(biases_derivatives_sum_indices);
    }

    projection_biases_derivatives.device(*thread_pool_device) = deltas.sum(projection_biases_derivatives_sum_indices);
}


void MultiheadAttentionLayer::insert_gradient(LayerBackPropagation* back_propagation,
                                              const Index& index,
                                              Tensor<type, 1>& gradient) const
{
    MultiheadAttentionLayerBackPropagation* multihead_attention_layer_back_propagation =
        static_cast<MultiheadAttentionLayerBackPropagation*>(back_propagation);

    const Tensor<type, 3>& query_weights_derivatives = multihead_attention_layer_back_propagation->query_weights_derivatives;
    const Tensor<type, 2>& query_biases_derivatives = multihead_attention_layer_back_propagation->query_biases_derivatives;

    const Tensor<type, 3>& key_weights_derivatives = multihead_attention_layer_back_propagation->key_weights_derivatives;
    const Tensor<type, 2>& key_biases_derivatives = multihead_attention_layer_back_propagation->key_biases_derivatives;

    const Tensor<type, 3>& value_weights_derivatives = multihead_attention_layer_back_propagation->value_weights_derivatives;
    const Tensor<type, 2>& value_biases_derivatives = multihead_attention_layer_back_propagation->value_biases_derivatives;

    const Tensor<type, 3>& projection_weights_derivatives = multihead_attention_layer_back_propagation->projection_weights_derivatives;
    const Tensor<type, 1>& projection_biases_derivatives = multihead_attention_layer_back_propagation->projection_biases_derivatives;

    type* gradient_data = gradient.data();

    Index gradient_index = index;

    copy(/*execution::par,*/
        query_weights_derivatives.data(),
        query_weights_derivatives.data() + query_weights_derivatives.size(),
        gradient_data + gradient_index);

    gradient_index += query_weights_derivatives.size();

    copy(/*execution::par,*/
        query_biases_derivatives.data(),
        query_biases_derivatives.data() + query_biases_derivatives.size(),
        gradient_data + gradient_index);

    gradient_index += query_biases_derivatives.size();


    copy(/*execution::par,*/
        key_weights_derivatives.data(),
        key_weights_derivatives.data() + key_weights_derivatives.size(),
        gradient_data + gradient_index);

    gradient_index += key_weights_derivatives.size();

    copy(/*execution::par,*/
        key_biases_derivatives.data(),
        key_biases_derivatives.data() + key_biases_derivatives.size(),
        gradient_data + gradient_index);

    gradient_index += key_biases_derivatives.size();


    copy(/*execution::par,*/
        value_weights_derivatives.data(),
        value_weights_derivatives.data() + value_weights_derivatives.size(),
        gradient_data + gradient_index);

    gradient_index += value_weights_derivatives.size();

    copy(/*execution::par,*/
        value_biases_derivatives.data(),
        value_biases_derivatives.data() + value_biases_derivatives.size(),
        gradient_data + gradient_index);

    gradient_index += value_biases_derivatives.size();


    copy(/*execution::par,*/
        projection_weights_derivatives.data(),
        projection_weights_derivatives.data() + projection_weights_derivatives.size(),
        gradient_data + gradient_index);

    gradient_index += projection_weights_derivatives.size();

    copy(/*execution::par,*/
        projection_biases_derivatives.data(),
        projection_biases_derivatives.data() + projection_biases_derivatives.size(),
        gradient_data + gradient_index);
}


pair<type*, dimensions> MultiheadAttentionLayerForwardPropagation::get_outputs_pair() const
{
    MultiheadAttentionLayer* multihead_attention_layer = static_cast<MultiheadAttentionLayer*>(layer);

    const Index input_size = multihead_attention_layer->get_input_size();

    const Index depth = multihead_attention_layer->get_depth();

    return pair<type*, dimensions>(outputs_data, { { batch_samples_number, input_size, depth } });
}


void MultiheadAttentionLayerForwardPropagation::set(const Index& new_batch_samples_number, Layer* new_layer)
{
    layer = new_layer;

    MultiheadAttentionLayer* multihead_attention_layer = static_cast<MultiheadAttentionLayer*>(layer);

    batch_samples_number = new_batch_samples_number;

    const Index input_size = multihead_attention_layer->get_input_size();

    const Index context_size = multihead_attention_layer->get_context_size();

    const Index depth = multihead_attention_layer->get_depth();

    const Index heads_number = multihead_attention_layer->get_heads_number();

    const Index weights_depth = multihead_attention_layer->get_weights_depth();

    // Outputs

    outputs.resize(batch_samples_number, input_size, depth);

    outputs_data = outputs.data();

    // Rest of quantities

    query.resize(input_size, weights_depth, batch_samples_number, heads_number);
    key.resize(context_size, weights_depth, batch_samples_number, heads_number);
    value.resize(context_size, weights_depth, batch_samples_number, heads_number);

    sample_matrix.resize(input_size, weights_depth);

    attention_scores.resize(context_size, input_size, batch_samples_number, heads_number);
    softmax_attention_scores.resize(context_size, input_size, batch_samples_number, heads_number);
    attention_outputs.resize(input_size, weights_depth, batch_samples_number, heads_number);

    projection_outputs.resize(batch_samples_number, input_size, depth, heads_number);
}


void MultiheadAttentionLayerBackPropagation::set(const Index& new_batch_samples_number, Layer* new_layer)
{
    layer = new_layer;

    MultiheadAttentionLayer* multihead_attention_layer = static_cast<MultiheadAttentionLayer*>(layer);

    batch_samples_number = new_batch_samples_number;

    const Index input_size = multihead_attention_layer->get_input_size();
    const Index context_size = multihead_attention_layer->get_context_size();
    const Index depth = multihead_attention_layer->get_depth();
    const Index heads_number = multihead_attention_layer->get_heads_number();
    const Index weights_depth = multihead_attention_layer->get_weights_depth();

    error_attention_scores_derivatives.resize(context_size, input_size, batch_samples_number, heads_number);
    error_softmax_attention_scores_derivatives.resize(context_size, input_size, batch_samples_number, heads_number);
    error_attention_output_derivatives.resize(input_size, weights_depth, batch_samples_number, heads_number);

    sample_deltas.resize(input_size, depth);

    error_query_derivatives.resize(input_size, weights_depth, batch_samples_number, heads_number);
    error_key_derivatives.resize(context_size, weights_depth, batch_samples_number, heads_number);
    error_value_derivatives.resize(context_size, weights_depth, batch_samples_number, heads_number);

    query_weights_derivatives.resize(depth, weights_depth, heads_number);
    key_weights_derivatives.resize(depth, weights_depth, heads_number);
    value_weights_derivatives.resize(depth, weights_depth, heads_number);

    projection_weights_derivatives.resize(weights_depth, depth, heads_number);

    query_biases_derivatives.resize(weights_depth, heads_number);
    key_biases_derivatives.resize(weights_depth, heads_number);
    value_biases_derivatives.resize(weights_depth, heads_number);
    projection_biases_derivatives.resize(depth);

    aux_rows.resize(context_size);

    input_derivatives.resize(batch_samples_number, input_size, depth);
    context_derivatives.resize(batch_samples_number, context_size, depth);

    inputs_derivatives.resize(2);
    inputs_derivatives(0).first = input_derivatives.data();
    inputs_derivatives(0).second = { batch_samples_number, input_size, depth };
    inputs_derivatives(1).first = context_derivatives.data();
    inputs_derivatives(1).second = { batch_samples_number, context_size, depth };
}

}

// OpenNN: Open Neural Networks Library.
// Copyright(C) 2005-2024 Artificial Intelligence Techniques, SL.
//
// This library is free software; you can redistribute it and/or
// modify it under the terms of the GNU Lesser General Public
// License as published by the Free Software Foundation; either
// version 2.1 of the License, or any later version.
//
// This library is distributed in the hope that it will be useful,
// but WITHOUT ANY WARRANTY; without even the implied warranty of
// MERCHANTABILITY or FITNESS FOR A PARTICULAR PURPOSE.  See the GNU
// Lesser General Public License for more details.

// You should have received a copy of the GNU Lesser General Public
// License along with this library; if not, write to the Free Software
// Foundation, Inc., 51 Franklin St, Fifth Floor, Boston, MA  02110-1301  USA<|MERGE_RESOLUTION|>--- conflicted
+++ resolved
@@ -1075,12 +1075,7 @@
                 += sample_query_derivatives.contract(head_query_weights, A_BT);
 
             // CONTEXT DERIVATIVES
-
-<<<<<<< HEAD
-            error_context_derivatives.chip(sample_index, 0).device(*thread_pool_device)
-=======
             context_derivatives.chip(sample_index, 0).device(*thread_pool_device) 
->>>>>>> a8f36262
                 += sample_key_derivatives.contract(head_key_weights, A_BT)
                 + sample_value_derivatives.contract(head_value_weights, A_BT);
         }
