//   OpenNN: Open Neural Networks Library
//   www.opennn.net
//
//   M U L T I H E A D   A T T E N T I O N   L A Y E R   C L A S S
//
//   Artificial Intelligence Techniques SL
//   artelnics@artelnics.com

#include "strings_utilities.h"
#include "tensors.h"
#include "multihead_attention_layer.h"

namespace opennn
{

MultiHeadAttention::MultiHeadAttention(const Index& new_query_sequence_length,
                                       const Index& new_source_sequence_length,
                                       const Index& new_embedding_dimension,
                                       const Index& new_heads_number,
                                       const bool& new_use_causal_mask,
                                       const string& new_name) : Layer()
{
    set(new_query_sequence_length,
        new_source_sequence_length,
        new_embedding_dimension,
        new_heads_number,
        new_use_causal_mask,
        new_name);

    layer_type = Type::MultiheadAttention;
}


Index MultiHeadAttention::get_query_sequence_length() const
{
    return query_sequence_length;
}


Index MultiHeadAttention::get_source_sequence_length() const
{
    return source_sequence_length;
}


Index MultiHeadAttention::get_embedding_dimension() const
{
    return embedding_dimension;
}


Index MultiHeadAttention::get_heads_number() const
{
    return heads_number;
}


type MultiHeadAttention::get_scaling_factor() const
{
    const Index hidden_depth = get_hidden_depth();

    return (hidden_depth == 0)
               ? 0.25
               : type(1) / type(sqrt(hidden_depth));
}


Index MultiHeadAttention::get_hidden_depth() const
{
    return (heads_number == 0)
               ? 0
               : Index(embedding_dimension / heads_number);
}


dimensions MultiHeadAttention::get_input_dimensions() const
{// @todo
    return { query_sequence_length, embedding_dimension};
}


dimensions MultiHeadAttention::get_output_dimensions() const
{
    return { query_sequence_length, embedding_dimension};
}


Index MultiHeadAttention::get_parameters_number() const
{
    return query_weights.size() + query_biases.size()
           + key_weights.size() + key_biases.size()
           + value_weights.size() + value_biases.size()
           + projection_weights.size() + projection_biases.size();
}


Tensor<type, 1> MultiHeadAttention::get_parameters() const
{
    Tensor<type, 1> parameters(get_parameters_number());

    Index index = 0;

    copy_to_vector(parameters, query_weights, index);
    copy_to_vector(parameters, query_biases, index);
    copy_to_vector(parameters, key_weights, index);
    copy_to_vector(parameters, key_biases, index);
    copy_to_vector(parameters, value_weights, index);
    copy_to_vector(parameters, value_biases, index);
    copy_to_vector(parameters, projection_weights, index);
    copy_to_vector(parameters, projection_biases, index);

    return parameters;
}


void MultiHeadAttention::set(const Index& new_query_sequence_length,
                             const Index& new_source_sequence_length,
                             const Index& new_embedding_dimension,
                             const Index& new_heads_number,
                             const bool& new_use_causal_mask,
                             const string& new_name)
{
    query_sequence_length = new_query_sequence_length;

    source_sequence_length = new_source_sequence_length;

    heads_number = new_heads_number;

    embedding_dimension = new_embedding_dimension;

    name = new_name;

    dropout_rate = 0;

    const Index hidden_depth = get_hidden_depth();

    query_weights.resize(embedding_dimension, hidden_depth, heads_number);
    query_biases.resize(hidden_depth, heads_number);

    key_weights.resize(embedding_dimension, hidden_depth, heads_number);
    key_biases.resize(hidden_depth, heads_number);

    value_weights.resize(embedding_dimension, hidden_depth, heads_number);
    value_biases.resize(hidden_depth, heads_number);

    projection_weights.resize(embedding_dimension, embedding_dimension);
    projection_biases.resize(embedding_dimension);

    set_parameters_glorot();

    use_causal_mask = new_use_causal_mask;

    if (!use_causal_mask) return;

    causal_mask.resize(query_sequence_length, source_sequence_length);
    causal_mask.setZero();

#pragma omp parallel for

    for (Index i = 0; i < query_sequence_length; i++)
        for (Index j = i + 1; j < source_sequence_length; j++)
            causal_mask(i, j) = minus_inf;
}


void MultiHeadAttention::set_parameters(const Tensor<type, 1>& new_parameters, Index& index)
{
    copy_from_vector(query_weights, new_parameters, index);
    copy_from_vector(query_biases, new_parameters, index);
    copy_from_vector(key_weights, new_parameters, index);
    copy_from_vector(key_biases, new_parameters, index);
    copy_from_vector(value_weights, new_parameters, index);
    copy_from_vector(value_biases, new_parameters, index);
    copy_from_vector(projection_weights, new_parameters, index);
    copy_from_vector(projection_biases, new_parameters, index);
}


void MultiHeadAttention::set_parameters_random()
{
    const type minimum = type(-0.2);
    const type maximum = type(0.2);

    set_random(query_weights, minimum, maximum);
    set_random(query_biases, minimum, maximum);
    set_random(key_weights, minimum, maximum);
    set_random(key_biases, minimum, maximum);
    set_random(value_weights, minimum, maximum);
    set_random(value_biases, minimum, maximum);
    set_random(projection_weights, minimum, maximum);
    set_random(projection_biases, minimum, maximum);
}


void MultiHeadAttention::set_parameters_glorot()
{
    query_biases.setZero();
    key_biases.setZero();
    value_biases.setZero();
    projection_biases.setZero();

    const Index hidden_depth = get_hidden_depth();
    const Index embedding_dimension = get_embedding_dimension();
    const Index heads_number = get_heads_number();
    const type limit = sqrt(6 / type(embedding_dimension + hidden_depth * heads_number));
    const type minimum = -limit;
    const type maximum = limit;

    set_random(query_weights, minimum, maximum);
    set_random(key_weights, minimum, maximum);
    set_random(value_weights, minimum, maximum);
    set_random(projection_weights, minimum, maximum);
}


void MultiHeadAttention::set_parameters_constant(const type& value)
{
    query_weights.setConstant(value);
    query_biases.setConstant(value);
    key_weights.setConstant(value);
    key_biases.setConstant(value);
    value_weights.setConstant(value);
    value_biases.setConstant(value);
    projection_weights.setConstant(value);
    projection_biases.setConstant(value);
}


void MultiHeadAttention::set_dropout_rate(const type& new_dropout_rate)
{
    dropout_rate = new_dropout_rate;
}


void MultiHeadAttention::apply_causal_mask(Tensor<type, 4>& attention_scores) const
{
    const Index batch_size = attention_scores.dimension(2);

    const Index context_input_size = source_sequence_length * query_sequence_length;

    for(Index head_index = 0; head_index < heads_number; head_index++)
    {
        for(Index sample_index = 0; sample_index < batch_size; sample_index++)
        {
            type* sample_attention_scores_data = attention_scores.data()
                                                 // + (sample_index + head_index) * context_input_size * batch_size;
                                                 + (sample_index + head_index * batch_size) * context_input_size;
            // + (sample_index * heads_number + head_index) * context_input_size * batch_size;

            TensorMap<Tensor<type, 2>> sample_attention_scores(sample_attention_scores_data,
                                                               source_sequence_length,
                                                               query_sequence_length);

            sample_attention_scores.device(*thread_pool_device) += causal_mask;
        }
    }
}


void MultiHeadAttention::calculate_query(const Tensor<type, 3>& query_input, Tensor<type, 4>& query) const
{
    /*
    const Index batch_size = query_input.dimension(0);

    for (Index head_index = 0; head_index < heads_number; head_index++)
    {
        const TensorMap<Tensor<type, 2>> head_query_weights = tensor_map(query_weights, head_index);
        const TensorMap<Tensor<type, 1>> head_query_biases = tensor_map(query_biases, head_index);

        for (Index sample_index = 0; sample_index < batch_size; sample_index++)
        {
            TensorMap<Tensor<type, 2>> head_sample_query = tensor_map(query, head_index, sample_index);

            head_sample_query.device(*thread_pool_device)
                = query_input.chip(sample_index, 0).contract(head_query_weights, A_B);

            sum_columns(thread_pool_device.get(), head_query_biases, head_sample_query);
        }
    }
<<<<<<< HEAD
*/

    const Index batch_size = query_input.dimension(0);
=======
    /*
    Arguments

    const Eigen::Tensor<float, 3>& input,             // (batch, seq_len, embed_dim)
    const Eigen::Tensor<float, 3>& query_weights)     // (embed_dim, head_dim, num_heads)

    const int batch_size = input.dimension(0);
    const int seq_len = input.dimension(1);
    const int embed_dim = input.dimension(2);
>>>>>>> df78098b


    // Verify embedding dimension matches
    assert(embedding_dimension == query_weights.dimension(0));

    // Tensor contraction dimensions:
    // query_input: (batch_size, query_sequence_length, embedding_dimension)
    // query_weights: (embedding_dimension, hidden_depth, heads_number)
    Eigen::array<IndexPair<Index>, 1> contract_dims = { IndexPair<Index>(2, 0) };

    Eigen::array<Index, 4> shuffle_dims = { 1, 2, 0, 3 };
    // Perform contraction to get (batch_size, query_sequence_length, hidden_depth, heads_number)

    query = query_input.contract(query_weights, contract_dims)
                            .shuffle(shuffle_dims);

    for (Index head_index = 0; head_index < heads_number; head_index++)
    {
        const TensorMap<Tensor<type, 1>> head_query_biases = tensor_map(query_biases, head_index);

        for (Index sample_index = 0; sample_index < batch_size; sample_index++)
        {
            TensorMap<Tensor<type, 2>> head_sample_query = tensor_map(query, head_index, sample_index);

            sum_columns(thread_pool_device.get(), head_query_biases, head_sample_query);
        }
    }
}


void MultiHeadAttention::calculate_key(const Tensor<type, 3>& source_input, Tensor<type, 4>& key) const
{
    /*
    const Index batch_size = source_input.dimension(0);

    for (Index head_index = 0; head_index < heads_number; head_index++)
    {
        const TensorMap<Tensor<type, 2>> head_key_weights = tensor_map(key_weights, head_index);
        const TensorMap<Tensor<type, 1>> head_key_biases = tensor_map(key_biases, head_index);

        for (Index sample_index = 0; sample_index < batch_size; sample_index++)
        {
            TensorMap<Tensor<type, 2>> head_sample_key = tensor_map(key, head_index, sample_index);

            head_sample_key.device(*thread_pool_device)
                = source_input.chip(sample_index, 0).contract(head_key_weights, A_B);

            sum_columns(thread_pool_device.get(), head_key_biases, head_sample_key);
        }
    }
*/
    const Index batch_size = source_input.dimension(0);


    // Verify embedding dimension matches
    assert(embedding_dimension == key_weights.dimension(0));

    // Tensor contraction dimensions:
    // query_input: (batch_size, query_sequence_length, embedding_dimension)
    // query_weights: (embedding_dimension, hidden_depth, heads_number)
    Eigen::array<IndexPair<Index>, 1> contract_dims = { IndexPair<Index>(2, 0) };

    Eigen::array<Index, 4> shuffle_dims = { 1, 2, 0, 3 };
    // Perform contraction to get (batch_size, query_sequence_length, hidden_depth, heads_number)

    key = source_input.contract(key_weights, contract_dims)
                .shuffle(shuffle_dims);

    for (Index head_index = 0; head_index < heads_number; head_index++)
    {
        const TensorMap<Tensor<type, 1>> head_key_biases = tensor_map(key_biases, head_index);

        for (Index sample_index = 0; sample_index < batch_size; sample_index++)
        {
            TensorMap<Tensor<type, 2>> head_sample_key = tensor_map(key, head_index, sample_index);

            sum_columns(thread_pool_device.get(), head_key_biases, head_sample_key);
        }
    }
}


void MultiHeadAttention::calculate_value(const Tensor<type, 3>& source_input, Tensor<type, 4>& value) const
{
    /*
    const Index batch_size = source_input.dimension(0);

    for (Index head_index = 0; head_index < heads_number; head_index++)
    {
        const TensorMap<Tensor<type, 2>> head_value_weights = tensor_map(value_weights, head_index);
        const TensorMap<Tensor<type, 1>> head_value_biases = tensor_map(value_biases, head_index);

        for (Index sample_index = 0; sample_index < batch_size; sample_index++)
        {
            TensorMap<Tensor<type, 2>> head_sample_value = tensor_map(value, head_index, sample_index);

            head_sample_value.device(*thread_pool_device)
                = source_input.chip(sample_index, 0).contract(head_value_weights, A_B);

            sum_columns(thread_pool_device.get(), head_value_biases, head_sample_value);
        }
    }
*/
    const Index batch_size = source_input.dimension(0);


    // Verify embedding dimension matches
    assert(embedding_dimension == query_weights.dimension(0));

    // Tensor contraction dimensions:
    // query_input: (batch_size, query_sequence_length, embedding_dimension)
    // query_weights: (embedding_dimension, hidden_depth, heads_number)
    Eigen::array<IndexPair<Index>, 1> contract_dims = { IndexPair<Index>(2, 0) };

    Eigen::array<Index, 4> shuffle_dims = { 1, 2, 0, 3 };
    // Perform contraction to get (batch_size, query_sequence_length, hidden_depth, heads_number)

    value = source_input.contract(value_weights, contract_dims)
                .shuffle(shuffle_dims);

    for (Index head_index = 0; head_index < heads_number; head_index++)
    {
        const TensorMap<Tensor<type, 1>> head_value_biases = tensor_map(value_biases, head_index);

        for (Index sample_index = 0; sample_index < batch_size; sample_index++)
        {
            TensorMap<Tensor<type, 2>> head_sample_value = tensor_map(value, head_index, sample_index);

            sum_columns(thread_pool_device.get(), head_value_biases, head_sample_value);
        }
    }
}


void MultiHeadAttention::calculate_attention_weights(const Tensor<type, 4>& query,
                                                     const Tensor<type, 4>& key,
                                                     Tensor<type, 4>& attention_weights) const
{
    batch_matrix_multiplication(thread_pool_device.get(), key, query, attention_weights, A_BT);

    const type scaling_factor = get_scaling_factor();

    attention_weights.device(*thread_pool_device) = attention_weights * scaling_factor;

    if(use_causal_mask)
        apply_causal_mask(attention_weights);

    softmax(attention_weights);
}


void MultiHeadAttention::calculate_attention_outputs(const Tensor<type, 4>& value,
                                                     const Tensor<type, 4>& attention_weights,
                                                     Tensor<type, 4>& attention_outputs) const
{
    batch_matrix_multiplication(thread_pool_device.get(),
                                attention_weights,
                                value,
                                attention_outputs,
                                AT_B);
}

void MultiHeadAttention::concatenate_heads(const Tensor<type, 4>& attention_outputs,
                                           Tensor<type, 3>& concatenated_attention_outputs) const
{
    const Index batch_size = attention_outputs.dimension(2);
    const Index hidden_depth = attention_outputs.dimension(1);

    for(Index sample_index = 0; sample_index < batch_size; sample_index++)
    {
        TensorMap<Tensor<type, 2>> sample_output = tensor_map(concatenated_attention_outputs, sample_index);

        for(Index head_index = 0; head_index < heads_number; head_index++)
        {
            const TensorMap<Tensor<type, 2>> head_output = tensor_map(attention_outputs, head_index, sample_index);

            const Index start_col = head_index * hidden_depth;

            sample_output.slice(Eigen::array<Index,2>{0, start_col},
                                Eigen::array<Index,2>{query_sequence_length, hidden_depth}) = head_output;
        }
    }
}
/*
void MultiHeadAttention::calculate_output_projection(const Tensor<type, 4>& attention_outputs,
                                                     Tensor<type, 4>& projection_outputs,
                                                     Tensor<type, 3>& outputs) const
{

    const Index batch_size = outputs.dimension(0);
    const Index heads_number = get_heads_number();

    for (Index head_index = 0; head_index < heads_number; head_index++)
    {
        // const Tensor<type, 2> head_projection_weights = projection_weights.slice(Eigen::array<Index,2>{head_index*get_hidden_depth(),0},Eigen::array<Index,2>{get_hidden_depth(),embedding_dimension});
        const TensorMap<Tensor<type, 2>> head_projection_weights = tensor_map(projection_weights, head_index);
        TensorMap<Tensor<type, 3>> head_projection_outputs = tensor_map(projection_outputs, head_index);

        for (Index sample_index = 0; sample_index < batch_size; sample_index++)
        {
            const TensorMap<Tensor<type, 2>> sample_attention_output = tensor_map(attention_outputs, head_index, sample_index);

            head_projection_outputs.chip(sample_index, 0).device(*thread_pool_device)
                = sample_attention_output.contract(head_projection_weights, A_B);
            // if(sample_index < 2 && iteration == 3){
            //     cout << "sample " << sample_index << " attention_output of head " << head_index << ":\n" << sample_attention_output << endl;
            //     cout << "head_projection_weights of head " << head_index << ":\n" << head_projection_weights << endl;
            // }
        }
    }

    outputs.device(*thread_pool_device) = projection_outputs.sum(projection_sum_index);

    // cout << "Outputs before:\n" << outputs << endl<<endl<<endl<<endl;

    sum_matrices(thread_pool_device.get(), projection_biases, outputs);

}
*/
void MultiHeadAttention::calculate_output_projection(const Tensor<type, 3>& concatenated_attention_outputs,
                                                     Tensor<type, 3>& outputs) const
{
    const Index batch_size = outputs.dimension(0);

    for (Index sample_index = 0; sample_index < batch_size; sample_index++)
    {
        const TensorMap<Tensor<type, 2>> sample_attention_output = tensor_map(concatenated_attention_outputs, sample_index);

        outputs.chip(sample_index, 0).device(*thread_pool_device)
            = sample_attention_output.contract(projection_weights, A_B);
    }

    sum_matrices(thread_pool_device.get(), projection_biases, outputs);
}

void MultiHeadAttention::forward_propagate(const vector<pair<type*, dimensions>>& input_pairs,
                                           unique_ptr<LayerForwardPropagation>& layer_forward_propagation,
                                           const bool& is_training)
{
    const TensorMap<Tensor<type, 3>> query_input = tensor_map_3(input_pairs[0]);
    const TensorMap<Tensor<type, 3>> source_input = tensor_map_3(input_pairs[1]);

    MultiheadAttentionForwardPropagation* this_forward_propagation =
        static_cast<MultiheadAttentionForwardPropagation*>(layer_forward_propagation.get());

    Tensor<type, 4>& query = this_forward_propagation->query;
    Tensor<type, 4>& key = this_forward_propagation->key;
    Tensor<type, 4>& value = this_forward_propagation->value;

    Tensor<type, 4>& attention_weights = this_forward_propagation->attention_weights;

    Tensor<type, 4>& attention_outputs = this_forward_propagation->attention_outputs;

    Tensor<type, 3>& concatenated_attention_outputs = this_forward_propagation->concatenated_attention_outputs;

    // Tensor<type, 4>& projection_outputs = this_forward_propagation->projection_outputs;
    Tensor<type, 3>& outputs = this_forward_propagation->outputs;

    calculate_query(query_input, query);
    calculate_key(source_input, key);
    calculate_value(source_input, value);

    calculate_attention_weights(query,
                                key,
                                attention_weights);

    if(is_training && dropout_rate > type(0))
        dropout(attention_weights, dropout_rate);

    calculate_attention_outputs(value,
                                attention_weights,
                                attention_outputs);

    concatenate_heads(attention_outputs,
                      concatenated_attention_outputs);

    calculate_output_projection(concatenated_attention_outputs,
                                outputs);
}


void MultiHeadAttention::back_propagate(const vector<pair<type*, dimensions>>& input_pairs,
                                        const vector<pair<type*, dimensions>>& delta_pairs,
                                        unique_ptr<LayerForwardPropagation>& forward_propagation,
                                        unique_ptr<LayerBackPropagation>& back_propagation) const
{
    const TensorMap<Tensor<type, 3>> input = tensor_map_3(input_pairs[0]);
    const TensorMap<Tensor<type, 3>> context = tensor_map_3(input_pairs[1]);
    const TensorMap<Tensor<type, 3>> deltas = tensor_map_3(delta_pairs[0]);

    const Index batch_size = input_pairs[0].second[0];
    const Index hidden_depth = get_hidden_depth();

    const type scaling_factor = get_scaling_factor();

    // Forward propagation

    const MultiheadAttentionForwardPropagation* this_forward_propagation =
        static_cast<MultiheadAttentionForwardPropagation*>(forward_propagation.get());

    // Back propagation

    MultiheadAttentionBackPropagation* this_back_propagation =
        static_cast<MultiheadAttentionBackPropagation*>(back_propagation.get());

    Tensor<type, 3>& input_query_derivatives = this_back_propagation->input_query_derivatives;
    input_query_derivatives.setZero();

    Tensor<type, 3>& input_source_derivatives = this_back_propagation->input_source_derivatives;
    input_source_derivatives.setZero();

    Tensor<type, 1>& aux_rows = this_back_propagation->aux_rows;

    Tensor<type, 1>& projection_bias_derivatives = this_back_propagation->projection_bias_derivatives;

    const Tensor<type,3>& concatenated_attention_outputs = this_forward_propagation->concatenated_attention_outputs;
    Tensor<type, 2>& projection_weights_derivatives = this_back_propagation->projection_weight_derivatives;
    Tensor<type,3>& concatenated_attention_output_deltas = this_back_propagation->concatenated_attention_output_deltas;
    Tensor<type,4>& attention_output_deltas = this_back_propagation->attention_output_deltas;

    // Calculation

    projection_bias_derivatives.device(*thread_pool_device) = deltas.sum(projection_bias_derivatives_sum_indices);
    projection_weights_derivatives.device(*thread_pool_device) = concatenated_attention_outputs.contract(deltas, projection_weight_derivatives_contraction_indices);

    for(Index sample_index = 0; sample_index < batch_size; sample_index++)
    {
        TensorMap<Tensor<type, 2>> sample_concatenated_attention_output_deltas = tensor_map(concatenated_attention_output_deltas, sample_index);

        sample_concatenated_attention_output_deltas.device(*thread_pool_device) = deltas.chip(sample_index, 0).contract(projection_weights, A_BT);

        // Attention output deltas

        for(Index head_index = 0; head_index < heads_number; head_index++)
        {
            TensorMap<Tensor<type, 2>> head_attention_output_deltas = tensor_map(attention_output_deltas, head_index, sample_index);

            head_attention_output_deltas.device(*thread_pool_device) = sample_concatenated_attention_output_deltas.slice(Eigen::array<Index,2>{0, head_index * hidden_depth},
                                                                                                                         Eigen::array<Index,2>{query_sequence_length, hidden_depth});
        }
    }

    for(Index head_index = 0; head_index < heads_number; head_index++)
    {
        // Class

        const TensorMap<Tensor<type, 2>> head_query_weights = tensor_map(query_weights, head_index);
        const TensorMap<Tensor<type, 2>> head_key_weights = tensor_map(key_weights, head_index);
        const TensorMap<Tensor<type, 2>> head_value_weights = tensor_map(value_weights, head_index);

        // Forward propagation

        const TensorMap<Tensor<type, 3>> head_query = tensor_map(this_forward_propagation->query, head_index);
        const TensorMap<Tensor<type, 3>> head_key = tensor_map(this_forward_propagation->key, head_index);
        const TensorMap<Tensor<type, 3>> head_value = tensor_map(this_forward_propagation->value, head_index);

        const TensorMap<Tensor<type, 3>> head_attention_weights = tensor_map(this_forward_propagation->attention_weights, head_index);

        // Back propagation

        TensorMap<Tensor<type, 3>> head_attention_weight_derivatives_xxx = tensor_map(this_back_propagation->attention_weight_deltas_xxx, head_index);
        TensorMap<Tensor<type, 3>> head_attention_output_deltas = tensor_map(this_back_propagation->attention_output_deltas, head_index);

        TensorMap<Tensor<type, 3>> head_query_derivatives = tensor_map(this_back_propagation->query_deltas, head_index);
        TensorMap<Tensor<type, 3>> head_key_derivatives = tensor_map(this_back_propagation->key_deltas, head_index);
        TensorMap<Tensor<type, 3>> head_value_derivatives = tensor_map(this_back_propagation->value_deltas, head_index);

        //

        TensorMap<Tensor<type, 1>> head_query_bias_derivatives = tensor_map(this_back_propagation->query_bias_derivatives, head_index);
        TensorMap<Tensor<type, 2>> head_query_weight_derivatives = tensor_map(this_back_propagation->query_weight_derivatives, head_index);

        TensorMap<Tensor<type, 1>> head_key_bias_derivatives = tensor_map(this_back_propagation->key_bias_derivatives, head_index);
        TensorMap<Tensor<type, 2>> head_key_weight_derivatives = tensor_map(this_back_propagation->key_weight_derivatives, head_index);

        TensorMap<Tensor<type, 1>> head_value_bias_derivatives = tensor_map(this_back_propagation->value_bias_derivatives, head_index);
        TensorMap<Tensor<type, 2>> head_value_weight_derivatives = tensor_map(this_back_propagation->value_weight_derivatives, head_index);

        // VALUE DERIVATIVES

        batch_matrix_multiplication(thread_pool_device.get(),
                                    head_attention_weights,
                                    head_attention_output_deltas,
                                    head_value_derivatives,
                                    A_B);

        // VALUE WEIGHT DERIVATIVES

        head_value_weight_derivatives.device(*thread_pool_device)
            = context.contract(head_value_derivatives, transformation_weight_derivatives_contraction_indices);

        // ATTENTION WEIGHT DERIVATIVES

        batch_matrix_multiplication(thread_pool_device.get(),
                                    head_value,
                                    head_attention_output_deltas,
                                    head_attention_weight_derivatives_xxx,
                                    A_BT);

        softmax_derivatives_times_tensor(head_attention_weights,
                                         head_attention_weight_derivatives_xxx,
                                         aux_rows);

        head_attention_weight_derivatives_xxx.device(*thread_pool_device) = head_attention_weight_derivatives_xxx * scaling_factor;


        // QUERY DERIVATIVES

        batch_matrix_multiplication(thread_pool_device.get(),
                                    head_attention_weight_derivatives_xxx,
                                    head_key,
                                    head_query_derivatives,
                                    AT_B);

        // KEY DERIVATIVES

        batch_matrix_multiplication(thread_pool_device.get(),
                                    head_attention_weight_derivatives_xxx,
                                    head_query,
                                    head_key_derivatives,
                                    A_B);

        // QUERY WEIGHTS DERIVATIVES

        head_query_weight_derivatives.device(*thread_pool_device)
            = input.contract(head_query_derivatives, transformation_weight_derivatives_contraction_indices);

        // KEY WEIGHTS DERIVATIVES

        head_key_weight_derivatives.device(*thread_pool_device)
            = context.contract(head_key_derivatives, transformation_weight_derivatives_contraction_indices);

        for(Index sample_index = 0; sample_index < batch_size; sample_index++)
        {
            const TensorMap<Tensor<type, 2>> sample_query_derivatives = tensor_map(this_back_propagation->query_deltas, head_index, sample_index);
            const TensorMap<Tensor<type, 2>> sample_key_derivatives = tensor_map(this_back_propagation->key_deltas, head_index, sample_index);
            const TensorMap<Tensor<type, 2>> sample_value_derivatives = tensor_map(this_back_propagation->value_deltas, head_index, sample_index);

            // INPUT QUERY DERIVATIVES

            input_query_derivatives.chip(sample_index, 0).device(*thread_pool_device)
                += sample_query_derivatives.contract(head_query_weights, A_BT);

            // INPUT SOURCE DERIVATIVES

            input_source_derivatives.chip(sample_index, 0).device(*thread_pool_device)
                += sample_key_derivatives.contract(head_key_weights, A_BT)
                   + sample_value_derivatives.contract(head_value_weights, A_BT);
        }

        // BIASES DERIVATIVES

        head_query_bias_derivatives.device(*thread_pool_device) = head_query_derivatives.sum(bias_derivatives_sum_indices);
        head_key_bias_derivatives.device(*thread_pool_device) = head_key_derivatives.sum(bias_derivatives_sum_indices);
        head_value_bias_derivatives.device(*thread_pool_device) = head_value_derivatives.sum(bias_derivatives_sum_indices);

    }
}


void MultiHeadAttention::insert_gradient(unique_ptr<LayerBackPropagation>& back_propagation,
                                         Index& index,
                                         Tensor<type, 1>& gradient) const
{
    MultiheadAttentionBackPropagation* multihead_attention_back_propagation =
        static_cast<MultiheadAttentionBackPropagation*>(back_propagation.get());

    copy_to_vector(gradient, multihead_attention_back_propagation->query_weight_derivatives, index);
    copy_to_vector(gradient, multihead_attention_back_propagation->query_bias_derivatives, index);
    copy_to_vector(gradient, multihead_attention_back_propagation->key_weight_derivatives, index);
    copy_to_vector(gradient, multihead_attention_back_propagation->key_bias_derivatives, index);
    copy_to_vector(gradient, multihead_attention_back_propagation->value_weight_derivatives, index);
    copy_to_vector(gradient, multihead_attention_back_propagation->value_bias_derivatives, index);
    copy_to_vector(gradient, multihead_attention_back_propagation->projection_weight_derivatives, index);
    copy_to_vector(gradient, multihead_attention_back_propagation->projection_bias_derivatives, index);
}


void MultiHeadAttention::from_XML(const XMLDocument& document)
{
    // @todo update notation

    const XMLElement* multihead_attention_layer_element = document.FirstChildElement("MultiheadAttention");

    if(!multihead_attention_layer_element)
        throw runtime_error("MultiheadAttention element is nullptr.\n");

    const string new_name = read_xml_string(multihead_attention_layer_element, "Name");
    const Index new_input_size = read_xml_index(multihead_attention_layer_element, "InputSize");
    const Index new_context_size = read_xml_index(multihead_attention_layer_element, "ContextSize");
    const Index new_depth = read_xml_index(multihead_attention_layer_element, "Depth");
    const Index new_heads_number = read_xml_index(multihead_attention_layer_element, "HeadsNumber");
    const Index new_use_causal_mask = read_xml_bool(multihead_attention_layer_element, "CausalMask");

    set(new_input_size, new_context_size, new_depth, new_heads_number, new_use_causal_mask, new_name);

    Index index = 0;

    set_parameters(to_type_vector(read_xml_string(multihead_attention_layer_element, "Parameters"), " "), index);
}


void MultiHeadAttention::to_XML(XMLPrinter& printer) const
{
    printer.OpenElement("MultiheadAttention");

    add_xml_element(printer, "Name", name);
    add_xml_element(printer, "InputSize", to_string(get_query_sequence_length()));
    add_xml_element(printer, "ContextSize", to_string(get_source_sequence_length()));
    add_xml_element(printer, "Depth", to_string(get_embedding_dimension()));
    add_xml_element(printer, "HiddenDepth", to_string(get_hidden_depth()));
    add_xml_element(printer, "HeadsNumber", to_string(get_heads_number()));
    add_xml_element(printer, "CausalMask", to_string(use_causal_mask ? 1 : 0));
    add_xml_element(printer, "Parameters", tensor_to_string(get_parameters()));

    printer.CloseElement();
}


MultiheadAttentionForwardPropagation::MultiheadAttentionForwardPropagation(const Index& new_batch_size, Layer* new_layer)
    : LayerForwardPropagation()
{
    set(new_batch_size, new_layer);
}


pair<type*, dimensions> MultiheadAttentionForwardPropagation::get_outputs_pair() const
{
    MultiHeadAttention* multihead_attention_layer = static_cast<MultiHeadAttention*>(layer);

    const Index query_sequence_length = multihead_attention_layer->get_query_sequence_length();
    const Index embedding_dimension = multihead_attention_layer->get_embedding_dimension();

    return { (type*)outputs.data(), {{ batch_size, query_sequence_length, embedding_dimension }} };
}


void MultiheadAttentionForwardPropagation::set(const Index& new_batch_size, Layer* new_layer)
{
    layer = new_layer;

    MultiHeadAttention* multihead_attention_layer = static_cast<MultiHeadAttention*>(layer);

    batch_size = new_batch_size;

    const Index query_sequence_length = multihead_attention_layer->get_query_sequence_length();
    const Index source_sequence_length = multihead_attention_layer->get_source_sequence_length();
    const Index embedding_dimension = multihead_attention_layer->get_embedding_dimension();
    const Index heads_number = multihead_attention_layer->get_heads_number();
    const Index hidden_depth = multihead_attention_layer->get_hidden_depth();

    query.resize(query_sequence_length, hidden_depth, batch_size, heads_number);
    key.resize(source_sequence_length, hidden_depth, batch_size, heads_number);
    value.resize(source_sequence_length, hidden_depth, batch_size, heads_number);

    attention_weights.resize(source_sequence_length, query_sequence_length, batch_size, heads_number);
    attention_outputs.resize(query_sequence_length, hidden_depth, batch_size, heads_number);

    concatenated_attention_outputs.resize(query_sequence_length, embedding_dimension, batch_size);

    projection_outputs.resize(batch_size, query_sequence_length, embedding_dimension, heads_number);

    outputs.resize(batch_size, query_sequence_length, embedding_dimension);

    // Auxiliar

    sample_matrix.resize(query_sequence_length, hidden_depth);

}


void MultiheadAttentionForwardPropagation::print() const
{
    cout << "Outputs dimensions:" << endl;
    //cout << output_dimensions << endl;
    cout << "Outputs:" << endl;
    //cout << TensorMap<Tensor<type,3>>(outputs_data, output_dimensions(0), output_dimensions(1), output_dimensions(2)) << endl;
}


void MultiheadAttentionBackPropagation::set(const Index& new_batch_size, Layer* new_layer)
{
    layer = new_layer;

    MultiHeadAttention* multihead_attention_layer = static_cast<MultiHeadAttention*>(layer);

    batch_size = new_batch_size;

    const Index query_sequence_length = multihead_attention_layer->get_query_sequence_length();
    const Index source_sequence_length = multihead_attention_layer->get_source_sequence_length();
    const Index embedding_dimension = multihead_attention_layer->get_embedding_dimension();
    const Index heads_number = multihead_attention_layer->get_heads_number();
    const Index hidden_depth = multihead_attention_layer->get_hidden_depth();

    query_weight_derivatives.resize(embedding_dimension, hidden_depth, heads_number);
    key_weight_derivatives.resize(embedding_dimension, hidden_depth, heads_number);
    value_weight_derivatives.resize(embedding_dimension, hidden_depth, heads_number);
    projection_weight_derivatives.resize(embedding_dimension, embedding_dimension);

    query_bias_derivatives.resize(hidden_depth, heads_number);
    key_bias_derivatives.resize(hidden_depth, heads_number);
    value_bias_derivatives.resize(hidden_depth, heads_number);
    projection_bias_derivatives.resize(embedding_dimension);

    input_query_derivatives.resize(batch_size, query_sequence_length, embedding_dimension);
    input_source_derivatives.resize(batch_size, source_sequence_length, embedding_dimension);

    // Auxiliar

    attention_weight_deltas_xxx.resize(source_sequence_length, query_sequence_length, batch_size, heads_number);

    attention_output_deltas.resize(query_sequence_length, hidden_depth, batch_size, heads_number);

    concatenated_attention_output_deltas.resize(query_sequence_length, embedding_dimension, batch_size);

    query_deltas.resize(query_sequence_length, hidden_depth, batch_size, heads_number);

    key_deltas.resize(source_sequence_length, hidden_depth, batch_size, heads_number);
    value_deltas.resize(source_sequence_length, hidden_depth, batch_size, heads_number);

    sample_deltas.resize(query_sequence_length, embedding_dimension);
    aux_rows.resize(source_sequence_length);
}


void MultiheadAttentionBackPropagation::print() const
{
}


MultiheadAttentionBackPropagation::MultiheadAttentionBackPropagation(const Index& new_batch_size,
                                                                     Layer* new_layer)
    : LayerBackPropagation()
{
    set(new_batch_size, new_layer);
}


vector<pair<type*, dimensions>> MultiheadAttentionBackPropagation::get_input_derivative_pairs() const
{
    MultiHeadAttention* multihead_attention_layer = static_cast<MultiHeadAttention*>(layer);

    const Index query_sequence_length = multihead_attention_layer->get_query_sequence_length();
    const Index source_sequence_length = multihead_attention_layer->get_source_sequence_length();
    const Index embedding_dimension = multihead_attention_layer->get_embedding_dimension();

    return
        {{(type*)(input_query_derivatives.data()), {batch_size, query_sequence_length, embedding_dimension}},
         {(type*)(input_source_derivatives.data()), {batch_size, source_sequence_length, embedding_dimension}} };
}

}

// OpenNN: Open Neural Networks Library.
// Copyright(C) 2005-2025 Artificial Intelligence Techniques, SL.
//
// This library is free software; you can redistribute it and/or
// modify it under the terms of the GNU Lesser General Public
// License as published by the Free Software Foundation; either
// version 2.1 of the License, or any later version.
//
// This library is distributed in the hope that it will be useful,
// but WITHOUT ANY WARRANTY; without even the implied warranty of
// MERCHANTABILITY or FITNESS FOR A PARTICULAR PURPOSE.  See the GNU
// Lesser General Public License for more details.

// You should have received a copy of the GNU Lesser General Public
// License along with this library; if not, write to the Free Software
// Foundation, Inc., 51 Franklin St, Fifth Floor, Boston, MA  02110-1301  USA<|MERGE_RESOLUTION|>--- conflicted
+++ resolved
@@ -277,22 +277,9 @@
             sum_columns(thread_pool_device.get(), head_query_biases, head_sample_query);
         }
     }
-<<<<<<< HEAD
 */
 
     const Index batch_size = query_input.dimension(0);
-=======
-    /*
-    Arguments
-
-    const Eigen::Tensor<float, 3>& input,             // (batch, seq_len, embed_dim)
-    const Eigen::Tensor<float, 3>& query_weights)     // (embed_dim, head_dim, num_heads)
-
-    const int batch_size = input.dimension(0);
-    const int seq_len = input.dimension(1);
-    const int embed_dim = input.dimension(2);
->>>>>>> df78098b
-
 
     // Verify embedding dimension matches
     assert(embedding_dimension == query_weights.dimension(0));
