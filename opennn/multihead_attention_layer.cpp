//   OpenNN: Open Neural Networks Library
//   www.opennn.net
//
//   M U L T I H E A D   A T T E N T I O N   L A Y E R   C L A S S
//
//   Artificial Intelligence Techniques SL
//   artelnics@artelnics.com

#include "strings_utilities.h"
#include "tensors.h"
#include "multihead_attention_layer.h"

namespace opennn
{

MultiHeadAttention::MultiHeadAttention(const Index& new_query_sequence_length,
                                       const Index& new_source_sequence_length,
                                       const Index& new_embedding_dimension,
                                       const Index& new_heads_number,
                                       const bool& new_use_causal_mask,
                                       const string& new_name) : Layer()
{
    set(new_query_sequence_length, 
        new_source_sequence_length, 
        new_embedding_dimension, 
        new_heads_number, 
        new_use_causal_mask,
        new_name);

    layer_type = Type::MultiheadAttention;   
}


Index MultiHeadAttention::get_query_sequence_length() const
{
    return query_sequence_length;
}


Index MultiHeadAttention::get_source_sequence_length() const
{
    return source_sequence_length;
}


Index MultiHeadAttention::get_embedding_dimension() const
{
    return embedding_dimension;
}


Index MultiHeadAttention::get_heads_number() const
{
    return heads_number;
}


type MultiHeadAttention::get_scaling_factor() const
{
    const Index hidden_depth = get_hidden_depth();

    return (hidden_depth == 0)
        ? 0.25
        : type(1) / type(sqrt(hidden_depth));
}


Index MultiHeadAttention::get_hidden_depth() const
{
    return (get_heads_number() == 0)
        ? 0
        : Index(get_embedding_dimension() / get_heads_number());
}


dimensions MultiHeadAttention::get_input_dimensions() const
{// @todo
    return { query_sequence_length, get_embedding_dimension()};
}


dimensions MultiHeadAttention::get_output_dimensions() const
{
    return { query_sequence_length, get_embedding_dimension()};
}


Index MultiHeadAttention::get_parameters_number() const
{
    return query_weights.size() + query_biases.size()
         + key_weights.size() + key_biases.size()
         + value_weights.size() + value_biases.size()
         + projection_weights.size() + projection_biases.size();
}


Tensor<type, 1> MultiHeadAttention::get_parameters() const
{
    Tensor<type, 1> parameters(get_parameters_number());

    Index index = 0;

    copy_to_vector(parameters, query_weights, index);
    copy_to_vector(parameters, query_biases, index);
    copy_to_vector(parameters, key_weights, index);
    copy_to_vector(parameters, key_biases, index);
    copy_to_vector(parameters, value_weights, index);
    copy_to_vector(parameters, value_biases, index);
    copy_to_vector(parameters, projection_weights, index);
    copy_to_vector(parameters, projection_biases, index);

    return parameters;
}


void MultiHeadAttention::set(const Index& new_query_sequence_length,
                             const Index& new_source_sequence_length,
                             const Index& new_embedding_dimension,
                             const Index& new_heads_number,
                             const bool& new_use_causal_mask,
                             const string& new_name)
{
    query_sequence_length = new_query_sequence_length;

    source_sequence_length = new_source_sequence_length;

    heads_number = new_heads_number;

    embedding_dimension = new_embedding_dimension;

    name = new_name;

    dropout_rate = 0;

    const Index hidden_depth = get_hidden_depth();
<<<<<<< HEAD
=======
    const Index embedding_dimension = get_embedding_dimension();
    const Index heads_number = get_heads_number();
>>>>>>> f9f3a8b3

    query_weights.resize(embedding_dimension, hidden_depth, heads_number);
    query_biases.resize(hidden_depth, heads_number);

    key_weights.resize(embedding_dimension, hidden_depth, heads_number);
    key_biases.resize(hidden_depth, heads_number);

    value_weights.resize(embedding_dimension, hidden_depth, heads_number);
    value_biases.resize(hidden_depth, heads_number);

    projection_weights.resize(hidden_depth, embedding_dimension, heads_number);
    projection_biases.resize(embedding_dimension);

    set_parameters_random();

    use_causal_mask = new_use_causal_mask;

    if (!use_causal_mask) return;

    causal_mask.resize(query_sequence_length, source_sequence_length);
    causal_mask.setZero();  

    const type minus_inf = -numeric_limits<float>::infinity();

    #pragma omp parallel for

    for (Index i = 0; i < query_sequence_length; i++)
        for (Index j = i + 1; j < source_sequence_length; j++)
            causal_mask(i, j) = minus_inf; 
}


void MultiHeadAttention::set_parameters(const Tensor<type, 1>& new_parameters, Index& index)
{
    copy_from_vector(query_weights, new_parameters, index);
    copy_from_vector(query_biases, new_parameters, index);
    copy_from_vector(key_weights, new_parameters, index);
    copy_from_vector(key_biases, new_parameters, index);
    copy_from_vector(value_weights, new_parameters, index);
    copy_from_vector(value_biases, new_parameters, index);
    copy_from_vector(projection_weights, new_parameters, index);
    copy_from_vector(projection_biases, new_parameters, index);
}


void MultiHeadAttention::set_parameters_random()
{
    const type minimum = type(-0.2);
    const type maximum = type(0.2);

    set_random(query_weights, minimum, maximum);
    set_random(query_biases, minimum, maximum);
    set_random(key_weights, minimum, maximum);
    set_random(key_biases, minimum, maximum);
    set_random(value_weights, minimum, maximum);
    set_random(value_biases, minimum, maximum);
    set_random(projection_weights, minimum, maximum);
    set_random(projection_biases, minimum, maximum);
}


void MultiHeadAttention::set_parameters_glorot()
{
    query_biases.setZero();
    key_biases.setZero();
    value_biases.setZero();
    projection_biases.setZero();

    const Index hidden_depth = get_hidden_depth();
    const Index embedding_dimension = get_embedding_dimension();
    const Index heads_number = get_heads_number();
    const type limit = sqrt(6 / type(embedding_dimension + hidden_depth * heads_number));
    const type minimum = -limit;
    const type maximum = limit;

    set_random(query_weights, minimum, maximum);
    set_random(key_weights, minimum, maximum);
    set_random(value_weights, minimum, maximum);
    set_random(projection_weights, minimum, maximum);
}


void MultiHeadAttention::set_parameters_constant(const type& value)
{
    query_weights.setConstant(value);
    query_biases.setConstant(value);
    key_weights.setConstant(value);
    key_biases.setConstant(value);
    value_weights.setConstant(value);
    value_biases.setConstant(value);
    projection_weights.setConstant(value);
    projection_biases.setConstant(value);
}


void MultiHeadAttention::set_dropout_rate(const type& new_dropout_rate)
{
    dropout_rate = new_dropout_rate;
}


void MultiHeadAttention::apply_causal_mask(Tensor<type, 4>& attention_scores) const
{
    const Index batch_size = attention_scores.dimension(2);
    const Index heads_number = get_heads_number();

    const Index context_input_size = source_sequence_length * query_sequence_length;

    for(Index head_index = 0; head_index < heads_number; head_index++)
    {
        for(Index sample_index = 0; sample_index < batch_size; sample_index++)
        {
            type* sample_attention_scores_data = attention_scores.data()
            // + (sample_index + head_index) * context_input_size * batch_size;
            + (sample_index + head_index * batch_size) * context_input_size;
            // + (sample_index * heads_number + head_index) * context_input_size * batch_size;

            TensorMap<Tensor<type, 2>> sample_attention_scores(sample_attention_scores_data,
                source_sequence_length,
                query_sequence_length);

            sample_attention_scores.device(*thread_pool_device) += causal_mask;
        }
    }
}


void MultiHeadAttention::calculate_transformation(const Tensor<type, 3>& input,
                                                  Tensor<type, 4>& transformed_input,
                                                  const Tensor<type, 3>& weights,
                                                  const Tensor<type, 2>& biases,
                                                  Tensor<type, 2>& sample_matrix) const
{
    // @todo Check if we can do this with transposed matrices in contract.
    const Index batch_size = input.dimension(0);
    const Index sequence_length = input.dimension(1);
    const Index hidden_depth = get_hidden_depth();
    const Index embedding_dimension = get_embedding_dimension();
    const Index heads_number = get_heads_number();

    type* transformed_input_data = transformed_input.data();

    for(Index head_index = 0; head_index < heads_number; head_index++)
    {
        const TensorMap<Tensor<type, 2>> head_weights((type*)weights.data() + head_index * embedding_dimension * hidden_depth,
                                                      embedding_dimension,
                                                      hidden_depth);

        const TensorMap<Tensor<type, 1>> head_biases((type*)biases.data() + head_index * hidden_depth, 
                                                     hidden_depth);


        type* head_transformed_input_data = transformed_input_data + head_index * batch_size * sequence_length * hidden_depth;

        for(Index sample_index = 0; sample_index < batch_size; sample_index++)
        {
            sample_matrix = input.chip(sample_index, 0);

            TensorMap<Tensor<type, 2>> sample_transformed_input(head_transformed_input_data + sample_index * sequence_length * hidden_depth,
                                                                sequence_length,
                                                                hidden_depth);

            sample_transformed_input.device(*thread_pool_device)
                = sample_matrix.contract(head_weights, A_B);

            sum_columns(thread_pool_device.get(), head_biases, sample_transformed_input);
        }
    }
}


void MultiHeadAttention::calculate_output_projection(const Tensor<type, 4>& attention_outputs,
                                                     Tensor<type, 4>& projection_outputs,
                                                     Tensor<type, 3>& outputs) const
{
    const Index samples_number = outputs.dimension(0);
    const Index hidden_depth = get_hidden_depth();
    const Index embedding_dimension = get_embedding_dimension();
    const Index heads_number = get_heads_number();

    type* attention_outputs_data = (type*)attention_outputs.data();
    type* projection_outputs_data = projection_outputs.data();
    type* projection_weights_data = (type*)projection_weights.data();

    for(Index head_index = 0; head_index < heads_number; head_index++)
    {
        type* head_projection_output_data = projection_outputs_data + head_index * samples_number * query_sequence_length * embedding_dimension;
        type* head_projection_weights_data = projection_weights_data + head_index * hidden_depth * embedding_dimension;
        type* head_attention_output_data = attention_outputs_data + head_index * query_sequence_length * hidden_depth * samples_number;

        TensorMap<Tensor<type, 3>> head_projection_output(head_projection_output_data, samples_number, query_sequence_length, embedding_dimension);
        const TensorMap<Tensor<type, 2>> head_projection_weights(head_projection_weights_data, hidden_depth, embedding_dimension);

        for(Index sample_index = 0; sample_index < samples_number; sample_index++)
        {
            type* sample_attention_output_data = head_attention_output_data + sample_index * query_sequence_length * hidden_depth;

            const TensorMap<Tensor<type, 2>> sample_attention_output(sample_attention_output_data, query_sequence_length, hidden_depth);

            head_projection_output.chip(sample_index, 0).device(*thread_pool_device)
                = sample_attention_output.contract(head_projection_weights, A_B);
        }
    }

    outputs.device(*thread_pool_device) = projection_outputs.sum(projection_sum_index);

    sum_matrices(thread_pool_device.get(), projection_biases, outputs);
}


void MultiHeadAttention::calculate_attention_scores(const Tensor<type, 4>& query,
                                                    const Tensor<type, 4>& key,
                                                    Tensor<type, 4>& attention_scores,
                                                    Tensor<type, 4>& attention_weights) const
{
    batch_matrix_multiplication(thread_pool_device.get(), key, query, attention_scores, A_BT);

    const type scaling_factor = get_scaling_factor();

    attention_scores.device(*thread_pool_device) = attention_scores * scaling_factor;

    if(use_causal_mask)
        apply_causal_mask(attention_scores);

    attention_weights.device(*thread_pool_device) = attention_scores;

    softmax(attention_weights);
}


void MultiHeadAttention::calculate_attention_outputs(const Tensor<type, 4>& value,
                                                        const Tensor<type, 4>& attention_weights,
                                                        Tensor<type, 4>& attention_outputs) const
{
    batch_matrix_multiplication(thread_pool_device.get(), 
                                attention_weights, 
                                value, 
                                attention_outputs, 
                                AT_B);
}


void MultiHeadAttention::dropout(Tensor<type, 4>& attention_scores) const
{
    const type scaling_factor = type(1) / (type(1) - dropout_rate);

    #pragma omp parallel
    {
    mt19937 gen(random_device{}() + omp_get_thread_num());  // thread-local RNG
    uniform_real_distribution<float> dis(0.0f, 1.0f);

    #pragma omp parallel for
    for(Index i = 0; i < attention_scores.size(); i++)
        attention_scores(i) = (dis(gen) < dropout_rate)
            ? 0
            : attention_scores(i) * scaling_factor;
    }
}


void MultiHeadAttention::forward_propagate(const vector<pair<type*, dimensions>>& input_pairs,
                                           unique_ptr<LayerForwardPropagation>& layer_forward_propagation,
                                           const bool& is_training)
{
    MultiheadAttentionForwardPropagation* multihead_attention_forward_propagation =
        static_cast<MultiheadAttentionForwardPropagation*>(layer_forward_propagation.get());

    const TensorMap<Tensor<type, 3>> query_input = tensor_map_3(input_pairs[0]);

    const TensorMap<Tensor<type, 3>> source_input = tensor_map_3(input_pairs[1]);

    Tensor<type, 4>& query = multihead_attention_forward_propagation->query;
    Tensor<type, 4>& key = multihead_attention_forward_propagation->key;
    Tensor<type, 4>& value = multihead_attention_forward_propagation->value;

    Tensor<type, 2>& sample_matrix = multihead_attention_forward_propagation->sample_matrix;

    Tensor<type, 4>& attention_scores = multihead_attention_forward_propagation->attention_scores;
    Tensor<type, 4>& attention_weights = multihead_attention_forward_propagation->attention_weights;

    Tensor<type, 4>& attention_outputs = multihead_attention_forward_propagation->attention_outputs;

    Tensor<type, 4>& projection_outputs = multihead_attention_forward_propagation->projection_outputs;
    Tensor<type, 3>& outputs = multihead_attention_forward_propagation->outputs;

    calculate_transformation(query_input, query, query_weights, query_biases, sample_matrix);

    calculate_transformation(source_input, key, key_weights, key_biases, sample_matrix);

    calculate_transformation(source_input, value, value_weights, value_biases, sample_matrix);

    calculate_attention_scores(query,
                               key,
                               attention_scores,
                               attention_weights);

    if(is_training && dropout_rate > type(0))
        dropout(attention_weights);

    calculate_attention_outputs(value,
                                attention_weights,
                                attention_outputs);

    calculate_output_projection(attention_outputs,
                                projection_outputs,
                                outputs);
}


void MultiHeadAttention::back_propagate(const vector<pair<type*, dimensions>>& input_pairs,
                                        const vector<pair<type*, dimensions>>& delta_pairs,
                                        unique_ptr<LayerForwardPropagation>& forward_propagation,
                                        unique_ptr<LayerBackPropagation>& back_propagation) const
{
    const TensorMap<Tensor<type, 3>> input = tensor_map_3(input_pairs[0]);
    const TensorMap<Tensor<type, 3>> context = tensor_map_3(input_pairs[1]);
    const TensorMap<Tensor<type, 3>> deltas = tensor_map_3(delta_pairs[0]);

    const Index batch_size = input_pairs[0].second[0];
    const Index hidden_depth = get_hidden_depth();
    const Index embedding_dimension = get_embedding_dimension();
    const Index heads_number = get_heads_number();

    type* key_weights_data = (type*)key_weights.data();
    type* value_weights_data = (type*)value_weights.data();
    type* projection_weights_data = (type*)projection_weights.data();

    // Forward propagation

    const MultiheadAttentionForwardPropagation* multihead_attention_forward_propagation =
        static_cast<MultiheadAttentionForwardPropagation*>(forward_propagation.get());

    type* attention_weights_data = (type*)multihead_attention_forward_propagation->attention_weights.data();
    type* attention_outputs_data = (type*)multihead_attention_forward_propagation->attention_outputs.data();

    type* query_data = (type*)multihead_attention_forward_propagation->query.data();
    type* key_data = (type*)multihead_attention_forward_propagation->key.data();
    type* value_data = (type*)multihead_attention_forward_propagation->value.data();

    // Back propagation

    MultiheadAttentionBackPropagation* multihead_attention_back_propagation =
        static_cast<MultiheadAttentionBackPropagation*>(back_propagation.get());

    type* projection_weight_derivatives_data = multihead_attention_back_propagation->projection_weight_derivatives.data();
    type* error_attention_scores_derivatives_data = multihead_attention_back_propagation->error_attention_scores_derivatives.data();
    type* error_attention_weight_derivatives_data = multihead_attention_back_propagation->error_attention_weight_derivatives.data();
    type* error_attention_output_derivatives_data = multihead_attention_back_propagation->error_attention_output_derivatives.data();

    Tensor<type, 2>& sample_deltas = multihead_attention_back_propagation->sample_deltas;

    type* error_query_derivatives_data = multihead_attention_back_propagation->error_query_derivatives.data();
    type* error_key_derivatives_data = multihead_attention_back_propagation->error_key_derivatives.data();
    type* error_value_derivatives_data = multihead_attention_back_propagation->error_value_derivatives.data();
    type* query_weight_derivatives_data = multihead_attention_back_propagation->query_weight_derivatives.data();

    type* key_weight_derivatives_data = multihead_attention_back_propagation->key_weight_derivatives.data();
    type* value_weight_derivatives_data = multihead_attention_back_propagation->value_weight_derivatives.data();

    Tensor<type, 3>& input_derivatives = multihead_attention_back_propagation->input_derivatives;
    input_derivatives.setZero();

    Tensor<type, 3>& context_derivatives = multihead_attention_back_propagation->context_derivatives;
    context_derivatives.setZero();

    Tensor<type, 1>& aux_rows = multihead_attention_back_propagation->aux_rows;

    type* query_bias_derivatives_data = multihead_attention_back_propagation->query_bias_derivatives.data();
    type* key_bias_derivatives_data = multihead_attention_back_propagation->key_bias_derivatives.data();
    type* value_bias_derivatives_data = multihead_attention_back_propagation->value_bias_derivatives.data();

    Tensor<type, 1>& projection_bias_derivatives = multihead_attention_back_propagation->projection_bias_derivatives;

    const type scaling_factor = get_scaling_factor();

    for(Index head_index = 0; head_index < heads_number; head_index++)
    {
        const Index stride = embedding_dimension * hidden_depth;

        type* head_key_weights_data = key_weights_data + head_index * stride;
        type* head_value_weights_data = value_weights_data + head_index * stride;

        type* head_query_data = query_data + head_index * query_sequence_length * hidden_depth * batch_size;
        type* head_key_data = key_data + head_index * source_sequence_length * hidden_depth * batch_size;
        type* head_value_data = value_data + head_index * source_sequence_length * hidden_depth * batch_size;

        type* head_projection_weights_data = projection_weights_data + head_index * stride;
        type* head_attention_weights_data = attention_weights_data + head_index * source_sequence_length * query_sequence_length * batch_size;
        type* head_attention_outputs_data = attention_outputs_data + head_index * query_sequence_length * hidden_depth * batch_size;

        type* head_projection_weight_derivatives_data 
            = projection_weight_derivatives_data + head_index * stride;

        type* head_attention_scores_derivatives_data = error_attention_scores_derivatives_data + head_index * source_sequence_length * query_sequence_length * batch_size;
        type* head_attention_weight_derivatives_data = error_attention_weight_derivatives_data + head_index * source_sequence_length * query_sequence_length * batch_size;
        type* head_attention_output_derivatives_data = error_attention_output_derivatives_data + head_index * query_sequence_length * hidden_depth * batch_size;

        type* head_query_derivatives_data = error_query_derivatives_data + head_index * query_sequence_length * hidden_depth * batch_size;
        type* head_key_derivatives_data = error_key_derivatives_data + head_index * source_sequence_length * hidden_depth * batch_size;
        type* head_value_derivatives_data = error_value_derivatives_data + head_index * source_sequence_length * hidden_depth * batch_size;

        type* head_query_weight_derivatives_data = query_weight_derivatives_data + head_index * stride;
        type* head_key_weight_derivatives_data = key_weight_derivatives_data + head_index * stride;
        type* head_value_weight_derivatives_data = value_weight_derivatives_data + head_index * stride;

        type* head_query_bias_derivatives_data = query_bias_derivatives_data + head_index * hidden_depth;
        type* head_key_bias_derivatives_data = key_bias_derivatives_data + head_index * hidden_depth;
        type* head_value_bias_derivatives_data = value_bias_derivatives_data + head_index * hidden_depth;

        const TensorMap<Tensor<type, 2>> head_query_weights = get_query_weights(head_index);
        const TensorMap<Tensor<type, 2>> head_key_weights(head_key_weights_data, embedding_dimension, hidden_depth);
        const TensorMap<Tensor<type, 2>> head_value_weights(head_value_weights_data, embedding_dimension, hidden_depth);

        const TensorMap<Tensor<type, 3>> head_query(head_query_data, query_sequence_length, hidden_depth, batch_size);
        const TensorMap<Tensor<type, 3>> head_key(head_key_data, source_sequence_length, hidden_depth, batch_size);
        const TensorMap<Tensor<type, 3>> head_value(head_value_data, source_sequence_length, hidden_depth, batch_size);

        const TensorMap<Tensor<type, 2>> head_projection_weights(head_projection_weights_data, hidden_depth, embedding_dimension);

        const TensorMap<Tensor<type, 3>> head_attention_weights(head_attention_weights_data, source_sequence_length, query_sequence_length, batch_size);
        const TensorMap<Tensor<type, 3>> head_attention_outputs(head_attention_outputs_data, query_sequence_length, hidden_depth, batch_size);

        TensorMap<Tensor<type, 2>> head_projection_weight_derivatives(head_projection_weight_derivatives_data, hidden_depth, embedding_dimension);

        TensorMap<Tensor<type, 3>> head_attention_scores_derivatives(head_attention_scores_derivatives_data, source_sequence_length, query_sequence_length, batch_size);
        TensorMap<Tensor<type, 3>> head_attention_weight_derivatives(head_attention_weight_derivatives_data, source_sequence_length, query_sequence_length, batch_size);
        TensorMap<Tensor<type, 3>> head_attention_output_derivatives(head_attention_output_derivatives_data, query_sequence_length, hidden_depth, batch_size);

        TensorMap<Tensor<type, 3>> head_query_derivatives(head_query_derivatives_data, query_sequence_length, hidden_depth, batch_size);
        TensorMap<Tensor<type, 3>> head_key_derivatives(head_key_derivatives_data, source_sequence_length, hidden_depth, batch_size);
        TensorMap<Tensor<type, 3>> head_value_derivatives(head_value_derivatives_data, source_sequence_length, hidden_depth, batch_size);

        TensorMap<Tensor<type, 2>> head_query_weight_derivatives(head_query_weight_derivatives_data, embedding_dimension, hidden_depth);
        TensorMap<Tensor<type, 2>> head_key_weight_derivatives(head_key_weight_derivatives_data, embedding_dimension, hidden_depth);
        TensorMap<Tensor<type, 2>> head_value_weight_derivatives(head_value_weight_derivatives_data, embedding_dimension, hidden_depth);

        TensorMap<Tensor<type, 1>> head_query_bias_derivatives(head_query_bias_derivatives_data, hidden_depth);
        TensorMap<Tensor<type, 1>> head_key_bias_derivatives(head_key_bias_derivatives_data, hidden_depth);
        TensorMap<Tensor<type, 1>> head_value_bias_derivatives(head_value_bias_derivatives_data, hidden_depth);

        // PROJECTION WEIGHTS DERIVATIVES

        head_projection_weight_derivatives.device(*thread_pool_device)
            = head_attention_outputs.contract(deltas, projection_weight_derivatives_contraction_indices);

        // ATTENTION OUTPUT DERIVATIVES

        for(Index sample_index = 0; sample_index < batch_size; sample_index++)
        {
            type* sample_attention_output_derivatives_data = head_attention_output_derivatives_data + sample_index * query_sequence_length * hidden_depth;

            TensorMap<Tensor<type, 2>> sample_attention_output_derivatives(sample_attention_output_derivatives_data, query_sequence_length, hidden_depth);

            sample_deltas = deltas.chip(sample_index, 0);

            sample_attention_output_derivatives.device(*thread_pool_device)
                = sample_deltas.contract(head_projection_weights, A_BT);
        }

        // VALUE DERIVATIVES

        batch_matrix_multiplication(thread_pool_device.get(), 
                                    head_attention_weights, 
                                    head_attention_output_derivatives, 
                                    head_value_derivatives, 
                                    A_B);

        // VALUE WEIGHT DERIVATIVES

        head_value_weight_derivatives.device(*thread_pool_device)
            = context.contract(head_value_derivatives, transformation_weight_derivatives_contraction_indices);

        // ATTENTION WEIGHT DERIVATIVES

        batch_matrix_multiplication(thread_pool_device.get(), 
                                    head_value, 
                                    head_attention_output_derivatives, 
                                    head_attention_weight_derivatives, 
                                    A_BT);

        // ATTENTION SCORES DERIVATIVES
        // aux_rows.setZero();
        // cout<<aux_rows<<endl;

        softmax_derivatives_times_tensor(head_attention_weights, 
                                         head_attention_weight_derivatives, 
                                         head_attention_scores_derivatives, 
                                         aux_rows);

        // head_attention_scores_derivatives.setZero();

        head_attention_scores_derivatives.device(*thread_pool_device) = head_attention_scores_derivatives*scaling_factor;

        // QUERY DERIVATIVES

        batch_matrix_multiplication(thread_pool_device.get(), 
                                    head_attention_scores_derivatives, 
                                    head_key, 
                                    head_query_derivatives, 
                                    AT_B);

        // KEY DERIVATIVES

        batch_matrix_multiplication(thread_pool_device.get(), 
                                    head_attention_scores_derivatives, 
                                    head_query, 
                                    head_key_derivatives, 
                                    A_B);

        // QUERY WEIGHTS DERIVATIVES

        head_query_weight_derivatives.device(*thread_pool_device)
            = input.contract(head_query_derivatives, transformation_weight_derivatives_contraction_indices);

        // KEY WEIGHTS DERIVATIVES

        head_key_weight_derivatives.device(*thread_pool_device)
            = context.contract(head_key_derivatives, transformation_weight_derivatives_contraction_indices);

        for(Index sample_index = 0; sample_index < batch_size; sample_index++)
        {
            type* sample_query_derivatives_data = head_query_derivatives_data + sample_index * query_sequence_length * hidden_depth;
            type* sample_key_derivatives_data = head_key_derivatives_data + sample_index * source_sequence_length * hidden_depth;
            type* sample_value_derivatives_data = head_value_derivatives_data + sample_index * source_sequence_length * hidden_depth;

            const TensorMap<Tensor<type, 2>> sample_query_derivatives(sample_query_derivatives_data, query_sequence_length, hidden_depth);
            const TensorMap<Tensor<type, 2>> sample_key_derivatives(sample_key_derivatives_data, source_sequence_length, hidden_depth);
            const TensorMap<Tensor<type, 2>> sample_value_derivatives(sample_value_derivatives_data, source_sequence_length, hidden_depth);

            // INPUT DERIVATIVES

            input_derivatives.chip(sample_index, 0).device(*thread_pool_device)
                += sample_query_derivatives.contract(head_query_weights, A_BT);

            // CONTEXT DERIVATIVES

            context_derivatives.chip(sample_index, 0).device(*thread_pool_device)
                += sample_key_derivatives.contract(head_key_weights, A_BT)
                   + sample_value_derivatives.contract(head_value_weights, A_BT);
        }

        // BIASES DERIVATIVES

        head_query_bias_derivatives.device(*thread_pool_device) = head_query_derivatives.sum(bias_derivatives_sum_indices);
        head_key_bias_derivatives.device(*thread_pool_device) = head_key_derivatives.sum(bias_derivatives_sum_indices);
        head_value_bias_derivatives.device(*thread_pool_device) = head_value_derivatives.sum(bias_derivatives_sum_indices);
        // head_value_bias_derivatives.setZero();

    }

    // value_weight_derivatives.setZero();
    projection_bias_derivatives.device(*thread_pool_device) = deltas.sum(projection_bias_derivatives_sum_indices);
}


void MultiHeadAttention::insert_gradient(unique_ptr<LayerBackPropagation>& back_propagation,
                                         Index& index,
                                         Tensor<type, 1>& gradient) const
{
    MultiheadAttentionBackPropagation* multihead_attention_back_propagation =
        static_cast<MultiheadAttentionBackPropagation*>(back_propagation.get());

    copy_to_vector(gradient, multihead_attention_back_propagation->query_weight_derivatives, index);
    copy_to_vector(gradient, multihead_attention_back_propagation->query_bias_derivatives, index);
    copy_to_vector(gradient, multihead_attention_back_propagation->key_weight_derivatives, index);
    copy_to_vector(gradient, multihead_attention_back_propagation->key_bias_derivatives, index);
    copy_to_vector(gradient, multihead_attention_back_propagation->value_weight_derivatives, index);
    copy_to_vector(gradient, multihead_attention_back_propagation->value_bias_derivatives, index);
    copy_to_vector(gradient, multihead_attention_back_propagation->projection_weight_derivatives, index);
    copy_to_vector(gradient, multihead_attention_back_propagation->projection_bias_derivatives, index);
}


void MultiHeadAttention::from_XML(const XMLDocument& document)
{
    // @todo update notation

    const XMLElement* multihead_attention_layer_element = document.FirstChildElement("MultiheadAttention");

    if(!multihead_attention_layer_element)
        throw runtime_error("MultiheadAttention element is nullptr.\n");

    const string new_name = read_xml_string(multihead_attention_layer_element, "Name");
    const Index new_input_size = read_xml_index(multihead_attention_layer_element, "InputSize");
    const Index new_context_size = read_xml_index(multihead_attention_layer_element, "ContextSize");
    const Index new_depth = read_xml_index(multihead_attention_layer_element, "Depth");
    const Index new_heads_number = read_xml_index(multihead_attention_layer_element, "HeadsNumber");
    const Index new_use_causal_mask = read_xml_bool(multihead_attention_layer_element, "CausalMask");

    set(new_input_size, new_context_size, new_depth, new_heads_number, new_use_causal_mask, new_name);

    Index index = 0;

    set_parameters(to_type_vector(read_xml_string(multihead_attention_layer_element, "Parameters"), " "), index);
}


void MultiHeadAttention::to_XML(XMLPrinter& printer) const
{
    printer.OpenElement("MultiheadAttention");

    add_xml_element(printer, "Name", name);
    add_xml_element(printer, "InputSize", to_string(get_query_sequence_length()));
    add_xml_element(printer, "ContextSize", to_string(get_source_sequence_length()));
    add_xml_element(printer, "Depth", to_string(get_embedding_dimension()));
    add_xml_element(printer, "HiddenDepth", to_string(get_hidden_depth()));
    add_xml_element(printer, "HeadsNumber", to_string(get_heads_number()));
    add_xml_element(printer, "CausalMask", to_string(use_causal_mask ? 1 : 0));
    add_xml_element(printer, "Parameters", tensor_to_string(get_parameters()));

    printer.CloseElement();
}


MultiheadAttentionForwardPropagation::MultiheadAttentionForwardPropagation(const Index& new_batch_size, Layer* new_layer)
    : LayerForwardPropagation()
{
    set(new_batch_size, new_layer);
}


pair<type*, dimensions> MultiheadAttentionForwardPropagation::get_outputs_pair() const
{
    MultiHeadAttention* multihead_attention_layer = static_cast<MultiHeadAttention*>(layer);

    const Index query_sequence_length = multihead_attention_layer->get_query_sequence_length();
    const Index embedding_dimension = multihead_attention_layer->get_embedding_dimension();

    return { (type*)outputs.data(), {{ batch_size, query_sequence_length, embedding_dimension }} };
}


void MultiheadAttentionForwardPropagation::set(const Index& new_batch_size, Layer* new_layer)
{
    layer = new_layer;

    MultiHeadAttention* multihead_attention_layer = static_cast<MultiHeadAttention*>(layer);

    batch_size = new_batch_size;

    const Index query_sequence_length = multihead_attention_layer->get_query_sequence_length();
    const Index source_sequence_length = multihead_attention_layer->get_source_sequence_length();
    const Index embedding_dimension = multihead_attention_layer->get_embedding_dimension();
    const Index heads_number = multihead_attention_layer->get_heads_number();
    const Index hidden_depth = multihead_attention_layer->get_hidden_depth();

    // Outputs

    outputs.resize(batch_size, query_sequence_length, embedding_dimension);

    // Rest of quantities

    query.resize(query_sequence_length, hidden_depth, batch_size, heads_number);
    key.resize(source_sequence_length, hidden_depth, batch_size, heads_number);
    value.resize(source_sequence_length, hidden_depth, batch_size, heads_number);

    sample_matrix.resize(query_sequence_length, hidden_depth);

    attention_scores.resize(source_sequence_length, query_sequence_length, batch_size, heads_number);
    attention_weights.resize(source_sequence_length, query_sequence_length, batch_size, heads_number);
    attention_outputs.resize(query_sequence_length, hidden_depth, batch_size, heads_number);

    projection_outputs.resize(batch_size, query_sequence_length, embedding_dimension, heads_number);
}


void MultiheadAttentionForwardPropagation::print() const
{
    cout << "Attention scores:" << endl
        << attention_scores.dimensions() << endl
        << "Outputs dimensions:" << endl;
    //cout << output_dimensions << endl;
    cout << "Outputs:" << endl;
    //cout << TensorMap<Tensor<type,3>>(outputs_data, output_dimensions(0), output_dimensions(1), output_dimensions(2)) << endl;
    cout << "Attention scores:" << endl;
    cout << attention_scores << endl;
}


void MultiheadAttentionBackPropagation::set(const Index& new_batch_size, Layer* new_layer)
{
    layer = new_layer;

    MultiHeadAttention* multihead_attention_layer = static_cast<MultiHeadAttention*>(layer);

    batch_size = new_batch_size;

    const Index query_sequence_length = multihead_attention_layer->get_query_sequence_length();
    const Index source_sequence_length = multihead_attention_layer->get_source_sequence_length();
    const Index embedding_dimension = multihead_attention_layer->get_embedding_dimension();
    const Index heads_number = multihead_attention_layer->get_heads_number();
    const Index hidden_depth = multihead_attention_layer->get_hidden_depth();

    error_attention_scores_derivatives.resize(source_sequence_length, query_sequence_length, batch_size, heads_number);
    error_attention_weight_derivatives.resize(source_sequence_length, query_sequence_length, batch_size, heads_number);
    error_attention_output_derivatives.resize(query_sequence_length, hidden_depth, batch_size, heads_number);

    sample_deltas.resize(query_sequence_length, embedding_dimension);

    error_query_derivatives.resize(query_sequence_length, hidden_depth, batch_size, heads_number);
    error_key_derivatives.resize(source_sequence_length, hidden_depth, batch_size, heads_number);
    error_value_derivatives.resize(source_sequence_length, hidden_depth, batch_size, heads_number);

    query_weight_derivatives.resize(embedding_dimension, hidden_depth, heads_number);
    key_weight_derivatives.resize(embedding_dimension, hidden_depth, heads_number);
    value_weight_derivatives.resize(embedding_dimension, hidden_depth, heads_number);

    projection_weight_derivatives.resize(hidden_depth, embedding_dimension, heads_number);

    query_bias_derivatives.resize(hidden_depth, heads_number);
    key_bias_derivatives.resize(hidden_depth, heads_number);
    value_bias_derivatives.resize(hidden_depth, heads_number);
    projection_bias_derivatives.resize(embedding_dimension);

    aux_rows.resize(source_sequence_length);

    input_derivatives.resize(batch_size, query_sequence_length, embedding_dimension);
    context_derivatives.resize(batch_size, source_sequence_length, embedding_dimension);
}


void MultiheadAttentionBackPropagation::print() const
{
}


MultiheadAttentionBackPropagation::MultiheadAttentionBackPropagation(const Index& new_batch_size, 
                                                                     Layer* new_layer)
    : LayerBackPropagation()
{
    set(new_batch_size, new_layer);
}


vector<pair<type*, dimensions>> MultiheadAttentionBackPropagation::get_input_derivative_pairs() const
{
    MultiHeadAttention* multihead_attention_layer = static_cast<MultiHeadAttention*>(layer);

    const Index query_sequence_length = multihead_attention_layer->get_query_sequence_length();
    const Index source_sequence_length = multihead_attention_layer->get_source_sequence_length();
    const Index embedding_dimension = multihead_attention_layer->get_embedding_dimension();

    return
    {{(type*)(input_derivatives.data()), {batch_size, query_sequence_length, embedding_dimension}},
     {(type*)(context_derivatives.data()), {batch_size, source_sequence_length, embedding_dimension}} };
}

}

// OpenNN: Open Neural Networks Library.
// Copyright(C) 2005-2025 Artificial Intelligence Techniques, SL.
//
// This library is free software; you can redistribute it and/or
// modify it under the terms of the GNU Lesser General Public
// License as published by the Free Software Foundation; either
// version 2.1 of the License, or any later version.
//
// This library is distributed in the hope that it will be useful,
// but WITHOUT ANY WARRANTY; without even the implied warranty of
// MERCHANTABILITY or FITNESS FOR A PARTICULAR PURPOSE.  See the GNU
// Lesser General Public License for more details.

// You should have received a copy of the GNU Lesser General Public
// License along with this library; if not, write to the Free Software
// Foundation, Inc., 51 Franklin St, Fifth Floor, Boston, MA  02110-1301  USA<|MERGE_RESOLUTION|>--- conflicted
+++ resolved
@@ -133,11 +133,6 @@
     dropout_rate = 0;
 
     const Index hidden_depth = get_hidden_depth();
-<<<<<<< HEAD
-=======
-    const Index embedding_dimension = get_embedding_dimension();
-    const Index heads_number = get_heads_number();
->>>>>>> f9f3a8b3
 
     query_weights.resize(embedding_dimension, hidden_depth, heads_number);
     query_biases.resize(hidden_depth, heads_number);
