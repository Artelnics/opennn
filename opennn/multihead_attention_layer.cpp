--- conflicted
+++ resolved
@@ -344,8 +344,6 @@
             + (sample_index + head_index * samples_number) * context_input_size;
             // + (sample_index * heads_number + head_index) * context_input_size * batch_samples_number;
 
-            cerr << "Changes in multihead_attention.cpp line 315 (comented and replaced by the one in the line 316)" << endl;
-
             TensorMap<Tensor<type, 2>> sample_attention_scores(sample_attention_scores_data,
                                                                context_size,
                                                                input_size);
@@ -380,15 +378,7 @@
 
         type* head_transformed_input_data = transformed_input_data + head_index * samples_number * variables_number * hidden_depth;
 
-<<<<<<< HEAD
-        cout << "Enters the second for loop in calculate_transformation (Multihead Attention)" << endl;
-
-        cout << "Input:\n" << input << endl;
-
-        for(Index sample_index = 0; sample_index < batch_size; sample_index++)
-=======
         for(Index sample_index = 0; sample_index < samples_number; sample_index++)
->>>>>>> d68e4fa6
         {
             sample_matrix = input.chip(sample_index, 0);
 
@@ -396,12 +386,8 @@
                                                                 variables_number, 
                                                                 hidden_depth);
 
-            cout << "Sample transformed input:\n" << sample_transformed_input << endl;
-
             sample_transformed_input.device(*thread_pool_device)
                 = sample_matrix.contract(head_weights, A_B);
-
-            cout << "Enters the sum_columns function in calculate_transformation (Multihead Attention)" << endl;
 
             sum_columns(thread_pool_device.get(), head_biases, sample_transformed_input);
         }
@@ -418,8 +404,6 @@
     type* attention_outputs_data = (type*)attention_outputs.data();
     type* projection_outputs_data = projection_outputs.data();
     type* projection_weights_data = (type*)projection_weights.data();
-
-    cout << "Enters the for loop in calculate_ouptut_projection (Multihead Attention)" << endl;
 
     for(Index head_index = 0; head_index < heads_number; head_index++)
     {
@@ -441,16 +425,9 @@
         }
     }
 
-    cout << "Leaves the for loop in calculate_ouptut_projection (Multihead Attention)" << endl;
-
     outputs.device(*thread_pool_device) = projection_outputs.sum(projection_sum_index);
 
-    cout << "Outputs:\n" << outputs << endl;
-
-    cout << "Enters the sum_matrices function (Multihead Attention)" << endl;
-
     sum_matrices(thread_pool_device.get(), projection_biases, outputs);
-    cout << "Leaves the sum_matrices function (Multihead Attention)" << endl;
 }
 
 
@@ -460,8 +437,6 @@
                                                        Tensor<type, 4>& attention_weights) const
 {
     batch_matrix_multiplication(thread_pool_device.get(), key, query, attention_scores, A_BT);
-
-    cout << "Does the batch_matrix_multiplication (Multihead attention)" << endl;
 
     attention_scores.device(*thread_pool_device) = attention_scores * scaling_factor;
 
@@ -544,8 +519,6 @@
     calculate_output_projection(attention_outputs,
                                 projection_outputs,
                                 outputs);
-
-    cout << "Finishes the Multihead Attention FPROP." << endl;
 }
 
 
@@ -738,8 +711,6 @@
         softmax_derivatives_times_tensor(head_attention_weights, head_attention_weights_derivatives, head_attention_scores_derivatives, aux_rows);
 
         // head_attention_scores_derivatives.setZero();
-
-        cerr << "Check Multihead_attention.cpp 2 lines before this error" << endl;
 
         head_attention_scores_derivatives.device(*thread_pool_device) = head_attention_scores_derivatives * scaling_factor;
 
