--- conflicted
+++ resolved
@@ -253,17 +253,7 @@
         set(new_batch_samples_number, new_layer);
     }
     
-    
-<<<<<<< HEAD
-    pair<type*, dimensions> get_outputs_pair() const final
-    {
-        const Index neurons_number = layer->get_neurons_number();
-
-        return pair<type*, dimensions>(outputs_data, { {batch_samples_number, neurons_number} });
-    }
-=======
     pair<type*, dimensions> get_outputs_pair() const final;
->>>>>>> 5463bb30
 
 
     void set(const Index& new_batch_samples_number, Layer* new_layer) final;
