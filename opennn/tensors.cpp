//   OpenNN: Open Neural Networks Library
//   www.opennn.net
//
//   T E N S O R S   S O U R C E
//
//   Artificial Intelligence Techniques, SL
//   artelnics@artelnics.com

#include "../eigen/Eigen/Dense"
#include "tensors.h"

namespace opennn
{

type bound(const type& value, const type& minimum, const type& maximum)
{
    return std::min(std::max(value, minimum), maximum);
}


Index get_random_index(const Index& min, const Index& max)
{
    random_device rd;
    mt19937 gen(rd());
    uniform_int_distribution<> dis(min, max);
    return dis(gen);
}


type get_random_type(const type& minimum, const type& maximum)
{
    random_device rd;
    mt19937 gen(rd());

    uniform_real_distribution<type> dis(minimum, maximum);

    return dis(gen);
}


bool get_random_bool()
{
    //return arc4random() % 2 == 1;
    return 0;
}


void multiply_matrices(Tensor<type, 3>& tensor, const Tensor<type, 1>& vector)
{
    const Index d0 = tensor.dimension(0);
    const Index d1 = tensor.dimension(1);
    const Index depth = tensor.dimension(2);

    #pragma omp parallel for
    for (Index k = 0; k < depth; ++k)
    {
        const type multiplier = vector(k);
        for (Index i = 0; i < d0; ++i)
            for (Index j = 0; j < d1; ++j)
                tensor(i, j, k) *= multiplier;
    }
}


void multiply_matrices(Tensor<type, 3>& tensor, const Tensor<type, 2>& matrix)
{
    const Index d0 = tensor.dimension(0);
    const Index depth = tensor.dimension(2);
    const Index m_columns = matrix.dimension(1);

    Tensor<type, 3> result(d0, m_columns, depth);

    #pragma omp parallel for
    for (Index k = 0; k < depth; ++k)
    {
        auto input_slice = tensor.chip(k, 2);
        auto result_slice = result.chip(k, 2);

        result_slice = input_slice.contract(matrix, axes(1, 0));
    }

    tensor = result;
}


<<<<<<< HEAD
// template <typename T, Index Rank, typename CTensor>
// void batch_matrix_multiplication(const ThreadPoolDevice* device,
//                                  const Tensor<T, Rank>& A,
//                                  const Tensor<T, Rank>& B,
//                                  CTensor& C,
//                                  const Eigen::array<IndexPair<Index>, 1>& contraction_axes)
// {
//     static_assert(Rank >= 2 && Rank <= 4, "Tensor rank isn't supported");

//     if constexpr (Rank == 2)
//     {
//         C.device(*device) = A.contract(B, contraction_axes);
//         return;
//     }

//     const Index A_rows = A.dimension(0);
//     const Index A_columns = A.dimension(1);

//     const Index B_rows = B.dimension(0);
//     const Index B_columns = B.dimension(1);

//     const Index C_rows = contraction_axes[0].first == 0 ? A_columns : A_rows;
//     const Index C_columns = contraction_axes[0].second == 1 ? B_rows : B_columns;

//     // const Index batch_number = (Rank == 3) ? A.dimension(2) : A.dimension(2) * A.dimension(3);
//     Index batch_number = 1;
//     for (Index rank_index = 2; rank_index < Rank; ++rank_index)
//         batch_number *= A.dimension(rank_index);

//     const Index A_matrix_size = A_rows * A_columns;
//     const Index B_matrix_size = B_rows * B_columns;
//     const Index C_matrix_size = C_rows * C_columns;

//     const T* A_data = A.data();
//     const T* B_data = B.data();
//     T* C_data = C.data();

// #pragma omp parallel for
//     for (Index batch_index = 0; batch_index < batch_number; ++batch_index)
//     {
//         const TensorMap<const Tensor<T, 2>> A_mat(A_data + batch_index * A_matrix_size, A_rows, A_columns);
//         const TensorMap<const Tensor<T, 2>> B_mat(B_data + batch_index * B_matrix_size, B_rows, B_columns);
//         TensorMap<Tensor<T, 2>> C_mat(C_data + batch_index * C_matrix_size, C_rows, C_columns);

//         C_mat = A_mat.contract(B_mat, contraction_axes);
//     }
// }


Tensor<type, 2> self_kronecker_product(const Tensor<type, 1>& vector)
=======
Tensor<type, 2> self_kronecker_product(const ThreadPoolDevice* thread_pool_device, const Tensor<type, 1>& vector)
>>>>>>> 89d173f4
{
    const Index columns_number = vector.size();

    Tensor<type, 2> matrix(columns_number, columns_number);

    #pragma omp parallel for
    for(Index i = 0; i < columns_number; i++)
    {
        TensorMap<Tensor<type, 1>> column = tensor_map(matrix, i);

        column = vector * vector(i);
    }

    return matrix;
}


void divide_columns(TensorMap<Tensor<type, 2>>& matrix, const Tensor<type, 1>& vector)
{
    // @ Changes to test (the case in which you can divide by 0)
    const Index rows = matrix.dimension(0);
    const Index cols = matrix.dimension(1);

    #pragma omp parallel for
    for (Index i = 0; i < rows; ++i)
    {
        type divisor = vector(i);

        if (abs(divisor) < static_cast<type>(1.0e-9))
            divisor = type(1);

        for (Index j = 0; j < cols; ++j)
            matrix(i, j) /= divisor;
    }
}


void sum_matrices(const Tensor<type, 1>& vector, Tensor<type, 3>& tensor)
{
    const Index d0 = tensor.dimension(0);
    const Index d1 = tensor.dimension(1);
    const Index depth = tensor.dimension(2);

    #pragma omp parallel for
    for (Index k = 0; k < depth; ++k)
    {
        const type value_to_add = vector(k);

        for (Index i = 0; i < d0; ++i)
            for (Index j = 0; j < d1; ++j)
                tensor(i, j, k) += value_to_add;
    }
}


void save_csv(const Tensor<type,2>& data, const filesystem::path& path)
{
    ofstream file(path);

    if(!file.is_open())
      throw runtime_error("Cannot open matrix data file: " + path.string() + "\n");

    file.precision(20);

    const Index data_rows = data.dimension(0);
    const Index data_columns = data.dimension(1);

    char separator_string = ';';

    for(Index i = 0; i < data_rows; i++)
    {
       for(Index j = 0; j < data_columns; j++)
       {
           file << data(i, j);

           if(j != data_columns -1)
               file << separator_string;
       }

       file << endl;
    }

    file.close();
}


Tensor<Index, 1> calculate_rank_greater(const Tensor<type, 1>& vector)
{
    const Index size = vector.size();

    Tensor<Index, 1> rank(size);
    iota(rank.data(), rank.data() + rank.size(), 0);

    sort(rank.data(),
         rank.data() + rank.size(),
         [&](Index i, Index j){return vector[i] > vector[j];});

    return rank;
}


Tensor<Index, 1> calculate_rank_less(const Tensor<type, 1>& vector)
{
    const Index size = vector.size();

    Tensor<Index, 1> rank(size);
    iota(rank.data(), rank.data() + rank.size(), 0);

    sort(rank.data(),
         rank.data() + rank.size(),
         [&](Index i, Index j){return vector[i] < vector[j];});

    return rank;
}


Index count_greater_than(const vector<Index>& data, const Index& bound)
{
    return count_if(data.begin(), data.end(), [&](const Index& value) {
        return value > bound;
    });
}


vector<Index> get_elements_greater_than(const vector<Index>& data, const Index& bound)
{
    const Index indices_size = count_greater_than(data, bound);

    vector<Index> indices(indices_size);

    Index index = 0;

    for(size_t i  = 0; i < data.size(); i++)
         if(data[i] > bound)
             indices[index++] = data[i];

    return indices;
}


vector<Index> get_elements_greater_than(const vector<vector<Index>>& vectors, const Index& bound)
{
    const Index vectors_number = vectors.size();

    vector<Index> indices(0);

    for(Index i = 0; i < vectors_number; i++)
    {
        const vector<Index> indices_vector = get_elements_greater_than(vectors[i], bound);

        indices = join_vector_vector(indices, indices_vector);
    }

    return indices;
}


Index count_between(const Tensor<type, 1>& vector,const type& minimum, const type& maximum)
{
    const Index size = vector.size();

    Index count = 0;

    #pragma omp parallel for reduction(+: count)
    for(Index i = 0; i < size; i++)
        if(vector(i) >= minimum && vector(i) <= maximum)
            count++;

    return count;
}


void set_row(Tensor<type,2>& matrix, const Tensor<type, 1>& new_row, const Index& row_index)
{
    const Index columns_number = new_row.size();

    #pragma omp parallel for

    for(Index i = 0; i < columns_number; i++)
        matrix(row_index, i) = new_row(i);
}


Tensor<type,2> filter_column_minimum_maximum(const Tensor<type,2>& matrix,
                                             const Index& column_index,
                                             const type& minimum,
                                             const type& maximum)
{
    const Tensor<type, 1> column = matrix.chip(column_index,1);
    const Index new_rows_number = count_between(column, minimum, maximum);

    if(new_rows_number == 0) return Tensor<type,2>();

    const Index rows_number = matrix.dimension(0);
    const Index columns_number = matrix.dimension(1);

    bool check_conditions = false;

    Tensor<type,2> new_matrix(new_rows_number, columns_number);

    Index row_index = 0;

    for(Index i = 0; i < rows_number; i++)
    {
        if(matrix(i, column_index) >= minimum
        && matrix(i, column_index) <= maximum)
        {
            const Tensor<type, 1> row = matrix.chip(i, 0);

            set_row(new_matrix, row, row_index);

            row_index++;

            check_conditions = true;
        }
    }

    if(!check_conditions)
        throw runtime_error("Invalid conditions\n");

    return new_matrix;
}


type l2_distance(const Tensor<type, 1>&x, const Tensor<type, 1>&y)
{
    if(x.size() != y.size())
        throw runtime_error("x and y vector must  have the same dimensions.\n");

    Tensor<type, 0> distance;

    distance = (x-y).square().sum().sqrt();

    return distance(0);
}


void set_identity(Tensor<type, 2>& matrix)
{
    const Index rows_number = matrix.dimension(0);

    matrix.setZero();

    #pragma omp parallel for
    for(Index i = 0; i < rows_number; i++)
        matrix(i, i) = type(1);
}


void sum_diagonal(Tensor<type, 2>& matrix, const type& value)
{
    const Index rows_number = matrix.dimension(0);

    #pragma omp parallel for

    for(Index i = 0; i < rows_number; i++)
        matrix(i,i) += value;
}


Tensor<type, 1> perform_Householder_QR_decomposition(const Tensor<type, 2>& A, const Tensor<type, 1>& b)
{
    const Index n = A.dimension(0);

    Tensor<type, 1> x(n);

    const Map<Matrix<type, Dynamic, Dynamic>> A_eigen((type*)A.data(), n, n);

    const Map<Matrix<type, Dynamic, 1>> b_eigen((type*)b.data(), n, 1);

    Map<Matrix<type, Dynamic, 1>> x_eigen((type*)x.data(), n);

    x_eigen = A_eigen.colPivHouseholderQr().solve(b_eigen);

    return x;
}


void fill_tensor_data(const Tensor<type, 2>& matrix,
                      const vector<Index>& row_indices,
                      const vector<Index>& column_indices,
                      type* tensor_data)
{
    if(row_indices.empty() || column_indices.empty())
        return;

    const Index rows_number = row_indices.size();
    const Index columns_number = column_indices.size();

    const type* matrix_data = matrix.data();

    // #pragma omp parallel for
    for (Index j = 0; j < columns_number; j++)
    {
        const type* matrix_column = matrix_data + matrix.dimension(0) * column_indices[j];

        type* tensor_value = tensor_data + rows_number * j;

        const type* matrix_value = nullptr;

        const Index* rows_indices_data = row_indices.data();

        for (Index i = 0; i < rows_number; i++)
        {
            matrix_value = matrix_column + *rows_indices_data;
            rows_indices_data++;
            *tensor_value = *matrix_value;
            tensor_value++;
        }
    }
}


void fill_tensor_data_row_major(const Tensor<type, 2>& matrix,
                                const vector<Index>& row_indices,
                                const vector<Index>& column_indices,
                                type* tensor_data)
{

    const Index rows_number = row_indices.size();
    const Index columns_number = column_indices.size();

    const type* matrix_data = matrix.data();

#pragma omp parallel for

    for (Index i = 0; i < rows_number; i++)
    {
        const Index row_index = row_indices[i];

        for (Index j = 0; j < columns_number; j++)
        {
            const Index column_index = column_indices[j];
            const type* matrix_value = matrix_data + row_index + matrix.dimension(0) * column_index;
            type* tensor_value = tensor_data + i * columns_number + j;
            *tensor_value = *matrix_value;
        }
    }
}


void fill_tensor_sequence(const Tensor<type, 2>& matrix,
                          const vector<Index>& rows_indices,
                          const vector<Index>& columns_indices,
                          const Index& past_time_steps,
                          type* tensor_data)
{
    if (rows_indices.empty() || columns_indices.empty())
        return;

    const Index rows_number = rows_indices.size();
    const Index columns_number = columns_indices.size();

    const Index batch_size = rows_indices.size();
    const Index input_size = columns_number;

    TensorMap<Tensor<type, 3>> batch(tensor_data, batch_size, past_time_steps, input_size);

    //#pragma omp parallel for collapse(3)

    for (Index i = 0; i < batch_size; i++)
    {
        for (Index j = 0; j < past_time_steps; j++)
        {
            const Index actual_row = i + j * batch_size;

            for (Index k = 0; k < input_size; k++)
                batch(i, j, k) = matrix(actual_row, columns_indices[k]);
        }
    }
}


vector<Index> join_vector_vector(const vector<Index>& x, const vector<Index>& y)
{
    const Index size = x.size() + y.size();

    vector<Index> data(size);

    memcpy(data.data(), x.data(), x.size() * sizeof(Index));

    memcpy(data.data() + x.size(), y.data(), y.size() * sizeof(Index));

    return data;
}


Tensor<type, 2> assemble_vector_vector(const Tensor<type, 1>& x, const Tensor<type, 1>& y)
{
    const Index rows_number = x.size();
    const Index columns_number = 2;

    Tensor<type, 2> data(rows_number, columns_number);

    #pragma omp parallel for

    for(Index i = 0; i < rows_number; i++)
    {
        data(i, 0) = x(i);
        data(i, 1) = y(i);
    }

    return data;
}


Tensor<type, 2> assemble_vector_matrix(const Tensor<type, 1>& x, const Tensor<type, 2>& y)
{
    const Index rows_number = x.size();
    const Index columns_number = 1 + y.dimension(1);

    Tensor<type, 2> data(rows_number, columns_number);

    #pragma omp parallel for

    for(Index i = 0; i < rows_number; i++)
    {
        data(i, 0) = x(i);

        for(Index j = 0; j < y.dimension(1); j++)
            data(i, 1+j) = y(i, j);
    }

    return data;
}


Tensor<type, 2> assemble_matrix_matrix(const Tensor<type, 2>& x, const Tensor<type, 2>& y)
{
    const Index rows_number = x.dimension(0);
    const Index columns_number = x.dimension(1) + y.dimension(1);

    Tensor<type, 2> data(rows_number, columns_number);

    #pragma omp parallel for

    for(Index i = 0; i < rows_number; i++)
    {
        for(Index j = 0; j < x.dimension(1); j++)
            data(i, j) = x(i, j);

        for(Index j = 0; j < y.dimension(1); j++)
            data(i, x.dimension(1) + j) = y(i, j);
    }

    return data;
}


string dimensions_to_string(const dimensions& x, const string& separator)
{
    const Index size = x.size();

    ostringstream buffer;

    if(x.size() == 0)
        throw runtime_error("Error: Dimensions size must be greater than 0.\n");

    for(Index i = 0; i < size; i++)
        buffer << x[i] << separator;

    return buffer.str();
}


dimensions string_to_dimensions(const string& x, const string& separator)
{
    dimensions result;

    if (x.empty())
        throw runtime_error("Error: Input string must not be empty.\n");

    stringstream ss(x);
    string token;

    while (getline(ss, token, separator[0]))
    {
        try
        {
            if (!token.empty())
                result.push_back(stoi(token));
        }
        catch (const invalid_argument&)
        {
            throw runtime_error("Error: Input string contains non-numeric elements.\n");
        }
    }

    return result;
}


bool contains(const vector<string>& data, const string& value)
{
    vector<string> copy = data;

    const string* it = find(copy.data(), copy.data()+copy.size(), value);

    return it != copy.data() + copy.size();
}


type round_to_precision(type x, const int& precision)
{
    const type factor = type(pow(10, precision));

    return round(factor*x)/factor;
}


TensorMap<Tensor<type, 1>> tensor_map(const Tensor<type, 2>& tensor, const Index& index_1)
{
    return TensorMap<Tensor<type, 1>>((type*)tensor.data() + tensor.dimension(0)*index_1,
        tensor.dimension(0));
}


TensorMap<Tensor<type, 1>> tensor_map_(const TensorMap<Tensor<type, 2>>& tensor, const Index& index_1)
{
    return TensorMap<Tensor<type, 1>>((type*)tensor.data() + tensor.dimension(0) * index_1,
        tensor.dimension(0));
}


TensorMap<Tensor<type, 2>> tensor_map(const Tensor<type, 3>& tensor, const Index& index_2)
{
    return TensorMap<Tensor<type, 2>>((type*)tensor.data() +  tensor.dimension(0) * tensor.dimension(1)* index_2,
        tensor.dimension(0), tensor.dimension(1));
}


TensorMap<Tensor<type, 3>> tensor_map(const Tensor<type, 4>& tensor, const Index& index_3)
{
    return TensorMap<Tensor<type, 3>>((type*)tensor.data() + tensor.dimension(0) * tensor.dimension(1) * tensor.dimension(2) * index_3,
        tensor.dimension(0), tensor.dimension(1), tensor.dimension(2));
}


TensorMap<Tensor<type, 3>> tensor_map_(const TensorMap<Tensor<type, 4>>& tensor, const Index& index_3)
{
    return TensorMap<Tensor<type, 3>>(tensor.data() + tensor.dimension(0) * tensor.dimension(1) * tensor.dimension(2) * index_3,
        tensor.dimension(0), tensor.dimension(1), tensor.dimension(2));
}


TensorMap<Tensor<type, 2>> tensor_map(const Tensor<type, 4>& tensor, const Index& index_3, const Index& index_2)
{
    return TensorMap<Tensor<type, 2>>((type*)tensor.data() + tensor.dimension(0) * tensor.dimension(1)*(index_3 * tensor.dimension(2) + index_2),
        tensor.dimension(0), tensor.dimension(1));
}


void print_pairs(const vector<pair<string, Index>>& pairs)
{
    for (size_t i = 0; i < pairs.size(); i++)
        cout << pairs[i].first << ": " << pairs[i].second << endl;
}


Index get_size(const dimensions &d)
{
    return accumulate(d.begin(), d.end(), 1, multiplies<Index>());
}


dimensions prepend(const Index &x, const dimensions &d)
{
    dimensions result = {x};
    result.insert(result.end(), d.begin(), d.end());
    return result;
}

}

// OpenNN: Open Neural Networks Library.
// Copyright(C) 2005-2025 Artificial Intelligence Techniques, SL.
//
// This library is free software; you can redistribute it and/or
// modify it under the terms of the GNU Lesser General Public
// License as published by the Free Software Foundation; either
// version 2.1 of the License, or any later version.
//
// This library is distributed in the hope that it will be useful,
// but WITHOUT ANY WARRANTY; without even the implied warranty of
// MERCHANTABILITY or FITNESS FOR A PARTICULAR PURPOSE.  See the GNU
// Lesser General Public License for more details.

// You should have received a copy of the GNU Lesser General Public
// License along with this library; if not, write to the Free Software
// Foundation, Inc., 51 Franklin St, Fifth Floor, Boston, MA  02110-1301  USA<|MERGE_RESOLUTION|>--- conflicted
+++ resolved
@@ -83,60 +83,7 @@
 }
 
 
-<<<<<<< HEAD
-// template <typename T, Index Rank, typename CTensor>
-// void batch_matrix_multiplication(const ThreadPoolDevice* device,
-//                                  const Tensor<T, Rank>& A,
-//                                  const Tensor<T, Rank>& B,
-//                                  CTensor& C,
-//                                  const Eigen::array<IndexPair<Index>, 1>& contraction_axes)
-// {
-//     static_assert(Rank >= 2 && Rank <= 4, "Tensor rank isn't supported");
-
-//     if constexpr (Rank == 2)
-//     {
-//         C.device(*device) = A.contract(B, contraction_axes);
-//         return;
-//     }
-
-//     const Index A_rows = A.dimension(0);
-//     const Index A_columns = A.dimension(1);
-
-//     const Index B_rows = B.dimension(0);
-//     const Index B_columns = B.dimension(1);
-
-//     const Index C_rows = contraction_axes[0].first == 0 ? A_columns : A_rows;
-//     const Index C_columns = contraction_axes[0].second == 1 ? B_rows : B_columns;
-
-//     // const Index batch_number = (Rank == 3) ? A.dimension(2) : A.dimension(2) * A.dimension(3);
-//     Index batch_number = 1;
-//     for (Index rank_index = 2; rank_index < Rank; ++rank_index)
-//         batch_number *= A.dimension(rank_index);
-
-//     const Index A_matrix_size = A_rows * A_columns;
-//     const Index B_matrix_size = B_rows * B_columns;
-//     const Index C_matrix_size = C_rows * C_columns;
-
-//     const T* A_data = A.data();
-//     const T* B_data = B.data();
-//     T* C_data = C.data();
-
-// #pragma omp parallel for
-//     for (Index batch_index = 0; batch_index < batch_number; ++batch_index)
-//     {
-//         const TensorMap<const Tensor<T, 2>> A_mat(A_data + batch_index * A_matrix_size, A_rows, A_columns);
-//         const TensorMap<const Tensor<T, 2>> B_mat(B_data + batch_index * B_matrix_size, B_rows, B_columns);
-//         TensorMap<Tensor<T, 2>> C_mat(C_data + batch_index * C_matrix_size, C_rows, C_columns);
-
-//         C_mat = A_mat.contract(B_mat, contraction_axes);
-//     }
-// }
-
-
-Tensor<type, 2> self_kronecker_product(const Tensor<type, 1>& vector)
-=======
 Tensor<type, 2> self_kronecker_product(const ThreadPoolDevice* thread_pool_device, const Tensor<type, 1>& vector)
->>>>>>> 89d173f4
 {
     const Index columns_number = vector.size();
 
