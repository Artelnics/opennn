--- conflicted
+++ resolved
@@ -216,8 +216,6 @@
     return matrix;
 }
 
-<<<<<<< HEAD
-
 void divide_columns(const ThreadPoolDevice* thread_pool_device, TensorMap<Tensor<type, 2>>& matrix, const Tensor<type, 1>& vector)
 {
     // @ Changes to test (the case in which you can divide by 0)
@@ -236,8 +234,6 @@
         column.device(*thread_pool_device) = column / corrected_vector;
     }
 }
-=======
->>>>>>> e2f925d9
 
 
 void sum_columns(const ThreadPoolDevice* thread_pool_device, const Tensor<type, 1>& vector, Tensor<type, 2>& matrix)
