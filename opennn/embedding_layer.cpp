//   OpenNN: Open Neural Networks Library
//   www.opennn.net
//
//   E M B E D D I N G   L A Y E R   C L A S S
//
//   Artificial Intelligence Techniques SL
//   artelnics@artelnics.com

#include "tensors.h"
#include "strings_utilities.h"
#include "embedding_layer.h"

namespace opennn
{

EmbeddingLayer::EmbeddingLayer(const Index& new_inputs_dimension,
                               const Index& new_inputs_number,
                               const Index& new_depth,
                               const bool& new_positional_encoding) : Layer()
{
    set(new_inputs_dimension, new_inputs_number, new_depth, new_positional_encoding);

    layer_type = Type::Embedding;

    name = "embedding_layer";
}


Index EmbeddingLayer::get_vocabulary_size() const
{
<<<<<<< HEAD

    return embedding_weights.dimension(0);

    // return input_dimensions_xxx;

=======
    return embedding_weights.dimension(0);
>>>>>>> f885f0ac
}


Index EmbeddingLayer::get_sequence_length() const
{
    return sequence_length;
}


Index EmbeddingLayer::get_embedding_size() const
{
    return embedding_weights.dimension(1);
}


bool EmbeddingLayer::get_positional_encoding() const
{
    return positional_encoding;
}


dimensions EmbeddingLayer::get_input_dimensions() const
{

    return {inputs_number_xxx};

    // @todo
    // return {};
}


dimensions EmbeddingLayer::get_output_dimensions() const
{
<<<<<<< HEAD

    // return { inputs_number, get_depth() };

    return { inputs_number_xxx, get_depth() };

=======
    const Index embedding_size = get_embedding_size();

    return { sequence_length, embedding_size };
>>>>>>> f885f0ac
}


Index EmbeddingLayer::get_parameters_number() const
{
    return embedding_weights.size();
}


Tensor<type, 1> EmbeddingLayer::get_parameters() const
{
    Tensor<type, 1> parameters(get_parameters_number());

    memcpy(parameters.data(), embedding_weights.data(), embedding_weights.size()*sizeof(type));

    return parameters;
}

<<<<<<< HEAD
//Index EmbeddingLayer::get_neurons_number() const
//{
//    return inputs_number * depth;
//}


// void EmbeddingLayer::set()
// {
//     //input_dimensions = 0;

//     inputs_number = 0;

//     //depth = 0;

//     positional_encoding = false;

//     embedding_weights.resize(0, 0);

//     set_default();
// }


void EmbeddingLayer::set(const Index& new_inputs_dimension,
                         const Index& new_inputs_number,
                         const Index& new_depth,
                         const bool& new_positional_encoding)
{
    //input_dimensions = new_inputs_dimension;

    // input_dimensions_xxx = new_inputs_dimension;

    inputs_number_xxx = new_inputs_number;

    //depth = new_depth;

    embedding_weights.resize(new_inputs_dimension, new_depth);

    // embedding_weights.resize(input_dimensions_xxx, depth);
=======

void EmbeddingLayer::set(const Index& new_vocabulary_size,
                         const Index& new_sequence_length,
                         const Index& new_embedding_size,
                         const bool& new_positional_encoding)
{
    sequence_length = new_sequence_length;

    embedding_weights.resize(new_vocabulary_size, new_embedding_size);
>>>>>>> f885f0ac

    set_parameters_random();

    positional_encoding = new_positional_encoding;

    name = "embedding_layer";

    layer_type = Type::Embedding;
}


void EmbeddingLayer::set_vocabulary_size(const Index& new_vocabulary_size)
{
<<<<<<< HEAD
    // input_dimensions_xxx = new_inputs_dimension;
=======
    const Index embedding_size = get_embedding_size();

    embedding_weights.resize(new_vocabulary_size, embedding_size);
>>>>>>> f885f0ac

    set_parameters_random();
}


void EmbeddingLayer::set_sequence_length(const Index& new_sequence_length)
{
    sequence_length = new_sequence_length;
}


<<<<<<< HEAD
/*
void EmbeddingLayer::set_input_dimensions(const Index& new_inputs_dimension)
{
    embedding_weights.resize(new_inputs_dimension, get_depth());

    set_parameters_random();
}
*/


void EmbeddingLayer::set_depth(const Index& new_depth)
{
    // embedding_weights.resize(get_input_dimension(), new_depth);

=======
void EmbeddingLayer::set_embedding_size(const Index& new_embedding_size)
{
    const Index vocabulary_size = get_vocabulary_size();

    embedding_weights.resize(vocabulary_size, new_embedding_size);

>>>>>>> f885f0ac
    set_parameters_random();
}


void EmbeddingLayer::set_positional_encoding(const bool& new_positional_encoding)
{
    positional_encoding = new_positional_encoding;
}


void EmbeddingLayer::set_dropout_rate(const type& new_dropout_rate)
{
    dropout_rate = new_dropout_rate;
}


<<<<<<< HEAD
void EmbeddingLayer::set_embedding_weights()
{
    embedding_weights.resize(get_input_dimension_xxx(), get_depth());

    set_parameters_random();
}


=======
>>>>>>> f885f0ac
void EmbeddingLayer::set_parameters(const Tensor<type, 1>& new_parameters, const Index& index)
{
    memcpy(embedding_weights.data(), new_parameters.data() + index, embedding_weights.size()*sizeof(type));
}


void EmbeddingLayer::set_parameters_random()
{
    const type minimum = type(-0.05);
    const type maximum = type(0.05);

    // First row must be 0s because input value 0 is padding

    if(embedding_weights.dimension(0) != 0)
    {
        embedding_weights.chip(0, 0).setConstant(0);

        #pragma omp parallel for

        for(Index i = 1; i < embedding_weights.dimension(0); i++)
            for(Index j = 0; j < embedding_weights.dimension(1); j++)
                embedding_weights(i, j) = minimum + (maximum - minimum)* type(rand() / (RAND_MAX + 1.0));
    }
}


void EmbeddingLayer::set_parameters_constant(const type& value)
{
    embedding_weights.setConstant(value);
}


void EmbeddingLayer::dropout(Tensor<type, 3>& outputs) const
{
    const type scaling_factor = type(1) / (type(1) - dropout_rate);

    #pragma omp parallel for
    for(Index i = 0; i < outputs.size(); i++)
        outputs(i) = (calculate_random_uniform(type(0), type(1)) < dropout_rate)
            ? 0 
            : outputs(i) * scaling_factor;
}


void EmbeddingLayer::lookup_embedding(const Tensor<type, 2>& inputs, Tensor<type, 3>& outputs)
{
    const Index batch_size = inputs.dimension(0);

<<<<<<< HEAD
    #pragma omp parallel for

    for(Index row = 0; row < batch_size; row++)
        for(Index input_position = 0; input_position < inputs_number_xxx; input_position++)
            outputs.chip(row, 0).chip(input_position, 0)
                = embedding_weights.chip(inputs(row, input_position), 0);


=======
    #pragma omp parallel for collapse(2)
     for(Index row = 0; row < batch_size; row++)
         for(Index input_position = 0; input_position < sequence_length; input_position++)
             outputs.chip(row, 0).chip(input_position, 0)
                 = embedding_weights.chip(inputs(row, input_position), 0);
>>>>>>> f885f0ac
}


void EmbeddingLayer::forward_propagate(const vector<pair<type*, dimensions>>& input_pairs,
                                       unique_ptr<LayerForwardPropagation>& layer_forward_propagation,
                                       const bool& is_training)
{
    const Index embedding_size = get_embedding_size();

    const TensorMap<Tensor<type, 2>> inputs = tensor_map_2(input_pairs[0]);

    EmbeddingLayerForwardPropagation* embedding_layer_forward_propagation =
        static_cast<EmbeddingLayerForwardPropagation*>(layer_forward_propagation.get());

    Tensor<type, 3>& outputs = embedding_layer_forward_propagation->outputs;

    lookup_embedding(inputs, outputs);

    if(positional_encoding)
    {
<<<<<<< HEAD
        outputs.device(*thread_pool_device) = outputs * outputs.constant(sqrt(get_depth()));
=======
        outputs.device(*thread_pool_device) = outputs * sqrt(type(embedding_size));
>>>>>>> f885f0ac

        const Tensor<type, 2>& positional_encoding = embedding_layer_forward_propagation->positional_encoding;
        
        for(Index batch_element = 0; batch_element < outputs.dimension(0); batch_element++)
            outputs.chip(batch_element, 0).device(*thread_pool_device) += positional_encoding;
    }

    if(dropout_rate > 0 && is_training)
        dropout(outputs);

}


void EmbeddingLayer::back_propagate(const vector<pair<type*, dimensions>>& input_pairs,
                                    const vector<pair<type*, dimensions>>& delta_pairs,
                                    unique_ptr<LayerForwardPropagation>&,
                                    unique_ptr<LayerBackPropagation>& back_propagation) const
{
    const Index embedding_size = get_embedding_size();

    const Index batch_samples_number = input_pairs[0].second[0];
    const Index inputs_number = input_pairs[0].second[1];

    const TensorMap<Tensor<type, 2>> inputs = tensor_map_2(input_pairs[0]);

    if(delta_pairs.size() > 1)     
        add_deltas(delta_pairs);

    const TensorMap<Tensor<type, 3>> deltas = tensor_map_3(delta_pairs[0]);

    // Back propagation

    EmbeddingLayerBackPropagation* embedding_layer_back_propagation =
        static_cast<EmbeddingLayerBackPropagation*>(back_propagation.get());

    Tensor<type, 2>& sample_deltas = embedding_layer_back_propagation->sample_deltas;
    Tensor<type, 2>& embedding_weights_derivatives = embedding_layer_back_propagation->embedding_weights_derivatives;
    
    embedding_weights_derivatives.setZero();

    for(Index i = 0; i < batch_samples_number; i++)
    {
<<<<<<< HEAD
        if(positional_encoding)
            sample_deltas.device(*thread_pool_device) 
                = deltas.chip(i, 0) * sample_deltas.constant(sqrt(get_depth()));
        else
            sample_deltas.device(*thread_pool_device) = deltas.chip(i, 0);
=======
        positional_encoding
            ? sample_deltas.device(*thread_pool_device) = deltas.chip(i, 0) * sqrt(type(embedding_size))
            : sample_deltas.device(*thread_pool_device) = deltas.chip(i, 0);
>>>>>>> f885f0ac

        for(Index j = 0; j < inputs_number; j++)
            embedding_weights_derivatives.chip(Index(inputs(i, j)), 0).device(*thread_pool_device)
                += sample_deltas.chip(j, 0);
    }
}


void EmbeddingLayer::add_deltas(const vector<pair<type*, dimensions>>& delta_pairs) const
{
    TensorMap<Tensor<type, 3>> deltas = tensor_map_3(delta_pairs[0]);

    for(Index i = 1; i < Index(delta_pairs.size()); i++)
        deltas.device(*thread_pool_device) += tensor_map_3(delta_pairs[i]);
}


void EmbeddingLayer::insert_gradient(unique_ptr<LayerBackPropagation>& back_propagation,
                                     const Index& index,
                                     Tensor<type, 1>& gradient) const
{
    const Index embedding_weights_number = get_parameters_number();

    const EmbeddingLayerBackPropagation* embedding_layer_back_propagation =
        static_cast<EmbeddingLayerBackPropagation*>(back_propagation.get());

    const type* embedding_weights_derivatives_data = embedding_layer_back_propagation->embedding_weights_derivatives.data();

    type* gradient_data = gradient.data();

    memcpy(gradient_data + index, embedding_weights_derivatives_data, embedding_weights_number*sizeof(type));
}


void EmbeddingLayer::from_XML(const XMLDocument& document)
{
    const XMLElement* embedding_layer_element = document.FirstChildElement("Embedding");

    if(!embedding_layer_element)
        throw runtime_error("Embedding element is nullptr.\n");

    set_name(read_xml_string(embedding_layer_element, "Name"));
    set_vocabulary_size(read_xml_index(embedding_layer_element, "VocabularySize"));
    set_sequence_length(read_xml_index(embedding_layer_element, "SequenceLength"));
    set_embedding_size(read_xml_index(embedding_layer_element, "EmbeddingSize"));
    set_positional_encoding(read_xml_bool(embedding_layer_element, "PositionalEncoding"));
    set_parameters(to_type_vector(read_xml_string(embedding_layer_element, "Parameters"), " "));
}


void EmbeddingLayer::to_XML(XMLPrinter& printer) const
{
    printer.OpenElement("Embedding");

    add_xml_element(printer, "Name", name);
    add_xml_element(printer, "VocabularySize", to_string(get_vocabulary_size()));
    add_xml_element(printer, "SequenceLength", to_string(get_sequence_length()));
    add_xml_element(printer, "EmbeddingSize", to_string(get_embedding_size()));
    add_xml_element(printer, "PositionalEncoding", to_string(positional_encoding ? 1 : 0));
    add_xml_element(printer, "Parameters", tensor_to_string(get_parameters()));

    printer.CloseElement();  
}


EmbeddingLayerForwardPropagation::EmbeddingLayerForwardPropagation(const Index& new_batch_samples_number, Layer* new_layer)
    : LayerForwardPropagation()
{
    set(new_batch_samples_number, new_layer);
}


pair<type*, dimensions> EmbeddingLayerForwardPropagation::get_outputs_pair() const
{
    const EmbeddingLayer* embedding_layer = static_cast<EmbeddingLayer*>(layer);

    const Index sequence_length = embedding_layer->get_sequence_length();

    const Index embedding_size = embedding_layer->get_embedding_size();
    
    return {(type*)outputs.data(), {batch_samples_number, sequence_length, embedding_size}};
}


void EmbeddingLayerForwardPropagation::set(const Index& new_batch_samples_number, Layer* new_layer)
{
    layer = new_layer;

    const EmbeddingLayer* embedding_layer = static_cast<EmbeddingLayer*>(new_layer);

    batch_samples_number = new_batch_samples_number;

    const Index sequence_length = embedding_layer->get_sequence_length();

    const Index embedding_size = embedding_layer->get_embedding_size();

    // Outputs

    outputs.resize(batch_samples_number, sequence_length, embedding_size);

    if(embedding_layer->get_positional_encoding())
        build_positional_encoding_matrix();
}


void EmbeddingLayerForwardPropagation::print() const
{
    cout << "Attention scores:" << endl;
    //       cout << attention_scores.dimensions() << endl;
    cout << "Outputs dimensions:" << endl;
    //       cout << output_dimensions << endl;
    cout << "Outputs:" << endl;
    //       cout << TensorMap<Tensor<type,3>>(outputs_data, output_dimensions(0), output_dimensions(1), output_dimensions(2)) << endl;
    cout << "Attention scores:" << endl;
    //       cout << attention_scores << endl;
}


void EmbeddingLayerForwardPropagation::build_positional_encoding_matrix()
{
    const EmbeddingLayer* embedding_layer = static_cast<EmbeddingLayer*>(layer);

    const Index inputs_number = embedding_layer->get_sequence_length();
    const Index embedding_size = embedding_layer->get_embedding_size();

    positional_encoding.resize(inputs_number, embedding_size);

    positional_encoding.setZero();

    const type half_depth = type(embedding_size) / 2;

    #pragma omp parallel for
    for(Index i = 0; i < inputs_number; i++)
        for(Index j = 0; j < Index(embedding_size); j++)
            positional_encoding(i, j) = (j < Index(half_depth))
                ? sin(i / pow(10000, j / half_depth))
                : cos(i / pow(10000, (j - Index(half_depth)) / half_depth));

    built_positional_encoding_matrix = true;
}


EmbeddingLayerBackPropagation::EmbeddingLayerBackPropagation(const Index& new_batch_samples_number, Layer* new_layer)
    : LayerBackPropagation()
{
    set(new_batch_samples_number, new_layer);
}


vector<pair<type*, dimensions>> EmbeddingLayerBackPropagation::get_input_derivative_pairs() const
{
    return vector<pair<type*, dimensions>>();
}


void EmbeddingLayerBackPropagation::set(const Index& new_batch_samples_number, Layer* new_layer)
{
    layer = new_layer;

    const EmbeddingLayer* embedding_layer = static_cast<EmbeddingLayer*>(new_layer);

    batch_samples_number = new_batch_samples_number;

    const Index sequence_length = embedding_layer->get_sequence_length();
    const Index embedding_size = embedding_layer->get_embedding_size();
    const Index vocabulary_size = embedding_layer->get_vocabulary_size();

    sample_deltas.resize(sequence_length, embedding_size);
    embedding_weights_derivatives.resize(vocabulary_size, embedding_size);
}


void EmbeddingLayerBackPropagation::print() const
{
}

}

// OpenNN: Open Neural Networks Library.
// Copyright(C) 2005-2024 Artificial Intelligence Techniques, SL.
//
// This library is free software; you can redistribute it and/or
// modify it under the terms of the GNU Lesser General Public
// License as published by the Free Software Foundation; either
// version 2.1 of the License, or any later version.
//
// This library is distributed in the hope that it will be useful,
// but WITHOUT ANY WARRANTY; without even the implied warranty of
// MERCHANTABILITY or FITNESS FOR A PARTICULAR PURPOSE.  See the GNU
// Lesser General Public License for more details.

// You should have received a copy of the GNU Lesser General Public
// License along with this library; if not, write to the Free Software
// Foundation, Inc., 51 Franklin St, Fifth Floor, Boston, MA  02110-1301  USA<|MERGE_RESOLUTION|>--- conflicted
+++ resolved
@@ -13,12 +13,12 @@
 namespace opennn
 {
 
-EmbeddingLayer::EmbeddingLayer(const Index& new_inputs_dimension,
-                               const Index& new_inputs_number,
-                               const Index& new_depth,
+EmbeddingLayer::EmbeddingLayer(const Index& new_vocabulary_size,
+                               const Index& new_sequence_length,
+                               const Index& new_embedding_size,
                                const bool& new_positional_encoding) : Layer()
 {
-    set(new_inputs_dimension, new_inputs_number, new_depth, new_positional_encoding);
+    set(new_vocabulary_size, new_sequence_length, new_embedding_size, new_positional_encoding);
 
     layer_type = Type::Embedding;
 
@@ -28,15 +28,7 @@
 
 Index EmbeddingLayer::get_vocabulary_size() const
 {
-<<<<<<< HEAD
-
     return embedding_weights.dimension(0);
-
-    // return input_dimensions_xxx;
-
-=======
-    return embedding_weights.dimension(0);
->>>>>>> f885f0ac
 }
 
 
@@ -60,27 +52,15 @@
 
 dimensions EmbeddingLayer::get_input_dimensions() const
 {
-
-    return {inputs_number_xxx};
-
-    // @todo
-    // return {};
+    return { sequence_length };
 }
 
 
 dimensions EmbeddingLayer::get_output_dimensions() const
 {
-<<<<<<< HEAD
-
-    // return { inputs_number, get_depth() };
-
-    return { inputs_number_xxx, get_depth() };
-
-=======
     const Index embedding_size = get_embedding_size();
 
     return { sequence_length, embedding_size };
->>>>>>> f885f0ac
 }
 
 
@@ -99,46 +79,6 @@
     return parameters;
 }
 
-<<<<<<< HEAD
-//Index EmbeddingLayer::get_neurons_number() const
-//{
-//    return inputs_number * depth;
-//}
-
-
-// void EmbeddingLayer::set()
-// {
-//     //input_dimensions = 0;
-
-//     inputs_number = 0;
-
-//     //depth = 0;
-
-//     positional_encoding = false;
-
-//     embedding_weights.resize(0, 0);
-
-//     set_default();
-// }
-
-
-void EmbeddingLayer::set(const Index& new_inputs_dimension,
-                         const Index& new_inputs_number,
-                         const Index& new_depth,
-                         const bool& new_positional_encoding)
-{
-    //input_dimensions = new_inputs_dimension;
-
-    // input_dimensions_xxx = new_inputs_dimension;
-
-    inputs_number_xxx = new_inputs_number;
-
-    //depth = new_depth;
-
-    embedding_weights.resize(new_inputs_dimension, new_depth);
-
-    // embedding_weights.resize(input_dimensions_xxx, depth);
-=======
 
 void EmbeddingLayer::set(const Index& new_vocabulary_size,
                          const Index& new_sequence_length,
@@ -148,7 +88,6 @@
     sequence_length = new_sequence_length;
 
     embedding_weights.resize(new_vocabulary_size, new_embedding_size);
->>>>>>> f885f0ac
 
     set_parameters_random();
 
@@ -162,13 +101,9 @@
 
 void EmbeddingLayer::set_vocabulary_size(const Index& new_vocabulary_size)
 {
-<<<<<<< HEAD
-    // input_dimensions_xxx = new_inputs_dimension;
-=======
     const Index embedding_size = get_embedding_size();
 
     embedding_weights.resize(new_vocabulary_size, embedding_size);
->>>>>>> f885f0ac
 
     set_parameters_random();
 }
@@ -180,56 +115,39 @@
 }
 
 
-<<<<<<< HEAD
-/*
-void EmbeddingLayer::set_input_dimensions(const Index& new_inputs_dimension)
-{
-    embedding_weights.resize(new_inputs_dimension, get_depth());
+void EmbeddingLayer::set_embedding_size(const Index& new_embedding_size)
+{
+    const Index vocabulary_size = get_vocabulary_size();
+
+    embedding_weights.resize(vocabulary_size, new_embedding_size);
 
     set_parameters_random();
 }
-*/
-
-
-void EmbeddingLayer::set_depth(const Index& new_depth)
-{
-    // embedding_weights.resize(get_input_dimension(), new_depth);
-
-=======
-void EmbeddingLayer::set_embedding_size(const Index& new_embedding_size)
+
+
+void EmbeddingLayer::set_positional_encoding(const bool& new_positional_encoding)
+{
+    positional_encoding = new_positional_encoding;
+}
+
+
+void EmbeddingLayer::set_dropout_rate(const type& new_dropout_rate)
+{
+    dropout_rate = new_dropout_rate;
+}
+
+
+void EmbeddingLayer::set_embedding_weights()
 {
     const Index vocabulary_size = get_vocabulary_size();
-
-    embedding_weights.resize(vocabulary_size, new_embedding_size);
-
->>>>>>> f885f0ac
+    const Index embedding_size = get_embedding_size();
+
+    embedding_weights.resize(vocabulary_size, embedding_size);
+
     set_parameters_random();
 }
 
 
-void EmbeddingLayer::set_positional_encoding(const bool& new_positional_encoding)
-{
-    positional_encoding = new_positional_encoding;
-}
-
-
-void EmbeddingLayer::set_dropout_rate(const type& new_dropout_rate)
-{
-    dropout_rate = new_dropout_rate;
-}
-
-
-<<<<<<< HEAD
-void EmbeddingLayer::set_embedding_weights()
-{
-    embedding_weights.resize(get_input_dimension_xxx(), get_depth());
-
-    set_parameters_random();
-}
-
-
-=======
->>>>>>> f885f0ac
 void EmbeddingLayer::set_parameters(const Tensor<type, 1>& new_parameters, const Index& index)
 {
     memcpy(embedding_weights.data(), new_parameters.data() + index, embedding_weights.size()*sizeof(type));
@@ -278,22 +196,12 @@
 {
     const Index batch_size = inputs.dimension(0);
 
-<<<<<<< HEAD
-    #pragma omp parallel for
-
-    for(Index row = 0; row < batch_size; row++)
-        for(Index input_position = 0; input_position < inputs_number_xxx; input_position++)
-            outputs.chip(row, 0).chip(input_position, 0)
+    // #pragma omp parallel for collapse(2)
+     for(Index row = 0; row < batch_size; row++)
+        for(Index input_position = 0; input_position < sequence_length; input_position++)
+             outputs.chip(row, 0).chip(input_position, 0)
                 = embedding_weights.chip(inputs(row, input_position), 0);
 
-
-=======
-    #pragma omp parallel for collapse(2)
-     for(Index row = 0; row < batch_size; row++)
-         for(Index input_position = 0; input_position < sequence_length; input_position++)
-             outputs.chip(row, 0).chip(input_position, 0)
-                 = embedding_weights.chip(inputs(row, input_position), 0);
->>>>>>> f885f0ac
 }
 
 
@@ -314,11 +222,7 @@
 
     if(positional_encoding)
     {
-<<<<<<< HEAD
-        outputs.device(*thread_pool_device) = outputs * outputs.constant(sqrt(get_depth()));
-=======
         outputs.device(*thread_pool_device) = outputs * sqrt(type(embedding_size));
->>>>>>> f885f0ac
 
         const Tensor<type, 2>& positional_encoding = embedding_layer_forward_propagation->positional_encoding;
         
@@ -328,7 +232,6 @@
 
     if(dropout_rate > 0 && is_training)
         dropout(outputs);
-
 }
 
 
@@ -348,7 +251,7 @@
         add_deltas(delta_pairs);
 
     const TensorMap<Tensor<type, 3>> deltas = tensor_map_3(delta_pairs[0]);
-
+    // cout<<deltas<<endl<<endl<<endl<<endl;
     // Back propagation
 
     EmbeddingLayerBackPropagation* embedding_layer_back_propagation =
@@ -356,27 +259,20 @@
 
     Tensor<type, 2>& sample_deltas = embedding_layer_back_propagation->sample_deltas;
     Tensor<type, 2>& embedding_weights_derivatives = embedding_layer_back_propagation->embedding_weights_derivatives;
-    
+
     embedding_weights_derivatives.setZero();
 
     for(Index i = 0; i < batch_samples_number; i++)
     {
-<<<<<<< HEAD
-        if(positional_encoding)
-            sample_deltas.device(*thread_pool_device) 
-                = deltas.chip(i, 0) * sample_deltas.constant(sqrt(get_depth()));
-        else
-            sample_deltas.device(*thread_pool_device) = deltas.chip(i, 0);
-=======
         positional_encoding
             ? sample_deltas.device(*thread_pool_device) = deltas.chip(i, 0) * sqrt(type(embedding_size))
             : sample_deltas.device(*thread_pool_device) = deltas.chip(i, 0);
->>>>>>> f885f0ac
 
         for(Index j = 0; j < inputs_number; j++)
             embedding_weights_derivatives.chip(Index(inputs(i, j)), 0).device(*thread_pool_device)
                 += sample_deltas.chip(j, 0);
     }
+
 }
 
 
