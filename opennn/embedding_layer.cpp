//   OpenNN: Open Neural Networks Library
//   www.opennn.net
//
//   E M B E D D I N G   L A Y E R   C L A S S
//
//   Artificial Intelligence Techniques SL
//   artelnics@artelnics.com

#include "pch.h"

#include "tensors.h"
#include "strings_utilities.h"
#include "embedding_layer.h"

namespace opennn
{

EmbeddingLayer::EmbeddingLayer(const Index& new_inputs_dimension,
                               const Index& new_inputs_number,
                               const Index& new_depth,
                               const bool& new_positional_encoding) : Layer()
{
    set(new_inputs_dimension, new_inputs_number, new_depth, new_positional_encoding);

    layer_type = Type::Embedding;

    name = "embedding_layer";
}


Index EmbeddingLayer::get_input_dimension() const
{
    return embedding_weights.dimension(0);
}


Index EmbeddingLayer::get_inputs_number_xxx() const
{
    return inputs_number_xxx;
}


Index EmbeddingLayer::get_depth() const
{
    return embedding_weights.dimension(1);
}


bool EmbeddingLayer::get_positional_encoding() const
{
    return positional_encoding;
}


dimensions EmbeddingLayer::get_input_dimensions() const
{
    return {inputs_number};
}


dimensions EmbeddingLayer::get_output_dimensions() const
{
<<<<<<< HEAD
    return { inputs_number, get_depth() };
=======
    return { inputs_number_xxx, depth };
>>>>>>> 64ae3e22
}


Index EmbeddingLayer::get_parameters_number() const
{
    return embedding_weights.size();
}


Tensor<type, 1> EmbeddingLayer::get_parameters() const
{
    Tensor<type, 1> parameters(get_parameters_number());

    memcpy(parameters.data(), embedding_weights.data(), embedding_weights.size()*sizeof(type));

    return parameters;
}

//Index EmbeddingLayer::get_neurons_number() const
//{
//    return inputs_number * depth;
//}


// void EmbeddingLayer::set()
// {
//     //input_dimensions = 0;

//     inputs_number = 0;

//     //depth = 0;

//     positional_encoding = false;

//     embedding_weights.resize(0, 0);

//     set_default();
// }


void EmbeddingLayer::set(const Index& new_inputs_dimension,
                         const Index& new_inputs_number,
                         const Index& new_depth,
                         const bool& new_positional_encoding)
{
    //input_dimensions = new_inputs_dimension;

    inputs_number_xxx = new_inputs_number;

    //depth = new_depth;

    embedding_weights.resize(new_inputs_dimension, new_depth);

    set_parameters_random();

    positional_encoding = new_positional_encoding;

    name = "embedding_layer";

    layer_type = Type::Embedding;
}


void EmbeddingLayer::set_inputs_number(const Index& new_inputs_number)
{
    inputs_number = new_inputs_number;
}


void EmbeddingLayer::set_input_dimensions(const Index& new_inputs_dimension)
{
<<<<<<< HEAD
    embedding_weights.resize(new_inputs_dimension, get_depth());

    set_parameters_random();
=======
    inputs_number_xxx = new_inputs_number;
>>>>>>> 64ae3e22
}



void EmbeddingLayer::set_depth(const Index& new_depth)
{
    embedding_weights.resize(get_input_dimension(), new_depth);

    set_parameters_random();
}


void EmbeddingLayer::set_positional_encoding(const bool& new_positional_encoding)
{
    positional_encoding = new_positional_encoding;
}


void EmbeddingLayer::set_dropout_rate(const type& new_dropout_rate)
{
    dropout_rate = new_dropout_rate;
}


// void EmbeddingLayer::set_embedding_weights()
// {
//     embedding_weights.resize(input_dimensions, depth);

//     set_parameters_random();
// }


void EmbeddingLayer::set_parameters(const Tensor<type, 1>& new_parameters, const Index& index)
{
    memcpy(embedding_weights.data(), new_parameters.data() + index, embedding_weights.size()*sizeof(type));
}


void EmbeddingLayer::set_parameters_random()
{
    const type minimum = type(-0.05);
    const type maximum = type(0.05);

    // First row must be 0s because input value 0 is padding
    if(embedding_weights.dimension(0)!=0){
    embedding_weights.chip(0, 0).setConstant(0);

    #pragma omp parallel for

    for(Index i = 1; i < embedding_weights.dimension(0); i++)
        for(Index j = 0; j < embedding_weights.dimension(1); j++)
            embedding_weights(i, j) = minimum + (maximum - minimum)* type(rand() / (RAND_MAX + 1.0));
    }
}


void EmbeddingLayer::set_parameters_constant(const type& value)
{
    embedding_weights.setConstant(value);
}


void EmbeddingLayer::dropout(Tensor<type, 3>& outputs) const
{
    const type scaling_factor = type(1) / (type(1) - dropout_rate);

    #pragma omp parallel for
    for(Index i = 0; i < outputs.size(); i++)
        outputs(i) = (calculate_random_uniform(type(0), type(1)) < dropout_rate)
            ? 0 
            : outputs(i) * scaling_factor;
}


void EmbeddingLayer::lookup_embedding(const Tensor<type, 2>& inputs, Tensor<type, 3>& outputs)
{
    const Index batch_size = inputs.dimension(0);

    #pragma omp parallel for
<<<<<<< HEAD
    for(Index row = 0; row < batch_size; row++){
        for(Index input_position = 0; input_position < inputs_number; input_position++){
=======
    for(Index row = 0; row < batch_size; row++)
        for(Index input_position = 0; input_position < inputs_number_xxx; input_position++)
>>>>>>> 64ae3e22
            outputs.chip(row, 0).chip(input_position, 0)
                = embedding_weights.chip(inputs(row, input_position), 0);}}


}


void EmbeddingLayer::forward_propagate(const vector<pair<type*, dimensions>>& input_pairs,
                                       unique_ptr<LayerForwardPropagation>& layer_forward_propagation,
                                       const bool& is_training)
{
    const TensorMap<Tensor<type, 2>> inputs = tensor_map_2(input_pairs[0]);

    EmbeddingLayerForwardPropagation* embedding_layer_forward_propagation =
        static_cast<EmbeddingLayerForwardPropagation*>(layer_forward_propagation.get());

    Tensor<type, 3>& outputs = embedding_layer_forward_propagation->outputs;

    lookup_embedding(inputs, outputs);

    if(positional_encoding)
    {
        outputs.device(*thread_pool_device) = outputs * outputs.constant(sqrt(get_depth()));

        const Tensor<type, 2>& positional_encoding = embedding_layer_forward_propagation->positional_encoding;
        
        for(Index batch_element = 0; batch_element < outputs.dimension(0); batch_element++)
            outputs.chip(batch_element, 0).device(*thread_pool_device) += positional_encoding;
    }

    if(dropout_rate > 0 && is_training)
        dropout(outputs);

}


void EmbeddingLayer::back_propagate(const vector<pair<type*, dimensions>>& input_pairs,
                                    const vector<pair<type*, dimensions>>& delta_pairs,
                                    unique_ptr<LayerForwardPropagation>& forward_propagation,
                                    unique_ptr<LayerBackPropagation>& back_propagation) const
{
    const Index batch_samples_number = input_pairs[0].second[0];
    const Index inputs_number = input_pairs[0].second[1];

    const TensorMap<Tensor<type, 2>> inputs = tensor_map_2(input_pairs[0]);

    if(delta_pairs.size() > 1)     
        add_deltas(delta_pairs);

    const TensorMap<Tensor<type, 3>> deltas = tensor_map_3(delta_pairs[0]);

    // Back propagation

    EmbeddingLayerBackPropagation* embedding_layer_back_propagation =
        static_cast<EmbeddingLayerBackPropagation*>(back_propagation.get());

    Tensor<type, 2>& sample_deltas = embedding_layer_back_propagation->sample_deltas;
    Tensor<type, 2>& embedding_weights_derivatives = embedding_layer_back_propagation->embedding_weights_derivatives;
    
    embedding_weights_derivatives.setZero();
    
    for(Index i = 0; i < batch_samples_number; i++)
    {
        if(positional_encoding)
            sample_deltas.device(*thread_pool_device) 
                = deltas.chip(i, 0) * sample_deltas.constant(sqrt(get_depth()));
        else
            sample_deltas.device(*thread_pool_device) = deltas.chip(i, 0);

        for(Index j = 0; j < inputs_number; j++)
            embedding_weights_derivatives.chip(Index(inputs(i, j)), 0).device(*thread_pool_device)
                += sample_deltas.chip(j, 0);
    }
}


void EmbeddingLayer::add_deltas(const vector<pair<type*, dimensions>>& delta_pairs) const
{
    TensorMap<Tensor<type, 3>> deltas = tensor_map_3(delta_pairs[0]);

    for(Index i = 1; i < Index(delta_pairs.size()); i++)
        deltas.device(*thread_pool_device) += tensor_map_3(delta_pairs[i]);
}


void EmbeddingLayer::insert_gradient(unique_ptr<LayerBackPropagation>& back_propagation,
                                     const Index& index,
                                     Tensor<type, 1>& gradient) const
{
    const Index embedding_weights_number = get_parameters_number();

    const EmbeddingLayerBackPropagation* embedding_layer_back_propagation =
        static_cast<EmbeddingLayerBackPropagation*>(back_propagation.get());

    const type* embedding_weights_derivatives_data = embedding_layer_back_propagation->embedding_weights_derivatives.data();

    type* gradient_data = gradient.data();

    memcpy(gradient_data + index, embedding_weights_derivatives_data, embedding_weights_number*sizeof(type));
}


void EmbeddingLayer::from_XML(const XMLDocument& document)
{
    // Embedding layer

    const XMLElement* embedding_layer_element = document.FirstChildElement("Embedding");

    if(!embedding_layer_element)
        throw runtime_error("Embedding element is nullptr.\n");

    set_name(read_xml_string(embedding_layer_element, "Name"));
    set_input_dimensions(read_xml_index(embedding_layer_element, "InputDimensions"));
    set_inputs_number(read_xml_index(embedding_layer_element, "InputsNumber"));
    set_depth(read_xml_index(embedding_layer_element, "Depth"));
    set_positional_encoding(read_xml_bool(embedding_layer_element, "PositionalEncoding"));
    set_parameters(to_type_vector(read_xml_string(embedding_layer_element, "Parameters"), " "));
}


void EmbeddingLayer::to_XML(XMLPrinter& printer) const
{
    printer.OpenElement("Embedding");

    add_xml_element(printer, "Name", name);
<<<<<<< HEAD
    add_xml_element(printer, "InputDimensions", dimensions_to_string({get_input_dimension()}));
    add_xml_element(printer, "InputsNumber", to_string(get_inputs_number()));
=======
    add_xml_element(printer, "InputDimensions", dimensions_to_string(get_input_dimensions()));
    add_xml_element(printer, "InputsNumber", to_string(get_inputs_number_xxx()));
>>>>>>> 64ae3e22
    add_xml_element(printer, "Depth", to_string(get_depth()));
    add_xml_element(printer, "PositionalEncoding", to_string(positional_encoding ? 1 : 0));
    add_xml_element(printer, "Parameters", tensor_to_string(get_parameters()));

    printer.CloseElement();  
}


EmbeddingLayerForwardPropagation::EmbeddingLayerForwardPropagation(const Index& new_batch_samples_number, Layer* new_layer)
    : LayerForwardPropagation()
{
    set(new_batch_samples_number, new_layer);
}


pair<type*, dimensions> EmbeddingLayerForwardPropagation::get_outputs_pair() const
{
    const EmbeddingLayer* embedding_layer = static_cast<EmbeddingLayer*>(layer);

    const Index inputs_number = embedding_layer->get_inputs_number_xxx();

    const Index depth = embedding_layer->get_depth();
    
    return {(type*)outputs.data(), {batch_samples_number, inputs_number, depth}};
}


void EmbeddingLayerForwardPropagation::set(const Index& new_batch_samples_number, Layer* new_layer)
{
    layer = new_layer;

    const EmbeddingLayer* embedding_layer = static_cast<EmbeddingLayer*>(new_layer);

    batch_samples_number = new_batch_samples_number;

    const Index inputs_number = embedding_layer->get_inputs_number_xxx();

    const Index depth = embedding_layer->get_depth();

    // Outputs

    outputs.resize(batch_samples_number, inputs_number, depth);

    if(embedding_layer->get_positional_encoding())
        build_positional_encoding_matrix();
}


void EmbeddingLayerForwardPropagation::print() const
{
    cout << "Attention scores:" << endl;
    //       cout << attention_scores.dimensions() << endl;
    cout << "Outputs dimensions:" << endl;
    //       cout << output_dimensions << endl;
    cout << "Outputs:" << endl;
    //       cout << TensorMap<Tensor<type,3>>(outputs_data, output_dimensions(0), output_dimensions(1), output_dimensions(2)) << endl;
    cout << "Attention scores:" << endl;
    //       cout << attention_scores << endl;
}


void EmbeddingLayerForwardPropagation::build_positional_encoding_matrix()
{
    const EmbeddingLayer* embedding_layer = static_cast<EmbeddingLayer*>(layer);

    const Index inputs_number = embedding_layer->get_inputs_number_xxx();
    const Index depth = embedding_layer->get_depth();

    positional_encoding.resize(inputs_number, depth);

    positional_encoding.setZero();

    const type half_depth = type(depth) / 2;

    #pragma omp parallel for
    for(Index i = 0; i < inputs_number; i++)
        for(Index j = 0; j < Index(depth); j++)
            positional_encoding(i, j) = (j < Index(half_depth))
                ? sin(i / pow(10000, j / half_depth))
                : cos(i / pow(10000, (j - Index(half_depth)) / half_depth));

    built_positional_encoding_matrix = true;
}


EmbeddingLayerBackPropagation::EmbeddingLayerBackPropagation(const Index& new_batch_samples_number, Layer* new_layer)
    : LayerBackPropagation()
{
    set(new_batch_samples_number, new_layer);
}


vector<pair<type*, dimensions>> EmbeddingLayerBackPropagation::get_input_derivative_pairs() const
{
    return vector<pair<type*, dimensions>>();
}


void EmbeddingLayerBackPropagation::set(const Index& new_batch_samples_number, Layer* new_layer)
{
    layer = new_layer;

    const EmbeddingLayer* embedding_layer = static_cast<EmbeddingLayer*>(new_layer);

    batch_samples_number = new_batch_samples_number;

    const Index inputs_number = embedding_layer->get_inputs_number_xxx();
    const Index depth = embedding_layer->get_depth();
    const Index input_dimension = embedding_layer->get_input_dimension();

    sample_deltas.resize(inputs_number, depth);
    embedding_weights_derivatives.resize(input_dimension, depth);
}


void EmbeddingLayerBackPropagation::print() const
{
}

}

// OpenNN: Open Neural Networks Library.
// Copyright(C) 2005-2024 Artificial Intelligence Techniques, SL.
//
// This library is free software; you can redistribute it and/or
// modify it under the terms of the GNU Lesser General Public
// License as published by the Free Software Foundation; either
// version 2.1 of the License, or any later version.
//
// This library is distributed in the hope that it will be useful,
// but WITHOUT ANY WARRANTY; without even the implied warranty of
// MERCHANTABILITY or FITNESS FOR A PARTICULAR PURPOSE.  See the GNU
// Lesser General Public License for more details.

// You should have received a copy of the GNU Lesser General Public
// License along with this library; if not, write to the Free Software
// Foundation, Inc., 51 Franklin St, Fifth Floor, Boston, MA  02110-1301  USA<|MERGE_RESOLUTION|>--- conflicted
+++ resolved
@@ -54,17 +54,17 @@
 
 dimensions EmbeddingLayer::get_input_dimensions() const
 {
-    return {inputs_number};
+    return {inputs_number_xxx};
 }
 
 
 dimensions EmbeddingLayer::get_output_dimensions() const
 {
-<<<<<<< HEAD
-    return { inputs_number, get_depth() };
-=======
-    return { inputs_number_xxx, depth };
->>>>>>> 64ae3e22
+
+    // return { inputs_number, get_depth() };
+
+    return { inputs_number_xxx, get_depth() };
+
 }
 
 
@@ -130,19 +130,15 @@
 
 void EmbeddingLayer::set_inputs_number(const Index& new_inputs_number)
 {
-    inputs_number = new_inputs_number;
+    inputs_number_xxx = new_inputs_number;
 }
 
 
 void EmbeddingLayer::set_input_dimensions(const Index& new_inputs_dimension)
 {
-<<<<<<< HEAD
     embedding_weights.resize(new_inputs_dimension, get_depth());
 
     set_parameters_random();
-=======
-    inputs_number_xxx = new_inputs_number;
->>>>>>> 64ae3e22
 }
 
 
@@ -222,15 +218,11 @@
     const Index batch_size = inputs.dimension(0);
 
     #pragma omp parallel for
-<<<<<<< HEAD
-    for(Index row = 0; row < batch_size; row++){
-        for(Index input_position = 0; input_position < inputs_number; input_position++){
-=======
+
     for(Index row = 0; row < batch_size; row++)
         for(Index input_position = 0; input_position < inputs_number_xxx; input_position++)
->>>>>>> 64ae3e22
             outputs.chip(row, 0).chip(input_position, 0)
-                = embedding_weights.chip(inputs(row, input_position), 0);}}
+                = embedding_weights.chip(inputs(row, input_position), 0);
 
 
 }
@@ -354,13 +346,8 @@
     printer.OpenElement("Embedding");
 
     add_xml_element(printer, "Name", name);
-<<<<<<< HEAD
-    add_xml_element(printer, "InputDimensions", dimensions_to_string({get_input_dimension()}));
-    add_xml_element(printer, "InputsNumber", to_string(get_inputs_number()));
-=======
     add_xml_element(printer, "InputDimensions", dimensions_to_string(get_input_dimensions()));
     add_xml_element(printer, "InputsNumber", to_string(get_inputs_number_xxx()));
->>>>>>> 64ae3e22
     add_xml_element(printer, "Depth", to_string(get_depth()));
     add_xml_element(printer, "PositionalEncoding", to_string(positional_encoding ? 1 : 0));
     add_xml_element(printer, "Parameters", tensor_to_string(get_parameters()));
