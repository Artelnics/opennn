--- conflicted
+++ resolved
@@ -98,23 +98,13 @@
 }
 
 
-<<<<<<< HEAD
-void EmbeddingLayer::set()
-{
-    //input_dimensions = 0;
-=======
 // void EmbeddingLayer::set()
 // {
-//     input_dimensions = 0;
->>>>>>> bbe36ab1
+//     //input_dimensions = 0;
 
 //     inputs_number = 0;
 
-<<<<<<< HEAD
-    //depth = 0;
-=======
-//     depth = 0;
->>>>>>> bbe36ab1
+//     //depth = 0;
 
 //     positional_encoding = false;
 
@@ -135,17 +125,9 @@
 
     //depth = new_depth;
 
-<<<<<<< HEAD
     embedding_weights.resize(new_inputs_dimension, new_depth);
 
     set_parameters_random();
-=======
-
-    embedding_weights.resize(input_dimensions, depth);
-
-    set_parameters_random();
-
->>>>>>> bbe36ab1
 
     positional_encoding = new_positional_encoding;
 
@@ -163,44 +145,26 @@
 }
 
 
-<<<<<<< HEAD
+void EmbeddingLayer::set_inputs_number(const Index& new_inputs_number)
+{
+    inputs_number = new_inputs_number;
+}
+
+
 void EmbeddingLayer::set_input_dimensions(const Index& new_inputs_dimension)
 {  
     embedding_weights.resize(new_inputs_dimension, get_depth());
 
     set_parameters_random();
 }
-=======
-// void EmbeddingLayer::set_input_dimensions(const Index& new_inputs_dimension)
-// {
-//     input_dimensions = new_inputs_dimension;
-
-//     set_embedding_weights();
-// }
->>>>>>> bbe36ab1
-
-
-// void EmbeddingLayer::set_inputs_number(const Index& new_inputs_number)
-// {
-//     inputs_number = new_inputs_number;
-// }
-
-
-<<<<<<< HEAD
+
+
 void EmbeddingLayer::set_depth(const Index& new_depth)
 {
     embedding_weights.resize(get_input_dimension(), new_depth);
 
     set_parameters_random();
 }
-=======
-// void EmbeddingLayer::set_depth(const Index& new_depth)
-// {
-//     depth = new_depth;
-
-//     set_embedding_weights();
-// }
->>>>>>> bbe36ab1
 
 
 void EmbeddingLayer::set_dropout_rate(const type& new_dropout_rate)
