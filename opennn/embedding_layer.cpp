--- conflicted
+++ resolved
@@ -28,11 +28,11 @@
 
 Index EmbeddingLayer::get_input_dimension_xxx() const
 {
-<<<<<<< HEAD
+
     return embedding_weights.dimension(0);
-=======
-    return input_dimensions_xxx;
->>>>>>> 6473558a
+
+    // return input_dimensions_xxx;
+
 }
 
 
@@ -56,12 +56,11 @@
 
 dimensions EmbeddingLayer::get_input_dimensions() const
 {
-<<<<<<< HEAD
+
     return {inputs_number_xxx};
-=======
+
     // @todo
-    return {};
->>>>>>> 6473558a
+    // return {};
 }
 
 
@@ -117,21 +116,17 @@
                          const Index& new_depth,
                          const bool& new_positional_encoding)
 {
-<<<<<<< HEAD
     //input_dimensions = new_inputs_dimension;
-=======
-    input_dimensions_xxx = new_inputs_dimension;
->>>>>>> 6473558a
+
+    // input_dimensions_xxx = new_inputs_dimension;
 
     inputs_number_xxx = new_inputs_number;
 
     //depth = new_depth;
 
-<<<<<<< HEAD
     embedding_weights.resize(new_inputs_dimension, new_depth);
-=======
-    embedding_weights.resize(input_dimensions_xxx, depth);
->>>>>>> 6473558a
+
+    // embedding_weights.resize(input_dimensions_xxx, depth);
 
     set_parameters_random();
 
@@ -143,32 +138,33 @@
 }
 
 
-<<<<<<< HEAD
+void EmbeddingLayer::set_input_dimensions_xxx(const Index& new_inputs_dimension)
+{
+    // input_dimensions_xxx = new_inputs_dimension;
+
+    set_embedding_weights();
+}
+
+
 void EmbeddingLayer::set_inputs_number(const Index& new_inputs_number)
 {
     inputs_number_xxx = new_inputs_number;
-=======
-void EmbeddingLayer::set_input_dimensions_xxx(const Index& new_inputs_dimension)
-{
-    input_dimensions_xxx = new_inputs_dimension;
-
-    set_embedding_weights();
->>>>>>> 6473558a
-}
-
-
+}
+
+
+/*
 void EmbeddingLayer::set_input_dimensions(const Index& new_inputs_dimension)
 {
     embedding_weights.resize(new_inputs_dimension, get_depth());
 
     set_parameters_random();
 }
-
+*/
 
 
 void EmbeddingLayer::set_depth(const Index& new_depth)
 {
-    embedding_weights.resize(get_input_dimension(), new_depth);
+    // embedding_weights.resize(get_input_dimension(), new_depth);
 
     set_parameters_random();
 }
@@ -186,18 +182,12 @@
 }
 
 
-<<<<<<< HEAD
-// void EmbeddingLayer::set_embedding_weights()
-// {
-//     embedding_weights.resize(input_dimensions, depth);
-=======
 void EmbeddingLayer::set_embedding_weights()
 {
-    embedding_weights.resize(input_dimensions_xxx, depth);
->>>>>>> 6473558a
-
-//     set_parameters_random();
-// }
+    embedding_weights.resize(get_input_dimension_xxx(), get_depth());
+
+    set_parameters_random();
+}
 
 
 void EmbeddingLayer::set_parameters(const Tensor<type, 1>& new_parameters, const Index& index)
@@ -288,7 +278,7 @@
 
 void EmbeddingLayer::back_propagate(const vector<pair<type*, dimensions>>& input_pairs,
                                     const vector<pair<type*, dimensions>>& delta_pairs,
-                                    unique_ptr<LayerForwardPropagation>& forward_propagation,
+                                    unique_ptr<LayerForwardPropagation>&,
                                     unique_ptr<LayerBackPropagation>& back_propagation) const
 {
     const Index batch_samples_number = input_pairs[0].second[0];
