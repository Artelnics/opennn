--- conflicted
+++ resolved
@@ -383,22 +383,17 @@
 
     const Index half_depth = type(depth)/2;
 
-    #pragma omp parallel for collapse(2)
+#pragma omp parallel for collapse(2)
     for(Index i = 0; i < input_length; i++)
     {
-        for(Index j = 0; j < (int)half_depth - 1; j++)
+        for(Index j = 0; j < half_depth - 1; j++)
         {
             positional_encoding_matrix(i, 2*j) = sin( (i + 1) / pow(100000, (j + 1) / half_depth) );
             positional_encoding_matrix(i, 2*j+1) = cos( (i + 1) / pow(100000, (j + 1) / half_depth) );
         }
     }
-<<<<<<< HEAD
-    // Fix for collapsed loops not perfectly nested - If statments move to a seperated parallel for
-    #pragma omp parallel for
-=======
 
 #pragma omp parallel for
->>>>>>> eecfed7e
     for(Index i = 0; i < input_length; i++)
     {
         if(depth % 2 == 0)
