//   OpenNN: Open Neural Networks Library
//   www.opennn.net
//
//   E M B E D D I N G   L A Y E R   C L A S S
//
//   Artificial Intelligence Techniques SL
//   artelnics@artelnics.com

#include "tensors.h"
#include "strings_utilities.h"
#include "embedding_layer.h"

namespace opennn
{

EmbeddingLayer::EmbeddingLayer(const Index& new_vocabulary_size,
                               const Index& new_sequence_length,
                               const Index& new_embedding_dimension,
                               const bool& new_positional_encoding,
                               const string& new_name) : Layer()
{
    set(new_vocabulary_size, new_sequence_length, new_embedding_dimension, new_positional_encoding, new_name);

    layer_type = Type::Embedding;

    name = new_name;
}


Index EmbeddingLayer::get_vocabulary_size() const
{
    return embedding_weights.dimension(0);
}


Index EmbeddingLayer::get_sequence_length() const
{
    return sequence_length;
}


Index EmbeddingLayer::get_embedding_dimension() const
{
    return embedding_weights.dimension(1);
}


bool EmbeddingLayer::get_use_positional_encoding() const
{
    return use_positional_encoding;
}


dimensions EmbeddingLayer::get_input_dimensions() const
{
    return { sequence_length };
}


dimensions EmbeddingLayer::get_output_dimensions() const
{
    const Index embedding_dimension = get_embedding_dimension();

    return { sequence_length, embedding_dimension };
}


Index EmbeddingLayer::get_parameters_number() const
{
    return embedding_weights.size();
}


Tensor<type, 1> EmbeddingLayer::get_parameters() const
{
    Tensor<type, 1> parameters(get_parameters_number());

    memcpy(parameters.data(), embedding_weights.data(), embedding_weights.size()*sizeof(type));

    return parameters;
}


void EmbeddingLayer::set(const Index& new_vocabulary_size,
                         const Index& new_sequence_length,
                         const Index& new_embedding_dimension,
                         const bool& new_use_positional_encoding,
                         const string& new_name)
{
    sequence_length = new_sequence_length;

    embedding_weights.resize(new_vocabulary_size, new_embedding_dimension);

    set_parameters_random();

    use_positional_encoding = new_use_positional_encoding;

    name = "embedding_layer";

    layer_type = Type::Embedding;
}


void EmbeddingLayer::set_vocabulary_size(const Index& new_vocabulary_size)
{
    const Index embedding_dimension = get_embedding_dimension();

    embedding_weights.resize(new_vocabulary_size, embedding_dimension);

    set_parameters_random();
}


void EmbeddingLayer::set_sequence_length(const Index& new_sequence_length)
{
    sequence_length = new_sequence_length;
}


void EmbeddingLayer::set_embedding_size(const Index& new_embedding_dimension)
{
    const Index vocabulary_size = get_vocabulary_size();

    embedding_weights.resize(vocabulary_size, new_embedding_dimension);

    set_parameters_random();
}


void EmbeddingLayer::set_use_positional_encoding(const bool& new_use_positional_encoding)
{
    use_positional_encoding = new_use_positional_encoding;
}


void EmbeddingLayer::set_dropout_rate(const type& new_dropout_rate)
{
    dropout_rate = new_dropout_rate;
}


void EmbeddingLayer::set_embedding_weights()
{
    const Index vocabulary_size = get_vocabulary_size();
    const Index embedding_dimension = get_embedding_dimension();

    embedding_weights.resize(vocabulary_size, embedding_dimension);

    set_parameters_random();
}


void EmbeddingLayer::set_parameters(const Tensor<type, 1>& new_parameters, const Index& index)
{
    memcpy(embedding_weights.data(), new_parameters.data() + index, embedding_weights.size()*sizeof(type));
}


void EmbeddingLayer::set_parameters_random()
{
    if (embedding_weights.size() == 0) return;

    const type minimum = type(-0.05);
    const type maximum = type(0.05);

    // First row must be 0s because input value 0 is padding

    embedding_weights.chip(0, 0).setConstant(0);

    #pragma omp parallel for

    for (Index i = 1; i < embedding_weights.dimension(0); i++)
        for (Index j = 0; j < embedding_weights.dimension(1); j++)
            embedding_weights(i, j) = get_random_type(minimum, maximum);
}


void EmbeddingLayer::set_parameters_constant(const type& value)
{
    embedding_weights.setConstant(value);
}


void EmbeddingLayer::dropout(Tensor<type, 3>& outputs) const
{
    const type scaling_factor = type(1) / (type(1) - dropout_rate);

    #pragma omp parallel for

    for(Index i = 0; i < outputs.size(); i++)
        outputs(i) = get_random_type(type(0), type(1)) < dropout_rate
            ? 0 
            : outputs(i) * scaling_factor;
}


void EmbeddingLayer::lookup_embedding(const Tensor<type, 2>& inputs, Tensor<type, 3>& outputs)
{
    const Index samples_number = inputs.dimension(0);

    // #pragma omp parallel for collapse(2)
     for(Index row = 0; row < samples_number; row++)
        for(Index input_position = 0; input_position < sequence_length; input_position++)
             outputs.chip(row, 0).chip(input_position, 0)
                = embedding_weights.chip(inputs(row, input_position), 0);
}


void EmbeddingLayer::forward_propagate(const vector<pair<type*, dimensions>>& input_pairs,
                                       unique_ptr<LayerForwardPropagation>& layer_forward_propagation,
                                       const bool& is_training)
{
    const Index embedding_dimension = get_embedding_dimension();

    const TensorMap<Tensor<type, 2>> inputs = tensor_map_2(input_pairs[0]);

    const Index samples_number = inputs.dimension(0);

    EmbeddingLayerForwardPropagation* embedding_layer_forward_propagation =
        static_cast<EmbeddingLayerForwardPropagation*>(layer_forward_propagation.get());

    Tensor<type, 3>& outputs = embedding_layer_forward_propagation->outputs;

    lookup_embedding(inputs, outputs);

    if(use_positional_encoding)
    {
        outputs.device(*thread_pool_device) = outputs * sqrt(type(embedding_dimension));

        const Tensor<type, 2>& positional_encoding = embedding_layer_forward_propagation->positional_encoding;
        
        for(Index sample_index = 0; sample_index < samples_number; sample_index++)
            outputs.chip(sample_index, 0).device(*thread_pool_device) += positional_encoding;
    }

    if(dropout_rate > 0 && is_training)
        dropout(outputs);

    cout << "Finishes the embedding layer FPROP." << endl;
}


void EmbeddingLayer::back_propagate(const vector<pair<type*, dimensions>>& input_pairs,
                                    const vector<pair<type*, dimensions>>& delta_pairs,
                                    unique_ptr<LayerForwardPropagation>&,
                                    unique_ptr<LayerBackPropagation>& back_propagation) const
{
    const Index embedding_dimension = get_embedding_dimension();

    const Index samples_number = input_pairs[0].second[0];
    const Index inputs_number = input_pairs[0].second[1];

    const TensorMap<Tensor<type, 2>> inputs = tensor_map_2(input_pairs[0]);

    if(delta_pairs.size() > 1)
        add_deltas(delta_pairs);

    const TensorMap<Tensor<type, 3>> deltas = tensor_map_3(delta_pairs[0]);


    // Back propagation

    EmbeddingLayerBackPropagation* embedding_layer_back_propagation =
        static_cast<EmbeddingLayerBackPropagation*>(back_propagation.get());

    Tensor<type, 2>& sample_deltas = embedding_layer_back_propagation->sample_deltas;
    Tensor<type, 2>& embedding_weight_derivatives = embedding_layer_back_propagation->embedding_weight_derivatives;

    embedding_weight_derivatives.setZero();

    for(Index i = 0; i < samples_number; i++)
    {
        use_positional_encoding
            ? sample_deltas.device(*thread_pool_device) = deltas.chip(i, 0) * sqrt(type(embedding_dimension))
            : sample_deltas.device(*thread_pool_device) = deltas.chip(i, 0);

        for(Index j = 0; j < inputs_number; j++)
            embedding_weight_derivatives.chip(Index(inputs(i, j)), 0).device(*thread_pool_device)
                += sample_deltas.chip(j, 0);
    }
}


void EmbeddingLayer::add_deltas(const vector<pair<type*, dimensions>>& delta_pairs) const
{
    TensorMap<Tensor<type, 3>> deltas = tensor_map_3(delta_pairs[0]);

    for(Index i = 1; i < Index(delta_pairs.size()); i++)
        deltas.device(*thread_pool_device) += tensor_map_3(delta_pairs[i]);
}


void EmbeddingLayer::insert_gradient(unique_ptr<LayerBackPropagation>& back_propagation,
                                     const Index& index,
                                     Tensor<type, 1>& gradient) const
{
    const Index embedding_weights_number = get_parameters_number();

    const EmbeddingLayerBackPropagation* embedding_layer_back_propagation =
        static_cast<EmbeddingLayerBackPropagation*>(back_propagation.get());

    const type* embedding_weights_derivatives_data = embedding_layer_back_propagation->embedding_weight_derivatives.data();

    type* gradient_data = gradient.data();

    memcpy(gradient_data + index, embedding_weights_derivatives_data, embedding_weights_number*sizeof(type));

}


void EmbeddingLayer::from_XML(const XMLDocument& document)
{
    const XMLElement* embedding_layer_element = document.FirstChildElement("Embedding");

    if(!embedding_layer_element)
        throw runtime_error("Embedding element is nullptr.\n");

<<<<<<< HEAD
    const string new_name = read_xml_string(embedding_layer_element, "Name");
    const Index new_vocabulary_size = read_xml_index(embedding_layer_element, "VocabularySize");
    const Index new_sequence_length = read_xml_index(embedding_layer_element, "SequenceLength");
    const Index new_embedding_dimension = read_xml_index(embedding_layer_element, "EmbeddingSize");
    const bool new_positional_encoding = read_xml_bool(embedding_layer_element, "PositionalEncoding");

    set(new_vocabulary_size, new_sequence_length, new_embedding_dimension, new_positional_encoding, new_name);

=======
    set_name(read_xml_string(embedding_layer_element, "Name"));
    set_vocabulary_size(read_xml_index(embedding_layer_element, "VocabularySize"));
    set_sequence_length(read_xml_index(embedding_layer_element, "SequenceLength"));
    set_embedding_size(read_xml_index(embedding_layer_element, "EmbeddingSize"));
    set_use_positional_encoding(read_xml_bool(embedding_layer_element, "PositionalEncoding"));
>>>>>>> d68e4fa6
    set_parameters(to_type_vector(read_xml_string(embedding_layer_element, "Parameters"), " "));
}


void EmbeddingLayer::to_XML(XMLPrinter& printer) const
{
    printer.OpenElement("Embedding");

    add_xml_element(printer, "Name", name);
    add_xml_element(printer, "VocabularySize", to_string(get_vocabulary_size()));
    add_xml_element(printer, "SequenceLength", to_string(get_sequence_length()));
    add_xml_element(printer, "EmbeddingSize", to_string(get_embedding_dimension()));
    add_xml_element(printer, "PositionalEncoding", to_string(use_positional_encoding ? 1 : 0));
    add_xml_element(printer, "Parameters", tensor_to_string(get_parameters()));

    printer.CloseElement();  
}


EmbeddingLayerForwardPropagation::EmbeddingLayerForwardPropagation(const Index& new_batch_samples_number, Layer* new_layer)
    : LayerForwardPropagation()
{
    set(new_batch_samples_number, new_layer);
}


pair<type*, dimensions> EmbeddingLayerForwardPropagation::get_outputs_pair() const
{
    const EmbeddingLayer* embedding_layer = static_cast<EmbeddingLayer*>(layer);

    const Index sequence_length = embedding_layer->get_sequence_length();

    const Index embedding_dimension = embedding_layer->get_embedding_dimension();
    
    return {(type*)outputs.data(), {samples_number, sequence_length, embedding_dimension}};
}


void EmbeddingLayerForwardPropagation::set(const Index& new_samples_number, Layer* new_layer)
{
    layer = new_layer;

    const EmbeddingLayer* embedding_layer = static_cast<EmbeddingLayer*>(new_layer);

    samples_number = new_samples_number;

    const Index sequence_length = embedding_layer->get_sequence_length();

    const Index embedding_dimension = embedding_layer->get_embedding_dimension();

    // Outputs

    outputs.resize(samples_number, sequence_length, embedding_dimension);

    if(embedding_layer->get_use_positional_encoding())
        build_positional_encoding_matrix();
}


void EmbeddingLayerForwardPropagation::print() const
{
    cout << "Attention scores:" << endl;
    //       cout << attention_scores.dimensions() << endl;
    cout << "Outputs dimensions:" << endl;
    //       cout << output_dimensions << endl;
    cout << "Outputs:" << endl;
    //       cout << TensorMap<Tensor<type,3>>(outputs_data, output_dimensions(0), output_dimensions(1), output_dimensions(2)) << endl;
    cout << "Attention scores:" << endl;
    //       cout << attention_scores << endl;
}


void EmbeddingLayerForwardPropagation::build_positional_encoding_matrix()
{
    const EmbeddingLayer* embedding_layer = static_cast<EmbeddingLayer*>(layer);

    const Index sequence_length = embedding_layer->get_sequence_length();
    const Index embedding_dimension = embedding_layer->get_embedding_dimension();

    positional_encoding.resize(sequence_length, embedding_dimension);

    positional_encoding.setZero();

    const type half_depth = type(embedding_dimension) / 2;

    #pragma omp parallel for
    for(Index i = 0; i < sequence_length; i++)
        for(Index j = 0; j < Index(embedding_dimension); j++)
            positional_encoding(i, j) = (j < Index(half_depth))
                ? sin(i / pow(10000, j / half_depth))
                : cos(i / pow(10000, (j - Index(half_depth)) / half_depth));

    built_positional_encoding_matrix = true;
}


EmbeddingLayerBackPropagation::EmbeddingLayerBackPropagation(const Index& new_batch_samples_number, Layer* new_layer)
    : LayerBackPropagation()
{
    set(new_batch_samples_number, new_layer);
}


vector<pair<type*, dimensions>> EmbeddingLayerBackPropagation::get_input_derivative_pairs() const
{
    return vector<pair<type*, dimensions>>();
}


void EmbeddingLayerBackPropagation::set(const Index& new_samples_number, Layer* new_layer)
{
    layer = new_layer;

    const EmbeddingLayer* embedding_layer = static_cast<EmbeddingLayer*>(new_layer);

    samples_number = new_samples_number;

    const Index sequence_length = embedding_layer->get_sequence_length();
    const Index embedding_dimension = embedding_layer->get_embedding_dimension();
    const Index vocabulary_size = embedding_layer->get_vocabulary_size();

    sample_deltas.resize(sequence_length, embedding_dimension);
    embedding_weight_derivatives.resize(vocabulary_size, embedding_dimension);
}


void EmbeddingLayerBackPropagation::print() const
{
}

}

// OpenNN: Open Neural Networks Library.
// Copyright(C) 2005-2025 Artificial Intelligence Techniques, SL.
//
// This library is free software; you can redistribute it and/or
// modify it under the terms of the GNU Lesser General Public
// License as published by the Free Software Foundation; either
// version 2.1 of the License, or any later version.
//
// This library is distributed in the hope that it will be useful,
// but WITHOUT ANY WARRANTY; without even the implied warranty of
// MERCHANTABILITY or FITNESS FOR A PARTICULAR PURPOSE.  See the GNU
// Lesser General Public License for more details.

// You should have received a copy of the GNU Lesser General Public
// License along with this library; if not, write to the Free Software
// Foundation, Inc., 51 Franklin St, Fifth Floor, Boston, MA  02110-1301  USA<|MERGE_RESOLUTION|>--- conflicted
+++ resolved
@@ -235,8 +235,6 @@
 
     if(dropout_rate > 0 && is_training)
         dropout(outputs);
-
-    cout << "Finishes the embedding layer FPROP." << endl;
 }
 
 
@@ -315,7 +313,6 @@
     if(!embedding_layer_element)
         throw runtime_error("Embedding element is nullptr.\n");
 
-<<<<<<< HEAD
     const string new_name = read_xml_string(embedding_layer_element, "Name");
     const Index new_vocabulary_size = read_xml_index(embedding_layer_element, "VocabularySize");
     const Index new_sequence_length = read_xml_index(embedding_layer_element, "SequenceLength");
@@ -324,13 +321,6 @@
 
     set(new_vocabulary_size, new_sequence_length, new_embedding_dimension, new_positional_encoding, new_name);
 
-=======
-    set_name(read_xml_string(embedding_layer_element, "Name"));
-    set_vocabulary_size(read_xml_index(embedding_layer_element, "VocabularySize"));
-    set_sequence_length(read_xml_index(embedding_layer_element, "SequenceLength"));
-    set_embedding_size(read_xml_index(embedding_layer_element, "EmbeddingSize"));
-    set_use_positional_encoding(read_xml_bool(embedding_layer_element, "PositionalEncoding"));
->>>>>>> d68e4fa6
     set_parameters(to_type_vector(read_xml_string(embedding_layer_element, "Parameters"), " "));
 }
 
