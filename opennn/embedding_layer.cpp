--- conflicted
+++ resolved
@@ -409,7 +409,6 @@
 {
     const EmbeddingLayer* embedding_layer = static_cast<EmbeddingLayer*>(layer);
 
-<<<<<<< HEAD
     const Index inputs_number = embedding_layer->get_inputs_number();
 
     const Index depth = embedding_layer->get_depth();
@@ -433,28 +432,6 @@
     // Outputs
 
     outputs.resize(batch_samples_number, inputs_number, depth);
-=======
-    const Index inputs_length = embedding_layer->get_input_length();
-
-    const Index depth = embedding_layer->get_depth();
-
-    return pair<type*, dimensions>(outputs_data, { { batch_samples_number, inputs_length, depth } });
-}
-
-void EmbeddingLayerForwardPropagation::set(const Index& new_batch_samples_number, Layer* new_layer)
-{
-    const EmbeddingLayer* layer = static_cast<EmbeddingLayer*>(new_layer);
-
-    batch_samples_number = new_batch_samples_number;
-
-    const Index inputs_length = layer->get_input_length();
-
-    const Index depth = layer->get_depth();
-
-    // Outputs
-
-    outputs.resize(batch_samples_number, inputs_length, depth);
->>>>>>> 5463bb30
 
     outputs_data = outputs.data();
 }
