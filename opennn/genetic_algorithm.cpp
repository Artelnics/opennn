//   OpenNN: Open Neural Networks Library
//   www.opennn.net
//
//   G E N E T I C   A L G O R I T H M   C L A S S
//
//   Artificial Intelligence Techniques SL
//   artelnics@artelnics.com

<<<<<<< HEAD
#include "pch.h"

=======
>>>>>>> 2441909d
#include "tensors.h"
#include "correlations.h"
#include "genetic_algorithm.h"
#include "tinyxml2.h"
#include "scaling_layer_2d.h"

namespace opennn
{

GeneticAlgorithm::GeneticAlgorithm(TrainingStrategy* new_training_strategy)
    : InputsSelection(new_training_strategy)
{
    set_default();
}


const Tensor<bool, 2>& GeneticAlgorithm::get_population() const
{
    return population;
}


const Tensor<type, 1>& GeneticAlgorithm::get_training_errors() const
{
    return training_errors;
}


const Tensor<type, 1>& GeneticAlgorithm::get_selection_errors() const
{
    return selection_errors;
}


const Tensor<type, 1>& GeneticAlgorithm::get_fitness() const
{
    return fitness;
}


const Tensor<bool, 1>& GeneticAlgorithm::get_selection() const
{
    return selection;
}


Index GeneticAlgorithm::get_individuals_number() const
{
    return population.dimension(0);
}


Index GeneticAlgorithm::get_genes_number() const
{
    return population.dimension(1);
}


const type& GeneticAlgorithm::get_mutation_rate() const
{
    return mutation_rate;
}


const Index& GeneticAlgorithm::get_elitism_size() const
{
    return elitism_size;
}


const GeneticAlgorithm::InitializationMethod& GeneticAlgorithm::get_initialization_method() const
{
    return initialization_method;
}


const vector<Index>& GeneticAlgorithm::get_original_unused_raw_variables()
{
    return original_unused_raw_variable_indices;
}


void GeneticAlgorithm::set_default()
{
    if (!training_strategy)
        return;

    if (!training_strategy->has_neural_network())
        return;

    const Index genes_number = training_strategy->get_data_set()->get_input_and_unused_variables_number();

    Index individuals_number = 40;

    maximum_epochs_number = 100;

    mutation_rate = type(0.0010);

    // Population stuff

    population.resize(individuals_number, genes_number);

    parameters.resize(individuals_number);

    for(Index i = 0; i < individuals_number; i++) {parameters(i).resize(genes_number);}

    training_errors.resize(individuals_number);

    selection_errors.resize(individuals_number);

    fitness.resize(individuals_number);

    fitness.setConstant(type(-1.0));

    selection.resize(individuals_number);

    // Training operators

    elitism_size = Index(ceil(individuals_number / 4));

    set_initialization_method(GeneticAlgorithm::InitializationMethod::Random);
}


void GeneticAlgorithm::set_population(const Tensor<bool, 2>& new_population)
{
    population = new_population;
}


void GeneticAlgorithm::set_genes_number(const Index& new_genes_number)
{
    genes_number = new_genes_number;
}


void GeneticAlgorithm::set_maximum_epochs_number(const Index& new_maximum_epochs_number)
{
    maximum_epochs_number = new_maximum_epochs_number;
}


void GeneticAlgorithm::set_individuals_number(const Index& new_individuals_number)
{
    if(!training_strategy)
        throw runtime_error("Training strategy is null");

    const DataSet* data_set = training_strategy->get_data_set();

    if (!data_set)
        throw runtime_error("Data set is null");

<<<<<<< HEAD
void GeneticAlgorithm::set_individuals_number(const Index& new_individuals_number)
{
    if(!training_strategy)
        throw runtime_error("Training strategy is null");

    const DataSet* data_set = training_strategy->get_data_set();

    if (!data_set)
        throw runtime_error("Data set is null");

=======
>>>>>>> 2441909d
    const Index new_genes_number = data_set->get_variables_number(DataSet::VariableUse::Input);

    population.resize(new_individuals_number, new_genes_number);

    parameters.resize(new_individuals_number);

    training_errors.resize(new_individuals_number);

    selection_errors.resize(new_individuals_number);

    fitness.resize(new_individuals_number);

    fitness.setConstant(type(-1.0));

    selection.resize(new_individuals_number);

    elitism_size = min(elitism_size, new_individuals_number);
}


void GeneticAlgorithm::set_initialization_method(const GeneticAlgorithm::InitializationMethod& new_initialization_method)
{
    initialization_method = new_initialization_method;
}


void GeneticAlgorithm::set_mutation_rate(const type& new_mutation_rate)
{
    mutation_rate = new_mutation_rate;
}


void GeneticAlgorithm::set_elitism_size(const Index& new_elitism_size)
{
    elitism_size = new_elitism_size;
}


void GeneticAlgorithm::initialize_population()
{
    initialization_method == GeneticAlgorithm::InitializationMethod::Random
        ? initialize_population_random()
        : initialize_population_correlations();
}


void GeneticAlgorithm::initialize_population_random()
{
    DataSet* data_set = training_strategy->get_data_set();

    const Index genes_number = data_set->get_input_and_unused_variables_number();

    const Index individuals_number = get_individuals_number();

    population.resize(individuals_number, genes_number);

    original_input_raw_variable_indices = data_set->get_raw_variable_indices(DataSet::VariableUse::Input);
    original_target_raw_variable_indices = data_set->get_raw_variable_indices(DataSet::VariableUse::Target);

    const vector<DataSet::RawVariable> raw_variables = data_set->get_raw_variables();

    original_unused_raw_variable_indices = data_set->get_raw_variable_indices(DataSet::VariableUse::None);

<<<<<<< HEAD
    for(size_t i = 0; i < raw_variables.size(); i++)
        if(raw_variables[i].use == DataSet::VariableUse::None)
            unused_number++;

    original_unused_raw_variables_indices.resize(unused_number);

    for(size_t i = 0; i < raw_variables.size(); i++)
        if(raw_variables[i].use == DataSet::VariableUse::None)
            original_unused_raw_variables_indices[index++] = i;

    const Index raw_variables_number = original_input_raw_variables_indices.size() + original_unused_raw_variables_indices.size();
=======
    const Index raw_variables_number = original_input_raw_variable_indices.size() + original_unused_raw_variable_indices.size();
>>>>>>> 2441909d

    const Index random_raw_variables_number = data_set->get_raw_variables_number(DataSet::VariableUse::Input);

    const type percentage = (random_raw_variables_number > 10000) ? type(0.1) :
                            (random_raw_variables_number >  5000) ? type(0.2) :
                            (random_raw_variables_number >  1000) ? type(0.4) :
                            (random_raw_variables_number >   500) ? type(0.6) :
                            type(1);

    // Original inputs raw_variables

    original_input_raw_variables.resize(raw_variables_number, false);

<<<<<<< HEAD
    for(size_t i = 0; i < original_input_raw_variables_indices.size(); i++)
        original_input_raw_variables[original_input_raw_variables_indices[i]] = true;
=======
    for(size_t i = 0; i < original_input_raw_variable_indices.size(); i++)
        original_input_raw_variables[original_input_raw_variable_indices[i]] = true;
>>>>>>> 2441909d

    // Initialization a random population

    population.setConstant(false);

    Tensor<bool, 1> individual_raw_variables(raw_variables_number);

    individual_raw_variables.setConstant(false);

    Tensor<bool, 1> individual_variables(genes_number);

    individual_variables.setConstant(false);

    cout << "Creating initial random population" << endl;

    const int upper_limit = int(ceil(random_raw_variables_number * percentage) - 1);

    for(Index i = 0; i < individuals_number; i++)
    {
        random_device rd;

        mt19937 g(rd());

        individual_raw_variables.setConstant(false);

        const int random_number = rand() % upper_limit + 1;

        fill_n(individual_raw_variables.data(), random_number, true);

        shuffle(individual_raw_variables.data(), individual_raw_variables.data() + individual_raw_variables.size(), g);

        individual_variables = get_individual_variables(individual_raw_variables);

        if(is_false(individual_variables))
        {
            Tensor<bool, 1> individual_raw_variables_false = get_individual_raw_variables(individual_variables);

            for(Index j = 0; j < raw_variables_number; j++)
                if(original_input_raw_variables[j])
                    individual_raw_variables_false(j) = true;

            individual_variables = get_individual_variables(individual_raw_variables_false);
        }

        if(is_false(individual_variables))
            individual_variables.setConstant(true);

        population.chip(i, 0) = individual_variables;
    }

<<<<<<< HEAD
    cout << "Initial random population created" << endl;
    cout << "Initial random population: \n" << population << endl;
=======
    cout << "Initial random population created" << endl
         << "Initial random population: \n" << population << endl;
>>>>>>> 2441909d
}


void GeneticAlgorithm::calculate_inputs_activation_probabilities() //outdated
{
    DataSet* data_set = training_strategy->get_data_set();

    const Index raw_variables_number = data_set->get_raw_variables_number(DataSet::VariableUse::Input);

    const Tensor<Correlation, 2> correlations_matrix = data_set->calculate_input_target_raw_variable_pearson_correlations();

    const Tensor<type, 1> correlations = get_correlation_values(correlations_matrix).chip(0, 1);

    const Tensor<type, 1> correlations_abs = correlations.abs();

    const Tensor<Index, 1> rank = calculate_rank_greater(correlations_abs);

    Tensor<type, 1> fitness_correlations(raw_variables_number);

    for(Index i = 0; i < raw_variables_number; i++)
        fitness_correlations(rank(i)) = type(i+1);

    Tensor<type, 1> probabilities_vector(raw_variables_number);

    for(Index i = 0; i < raw_variables_number ; i++)
        probabilities_vector[i] = type(2) * type(raw_variables_number - fitness_correlations(i) + 1) / (type(raw_variables_number)*type(raw_variables_number+1));

    inputs_activation_probabilities = probabilities_vector.cumsum(0);
}


void GeneticAlgorithm::initialize_population_correlations() // outdated
{
    DataSet* data_set = training_strategy->get_data_set();

    calculate_inputs_activation_probabilities();

    const Index individuals_number = get_individuals_number();

    const Index genes_number = get_genes_number();

    const Index raw_variables_number = data_set->get_raw_variables_number(DataSet::VariableUse::Input);

    Tensor<bool, 1> individual_raw_variables(raw_variables_number);

    Tensor<bool, 1> individual_variables(genes_number);

    random_device rd;

    mt19937 gen(rd());

    uniform_real_distribution<> distribution(0, 1);

    Index raw_variables_active;

    type arrow;

    for(Index i = 0; i < individuals_number; i++)
    {
        individual_raw_variables.setConstant(false);

        individual_variables.setConstant(false);
*/
        raw_variables_active = 1 + rand() % raw_variables_number;

        while(count(individual_raw_variables.data(), individual_raw_variables.data() + individual_raw_variables.size(), 1) < raw_variables_active)
        {
            arrow = type(distribution(gen));

            individual_raw_variables(0) = arrow < inputs_activation_probabilities(0) && !individual_raw_variables(0);

            for(Index j = 1; j < raw_variables_number; j++)
                if(arrow >= inputs_activation_probabilities(j - 1)
                && arrow < inputs_activation_probabilities(j)
                && !individual_raw_variables(j))
                    individual_raw_variables(j) = true;
        }

        if(is_false(individual_raw_variables))
            individual_raw_variables(rand()%raw_variables_number) = true;

        individual_variables = get_individual_variables(individual_raw_variables);

        for(Index j = 0; j < genes_number; j++)
            population(i, j) = individual_variables(j);
    }
}


void GeneticAlgorithm::evaluate_population()
{
    // Training strategy

    TrainingResults training_results;

    // Loss index

    const LossIndex* loss_index = training_strategy->get_loss_index();

    // Data set

    DataSet* data_set = training_strategy->get_data_set();

    // Neural network

    NeuralNetwork* neural_network = loss_index->get_neural_network();

    // Optimization algorithm

    Tensor<bool, 1> individual;

    // Model selection

    const Index individuals_number = get_individuals_number();

    Tensor<bool, 1> individual_raw_variables;

    vector<Index> individual_raw_variables_indices;

    Tensor<Index, 1> inputs_number(individuals_number);

    vector<string> input_names;

    for(Index i = 0; i < individuals_number; i++)
    {
        individual = population.chip(i, 0);

        cout << "\nIndividual " << i + 1 << endl;

        individual_raw_variables_indices = get_individual_as_raw_variables_indexes_from_variables(individual);

        inputs_number(i) = individual_raw_variables_indices.size();

        // Neural network

        data_set->set_input_target_raw_variable_indices(individual_raw_variables_indices, original_target_raw_variable_indices);

        data_set->scrub_missing_values();

        input_names = data_set->get_variable_names(DataSet::VariableUse::Input);

        neural_network->set_input_dimensions({ data_set->get_variables_number(DataSet::VariableUse::Input) });

        neural_network->set_input_names(input_names);

        neural_network->set_parameters_random();

        //Training

        training_results = training_strategy->perform_training();

        parameters(i) = neural_network->get_parameters();

        training_errors(i) = type(training_results.get_training_error());

        selection_errors(i) = type(training_results.get_selection_error());

        if(display)
            cout << "Training error: " << training_results.get_training_error() << endl
                 << "Selection error: " << training_results.get_selection_error() << endl
                 << "Variables number: " << input_names.size() << endl
                 << "Inputs number: " << data_set->get_raw_variables_number(DataSet::VariableUse::Input) << endl;

        data_set->set_input_target_raw_variable_indices(original_input_raw_variable_indices, original_target_raw_variable_indices);
    }

    // Mean generational selection and training error calculation (primitive way)

    const Tensor<type, 0> sum_training_errors = training_errors.sum();
    const Tensor<type, 0> sum_selection_errors = selection_errors.sum();

    type sum_inputs_number = type(0);

    for(Index i = 0; i < individuals_number; i++)
        sum_inputs_number += type(inputs_number(i));

    mean_training_error = type(sum_training_errors(0)) / type(individuals_number);

    mean_selection_error = type(sum_selection_errors(0)) / type(individuals_number);

    mean_inputs_number = type(sum_inputs_number)/type(individuals_number);
}


void GeneticAlgorithm::perform_fitness_assignment()
{
    const Index individuals_number = get_individuals_number();

    const Tensor<Index, 1> rank = calculate_rank_less(selection_errors);

    for(Index i = 0; i < individuals_number; i++)
        fitness(rank(i)) = type(i+1);
}


Tensor<type, 1> GeneticAlgorithm::calculate_selection_probabilities()
{
    const Index individuals_number = get_individuals_number();

    const Index sum_from_1_to_n = individuals_number * (individuals_number + 1) / 2;

    Tensor<type, 1> probabilities(individuals_number);

    for(Index i = 0; i < individuals_number; i++)
        probabilities(i) = (type(individuals_number) - type(fitness(i) - 1)) / sum_from_1_to_n;

//    const Tensor<type, 1> selection_probabilities = probabilities.cumsum(0);

    return probabilities;
}


void GeneticAlgorithm::perform_selection()
{
    const Index individuals_number = get_individuals_number();

    selection.setConstant(false);

    const Index selected_individuals_number = Index(type(individuals_number)/type(2));

    const Tensor<type, 1> selection_probabilities = calculate_selection_probabilities();

    if(elitism_size != 0)
        for(Index i = 0; i < individuals_number; i++)
            selection(i) = fitness(i) - 1 >= 0 && fitness(i) - 1 < elitism_size;

    // The next individuals are selected randomly but their probability is set according to their fitness.

    while(count(selection.data(), selection.data() + selection.size(), 1) < selected_individuals_number)
<<<<<<< HEAD
    {
        weighted_random(selection_probabilities);
    }

}


Tensor<Index, 1> GeneticAlgorithm::get_selected_individuals_indices()
{
    Tensor<Index,1> selection_indices(count(selection.data(), selection.data() + selection.size(), 1));
=======
        weighted_random(selection_probabilities);
}


vector<Index> GeneticAlgorithm::get_selected_individuals_indices()
{
    vector<Index> selection_indices(count(selection.data(), selection.data() + selection.size(), 1));
>>>>>>> 2441909d

    Index activated_index_count = 0;

    for(Index i = 0; i < selection.size(); i++)
        if(selection(i))
<<<<<<< HEAD
            selection_indices(activated_index_count++) = i;
=======
            selection_indices[activated_index_count++] = i;
>>>>>>> 2441909d

    return selection_indices;
}


void GeneticAlgorithm::perform_crossover()
{

    DataSet* data_set = training_strategy->get_data_set();

    const Index individuals_number = get_individuals_number();

    const Index genes_number = get_genes_number();

    const Index raw_variables_number = original_input_raw_variable_indices.size() + original_unused_raw_variable_indices.size();

    // Couples generation

    Tensor<bool, 2> new_population(individuals_number, genes_number);

    Tensor<bool, 1> parent_1_variables;

    Tensor<bool, 1> parent_2_variables;

    Tensor<bool,1> descendent_variables;

    Tensor<bool,1 > descendent_genes(genes_number);

    Tensor<bool, 1> descendent_raw_variables(raw_variables_number);

    Tensor<bool, 1> parent_1_raw_variables;

    Tensor<bool, 1> parent_2_raw_variables;

    random_device rd;

    mt19937 g(rd());

    vector<Index> parent_1_indices = get_selected_individuals_indices();

    shuffle(parent_1_indices.data(), parent_1_indices.data() + parent_1_indices.size(), g);

    vector<Index> parent_2_indices = get_selected_individuals_indices();

    Index descendent_index = 0;

    for(size_t i = 0; i < parent_1_indices.size(); i++)
    {
        parent_1_variables = population.chip(parent_1_indices[i], 0);

        parent_1_raw_variables = get_individual_raw_variables(parent_1_variables);

        parent_2_variables = population.chip(parent_2_indices[i], 0);

        descendent_raw_variables = get_individual_raw_variables(parent_2_variables);

        for(Index j = 0; j < 2; j++)
        {
            descendent_raw_variables = parent_1_raw_variables;

            for(Index k = 0; k < raw_variables_number; k++)
                if(parent_1_raw_variables(k) != parent_2_raw_variables(k))
                    descendent_raw_variables(k) = calculate_random_bool();

            descendent_genes = get_individual_variables(descendent_raw_variables);

            if(is_false(descendent_genes))
            {
                const vector<DataSet::RawVariable> raw_variables = data_set->get_raw_variables();

                Tensor<bool, 1> individual_raw_variables_false = get_individual_raw_variables(descendent_genes);

                for(Index j = 0; j < raw_variables_number; j++)
                    if(original_input_raw_variables[j])
                        individual_raw_variables_false(j) = true;

                descendent_genes = get_individual_variables(individual_raw_variables_false);
            }

            if(is_false(descendent_genes))
                descendent_genes.setConstant(true);

            new_population.chip(descendent_index++, 0) = descendent_genes;
        }
    }

    population = new_population;

    cout << "population:\n" << population << endl;
}


void GeneticAlgorithm::perform_mutation()
{
    const Index individuals_number = get_individuals_number();

    const Index raw_variables_number = original_input_raw_variable_indices.size() + original_unused_raw_variable_indices.size();

    const Index genes_number = get_genes_number();

    Tensor<bool, 1> individual_variables(genes_number);

    Tensor<bool, 1> new_individual_variables(genes_number);

    Tensor<bool, 1> individual_raw_variables(raw_variables_number);

    for(Index i = 0; i < individuals_number; i++)
    {
        individual_variables = population.chip(i, 0);

        individual_raw_variables = get_individual_raw_variables(individual_variables);

        for(Index j = 0; j < raw_variables_number; j++)
<<<<<<< HEAD
        {
            const type random_0_1 = type(rand()) / type(RAND_MAX);

            if(random_0_1 < mutation_rate)
                individual_raw_variables(j) = !individual_raw_variables(j);
        }
=======
            individual_raw_variables(j) ^= (type(rand())/type(RAND_MAX) < mutation_rate);
>>>>>>> 2441909d

        new_individual_variables = get_individual_variables(individual_raw_variables);

        if(is_false(new_individual_variables))
        {
            Tensor<bool, 1> individual_raw_variables_false = get_individual_raw_variables(new_individual_variables);

            for(Index j = 0; j < raw_variables_number; j++)
                if(original_input_raw_variables[j])
                    individual_raw_variables_false[j] = true;

            new_individual_variables = get_individual_variables(individual_raw_variables_false);
        }

        if(is_false(new_individual_variables))
            new_individual_variables.setConstant(true);

        population.chip(i, 0) = new_individual_variables;
    }
}


InputsSelectionResults GeneticAlgorithm::perform_inputs_selection()
{
    if(display) cout << "Performing genetic inputs selection...\n" << endl;

    initialize_population();

    // Selection algorithm

    InputsSelectionResults inputs_selection_results(maximum_epochs_number);

    // Training strategy

    training_strategy->set_display(false);

    // Loss index

    const LossIndex* loss_index = training_strategy->get_loss_index();

    // Data set

    DataSet* data_set = loss_index->get_data_set();

    // Neural network0

    NeuralNetwork* neural_network = loss_index->get_neural_network();

    // Optimization algorithm

    Index optimal_individual_index;

    Index optimal_individual_training_index;

    bool stop = false;

    time_t beginning_time;

    time_t current_time;

    type elapsed_time = type(0);

    vector<Index> optimal_inputs_raw_variables_indices;

    std::time(&beginning_time);

    inputs_selection_results.optimum_selection_error = numeric_limits<type>::max();

    training_strategy->get_optimization_algorithm()->set_display(false);

    Index generation_selected = 0;

    for(Index epoch = 0; epoch < maximum_epochs_number; epoch++)
    {
        if(display) cout << "Generation: " << epoch + 1 << endl;

        inputs_selection_results.resize_history(inputs_selection_results.mean_training_error_history.size() + 1);

        evaluate_population();

        // Optimal individual in population

        optimal_individual_index = minimal_index(selection_errors);

        optimal_individual_training_index = minimal_index(training_errors);

        // Store optimal training and selection error in the history

        inputs_selection_results.training_error_history(epoch) = training_errors(optimal_individual_training_index);

        inputs_selection_results.selection_error_history(epoch) = selection_errors(optimal_individual_index);

        // Store mean errors histories

        inputs_selection_results.mean_selection_error_history(epoch) = mean_selection_error;

        inputs_selection_results.mean_training_error_history(epoch)= mean_training_error;

        if(selection_errors(optimal_individual_index) < inputs_selection_results.optimum_selection_error)
        {
            generation_selected = epoch;

            data_set->set_input_target_raw_variable_indices(original_input_raw_variable_indices, original_target_raw_variable_indices);

            // Neural network

            inputs_selection_results.optimal_inputs = population.chip(optimal_individual_index, 0);

            optimal_inputs_raw_variables_indices = get_individual_as_raw_variables_indexes_from_variables(inputs_selection_results.optimal_inputs);

            data_set->set_input_target_raw_variable_indices(optimal_inputs_raw_variables_indices, original_target_raw_variable_indices);

            inputs_selection_results.optimal_input_raw_variables_names 
                = data_set->get_raw_variable_names(DataSet::VariableUse::Input);

            inputs_selection_results.optimal_parameters = parameters(optimal_individual_index);

            // Loss index

            inputs_selection_results.optimum_training_error = training_errors(optimal_individual_training_index);

            inputs_selection_results.optimum_selection_error = selection_errors(optimal_individual_index);
        }
        else
        {
            data_set->set_input_target_raw_variable_indices(original_input_raw_variable_indices,original_target_raw_variable_indices);
        }

        data_set->set_input_target_raw_variable_indices(original_input_raw_variable_indices, original_target_raw_variable_indices);

        time(&current_time);

        elapsed_time = type(difftime(current_time, beginning_time));

        if(display)
            cout << endl
                 << "Epoch number: " << epoch << endl
                 << "Generation mean training error: " << training_errors.mean() << endl
                 << "Generation mean selection error: " << inputs_selection_results.mean_selection_error_history(epoch) << endl
                 << "Mean inputs number  " << mean_inputs_number << endl
                 << "Generation minimum training error: " << training_errors(optimal_individual_training_index) << endl
                 << "Generation minimum selection error: " << selection_errors(optimal_individual_index) << endl
                 << "Best ever training error: " << inputs_selection_results.optimum_training_error << endl
                 << "Best ever selection error: " << inputs_selection_results.optimum_selection_error << endl
                 << "Elapsed time: " << write_time(elapsed_time) << endl
                 << "Best selection error in generation: " << generation_selected << endl;

        // Stopping criteria

        if(elapsed_time >= maximum_time)
        {
            stop = true;

            if(display) cout << "Epoch " << epoch << "\nMaximum time reached: " << write_time(elapsed_time) << endl;

            inputs_selection_results.stopping_condition = InputsSelection::StoppingCondition::MaximumTime;
        }

        if(epoch >= maximum_epochs_number - 1)
        {
            stop = true;

            if(display) cout << "Epoch " << epoch << "\nMaximum epochs number reached: " << epoch << endl;

            inputs_selection_results.stopping_condition = InputsSelection::StoppingCondition::MaximumEpochs;
        }

        if(stop)
        {
            inputs_selection_results.elapsed_time = write_time(elapsed_time);

            inputs_selection_results.resize_history(epoch + 1);

            break;
        }

        perform_fitness_assignment();

        perform_selection();

        perform_crossover();

        if(mutation_rate!=0 && epoch > maximum_epochs_number*0.5 && epoch < maximum_epochs_number*0.8) 
            perform_mutation();
    }

    // Set data set stuff

    vector<Index> optimal_raw_variables = get_individual_as_raw_variables_indexes_from_variables(inputs_selection_results.optimal_inputs);

    data_set->set_input_target_raw_variable_indices(optimal_raw_variables, original_target_raw_variable_indices);

    const vector<Scaler> input_variable_scalers = data_set->get_variable_scalers(DataSet::VariableUse::Input);

    const vector<Descriptives> input_variable_descriptives = data_set->calculate_variable_descriptives(DataSet::VariableUse::Input);

    // Set neural network stuff

    neural_network->set_input_dimensions({ data_set->get_variables_number(DataSet::VariableUse::Input) });

    neural_network->set_input_names(data_set->get_variable_names(DataSet::VariableUse::Input));

    if(neural_network->has(Layer::Type::Scaling2D))
    {
        ScalingLayer2D* scaling_layer_2d = static_cast<ScalingLayer2D*>(neural_network->get_first(Layer::Type::Scaling2D));
        scaling_layer_2d->set_descriptives(input_variable_descriptives);
        scaling_layer_2d->set_scalers(input_variable_scalers);
    }

    neural_network->set_parameters(inputs_selection_results.optimal_parameters);

    if(display) inputs_selection_results.print();

    return inputs_selection_results;
}


Tensor<bool,1 > GeneticAlgorithm::get_individual_raw_variables(Tensor<bool,1>& individual) // upadted
{
    DataSet* data_set = training_strategy->get_data_set();

    const Index raw_variables_number = original_input_raw_variable_indices.size() + original_unused_raw_variable_indices.size();

    Tensor<bool, 1> raw_variables_from_variables(raw_variables_number);
    raw_variables_from_variables.setConstant(false);

    Index genes_count = 0;

    for(Index i = 0; i < raw_variables_number; i++)
    {
        if(data_set->get_raw_variable_type(i) == DataSet::RawVariableType::Categorical)
        {
            const Index categories_number = data_set->get_raw_variables()[i].get_categories_number();

            if(individual(genes_count))
                raw_variables_from_variables(i) = true;

            genes_count += categories_number;
        }
        else
        {
            raw_variables_from_variables(i) = individual(genes_count);
            genes_count++;
        }
    }

    return raw_variables_from_variables;
}


vector<Index> GeneticAlgorithm::get_individual_as_raw_variables_indexes_from_variables(Tensor<bool, 1>& individual) // updated
{
    Tensor<bool, 1> individual_raw_variables = get_individual_raw_variables(individual);

    Tensor<bool, 1> inputs_pre_indexes(individual_raw_variables.size());
    inputs_pre_indexes.setConstant(false);

    Index original_input_index = 0;

    for(size_t i = 0; i < original_input_raw_variables.size(); i++)
    {
        if(individual_raw_variables(i) && original_input_raw_variables[i])
        {
            inputs_pre_indexes(i) = true;

            original_input_index = i;
        }
    }

    const Index indices_dimension = count(inputs_pre_indexes.data(),
                                          inputs_pre_indexes.data() + inputs_pre_indexes.size(),
                                          true);

    if(is_false(inputs_pre_indexes))
    {
        cout << "/." << endl;
        inputs_pre_indexes(original_input_index) = true;
    }

    Index index = 0;

    vector<Index> indices(indices_dimension);

    for(Index i = 0; i < individual_raw_variables.size(); i++)
        if(inputs_pre_indexes(i))
            indices[index] = i;

    return indices;
}


Tensor<bool, 1> GeneticAlgorithm::get_individual_variables(Tensor<bool, 1>& individual_raw_variables) 
{
    DataSet* data_set = training_strategy->get_data_set();

    const Index genes_number = data_set->get_input_and_unused_variables_number();
    const Index raw_variables_number = individual_raw_variables.size();

    Tensor<bool, 1> individual_raw_variables_to_variables(genes_number);
    individual_raw_variables_to_variables.setConstant(false);

    const vector<DataSet::RawVariable> raw_variables = data_set->get_raw_variables();

    Index variable_index = 0;

    for(Index i = 0; i < raw_variables_number; i++)
    {
        if(individual_raw_variables(i))
        {
            if(raw_variables[i].type == DataSet::RawVariableType::Categorical)
            {
                const Index categories_number = data_set->get_raw_variables()[i].get_categories_number();

                for(Index j = 0; j < categories_number; j++)
                    individual_raw_variables_to_variables(variable_index + j) = true;

                variable_index += categories_number;
            }
            else
            {
                individual_raw_variables_to_variables(variable_index++) = true;
            }
        }
        else
        {
            if(raw_variables[i].type == DataSet::RawVariableType::Categorical)
            {
                const Index categories_number = data_set->get_raw_variables()[i].get_categories_number();

                for(Index j = 0; j < categories_number; j++)
                    individual_raw_variables_to_variables(variable_index + j) = false;

                variable_index += categories_number;
            }
            else
            {
                variable_index++;
            }
        }
    }

    // None variables (no set unused initial raw_variables as inputs)

    Tensor<bool, 1> individual_raw_variables_to_variables_returned(genes_number);
    individual_raw_variables_to_variables_returned.setConstant(false);

    Tensor<bool, 1> original_inputs_variables(genes_number);
    original_inputs_variables.setConstant(false);

    Index unused_index = 0;

    for(Index i = 0; i < raw_variables_number; i++)
    {
        if(original_input_raw_variables[i])
        {
            if(raw_variables[i].type == DataSet::RawVariableType::Categorical)
            {
                const Index categories_number = data_set->get_raw_variables()[i].get_categories_number();

                for(Index j = 0; j < categories_number; j++)
                    original_inputs_variables(unused_index + j) = true;

                unused_index += categories_number;
            }
            else
            {
                original_inputs_variables(unused_index) = true;
                unused_index++;
            }
        }
        else
        {
            if(raw_variables[i].type == DataSet::RawVariableType::Categorical)
            {
                const Index categories_number = data_set->get_raw_variables()[i].get_categories_number();

                for(Index j = 0; j < categories_number; j++)
                    original_inputs_variables(unused_index + j) = false;

                unused_index += categories_number;
            }
            else
            {
                unused_index++;
            }
        }
    }

    for(Index i = 0; i < genes_number; i++)
        if(individual_raw_variables_to_variables(i) && original_inputs_variables(i))
            individual_raw_variables_to_variables_returned(i) = true;

    return individual_raw_variables_to_variables_returned;
}


// Tensor<bool, 1> GeneticAlgorithm::get_individual_variables_to_indexes(Tensor<bool, 1>& individual)
// {
//     DataSet* data_set = training_strategy->get_data_set();

//     const Index raw_variables_number = data_set->get_raw_variables_number(VariableUse::Input);

//     Tensor<bool, 1> new_indexes(individual);

//     Index variable_index = 0;

//     if(data_set->has_categorical_raw_variables())
//     {
//         for(Index i = 0; i < raw_variables_number; i++)
//         {
//             if(data_set->get_raw_variable_type(i) == DataSet::RawVariableType::Categorical)
//             {
//                 const Index categories_number = data_set->get_raw_variables()(i).get_categories_number();

//                 if(!(find(individual.data() + variable_index, individual.data() + variable_index + categories_number, 1) == individual.data() + variable_index + categories_number))
//                 {
//                     new_indexes(i) = true;
//                 }
//                 else
//                 {
//                     new_indexes(i) = false;
//                 }
//                 variable_index += categories_number;
//             }
//             else
//             {
//                 new_indexes(i) = individual(variable_index);

//                 variable_index++;
//             }
//         }
//     }

//     return new_indexes;
// }


Tensor<string, 2> GeneticAlgorithm::to_string_matrix() const
{
    const Index individuals_number = get_individuals_number();

    Tensor<string, 1> labels(6);
    Tensor<string, 1> values(6);

    Tensor<string, 2> string_matrix(6, 2);

    string_matrix.setValues({
    {"Population size", to_string(individuals_number)},
    {"Elitism size", to_string(elitism_size)},
    {"Mutation rate", to_string(mutation_rate)},
    {"Selection loss goal", to_string(selection_error_goal)},
    {"Maximum Generations number", to_string(maximum_epochs_number)},
    {"Maximum time", to_string(maximum_time)}});

    return string_matrix;
}


Index GeneticAlgorithm::weighted_random(const Tensor<type, 1>& weights) //¿void?
{
    random_device rd;
    mt19937 gen(rd());
    uniform_real_distribution<double> dist(0, 1);

    type randomNumber = type(dist(gen));

    type sum = type(0);

    for(Index i = 0; i < weights.size(); i++)
    {
       sum += weights(i);

       if(randomNumber <= sum && !selection(i))
       {
           selection(i) = true;
           return i;
       }
    }

    return -1;
}


void GeneticAlgorithm::to_XML(XMLPrinter& printer) const
{
    printer.OpenElement("GeneticAlgorithm");

    add_xml_element(printer, "PopulationSize", to_string(get_individuals_number()));
    add_xml_element(printer, "ElitismSize", to_string(elitism_size));
    add_xml_element(printer, "MutationRate", to_string(mutation_rate));
    add_xml_element(printer, "SelectionErrorGoal", to_string(selection_error_goal));
    add_xml_element(printer, "MaximumGenerationsNumber", to_string(maximum_epochs_number));
    add_xml_element(printer, "MaximumTime", to_string(maximum_time));

    printer.CloseElement();
}


void GeneticAlgorithm::from_XML(const XMLDocument& document)
{
    const XMLElement* root = document.FirstChildElement("GeneticAlgorithm");

    if(!root)
        throw runtime_error("GeneticAlgorithm element is nullptr.\n");

    set_individuals_number(read_xml_index(root, "PopulationSize"));
    set_mutation_rate(read_xml_type(root, "MutationRate"));
    set_elitism_size(read_xml_index(root, "ElitismSize"));
    set_selection_error_goal(read_xml_type(root, "SelectionErrorGoal"));
    set_maximum_epochs_number(read_xml_index(root, "MaximumGenerationsNumber"));
    set_maximum_correlation(read_xml_type(root, "MaximumCorrelation"));
    set_minimum_correlation(read_xml_type(root, "MinimumCorrelation"));
    set_maximum_time(read_xml_type(root, "MaximumTime"));
    set_display(read_xml_bool(root, "Display"));
}


void GeneticAlgorithm::print() const
{
    cout << "Genetic algorithm" << endl
         << "Individuals number: " << get_individuals_number() << endl
         << "Genes number: " << get_genes_number() << endl;
}


void GeneticAlgorithm::save(const filesystem::path& file_name) const
{
    try
    {
        ofstream file(file_name);

        if (file.is_open())
        {
            XMLPrinter printer;
            to_XML(printer);

            file << printer.CStr();

            file.close();
        }
        else
        {
            throw runtime_error("Cannot open file: " + file_name.string());
        }
    }
    catch (const exception& e)
    {
        cerr << e.what() << endl;
    }
}


void GeneticAlgorithm::load(const filesystem::path& file_name)
{
    set_default();

    XMLDocument document;

    if (document.LoadFile(file_name.string().c_str()))
        throw runtime_error("Cannot load XML file " + file_name.string() + ".\n");

    from_XML(document);
}

}

// OpenNN: Open Neural Networks Library.
// Copyright(C) 2005-2024 Artificial Intelligence Techniques, SL.
//
// This library is free software; you can redistribute it and/or
// modify it under the terms of the GNU Lesser General Public
// License as published by the Free Software Foundation; either
// version 2.1 of the License, or any later version.
//
// This library is distributed in the hope that it will be useful,
// but WITHOUT ANY WARRANTY; without even the implied warranty of
// MERCHANTABILITY or FITNESS FOR A PARTICULAR PURPOSE.  See the GNU
// Lesser General Public License for more details.

// You should have received a copy of the GNU Lesser General Public
// License along with this library; if not, write to the Free Software
// Foundation, Inc., 51 Franklin St, Fifth Floor, Boston, MA  02110-1301  USA<|MERGE_RESOLUTION|>--- conflicted
+++ resolved
@@ -6,11 +6,6 @@
 //   Artificial Intelligence Techniques SL
 //   artelnics@artelnics.com
 
-<<<<<<< HEAD
-#include "pch.h"
-
-=======
->>>>>>> 2441909d
 #include "tensors.h"
 #include "correlations.h"
 #include "genetic_algorithm.h"
@@ -163,19 +158,6 @@
     if (!data_set)
         throw runtime_error("Data set is null");
 
-<<<<<<< HEAD
-void GeneticAlgorithm::set_individuals_number(const Index& new_individuals_number)
-{
-    if(!training_strategy)
-        throw runtime_error("Training strategy is null");
-
-    const DataSet* data_set = training_strategy->get_data_set();
-
-    if (!data_set)
-        throw runtime_error("Data set is null");
-
-=======
->>>>>>> 2441909d
     const Index new_genes_number = data_set->get_variables_number(DataSet::VariableUse::Input);
 
     population.resize(new_individuals_number, new_genes_number);
@@ -239,21 +221,7 @@
 
     original_unused_raw_variable_indices = data_set->get_raw_variable_indices(DataSet::VariableUse::None);
 
-<<<<<<< HEAD
-    for(size_t i = 0; i < raw_variables.size(); i++)
-        if(raw_variables[i].use == DataSet::VariableUse::None)
-            unused_number++;
-
-    original_unused_raw_variables_indices.resize(unused_number);
-
-    for(size_t i = 0; i < raw_variables.size(); i++)
-        if(raw_variables[i].use == DataSet::VariableUse::None)
-            original_unused_raw_variables_indices[index++] = i;
-
-    const Index raw_variables_number = original_input_raw_variables_indices.size() + original_unused_raw_variables_indices.size();
-=======
     const Index raw_variables_number = original_input_raw_variable_indices.size() + original_unused_raw_variable_indices.size();
->>>>>>> 2441909d
 
     const Index random_raw_variables_number = data_set->get_raw_variables_number(DataSet::VariableUse::Input);
 
@@ -267,13 +235,8 @@
 
     original_input_raw_variables.resize(raw_variables_number, false);
 
-<<<<<<< HEAD
-    for(size_t i = 0; i < original_input_raw_variables_indices.size(); i++)
-        original_input_raw_variables[original_input_raw_variables_indices[i]] = true;
-=======
     for(size_t i = 0; i < original_input_raw_variable_indices.size(); i++)
         original_input_raw_variables[original_input_raw_variable_indices[i]] = true;
->>>>>>> 2441909d
 
     // Initialization a random population
 
@@ -324,13 +287,8 @@
         population.chip(i, 0) = individual_variables;
     }
 
-<<<<<<< HEAD
-    cout << "Initial random population created" << endl;
-    cout << "Initial random population: \n" << population << endl;
-=======
     cout << "Initial random population created" << endl
          << "Initial random population: \n" << population << endl;
->>>>>>> 2441909d
 }
 
 
@@ -393,7 +351,7 @@
         individual_raw_variables.setConstant(false);
 
         individual_variables.setConstant(false);
-*/
+
         raw_variables_active = 1 + rand() % raw_variables_number;
 
         while(count(individual_raw_variables.data(), individual_raw_variables.data() + individual_raw_variables.size(), 1) < raw_variables_active)
@@ -560,36 +518,19 @@
     // The next individuals are selected randomly but their probability is set according to their fitness.
 
     while(count(selection.data(), selection.data() + selection.size(), 1) < selected_individuals_number)
-<<<<<<< HEAD
-    {
+
         weighted_random(selection_probabilities);
-    }
-
-}
-
-
-Tensor<Index, 1> GeneticAlgorithm::get_selected_individuals_indices()
-{
-    Tensor<Index,1> selection_indices(count(selection.data(), selection.data() + selection.size(), 1));
-=======
-        weighted_random(selection_probabilities);
 }
 
 
 vector<Index> GeneticAlgorithm::get_selected_individuals_indices()
 {
     vector<Index> selection_indices(count(selection.data(), selection.data() + selection.size(), 1));
->>>>>>> 2441909d
-
     Index activated_index_count = 0;
 
     for(Index i = 0; i < selection.size(); i++)
         if(selection(i))
-<<<<<<< HEAD
-            selection_indices(activated_index_count++) = i;
-=======
             selection_indices[activated_index_count++] = i;
->>>>>>> 2441909d
 
     return selection_indices;
 }
@@ -703,16 +644,7 @@
         individual_raw_variables = get_individual_raw_variables(individual_variables);
 
         for(Index j = 0; j < raw_variables_number; j++)
-<<<<<<< HEAD
-        {
-            const type random_0_1 = type(rand()) / type(RAND_MAX);
-
-            if(random_0_1 < mutation_rate)
-                individual_raw_variables(j) = !individual_raw_variables(j);
-        }
-=======
             individual_raw_variables(j) ^= (type(rand())/type(RAND_MAX) < mutation_rate);
->>>>>>> 2441909d
 
         new_individual_variables = get_individual_variables(individual_raw_variables);
 
