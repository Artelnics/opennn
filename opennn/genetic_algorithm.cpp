//   OpenNN: Open Neural Networks Library
//   www.opennn.net
//
//   G E N E T I C   A L G O R I T H M   C L A S S
//
//   Artificial Intelligence Techniques SL
//   artelnics@artelnics.com

#include "tensors.h"
#include "correlations.h"
#include "genetic_algorithm.h"
#include "tinyxml2.h"
#include "scaling_layer_2d.h"
#include "optimization_algorithm.h"

namespace opennn
{

GeneticAlgorithm::GeneticAlgorithm(TrainingStrategy* new_training_strategy)
    : InputsSelection(new_training_strategy)
{
    set_default();
<<<<<<< HEAD

=======
>>>>>>> 56d2231a
}


const Tensor<bool, 2>& GeneticAlgorithm::get_population() const
{
    return population;
}


const Tensor<type, 1>& GeneticAlgorithm::get_training_errors() const
{
    return training_errors;
}


const Tensor<type, 1>& GeneticAlgorithm::get_selection_errors() const
{
    return selection_errors;
}


const Tensor<type, 1>& GeneticAlgorithm::get_fitness() const
{
    return fitness;
}


const Tensor<bool, 1>& GeneticAlgorithm::get_selection() const
{
    return selection;
}


Index GeneticAlgorithm::get_individuals_number() const
{
    return population.dimension(0);
}


Index GeneticAlgorithm::get_genes_number() const
{
    return population.dimension(1);
}


const type& GeneticAlgorithm::get_mutation_rate() const
{
    return mutation_rate;
}


const Index& GeneticAlgorithm::get_elitism_size() const
{
    return elitism_size;
}


const GeneticAlgorithm::InitializationMethod& GeneticAlgorithm::get_initialization_method() const
{
    return initialization_method;
}


void GeneticAlgorithm::set_default()
{
    if (!training_strategy || !training_strategy->has_neural_network())
        return;

    const Index individuals_number = 100;

    const Index genes_number = training_strategy->get_data_set()->get_variables_number(DataSet::VariableUse::Input);

    population.resize(individuals_number, genes_number);

    maximum_epochs_number = 60;

    maximum_time = type(3600.0);

    mutation_rate = type(0.0010);

    parameters.resize(individuals_number);

    // for(Index i = 0; i < individuals_number; i++)
    //     parameters(i).resize(genes_number);

    training_errors.resize(individuals_number);

    selection_errors.resize(individuals_number);

    fitness.resize(individuals_number);
    fitness.setConstant(type(-1.0));

    selection.resize(individuals_number);

    elitism_size = Index(ceil(individuals_number / 4));

    initialization_method = GeneticAlgorithm::InitializationMethod::Random;
}


void GeneticAlgorithm::set_population(const Tensor<bool, 2>& new_population)
{
    population = new_population;
}


void GeneticAlgorithm::set_maximum_epochs_number(const Index& new_maximum_epochs_number)
{
    maximum_epochs_number = new_maximum_epochs_number;
}


void GeneticAlgorithm::set_individuals_number(const Index& new_individuals_number)
{
    if (!training_strategy || !training_strategy->get_data_set())
        throw runtime_error("Training strategy or data set is null");

    const Index new_genes_number = training_strategy->get_data_set()->get_variables_number(DataSet::VariableUse::Input);

    population.resize(new_individuals_number, new_genes_number);
    parameters.resize(new_individuals_number);
    training_errors.resize(new_individuals_number);
    selection_errors.resize(new_individuals_number);
    fitness.resize(new_individuals_number);
    fitness.setConstant(type(-1.0));
    selection.resize(new_individuals_number);

    elitism_size = min(elitism_size, new_individuals_number);
}


void GeneticAlgorithm::set_initialization_method(const GeneticAlgorithm::InitializationMethod& new_initialization_method)
{
    initialization_method = new_initialization_method;
}


void GeneticAlgorithm::set_mutation_rate(const type& new_mutation_rate)
{
    mutation_rate = new_mutation_rate;
}


void GeneticAlgorithm::set_elitism_size(const Index& new_elitism_size)
{
    elitism_size = new_elitism_size;
}


void GeneticAlgorithm::initialize_population()
{
    initialization_method == GeneticAlgorithm::InitializationMethod::Random
        ? initialize_population_random()
        : initialize_population_correlations();
}


void GeneticAlgorithm::initialize_population_random()
{
    DataSet* data_set = training_strategy->get_data_set();

    const Index genes_number = get_genes_number();
    const Index individuals_number = get_individuals_number();

    const Index original_input_raw_variables_number = original_input_raw_variable_indices.size();

    const Index random_raw_variables_number = data_set->get_raw_variables_number(DataSet::VariableUse::Input);

    const type percentage = (random_raw_variables_number > 10000) ? type(0.1) :
                            (random_raw_variables_number >  5000) ? type(0.2) :
                            (random_raw_variables_number >  1000) ? type(0.4) :
                            (random_raw_variables_number >   500) ? type(0.6) :
                            type(1);

    original_input_raw_variables.resize(original_input_raw_variables_number, false);

    for(size_t i = 0; i < original_input_raw_variable_indices.size(); i++)
        original_input_raw_variables[original_input_raw_variable_indices[i]] = true;

    population.setConstant(false);

    Tensor<bool, 1> individual_raw_variables(original_input_raw_variables_number);
    individual_raw_variables.setConstant(false);

    Tensor<bool, 1> individual_variables(genes_number);
    individual_variables.setConstant(false);

    cout << "Creating initial random population" << endl;

    const int upper_limit = int(ceil(random_raw_variables_number * percentage) - 1);

    random_device rd;

    mt19937 gen(rd());

    uniform_int_distribution<> dist(1, upper_limit);

    for(Index i = 0; i < individuals_number; i++)
    {
        individual_raw_variables.setConstant(false);

        const int random_number = dist(gen);

        fill_n(individual_raw_variables.data(), random_number, true);

        shuffle(individual_raw_variables.data(), individual_raw_variables.data() + individual_raw_variables.size(), gen);

        individual_variables = get_individual_genes(individual_raw_variables);

        if(is_equal(individual_variables, false))
        {
            Tensor<bool, 1> individual_raw_variables_false = get_individual_raw_genes(individual_variables);

            for(Index j = 0; j < original_input_raw_variables_number; j++)
                if(original_input_raw_variables[j])
                    individual_raw_variables_false(j) = true;

            individual_variables = get_individual_genes(individual_raw_variables_false);
        }

        if(is_equal(individual_variables, false))
            individual_variables.setConstant(true);

        population.chip(i, 0) = individual_variables;
    }

    cout << "Initial random population created" << endl
         << "Initial random population: \n" << population << endl;
}


void GeneticAlgorithm::calculate_inputs_activation_probabilities() //outdated
{
    DataSet* data_set = training_strategy->get_data_set();

    const Index raw_variables_number = data_set->get_raw_variables_number(DataSet::VariableUse::Input);

    const Tensor<Correlation, 2> correlation_matrix
        = data_set->calculate_input_target_raw_variable_pearson_correlations();

    const Tensor<type, 1> absolute_correlations = get_correlation_values(correlation_matrix).chip(0, 1).abs();

    const Tensor<Index, 1> rank = calculate_rank_greater(absolute_correlations);

    Tensor<type, 1> fitness_correlations_reversed(raw_variables_number);

    for(Index i = 0; i < raw_variables_number; i++)
        fitness_correlations_reversed(rank(i)) = type(i+1);

    Tensor<type, 1> probabilities(raw_variables_number);

    for(Index i = 0; i < raw_variables_number ; i++)
        probabilities[i] = type(2) * type(raw_variables_number - fitness_correlations_reversed(i) + 1) / (type(raw_variables_number)*type(raw_variables_number+1));

    input_activation_probabilities = probabilities.cumsum(0);
    // cout << fitness_correlations_reversed << endl;
    // cout << input_activation_probabilities << endl;
    // throw runtime_error("Checking if the input activation probabilities works properly.");
}


void GeneticAlgorithm::initialize_population_correlations()
{
    DataSet* data_set = training_strategy->get_data_set();

    const Index original_input_raw_variables_number = original_input_raw_variable_indices.size();

    calculate_inputs_activation_probabilities();

    const Index individuals_number = get_individuals_number();

    const Index genes_number = get_genes_number();

    const Index input_raw_variables_number = data_set->get_raw_variables_number(DataSet::VariableUse::Input);

    Tensor<bool, 1> individual_raw_variables(input_raw_variables_number);

    Tensor<bool, 1> individual_variables(genes_number);

    original_input_raw_variables.resize(original_input_raw_variables_number, false);

    for(size_t i = 0; i < original_input_raw_variable_indices.size(); i++)
        original_input_raw_variables[original_input_raw_variable_indices[i]] = true;

    population.setConstant(false);

    random_device rd;

    mt19937 gen(rd());

    uniform_real_distribution<> distribution(0, 1);

    Index raw_variables_active;

    type arrow;

    for(Index i = 0; i < individuals_number; i++)
    {
        individual_raw_variables.setConstant(false);

        individual_variables.setConstant(false);

        raw_variables_active = 1 + rand() % input_raw_variables_number;

        cout << "raw_variables_active: " << raw_variables_active << endl;

        while(count(individual_raw_variables.data(), individual_raw_variables.data() + individual_raw_variables.size(), 1) < raw_variables_active)
        {
            arrow = type(distribution(gen));

            if(arrow < input_activation_probabilities(0) && !individual_raw_variables(0))
                individual_raw_variables(0) = true;

            for(Index j = 1; j < input_raw_variables_number; j++)
                if(arrow >= input_activation_probabilities(j - 1) && arrow < input_activation_probabilities(j) && !individual_raw_variables(j))
                    individual_raw_variables(j) = true;
        }

        if(is_equal(individual_raw_variables, false))
            individual_raw_variables(rand()%input_raw_variables_number) = true;

        individual_variables = get_individual_genes(individual_raw_variables);

        for(Index j = 0; j < genes_number; j++)
            population(i, j) = individual_variables(j);
    }
}


void GeneticAlgorithm::evaluate_population()
{
    // Training strategy

    TrainingResults training_results;

    // Loss index

    const LossIndex* loss_index = training_strategy->get_loss_index();

    // Data set

    DataSet* data_set = training_strategy->get_data_set();

    // Neural network

    NeuralNetwork* neural_network = loss_index->get_neural_network();

    // Model selection

    const Index individuals_number = get_individuals_number();

    Tensor<bool, 1> individual_raw_variables;

    vector<Index> individual_raw_variables_indices;

    Tensor<Index, 1> inputs_number(individuals_number);

    for(Index i = 0; i < individuals_number; i++)
    {
        const Tensor<bool, 1> individual = population.chip(i, 0);

        cout << "\nIndividual " << i + 1 << endl;

        const vector<Index> individual_raw_variables_indices = get_raw_variable_indices(individual);

        inputs_number(i) = individual_raw_variables_indices.size();

        // Neural network

        data_set->set_raw_variable_indices(individual_raw_variables_indices,
                                           original_target_raw_variable_indices);

        data_set->set_dimensions(DataSet::VariableUse::Input, {inputs_number(i)});

        data_set->scrub_missing_values();

        const vector<string> input_names = data_set->get_variable_names(DataSet::VariableUse::Input);

        neural_network->set_input_dimensions({ data_set->get_variables_number(DataSet::VariableUse::Input) });

        neural_network->set_input_names(input_names);

        neural_network->set_parameters_random();

        cout << "Here?" << endl;

        // neural_network->print();
        // data_set->print();
        // throw runtime_error("WHYYYYYY?");

        //Training

        training_results = training_strategy->perform_training();

        parameters(i) = neural_network->get_parameters();

        training_errors(i) = training_results.get_training_error();

        selection_errors(i) = training_results.get_selection_error();

        if(display)
            cout << "Training error: " << training_results.get_training_error() << endl
                 << "Selection error: " << training_results.get_selection_error() << endl
                 << "Variables number: " << input_names.size() << endl
                 << "Inputs number: " << data_set->get_raw_variables_number(DataSet::VariableUse::Input) << endl;

        data_set->set_raw_variable_indices(original_input_raw_variable_indices, original_target_raw_variable_indices);
    }

    const Tensor<type, 0> sum_training_errors = training_errors.sum();
    const Tensor<type, 0> sum_selection_errors = selection_errors.sum();

    type sum_inputs_number = type(0);

    for(Index i = 0; i < individuals_number; i++)
        sum_inputs_number += type(inputs_number(i));

    mean_training_error = type(sum_training_errors(0)) / type(individuals_number);

    mean_selection_error = type(sum_selection_errors(0)) / type(individuals_number);

    mean_inputs_number = type(sum_inputs_number) / type(individuals_number);
}


void GeneticAlgorithm::perform_fitness_assignment()
{
    const Index individuals_number = get_individuals_number();

    const Tensor<Index, 1> rank = calculate_rank_greater(selection_errors);

    for(Index i = 0; i < individuals_number; i++)
        fitness(rank(i)) = type(i+1);
    cout << "Fitness assignment runs" << endl;
}


/*Tensor<type, 1> GeneticAlgorithm::calculate_selection_probabilities()
{
    const Index individuals_number = get_individuals_number();

    const Index sum_1_n = individuals_number * (individuals_number + 1) / 2;

    Tensor<type, 1> probabilities(individuals_number);

    for(Index i = 0; i < individuals_number; i++)
        probabilities(i) = (type(individuals_number) - type(fitness(i) - 1)) / sum_1_n;

    return probabilities;
}
*/

void GeneticAlgorithm::perform_selection()
{
    const Index individuals_number = get_individuals_number();

    const Tensor<type, 0> fitness_sum = fitness.sum();

    selection.setConstant(false);

    const Index selected_individuals_number = Index(type(individuals_number)/type(2));

    // const Tensor<type, 1> selection_probabilities = calculate_selection_probabilities();

    if(elitism_size != 0)
        for(Index i = 0; i < individuals_number; i++)
            selection(i) = (fitness(i) - 1 >= 0) && (fitness(i) > (individuals_number - elitism_size));

    // The next individuals are selected randomly but their probability is set according to their fitness.

    while(count(selection.data(), selection.data() + selection.size(), 1) < selected_individuals_number)
    {
        const type random_number = get_random_type(type(0), fitness_sum());

        type sum = type(0);

        for(Index i = 0; i < individuals_number; i++)
        {
            sum += fitness(i);

            if(random_number <= sum )
            {
                selection(i) = true;
                break;
            }
        }
    }

    // cout << "Perform selection runs properly" << endl;

    // cout << "Fitness:\n" << fitness << endl;

    // cerr << "Selection:\n" << selection << endl;

    // cout << "Selected fitness mean:\n" << (fitness * selection / type(fitness.size())).sum() << endl;

    // cout << "Not selected fitness mean:\n" << (fitness * (!selection) / type(fitness.size())).sum() << endl;

    // throw runtime_error("Checking fitness assignment.");
}


vector<Index> GeneticAlgorithm::get_selected_individuals_indices()
{
    vector<Index> selection_indices(count(selection.data(), selection.data() + selection.size(), 1));

    Index count = 0;

    for(Index i = 0; i < selection.size(); i++)
        if(selection(i))
            selection_indices[count++] = i;

    return selection_indices;
}


void GeneticAlgorithm::perform_crossover()
{
    const Index individuals_number = get_individuals_number();

    const Index genes_number = get_genes_number();

    const Index raw_variables_number = original_input_raw_variable_indices.size();

    // Couples generation

    Tensor<bool, 2> new_population(individuals_number, genes_number);

    Tensor<bool, 1> parent_1_genes;

    Tensor<bool, 1> parent_2_genes;

    Tensor<bool, 1> descendent_variables;

    Tensor<bool, 1> descendent_genes(genes_number);

    Tensor<bool, 1> descendent_raw_variables(raw_variables_number);

    Tensor<bool, 1> parent_1_raw_genes;

    Tensor<bool, 1> parent_2_raw_genes;

    random_device rd;

    mt19937 g(rd());

    vector<Index> parent_1_indices = get_selected_individuals_indices();

    // cout << "Original input raw variables:" <<  endl;

    // print_vector(original_input_raw_variables);

    shuffle(parent_1_indices.begin(), parent_1_indices.end(), g);

    const vector<Index> parent_2_indices = get_selected_individuals_indices();


    Index descendent_index = 0;

    for(size_t i = 0; i < parent_1_indices.size(); i++)
    {
        parent_1_genes = population.chip(parent_1_indices[i], 0);

        parent_1_raw_genes = get_individual_raw_genes(parent_1_genes);

        parent_2_genes = population.chip(parent_2_indices[i], 0);

        parent_2_raw_genes = get_individual_raw_genes(parent_2_genes);

        // cout << "parent 1 raw genes:\n" << parent_1_raw_genes << endl;
        cout << "parent 1 genes:\n" << parent_1_genes << endl;
        cout << "Parent 2 genes:\n" << parent_2_genes << endl;

        for(Index j = 0; j < 2; j++)
        {
            descendent_raw_variables = parent_1_raw_genes;

            /*for(Index k = 0; k < raw_variables_number; k++)
                if(parent_1_raw_genes(k) != parent_2_raw_genes(k))
                    descendent_raw_variables(k) = get_random_bool();*/

            for(Index k = 0; k < raw_variables_number; k++)
                descendent_raw_variables(k) = (rand() % 2) ? parent_1_raw_genes(k) : parent_2_raw_genes(k);

            descendent_genes = get_individual_genes(descendent_raw_variables);

            cout << "descendent_genes:\n" << descendent_genes << endl;

            // cout << "descendent_raw_variables:\n" << descendent_raw_variables << endl;

           // if(is_equal(descendent_genes, false))
           //  {
           //      //const vector<DataSet::RawVariable>& raw_variables = data_set->get_raw_variables();

           //      Tensor<bool, 1> individual_raw_variables_false = get_individual_raw_genes(descendent_genes);

           //      for(Index k = 0; k < raw_variables_number; k++)
           //          if(original_input_raw_variables[k])
           //              individual_raw_variables_false(k) = true;

           //      descendent_genes = get_individual_genes(individual_raw_variables_false);
           //  }


            if(is_equal(descendent_genes, false))
            {
                const Index num_to_activate = max(type(1), type(genes_number / 10));

                vector<Index> indices(genes_number);
                iota(indices.begin(), indices.end(), 0);
                shuffle(indices.begin(), indices.end(), g);

                for (Index i = 0; i < num_to_activate; i++)
                    descendent_genes(indices[i]) = true;
            }


            new_population.chip(descendent_index++, 0) = descendent_genes;
        }
    }

    cout << "Previous population:\n" << population << endl;

    population = new_population;

    cout << "population:\n" << population << endl;

    // throw runtime_error("Checking the population.");
}


void GeneticAlgorithm::perform_mutation()
{
    const Index individuals_number = get_individuals_number();

    const Index raw_variables_number = original_input_raw_variable_indices.size();

    // const Index genes_number = get_genes_number();

    for(Index i = 0; i < individuals_number; i++)
    {
        const Tensor<bool, 1> individual_variables = population.chip(i, 0);

        Tensor<bool, 1> individual_raw_variables = get_individual_raw_genes(individual_variables);

        for(Index j = 0; j < raw_variables_number; j++)
            individual_raw_variables(j) ^= (get_random_type(0, 1) < mutation_rate);

        Tensor<bool, 1> new_individual_variables = get_individual_genes(individual_raw_variables);

        if(is_equal(new_individual_variables, false))
        {
            Tensor<bool, 1> individual_raw_variables_false = get_individual_raw_genes(new_individual_variables);

            for(Index j = 0; j < raw_variables_number; j++)
                if(original_input_raw_variables[j])
                    individual_raw_variables_false[j] = true;

            new_individual_variables = get_individual_genes(individual_raw_variables_false);
        }

        if(is_equal(new_individual_variables, false))
            new_individual_variables.setConstant(true);

        population.chip(i, 0) = new_individual_variables;
    }
}


InputsSelectionResults GeneticAlgorithm::perform_input_selection()
{

    original_input_raw_variable_indices = training_strategy->get_data_set()->get_raw_variable_indices(DataSet::VariableUse::Input);
    original_target_raw_variable_indices = training_strategy->get_data_set()->get_raw_variable_indices(DataSet::VariableUse::Target);

    // Selection algorithm

    original_input_raw_variable_indices = training_strategy->get_data_set()->get_raw_variable_indices(DataSet::VariableUse::Input);
    original_target_raw_variable_indices = training_strategy->get_data_set()->get_raw_variable_indices(DataSet::VariableUse::Target);

    InputsSelectionResults input_selection_results(maximum_epochs_number);

    if(display) cout << "Performing genetic inputs selection...\n" << endl;

    initialize_population();

    // Training strategy

    training_strategy->set_display(false);

    // Loss index

    const LossIndex* loss_index = training_strategy->get_loss_index();

    // Data set

    DataSet* data_set = loss_index->get_data_set();

    // Neural network

    NeuralNetwork* neural_network = loss_index->get_neural_network();

    // Optimization algorithm

    Index optimal_individual_index;

    Index optimal_individual_training_index;

    bool stop = false;

    time_t beginning_time;

    time_t current_time;

    type elapsed_time = type(0);

    vector<Index> optimal_inputs_raw_variables_indices;

    time(&beginning_time);

    Index generation_selected = 0;

    for(Index epoch = 0; epoch < maximum_epochs_number; epoch++)
    {
        if(display) cout << "Generation: " << epoch + 1 << endl;

        input_selection_results.resize_history(input_selection_results.mean_training_error_history.size() + 1);

        evaluate_population();

        // Optimal individual in population

        optimal_individual_index = minimal_index(selection_errors);

        optimal_individual_training_index = minimal_index(training_errors);

        // Store optimal training and selection error in the history

        input_selection_results.training_error_history(epoch) = training_errors(optimal_individual_training_index);

        input_selection_results.selection_error_history(epoch) = selection_errors(optimal_individual_index);

        // Store mean errors histories

        input_selection_results.mean_selection_error_history(epoch) = mean_selection_error;

        input_selection_results.mean_training_error_history(epoch)= mean_training_error;


        if(selection_errors(optimal_individual_index) < input_selection_results.optimum_selection_error)
        {
            generation_selected = epoch;

            data_set->set_raw_variable_indices(original_input_raw_variable_indices, original_target_raw_variable_indices);

            // Neural network

            input_selection_results.optimal_inputs = population.chip(optimal_individual_index, 0);

            optimal_inputs_raw_variables_indices = get_raw_variable_indices(input_selection_results.optimal_inputs);

            data_set->set_raw_variable_indices(optimal_inputs_raw_variables_indices, original_target_raw_variable_indices);

            input_selection_results.optimal_input_raw_variables_names
                = data_set->get_raw_variable_names(DataSet::VariableUse::Input);

            input_selection_results.optimal_parameters = parameters(optimal_individual_index);

            // Loss index

            input_selection_results.optimum_training_error = training_errors(optimal_individual_training_index);

            input_selection_results.optimum_selection_error = selection_errors(optimal_individual_index);
        }
        else
        {
            data_set->set_raw_variable_indices(original_input_raw_variable_indices,original_target_raw_variable_indices);
        }

        // data_set->set_raw_variable_indices(original_input_raw_variable_indices, original_target_raw_variable_indices);

        time(&current_time);

        elapsed_time = type(difftime(current_time, beginning_time));

        if(display)
            cout << endl
                 << "Epoch number: " << epoch << endl
                 << "Generation mean training error: " << training_errors.mean() << endl
                 << "Generation mean selection error: " << input_selection_results.mean_selection_error_history(epoch) << endl
                 << "Mean inputs number  " << mean_inputs_number << endl
                 << "Generation minimum training error: " << training_errors(optimal_individual_training_index) << endl
                 << "Generation minimum selection error: " << selection_errors(optimal_individual_index) << endl
                 << "Best ever training error: " << input_selection_results.optimum_training_error << endl
                 << "Best ever selection error: " << input_selection_results.optimum_selection_error << endl
                 << "Elapsed time: " << write_time(elapsed_time) << endl
                 << "Best selection error in generation: " << generation_selected << endl;

        // Stopping criteria

        stop = true;

        if (elapsed_time >= maximum_time)
        {
            if (display) cout << "Epoch " << epoch << "\nMaximum time reached: " << write_time(elapsed_time) << endl;
            input_selection_results.stopping_condition = InputsSelection::StoppingCondition::MaximumTime;
        }
        else if (epoch >= maximum_epochs_number - 1)
        {
            if (display) cout << "Epoch " << epoch << "\nMaximum epochs number reached: " << epoch << endl;
            input_selection_results.stopping_condition = InputsSelection::StoppingCondition::MaximumEpochs;
        }
        else
        {
            stop = false;
        }

        if(stop)
        {
            input_selection_results.elapsed_time = write_time(elapsed_time);
            input_selection_results.resize_history(epoch + 1);
            break;
        }

        perform_fitness_assignment();

        perform_selection();

        perform_crossover();

        if(mutation_rate!=0 && epoch > maximum_epochs_number*0.5 && epoch < maximum_epochs_number*0.8)
            perform_mutation();
    }

    // Set data set stuff

    const vector<Index> optimal_raw_variable_indices = get_raw_variable_indices(input_selection_results.optimal_inputs);

    data_set->set_raw_variable_indices(optimal_raw_variable_indices, original_target_raw_variable_indices);

    data_set->set_dimensions(DataSet::VariableUse::Input, { Index(optimal_inputs_raw_variables_indices.size()) });

    const vector<Scaler> input_variable_scalers = data_set->get_variable_scalers(DataSet::VariableUse::Input);

    const vector<Descriptives> input_variable_descriptives = data_set->calculate_variable_descriptives(DataSet::VariableUse::Input);

    // Set neural network stuff

    neural_network->set_input_dimensions({ data_set->get_variables_number(DataSet::VariableUse::Input) });

    neural_network->set_input_names(data_set->get_variable_names(DataSet::VariableUse::Input));

    if(neural_network->has(Layer::Type::Scaling2D))
    {
        ScalingLayer2D* scaling_layer_2d = static_cast<ScalingLayer2D*>(neural_network->get_first(Layer::Type::Scaling2D));
        scaling_layer_2d->set_descriptives(input_variable_descriptives);
        scaling_layer_2d->set_scalers(input_variable_scalers);
    }

    neural_network->set_parameters(input_selection_results.optimal_parameters);

    if(display) input_selection_results.print();

    cout << "Selected generation: " << generation_selected << endl;

    return input_selection_results;
}


Tensor<bool, 1> GeneticAlgorithm::get_individual_raw_genes(const Tensor<bool,1>& individual)
{
    DataSet* data_set = training_strategy->get_data_set();

    const Index raw_variables_number = original_input_raw_variable_indices.size();

    Tensor<bool, 1> raw_variables_from_variables(raw_variables_number);
    raw_variables_from_variables.setConstant(false);

    Index genes_count = 0;

    for(Index i = 0; i < raw_variables_number; i++)
    {
        if(data_set->get_raw_variable_type(i) == DataSet::RawVariableType::Categorical)
        {
            const Index categories_number = data_set->get_raw_variables()[i].get_categories_number();

            if(individual(genes_count))
                raw_variables_from_variables(i) = true;

            genes_count += categories_number;
        }
        else
        {
            raw_variables_from_variables(i) = individual(genes_count++);
        }
    }

    return raw_variables_from_variables;
}


vector<Index> GeneticAlgorithm::get_raw_variable_indices(const Tensor<bool, 1>& individual) // updated
{
    const Tensor<bool, 1> individual_raw_variables = get_individual_raw_genes(individual);

    Tensor<bool, 1> inputs_pre_indices(individual_raw_variables.size());
    inputs_pre_indices.setConstant(false);

    Index original_input_index = 0;

    for(size_t i = 0; i < original_input_raw_variables.size(); i++)
    {
        if(individual_raw_variables(i) && original_input_raw_variables[i])
        {
            inputs_pre_indices(i) = true;

            original_input_index = i;
        }
    }

    const Index indices_dimension = count(inputs_pre_indices.data(),
                                          inputs_pre_indices.data() + inputs_pre_indices.size(),
                                          true);

    if(is_equal(inputs_pre_indices, false))
    {
        cout << "/." << endl;
        inputs_pre_indices(original_input_index) = true;
    }

    Index index = 0;

    vector<Index> indices(indices_dimension);

    for(Index i = 0; i < individual_raw_variables.size(); i++)
        if(inputs_pre_indices(i))
            indices[index++] = i;

    return indices;
}


Tensor<bool, 1> GeneticAlgorithm::get_individual_genes(const Tensor<bool, 1>& individual_raw_variables)
{
    DataSet* data_set = training_strategy->get_data_set();

    const Index genes_number = get_genes_number();
    const Index raw_variables_number = individual_raw_variables.size();

    Tensor<bool, 1> individual_raw_variables_to_variables(genes_number);
    individual_raw_variables_to_variables.setConstant(false);

    const vector<DataSet::RawVariable>& raw_variables = data_set->get_raw_variables();

    Index variable_index = 0;

    for(Index i = 0; i < raw_variables_number; i++)
    {
        if(individual_raw_variables(i))
        {
            if(raw_variables[i].type == DataSet::RawVariableType::Categorical)
            {
                const Index categories_number = data_set->get_raw_variables()[i].get_categories_number();

                for(Index j = 0; j < categories_number; j++)
                    individual_raw_variables_to_variables(variable_index + j) = true;

                variable_index += categories_number;
            }
            else
            {
                individual_raw_variables_to_variables(variable_index++) = true;
            }
        }
        else
        {
            if(raw_variables[i].type == DataSet::RawVariableType::Categorical)
            {
                const Index categories_number = data_set->get_raw_variables()[i].get_categories_number();

                for(Index j = 0; j < categories_number; j++)
                    individual_raw_variables_to_variables(variable_index + j) = false;

                variable_index += categories_number;
            }
            else
            {
                variable_index++;
            }
        }
    }

    Tensor<bool, 1> individual_raw_variables_to_variables_returned(genes_number);
    individual_raw_variables_to_variables_returned.setConstant(false);

    Tensor<bool, 1> original_inputs_variables(genes_number);
    original_inputs_variables.setConstant(false);

    Index unused_index = 0;

    for(Index i = 0; i < raw_variables_number; i++)
    {
        if(original_input_raw_variables[i])
        {
            if(raw_variables[i].type == DataSet::RawVariableType::Categorical)
            {
                const Index categories_number = data_set->get_raw_variables()[i].get_categories_number();

                for(Index j = 0; j < categories_number; j++)
                    original_inputs_variables(unused_index + j) = true;

                unused_index += categories_number;
            }
            else
            {
                original_inputs_variables(unused_index++) = true;
            }
        }
        else
        {
            if(raw_variables[i].type == DataSet::RawVariableType::Categorical)
            {
                const Index categories_number = data_set->get_raw_variables()[i].get_categories_number();

                for(Index j = 0; j < categories_number; j++)
                    original_inputs_variables(unused_index + j) = false;

                unused_index += categories_number;
            }
            else
            {
                unused_index++;
            }
        }
    }

    for(Index i = 0; i < genes_number; i++)
        if(individual_raw_variables_to_variables(i) && original_inputs_variables(i))
            individual_raw_variables_to_variables_returned(i) = true;

    return individual_raw_variables_to_variables_returned;
}


Tensor<string, 2> GeneticAlgorithm::to_string_matrix() const
{
    const Index individuals_number = get_individuals_number();

    Tensor<string, 2> string_matrix(6, 2);

    string_matrix.setValues({
    {"Population size", to_string(individuals_number)},
    {"Elitism size", to_string(elitism_size)},
    {"Mutation rate", to_string(mutation_rate)},
    {"Selection loss goal", to_string(selection_error_goal)},
    {"Maximum Generations number", to_string(maximum_epochs_number)},
    {"Maximum time", to_string(maximum_time)}});

    return string_matrix;
}


/*Index GeneticAlgorithm::weighted_random(const Tensor<type, 1>& weights) //¿void?
{
    const type random_number = get_random_type(0, 1);

    type sum = type(0);

    for(Index i = 0; i < weights.size(); i++)
    {
        sum += weights(i);

        if(random_number <= sum )
        {
            if(!selection(i))
                selection(i) = true;
            return i;
        }
    }

    return -1;
}
*/

void GeneticAlgorithm::to_XML(XMLPrinter& printer) const
{
    printer.OpenElement("GeneticAlgorithm");

    add_xml_element(printer, "PopulationSize", to_string(get_individuals_number()));
    add_xml_element(printer, "ElitismSize", to_string(elitism_size));
    add_xml_element(printer, "MutationRate", to_string(mutation_rate));
    add_xml_element(printer, "SelectionErrorGoal", to_string(selection_error_goal));
    add_xml_element(printer, "MaximumGenerationsNumber", to_string(maximum_epochs_number));
    add_xml_element(printer, "MaximumTime", to_string(maximum_time));

    printer.CloseElement();
}


void GeneticAlgorithm::from_XML(const XMLDocument& document)
{
    const XMLElement* root = document.FirstChildElement("GeneticAlgorithm");

    if(!root)
        throw runtime_error("GeneticAlgorithm element is nullptr.\n");

    set_individuals_number(read_xml_index(root, "PopulationSize"));
    set_mutation_rate(read_xml_type(root, "MutationRate"));
    set_elitism_size(read_xml_index(root, "ElitismSize"));
    set_selection_error_goal(read_xml_type(root, "SelectionErrorGoal"));
    set_maximum_epochs_number(read_xml_index(root, "MaximumGenerationsNumber"));
    //set_maximum_correlation(read_xml_type(root, "MaximumCorrelation"));
    //set_minimum_correlation(read_xml_type(root, "MinimumCorrelation"));
    set_maximum_time(read_xml_type(root, "MaximumTime"));
}


void GeneticAlgorithm::print() const
{
    cout << "Genetic algorithm" << endl
         << "Individuals number: " << get_individuals_number() << endl
         << "Genes number: " << get_genes_number() << endl;
}


void GeneticAlgorithm::save(const filesystem::path& file_name) const
{
    try
    {
        ofstream file(file_name);

        if (file.is_open())
        {
            XMLPrinter printer;
            to_XML(printer);

            file << printer.CStr();

            file.close();
        }
        else
        {
            throw runtime_error("Cannot open file: " + file_name.string());
        }
    }
    catch (const exception& e)
    {
        cerr << e.what() << endl;
    }
}


void GeneticAlgorithm::load(const filesystem::path& file_name)
{
    set_default();

    XMLDocument document;

    if (document.LoadFile(file_name.string().c_str()))
        throw runtime_error("Cannot load XML file " + file_name.string() + ".\n");

    from_XML(document);
}

}

// OpenNN: Open Neural Networks Library.
// Copyright(C) 2005-2025 Artificial Intelligence Techniques, SL.
//
// This library is free software; you can redistribute it and/or
// modify it under the terms of the GNU Lesser General Public
// License as published by the Free Software Foundation; either
// version 2.1 of the License, or any later version.
//
// This library is distributed in the hope that it will be useful,
// but WITHOUT ANY WARRANTY; without even the implied warranty of
// MERCHANTABILITY or FITNESS FOR A PARTICULAR PURPOSE.  See the GNU
// Lesser General Public License for more details.

// You should have received a copy of the GNU Lesser General Public
// License along with this library; if not, write to the Free Software
// Foundation, Inc., 51 Franklin St, Fifth Floor, Boston, MA  02110-1301  USA<|MERGE_RESOLUTION|>--- conflicted
+++ resolved
@@ -20,10 +20,6 @@
     : InputsSelection(new_training_strategy)
 {
     set_default();
-<<<<<<< HEAD
-
-=======
->>>>>>> 56d2231a
 }
 
 
