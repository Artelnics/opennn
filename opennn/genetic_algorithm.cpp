--- conflicted
+++ resolved
@@ -329,13 +329,9 @@
     {
         individual_raw_variables.setConstant(false);
 
-<<<<<<< HEAD
-        while(count(individual_raw_variables.data(), individual_raw_variables.data() + individual_raw_variables.size(), true) < raw_variables_active)
-=======
         const Index raw_variables_active = num_inputs_dist(gen);
 
         while (count(individual_raw_variables.data(), individual_raw_variables.data() + individual_raw_variables.size(), true) < raw_variables_active)
->>>>>>> c49dc7dd
         {
             arrow = distribution(gen);
 
@@ -468,7 +464,7 @@
 
     // The next individuals are selected randomly but their probability is set according to their fitness
 
-    while(count(selection.data(), selection.data() + selection.size(), true) < selected_individuals_number)
+    while(count(selection.data(), selection.data() + selection.size(), 1) < selected_individuals_number)
     {
         const type random_number = get_random_type(type(0), fitness_sum());
 
@@ -490,7 +486,7 @@
 
 vector<Index> GeneticAlgorithm::get_selected_individuals_indices() const
 {
-    vector<Index> selection_indices(count(selection.data(), selection.data() + selection.size(), true));
+    vector<Index> selection_indices(count(selection.data(), selection.data() + selection.size(), 1));
 
     Index count = 0;
 
