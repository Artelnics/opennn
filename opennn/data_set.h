//   OpenNN: Open Neural Networks Library
//   www.opennn.net
//
//   D A T A   S E T   C L A S S   H E A D E R
//
//   Artificial Intelligence Techniques SL
//   artelnics@artelnics.com

#ifndef DATASET_H
#define DATASET_H
#define _SILENCE_EXPERIMENTAL_FILESYSTEM_DEPRECATION_WARNING

// System includes

#include <iostream>
#include <fstream>
#include <string>
#include <sstream>
#include <cmath>
#include <algorithm>
#include <cstdlib>
#include <stdexcept>
#include <ctime>
#include <exception>
#include <random>
#include <regex>
#include <map>
#include <stdlib.h>
#include <stdio.h>
#include <limits.h>
#include <list>
#include <filesystem>
//#include <experimental/filesystem>

#include <regex>
#include <codecvt>

// OpenNN includes

#include "config.h"
#include "statistics.h"
#include "scaling.h"
#include "correlations.h"
#include "opennn_strings.h"
#include "tensor_utilities.h"
#include "text_analytics.h"

// Filesystem namespace

#ifdef __APPLE__
#include <Availability.h> // for deployment target to support pre-catalina targets without std::fs
#endif
#if ((defined(_MSVC_LANG) && _MSVC_LANG >= 201703L) || (defined(__cplusplus) && __cplusplus >= 201703L)) && defined(__has_include)
#if __has_include(<filesystem>) && (!defined(__MAC_OS_X_VERSION_MIN_REQUIRED) || __MAC_OS_X_VERSION_MIN_REQUIRED >= 101500)
#define GHC_USE_STD_FS
#include <filesystem>
namespace fs = std::filesystem;
#endif
#endif
#ifndef GHC_USE_STD_FS
#include "filesystem.h"
namespace fs = ghc::filesystem;
#endif

using namespace std;
using namespace Eigen;
using namespace fs;

namespace opennn
{

/// This class represents the concept of data set for data modelling problems, such as approximation, classification or forecasting.

///
/// It basically consists of a data Matrix separated by columns.
/// These columns can take different categories depending on the data hosted in them.
///
/// With OpenNN DataSet class you can edit the data to prepare your model, such as eliminating missing values,
/// calculating correlations between variables (inputs and targets), not using certain variables or samples, etc \dots.

class DataSet
{

public:

    // Constructors

    explicit DataSet();

    explicit DataSet(const Tensor<type, 2>&);

    explicit DataSet(const Index&, const Index&);

    explicit DataSet(const Index&, const Index&, const Index&);

    explicit DataSet(const Tensor<type, 1>&, const Index&);

    explicit DataSet(const Index&, const Index&, const Index&, const Index&, const Index&);

    /// This enumeration represents the data file string codification
    /// (utf8, shift_jis)

    enum class Codification{UTF8, SHIFT_JIS};

    explicit DataSet(const string&, const char&, const bool&, const Codification& = Codification::UTF8);

    // Destructor

    virtual ~DataSet();

    // Enumerations

    /// Enumeration of available separators for the data file.

    enum class Separator{None, Space, Tab, Comma, Semicolon};

    /// Enumeration of available methods for missing values in the data.

    enum class MissingValuesMethod{Unuse, Mean, Median, Interpolation};

    /// Enumeration of the learning tasks.

    enum class ProjectType{Approximation, Classification, Forecasting, ImageClassification, TextClassification, AutoAssociation};

    /// This enumeration represents the possible uses of an sample
    /// (training, selection, testing or unused).

    enum class SampleUse{Training, Selection, Testing, Unused};

    /// This enumeration represents the possible uses of an variable
    /// (input, target, time or unused).

    enum class VariableUse{Id, Input, Target, Time, Unused};

    /// This enumeration represents the data type of a column
    /// (numeric, binary, categorical or time).

    enum class ColumnType{Numeric, Binary, Categorical, DateTime, Constant};

    // Structs

    /// This structure represents the columns of the DataSet.

    struct Column
    {
        /// Default constructor.

        Column();

        /// Values constructor

        Column(const string&,
               const VariableUse&,
               const ColumnType& = ColumnType::Numeric,
               const Scaler& = Scaler::MeanStandardDeviation,
               const Tensor<string, 1>& = Tensor<string, 1>(),
               const Tensor<VariableUse, 1>& = Tensor<VariableUse, 1>());

        /// Column name.

        string name = "";

        /// Column use.

        VariableUse column_use = VariableUse::Input;

        /// Column type.

        ColumnType type = ColumnType::Numeric;

        /// Categories within the column.

        Tensor<string, 1> categories;

        /// Categories use.

        Tensor<VariableUse, 1> categories_uses;

        Scaler scaler= Scaler::MeanStandardDeviation;


        // Methods

        Index get_variables_number() const;

        Index get_categories_number() const;
        Index get_used_categories_number() const;

        Tensor<string, 1> get_used_variables_names() const;

        void set_scaler(const Scaler&);
        void set_scaler(const string&);

        void set_use(const VariableUse&);
        void set_use(const string&);

        void set_type(const string&);

        void add_category(const string&);

        void set_categories_uses(const Tensor<string, 1>&);
        void set_categories_uses(const VariableUse&);

        bool is_used();
        bool is_unused();

        void from_XML(const tinyxml2::XMLDocument&);
        void write_XML(tinyxml2::XMLPrinter&) const;

        void print() const;
    };

    struct BoundingBox
    {
        /// Default constructor.

        explicit BoundingBox() {}

        explicit BoundingBox(const Index&, const Index&, const Index&);

        explicit BoundingBox(const Index&,
                             const Tensor<Index, 1>&,
                             const Index&,
                             const Index&);

        explicit BoundingBox(const Index&,
                             const Index&,
                             const Index&,
                             const Index&,
                             const Index&);

        /// Destructor.

        virtual ~BoundingBox() {}


//        BoundingBox regression()
//        {
//            /// todo
//            BoundingBox regressed_bounging_box;
//            return regressed_bounging_box;
//        }


        Index get_bounding_box_size(const BoundingBox&) const;

        BoundingBox resize(const Index&, const Index&, const Index&) const;

        void print() const;

        Tensor<type, 1> data;

        Index x_center;
        Index y_center;
        Index channels_number;
        Index width;
        Index height;

        Index x_top_left;
        Index y_top_left;
        Index x_bottom_right;
        Index y_bottom_right;

        string label; // ????
        Index score; // ????
    };


    // Project type

    ProjectType get_project_type() const;

    string get_project_type_string(const DataSet::ProjectType&) const;

    // Samples get methods

    inline Index get_samples_number() const {return samples_uses.size();}

    Index get_training_samples_number() const;
    Index get_selection_samples_number() const;
    Index get_testing_samples_number() const;

    Index get_used_samples_number() const;
    Index get_unused_samples_number() const;

    Tensor<Index, 1> get_training_samples_indices() const;
    Tensor<Index, 1> get_selection_samples_indices() const;
    Tensor<Index, 1> get_testing_samples_indices() const;

    Tensor<Index, 1> get_used_samples_indices() const;
    Tensor<Index, 1> get_unused_samples_indices() const;

    SampleUse get_sample_use(const Index&) const;
    const Tensor<SampleUse, 1>& get_samples_uses() const;

    Tensor<Index, 1> get_samples_uses_numbers() const;
    Tensor<type, 1> get_samples_uses_percentages() const;

    string get_sample_string(const Index&, const string& = ",") const;

    // Create Box plot from histogram

    Tensor<type, 1> box_plot_from_histogram(Histogram&, const Index&) const;

    // Columns get methods

    Tensor<Column, 1> get_columns() const;
    Tensor<Column, 1> get_time_series_columns() const;
    Tensor<Column, 1> get_associative_columns() const;
    Index get_time_series_data_rows_number() const;
    Tensor<Column, 1> get_input_columns() const;
    Tensor<bool, 1> get_input_columns_binary() const;
    Tensor<Column, 1> get_target_columns() const;
    Tensor<Column, 1> get_used_columns() const;

    Index get_columns_number() const;
    Index get_constant_columns_number() const;

    Index get_input_columns_number() const;
    Index get_input_time_series_columns_number() const;
    Index get_target_columns_number() const;
    Index get_target_time_series_columns_number() const;
    Index get_time_columns_number() const;
    Index get_unused_columns_number() const;
    Index get_used_columns_number() const;

    Index get_variables_less_target() const;

    Tensor<Index, 1> get_columns_index(const Tensor<string, 1>&) const;

    Index get_column_index(const string&) const;
    Index get_column_index(const Index&) const;

    Tensor<Index, 1> get_input_columns_indices() const;
    Tensor<Index, 1> get_input_time_series_columns_indices() const;
    Tensor<Index, 1> get_target_columns_indices() const;
    Tensor<Index, 1> get_target_time_series_columns_indices() const;
    Tensor<Index, 1> get_unused_columns_indices() const;
    Tensor<Index, 1> get_used_columns_indices() const;
    Tensor<Index, 1> get_numerical_input_columns() const;

    Tensor<string, 1> get_columns_names() const;

    Tensor<string, 1> get_input_columns_names() const;
    Tensor<string, 1> get_target_columns_names() const;
    Tensor<string, 1> get_used_columns_names() const;

    ColumnType get_column_type(const Index& index) const {return columns[index].type;}

    VariableUse get_column_use(const Index& ) const;
    Tensor<VariableUse, 1> get_columns_uses() const;

    // Variables get methods

    Index get_variables_number() const;
    Index get_time_series_variables_number() const;

    Index get_input_variables_number() const;
    Index get_target_variables_number() const;
    Index get_unused_variables_number() const;
    Index get_used_variables_number() const;
    Index get_numerical_input_columns_number() const;

    string get_variable_name(const Index&) const;
    Tensor<string, 1> get_variables_names() const;
    Tensor<string, 1> get_time_series_variables_names() const;

    Tensor<string, 1> get_input_variables_names() const;
    Tensor<string, 1> get_target_variables_names() const;

    Index get_variable_index(const string&name) const;

    Tensor<Index, 1> get_variable_indices(const Index&) const;
    Tensor<Index, 1> get_unused_variables_indices() const;
    Tensor<Index, 1> get_used_variables_indices() const;
    Tensor<Index, 1> get_input_variables_indices() const;
    Tensor<Index, 1> get_numerical_input_variables_indices() const;
    Tensor<Index, 1> get_target_variables_indices() const;

    VariableUse get_variable_use(const Index&) const;
    Tensor<VariableUse, 1> get_variables_uses() const;

    const Tensor<Index, 1>& get_input_variables_dimensions() const;
    Index get_input_variables_rank() const;

    // Scalers get methods

    Tensor<Scaler, 1> get_columns_scalers() const;

    Tensor<Scaler, 1> get_input_variables_scalers() const;
    Tensor<Scaler, 1> get_target_variables_scalers() const;

    // Batches get methods

    Tensor<Index, 2> get_batches(const Tensor<Index,1>&, const Index&, const bool&, const Index& buffer_size= 100) const;

    // Data get methods

    const Tensor<type, 2>& get_data() const;
    Tensor<type, 2>* get_data_pointer();

    const Tensor<type, 2>& get_time_series_data() const;
    const Tensor<type, 2>& get_associative_data() const;

    Tensor<type, 2> get_training_data() const;
    Tensor<type, 2> get_selection_data() const;
    Tensor<type, 2> get_testing_data() const;
    Tensor<string, 1> get_time_series_columns_names() const;
    Index get_time_series_columns_number() const;

    Tensor<type, 2> get_input_data() const;
    Tensor<type, 2> get_target_data() const;

    Tensor<type, 2> get_input_data(const Tensor<Index, 1>&) const;
    Tensor<type, 2> get_target_data(const Tensor<Index, 1>&) const;

    Tensor<type, 2> get_training_input_data() const;
    Tensor<type, 2> get_training_target_data() const;

    Tensor<type, 2> get_selection_input_data() const;
    Tensor<type, 2> get_selection_target_data() const;

    Tensor<type, 2> get_testing_input_data() const;
    Tensor<type, 2> get_testing_target_data() const;

    Tensor<type, 1> get_sample_data(const Index&) const;
    Tensor<type, 1> get_sample_data(const Index&, const Tensor<Index, 1>&) const;
    Tensor<type, 2> get_sample_input_data(const Index&) const;
    Tensor<type, 2> get_sample_target_data(const Index&) const;

    Tensor<type, 2> get_columns_data(const Tensor<Index, 1>&) const;

    Tensor<type, 2> get_column_data(const Index&) const;
    Tensor<type, 2> get_column_data(const Index&, const Tensor<Index, 1>&) const;
    Tensor<type, 2> get_column_data(const Tensor<Index, 1>&) const;
    Tensor<type, 2> get_column_data(const string&) const;

    Tensor<type, 1> get_variable_data(const Index&) const;
    Tensor<type, 1> get_variable_data(const string&) const;

    Tensor<type, 1> get_variable_data(const Index&, const Tensor<Index, 1>&) const;
    Tensor<type, 1> get_variable_data(const string&, const Tensor<Index, 1>&) const;

    Tensor<Tensor<string, 1>, 1> get_data_file_preview() const;
    Tensor<string, 2> get_text_data_file_preview() const;

    Tensor<type, 2> get_subtensor_data(const Tensor<Index, 1>&, const Tensor<Index, 1>&) const;

    // Members get methods

    MissingValuesMethod get_missing_values_method() const;

    const string& get_data_file_name() const;

    const bool& get_header_line() const;
    const bool& get_rows_label() const;

    Tensor<string, 1> get_rows_label_tensor() const;
    Tensor<string, 1> get_selection_rows_label_tensor();
    Tensor<string, 1> get_testing_rows_label_tensor();

    const Separator& get_separator() const;
    char get_separator_char() const;
    string get_separator_string() const;
    string get_text_separator_string() const;

    const Codification get_codification() const;
    const string get_codification_string() const;

    const string& get_missing_values_label() const;

    const Index& get_lags_number() const;
    const Index& get_steps_ahead() const;
    const string& get_time_column() const;
    Index get_time_series_time_column_index() const;

    const Index& get_short_words_length() const;
    const Index& get_long_words_length() const;
    const Tensor<Index,1>& get_words_frequencies() const;

    static Tensor<string, 1> get_default_columns_names(const Index&);

    static Scaler get_scaling_unscaling_method(const string&);

    Index get_gmt() const;

    const bool& get_display() const;

    // Set methods

    void set();
    void set(const Tensor<type, 2>&);
    void set(const Index&, const Index&);
    void set(const Index&, const Index&, const Index&);
    void set(const Index&, const Index&, const Index&, const Index&, const Index&);
    void set(const DataSet&);
    void set(const tinyxml2::XMLDocument&);
    void set(const string&);
    void set(const string&, const char&, const bool&);
    void set(const string&, const char&, const bool&, const DataSet::Codification&);
    void set(const Tensor<type, 1>&, const Index&);

    void set_default();

    void set_project_type_string(const string&);
    void set_project_type(const ProjectType&);

//    void set_threads();
    void set_threads_number(const int&);

    // Samples set methods

    void set_samples_number(const Index&);

    void set_training();
    void set_selection();
    void set_testing();
    void set_auto_associative_samples_uses();

    void set_training(const Tensor<Index, 1>&);
    void set_selection(const Tensor<Index, 1>&);
    void set_testing(const Tensor<Index, 1>&);

    void set_samples_unused();
    void set_samples_unused(const Tensor<Index, 1>&);

    void set_sample_use(const Index&, const SampleUse&);
    void set_sample_use(const Index&, const string&);

    void set_samples_uses(const Tensor<SampleUse, 1>&);
    void set_samples_uses(const Tensor<string, 1>&);
    void set_samples_uses(const Tensor<Index, 1>&, const SampleUse);

    // Columns set methods

    void set_columns(const Tensor<Column, 1>&);

    void set_default_columns_uses();

    void set_default_columns_names();

    void set_column_name(const Index&, const string&);

    void set_columns_uses(const Tensor<string, 1>&);
    void set_columns_uses(const Tensor<VariableUse, 1>&);
    void set_columns_unused();
    void set_input_target_columns(const Tensor<Index, 1>&, const Tensor<Index, 1>&);
    void set_input_target_columns(const Tensor<string, 1>&, const Tensor<string, 1>&);
    void set_input_columns_unused();

    void set_columns_unused(const Tensor<Index, 1>&);

    void set_input_columns(const Tensor<Index, 1>&, const Tensor<bool, 1>&);

    void set_column_use(const Index&, const VariableUse&);
    void set_column_use(const string&, const VariableUse&);

    void set_column_type(const Index&, const ColumnType&);
    void set_column_type(const string&, const ColumnType&);

    void set_columns_names(const Tensor<string, 1>&);

    void set_columns_number(const Index&);

    void set_columns_scalers(const Scaler&);

    void set_columns_scalers(const Tensor<Scaler, 1>&);

    void set_binary_simple_columns();

    void set_categories_number(const Index&);

    // Columns other methods

    void check_constant_columns();

    Tensor<type, 2> transform_binary_column(const Tensor<type, 1>&) const;

    // Variables set methods

    void set_variables_names(const Tensor<string, 1>&);
    void set_variable_name(const Index&, const string&);

    void set_input();
    void set_target();
    void set_variables_unused();

    void set_input_variables_dimensions(const Tensor<Index, 1>&);

    // Data set methods

    void set_data(const Tensor<type, 2>&);

    // Members set methods

    void set_data_file_name(const string&);

    void set_has_columns_names(const bool&);
    void set_has_rows_label(const bool&);

    void set_has_text_data(const bool&);

    void set_separator(const Separator&);
    void set_separator(const string&);
    void set_separator(const char&);
    void set_text_separator(const Separator&);
    void set_text_separator(const string&);

    void set_codification(const Codification&);
    void set_codification(const string&);

    void set_missing_values_label(const string&);
    void set_missing_values_method(const MissingValuesMethod&);
    void set_missing_values_method(const string&);

    void set_lags_number(const Index&);
    void set_steps_ahead_number(const Index&);
    void set_time_column(const string&);

    void set_short_words_length(const Index&);
    void set_long_words_length(const Index&);
    void set_words_frequencies(const Tensor<Index,1>&);

    void set_gmt(Index&);

    void set_display(const bool&);

    // Check methods

    bool is_empty() const;

    bool is_sample_used(const Index&) const;
    bool is_sample_unused(const Index&) const;

    bool has_binary_columns() const;
    bool has_categorical_columns() const;
    bool has_time_columns() const;
    bool has_time_time_series_columns() const;

    bool has_selection() const;

    // Splitting methods

    void split_samples_sequential(const type& training_ratio = static_cast<type>(0.6),
                                  const type& selection_ratio = static_cast<type>(0.2),
                                  const type& testing_ratio = static_cast<type>(0.2));

    void split_samples_random(const type& training_ratio = static_cast<type>(0.6),
                              const type& selection_ratio = static_cast<type>(0.2),
                              const type& testing_ratio = static_cast<type>(0.2));

    // Unusing methods

    Tensor<string, 1> unuse_constant_columns();

    Tensor<Index, 1> unuse_repeated_samples();

    Tensor<string, 1> unuse_uncorrelated_columns(const type& = type(0.25));
    Tensor<string, 1> unuse_multicollinear_columns(Tensor<Index, 1>&, Tensor<Index, 1>&);

    // Initialization methods

    void set_data_constant(const type&);

    static type round_to_precision(type, const int&);
    static Tensor<type,2> round_to_precision_matrix(Tensor<type,2>, const int&);
    static Tensor<type, 1> round_to_precision_tensor(Tensor<type, 1> tensor, const int& precision);

    void set_data_random();
    void set_data_binary_random();

    // Descriptives methods

    Tensor<Descriptives, 1> calculate_variables_descriptives() const;
    Tensor<Descriptives, 1> calculate_used_variables_descriptives() const;

    Tensor<Descriptives, 1> calculate_columns_descriptives_positive_samples() const;
    Tensor<Descriptives, 1> calculate_columns_descriptives_negative_samples() const;
    Tensor<Descriptives, 1> calculate_columns_descriptives_categories(const Index&) const;

    Tensor<Descriptives, 1> calculate_columns_descriptives_training_samples() const;
    Tensor<Descriptives, 1> calculate_columns_descriptives_selection_samples() const;

    Tensor<Descriptives, 1> calculate_input_variables_descriptives() const;
    Tensor<Descriptives, 1> calculate_target_variables_descriptives() const;

    Tensor<Descriptives, 1> calculate_testing_target_variables_descriptives() const;

    Tensor<type, 1> calculate_input_variables_minimums() const;
    Tensor<type, 1> calculate_target_variables_minimums() const;
    Tensor<type, 1> calculate_input_variables_maximums() const;
    Tensor<type, 1> calculate_target_variables_maximums() const;

    Tensor<type, 1> calculate_variables_means(const Tensor<Index, 1>&) const;
    Tensor<type, 1> calculate_used_variables_minimums() const;

    Tensor<type, 1> calculate_used_targets_mean() const;
    Tensor<type, 1> calculate_selection_targets_mean() const;

    Index calculate_used_negatives(const Index&);
    Index calculate_training_negatives(const Index&) const;
    Index calculate_selection_negatives(const Index&) const;
    Index calculate_testing_negatives(const Index&) const;

    // Distribution methods

    Tensor<Histogram, 1> calculate_columns_distribution(const Index& = 10) const;

    // Box and whiskers

    BoxPlot calculate_single_box_plot(Tensor<type,1>&) const;
    Tensor<BoxPlot, 1> calculate_columns_box_plots() const;
    Tensor<BoxPlot, 1> calculate_data_columns_box_plot(Tensor<type,2>&) const;

    // Inputs correlations

    Tensor<Tensor<Correlation, 2>, 1> calculate_input_columns_correlations(const bool& = true, const bool& = false) const;

    void print_inputs_correlations() const;

    void print_top_inputs_correlations() const;

    // Inputs-targets correlations

    Tensor<Correlation, 2> calculate_input_target_columns_correlations() const;
    Tensor<Correlation, 2> calculate_input_target_columns_correlations_spearman() const;

    void print_input_target_columns_correlations() const;

    void print_top_input_target_columns_correlations() const;

    // Filtering methods

    Tensor<Index, 1> filter_data(const Tensor<type, 1>&, const Tensor<type, 1>&);

    // Scaling methods

    void set_default_columns_scalers();

    // Data scaling

    Tensor<Descriptives, 1> scale_data();

    Tensor<Descriptives, 1> scale_input_variables();
    Tensor<Descriptives, 1> scale_target_variables();

    // Data unscaling

    void unscale_data(const Tensor<Descriptives, 1>&);

    void unscale_input_variables(const Tensor<Descriptives, 1>&);
    void unscale_target_variables(const Tensor<Descriptives, 1>&);

    // Classification methods

    Tensor<Index, 1> calculate_target_distribution() const;

    // Tuckey outlier detection

    Tensor<Tensor<Index, 1>, 1> calculate_Tukey_outliers(const type& = type(1.5)) const;

    Tensor<Tensor<Index, 1>, 1> replace_Tukey_outliers_with_NaN(const type& cleaning_parameter);

    void unuse_Tukey_outliers(const type& = type(1.5));

    // Local outlier factor

    Tensor<Index, 1> calculate_local_outlier_factor_outliers(const Index& = 20, const Index& = 0, const type& = type(0)) const;

    void unuse_local_outlier_factor_outliers(const Index& = 20, const type& = type(1.5));

    // Isolation Forest outlier

    Tensor<Index, 1> calculate_isolation_forest_outliers(const Index& = 100, const Index& = 256, const type& = type(0)) const;

    void unuse_isolation_forest_outliers(const Index& = 20, const type& = type(1.5));

    // Time series methods

    void transform_time_series();
    void transform_time_series_columns();
    void transform_time_series_data();

    void get_time_series_columns_number(const Index&);
    void set_time_series_data(const Tensor<type, 2>&);
    void set_time_series_columns_number(const Index&);


    Tensor<type, 2> get_time_series_column_data(const Index&) const;
    Tensor<type, 2> calculate_autocorrelations(const Index& = 10) const;
    Tensor<type, 3> calculate_cross_correlations(const Index& = 10) const;

    // Autoassiciative methods

    Index get_associative_columns_number() const;
    void set_associative_data(const Tensor<type, 2>&);
    void set_associative_columns_number(const Index&);

    void transform_associative_dataset();
    void transform_associative_columns();
    void transform_associative_data();

    // Image classification methods

    Index get_channels_number() const;
    Index get_image_width() const;
    Index get_image_height() const;
    Index get_image_padding() const;
    Index get_image_size() const;

    void set_channels_number(const int&);
    void set_image_width(const int&);
    void set_image_height(const int&);
    void set_image_padding(const int&);
    void set_images_number(const Index&);

    type calculate_intersection_over_union(const BoundingBox&, const BoundingBox&);

    // Text classification methods

    Tensor<type,1> sentence_to_data(const string&) const;

    // Data generation

    void generate_constant_data(const Index&, const Index&, const type&);
    void generate_random_data(const Index&, const Index&);
    void generate_sequential_data(const Index&, const Index&);
    void generate_Rosenbrock_data(const Index&, const Index&);
    void generate_sum_data(const Index&, const Index&);

    // Serialization methods

    void print() const;

    void from_XML(const tinyxml2::XMLDocument&);
    void write_XML(tinyxml2::XMLPrinter&) const;

    void save(const string&) const;
    void load(const string&);

    void print_columns() const;
    void print_columns_types() const;
    void print_columns_uses() const;
    void print_columns_scalers() const;

    void print_data() const;
    void print_data_preview() const;

    void print_data_file_preview() const;

    void save_data() const;

    void save_data_binary(const string&) const;

    void save_time_series_data_binary(const string&) const;

    void save_auto_associative_data_binary(const string&) const;

    void load_data_binary();

    void load_time_series_data_binary(const string&);

    void load_auto_associative_data_binary(const string&);

    void check_input_csv(const string&, const char&) const;

    Tensor<type, 2> read_input_csv(const string&, const char&, const string&, const bool&, const bool&) const;

    string decode(const string&) const;

    // Data load methods

    void read_csv();

    Tensor<unsigned char, 1> read_bmp_image(const string&);

    void fill_image_data(const int&, const int&, const int&, const Tensor<type, 2>&);

    void fill_image_data(const int&, const int&, const int&, const Tensor<type, 2>&);

    void read_ground_truth();

    void read_txt();

    // Image methods

    void read_bmp();

//    void sort_channel(Tensor<unsigned char,1>&, Tensor<unsigned char,1>&, const int& );

//    Tensor<unsigned char, 1> remove_padding(Tensor<unsigned char, 1>&, const int&,const int&, const int& );

    Tensor<unsigned char, 1> resize_image(Tensor<unsigned char, 1> &, const Index &, const Index &, const Index &, const Index &, const Index &);

    BoundingBox propose_random_region(const Tensor<unsigned char, 1>& image) const;

    Index get_bounding_boxes_number_from_XML(const string&);

    Index get_label_classes_number_from_XML(const string&);

    Tensor<type, 1> get_bounding_box(const Tensor<unsigned char, 1>&,
                                     const Index&, const Index&,
                                     const Index&, const Index&) const;

//    Tensor<unsigned char, 1> slicing(Tensor<unsigned char, 1>&, int&, int&);

    // Trasform methods

    void fill_time_series(const Index&);

    // Missing values

    bool has_nan() const;

    bool has_nan_row(const Index&) const;

    void print_missing_values_information() const;

    void impute_missing_values_unuse();
    void impute_missing_values_mean();
    void impute_missing_values_median();
    void impute_missing_values_interpolate();


    void scrub_missing_values();

    Tensor<Index, 1> count_nan_columns() const;
    Index count_rows_with_nan() const;
    Index count_nan() const;

    void set_missing_values_number(const Index&);
    void set_missing_values_number();

    void set_columns_missing_values_number(const Tensor<Index, 1>&);
    void set_columns_missing_values_number();

    void set_rows_missing_values_number(const Index&);
    void set_rows_missing_values_number();

    // Other methods

    void fix_repeated_names();

    // Eigen methods

    void initialize_sequential(Tensor<Index, 1>&, const Index&, const Index&, const Index&) const;
    void intialize_sequential(Tensor<type, 1>&, const type&, const type&, const type&) const;

    Tensor<Index, 2> split_samples(const Tensor<Index, 1>&, const Index&) const;

    bool get_has_rows_labels() const;
    bool get_has_text_data() const;

    void shuffle();

    // Reader

    void read_csv_1();

    void read_csv_2_simple();
    void read_csv_3_simple();

    void read_csv_2_complete();
    void read_csv_3_complete();

    void check_separators(const string&) const;

    void check_special_characters(const string&) const;

private:

    DataSet::ProjectType project_type;

    ThreadPool* thread_pool = nullptr;
    ThreadPoolDevice* thread_pool_device = nullptr;

    // DATA

    /// Data Matrix.
    /// The number of rows is the number of samples.
    /// The number of columns is the number of variables.

    Tensor<type, 2> data;

    // Samples

    Tensor<SampleUse, 1> samples_uses;

    Tensor<string, 1> rows_labels;

    // Columns

    Tensor<Column, 1> columns;

    Tensor<Index, 1> input_variables_dimensions;

    // DATA FILE

    /// Data file name.

    string data_file_name;

    /// Separator character.

    Separator separator = Separator::Comma;

    /// Missing values label.

    string missing_values_label = "NA";

    /// Header which contains variables name.

    bool has_columns_names = false;

    /// Header which contains the rows label.

    bool has_rows_labels = false;

    /// Image classification model

    bool convolutional_model = false;

    /// Class containing file string codification

    Codification codification = Codification::UTF8;

    // OBJECT DETECTION

    Index categories_number = 0;

    Tensor<Tensor<string, 1>, 1> data_file_preview;

    // TIME SERIES

    /// Index where time variable is located for forecasting applications.

    string time_column;

    /// Number of lags.

    Index lags_number = 0;

    /// Number of steps ahead.

    Index steps_ahead = 0;

    /// Time series data matrix.
    /// The number of rows is the number of samples before time series transformation.
    /// The number of columns is the number of variables before time series transformation.

    Tensor<type, 2> time_series_data;
    Tensor<type, 2> associative_data;

    Tensor<Column, 1> time_series_columns;
    Tensor<Column, 1> associative_columns;

    Index gmt = 0;

    // TEXT CLASSIFICATION

    Separator text_separator = Separator::Tab;

    Index short_words_length = 2;

    Index long_words_length = 15;

    Tensor<Index, 1> words_frequencies;

    TextAnalytics text_analytics;

    Tensor<string, 1> stop_words = text_analytics.get_stop_words();

    Tensor<string, 2> text_data_file_preview;

    // MISSING VALUES

    /// Missing values method.

    MissingValuesMethod missing_values_method = MissingValuesMethod::Unuse;

    /// Missing values

    Index missing_values_number;

    Tensor<Index, 1> columns_missing_values_number;

    Index rows_missing_values_number;

    /// Display messages to screen.

    bool display = true;

    // Image treatment

    static size_t number_of_elements_in_directory(const fs::path& path);

    Index images_number = 0;
    Index channels_number = 0;
    Index image_width = 0;
    Index image_height = 0;
    Index padding = 0;

    Tensor<string, 1> labels_tokens;

    Index width_no_padding;
    // Local Outlier Factor

    Tensor<Index, 1> select_outliers_via_standard_deviation(const Tensor<type, 1>&, const type & = type(2.0), bool = true) const;

    Tensor<Index, 1> select_outliers_via_contamination(const Tensor<type, 1>&, const type & = type(0.05), bool = true) const;

    type calculate_euclidean_distance(const Tensor<Index, 1>&, const Index&, const Index&) const;

    Tensor<type, 2> calculate_distance_matrix(const Tensor<Index, 1>&) const;

    Tensor<list<Index>, 1> calculate_k_nearest_neighbors(const Tensor<type, 2>&, const Index& = 20) const;

    Tensor<Tensor<type, 1>, 1> get_kd_tree_data() const;

    Tensor<Tensor<Index, 1>, 1> create_bounding_limits_kd_tree(const Index&) const;

    void create_kd_tree(Tensor<Tensor<type, 1>, 1>&, const Tensor<Tensor<Index, 1>, 1>&) const;

    Tensor<list<Index>, 1> calculate_bounding_boxes_neighbors(const Tensor<Tensor<type, 1>, 1>&,
                                                              const Tensor<Index, 1>&,
                                                              const Index&, const Index&) const;

    Tensor<list<Index>, 1> calculate_kd_tree_neighbors(const Index& = 20, const Index& = 40) const;

    Tensor<type, 1> calculate_average_reachability(Tensor<list<Index>, 1>&, const Index&) const;

    Tensor<type, 1> calculate_local_outlier_factor(Tensor<list<Index>, 1>&, const Tensor<type, 1>&, const Index &) const;

    // Isolation Forest

    void calculate_min_max_indices_list(list<Index>&, const Index&, type&, type&) const;

    Index split_isolation_tree(Tensor<type, 2>&, list<list<Index>>&, list<Index>&) const;

    Tensor<type, 2> create_isolation_tree(const Tensor<Index, 1>&, const Index&) const;

    Tensor<Tensor<type, 2>, 1> create_isolation_forest(const Index&, const Index&, const Index&) const;

    type calculate_tree_path(const Tensor<type, 2>&, const Index&, const Index&) const;

    Tensor<type, 1> calculate_average_forest_paths(const Tensor<Tensor<type, 2>, 1>&, const Index&) const;
};


#ifdef OPENNN_CUDA
#include "../../opennn-cuda/opennn-cuda/data_set_cuda.h"
#endif

struct DataSetBatch
{
    /// Default constructor.

    DataSetBatch() {}

    DataSetBatch(const Index&, DataSet*);

    /// Destructor.

    virtual ~DataSetBatch()
    {
        if(targets_data != nullptr) free(targets_data);
    }

    Index get_batch_samples_number() const;

    void set(const Index&, DataSet*);

    void set_inputs(Tensor<type, 2>& new_inputs)
    {
//        auto new_inputs_data = make_unique<type[]>(new_inputs.size());
<<<<<<< HEAD
//        copy(new_inputs.data(), new_inputs.data() + new_inputs.size(), new_inputs_data.get());
=======
        auto new_inputs_data = unique_ptr<type[]>(new type[new_inputs.size()]);
        copy(new_inputs.data(), new_inputs.data() + new_inputs.size(), new_inputs_data.get());
>>>>>>> 251752d5

//        inputs_data = move(new_inputs_data);
        inputs_data = new_inputs.data();
        inputs_dimensions = get_dimensions(new_inputs);
    }

    void fill(const Tensor<Index, 1>&, const Tensor<Index, 1>&, const Tensor<Index, 1>&);

    void print() const;

    Index batch_size = 0;

    DataSet* data_set_pointer = nullptr;

    type* inputs_data = nullptr;

 //   unique_ptr<type[]> inputs_data;

    Tensor<Index, 1> inputs_dimensions;

    type* targets_data = nullptr;

    Tensor<Index, 1> targets_dimensions;
};


}

#endif

// OpenNN: Open Neural Networks Library.
// Copyright(C) 2005-2023 Artificial Intelligence Techniques, SL.
//
// This library is free software; you can redistribute it and/or
// modify it under the terms of the GNU Lesser General Public
// License as published by the Free Software Foundation; either
// version 2.1 of the License, or any later version.
//
// This library is distributed in the hope that it will be useful,
// but WITHOUT ANY WARRANTY; without even the implied warranty of
// MERCHANTABILITY or FITNESS FOR A PARTICULAR PURPOSE.  See the GNU
// Lesser General Public License for more details.

// You should have received a copy of the GNU Lesser General Public
// License along with this library; if not, write to the Free Software
// Foundation, Inc., 51 Franklin St, Fifth Floor, Boston, MA  02110-1301  USA<|MERGE_RESOLUTION|>--- conflicted
+++ resolved
@@ -876,8 +876,6 @@
 
     void fill_image_data(const int&, const int&, const int&, const Tensor<type, 2>&);
 
-    void fill_image_data(const int&, const int&, const int&, const Tensor<type, 2>&);
-
     void read_ground_truth();
 
     void read_txt();
@@ -1173,12 +1171,8 @@
     void set_inputs(Tensor<type, 2>& new_inputs)
     {
 //        auto new_inputs_data = make_unique<type[]>(new_inputs.size());
-<<<<<<< HEAD
 //        copy(new_inputs.data(), new_inputs.data() + new_inputs.size(), new_inputs_data.get());
-=======
-        auto new_inputs_data = unique_ptr<type[]>(new type[new_inputs.size()]);
-        copy(new_inputs.data(), new_inputs.data() + new_inputs.size(), new_inputs_data.get());
->>>>>>> 251752d5
+
 
 //        inputs_data = move(new_inputs_data);
         inputs_data = new_inputs.data();
