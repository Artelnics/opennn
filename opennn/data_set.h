--- conflicted
+++ resolved
@@ -635,13 +635,7 @@
 
     void set_data_constant(const type&);
 
-<<<<<<< HEAD
-
     static type round_to_precision(type, const int&);
-=======
-    Tensor<type,2> data_round(Tensor<type,2>&);
-    type round_to_precision(type&, const Index&);
->>>>>>> 587cf193
 
     void set_data_random();
     void set_data_binary_random();
