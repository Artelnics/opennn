//   OpenNN: Open Neural Networks Library
//   www.opennn.net
//
//   D A T A   S E T   C L A S S   H E A D E R
//
//   Artificial Intelligence Techniques SL
//   artelnics@artelnics.com

#ifndef DATASET_H
#define DATASET_H

#include "pch.h"

#include "tinyxml2.h"
#include "histogram.h"
#include "box_plot.h"
#include "correlation.h"
#include "scaling.h"


using namespace tinyxml2;

namespace opennn
{

class DataSet
{

public:

    enum class Codification { UTF8, SHIFT_JIS };

    DataSet(const Index& = 0,
            const dimensions& = {0},
            const dimensions& = {0});

    DataSet(const filesystem::path&,
            const string&,
            const bool& = true,
            const bool& = false,
            const Codification& = Codification::UTF8);

    // Enumerations

    enum class Separator{None, Space, Tab, Comma, Semicolon};

    enum class MissingValuesMethod{Unuse, Mean, Median, Interpolation};

    enum class ModelType{Approximation, Classification, Forecasting, AutoAssociation, TextClassification, ImageClassification, ObjectDetection};

    enum class SampleUse{Training, Selection, Testing, None};

    enum class VariableUse{Id, Input, Target, Time, None, Decoder};

    enum class RawVariableType{None, Numeric, Binary, Categorical, DateTime, Constant};

    // Structs

    struct RawVariable
    {
        RawVariable(const string& = string(),
                    const DataSet::VariableUse& = DataSet::VariableUse::None,
                    const DataSet::RawVariableType& = DataSet::RawVariableType::Numeric,
                    const Scaler& = Scaler::MeanStandardDeviation,
                    const vector<string>& = vector<string>());

        void set(const string& = string(),
                 const DataSet::VariableUse& = DataSet::VariableUse::None,
                 const DataSet::RawVariableType& = DataSet::RawVariableType::Numeric,
                 const Scaler& = Scaler::MeanStandardDeviation,
                 const vector<string>& = vector<string>());

        string name;

        DataSet::VariableUse use = DataSet::VariableUse::None;

        DataSet::RawVariableType type = DataSet::RawVariableType::None;

        vector<string> categories;

        Scaler scaler = Scaler::None;

        bool has_raw_variables_names = false;

        // Methods

        string get_use_string() const;
        string get_type_string() const;
        string get_scaler_string() const;

        Index get_categories_number() const;

        void set_scaler(const Scaler&);
        void set_scaler(const string&);

        void set_use(const DataSet::VariableUse&);
        void set_use(const string&);

        void set_type(const string&);

        void set_categories(const vector<string>&);

        virtual void from_XML(const XMLDocument&);
        virtual void to_XML(XMLPrinter&) const;

        void print() const;
    };

    // Model type

    ModelType get_model_type() const;

    string get_model_type_string() const;

    // Samples get

    inline Index get_samples_number() const {return data.dimension(0);}

    Index get_samples_number(const SampleUse&) const;

    Index get_used_samples_number() const;

    vector<Index> get_sample_indices(const SampleUse&) const;

    vector<Index> get_used_sample_indices() const;

    SampleUse get_sample_use(const Index&) const;
    const vector<SampleUse>& get_sample_uses() const;

    vector<Index> get_sample_uses_vector() const;

    Tensor<Index, 1> get_sample_use_numbers() const;
    Tensor<type, 1> get_sample_use_percentages() const;

    string get_sample_string(const Index&) const;

    inline Index get_raw_variables_number() const { return raw_variables.size(); }
    Index get_raw_variables_number(const VariableUse&) const;
    Index get_used_raw_variables_number() const;
    Index get_input_and_unused_variables_number() const;

    const vector<RawVariable>& get_raw_variables() const;
    vector<RawVariable> get_raw_variables(const VariableUse&) const;

    Index get_raw_variable_index(const string&) const;
    Index get_raw_variable_index(const Index&) const;

    vector<Index> get_raw_variable_indices(const VariableUse&) const;        
    vector<Index> get_used_raw_variables_indices() const;

    vector<string> get_raw_variable_names() const;
    vector<string> get_raw_variable_names(const VariableUse&) const;

    RawVariableType get_raw_variable_type(const Index& index) const {return raw_variables[index].type;}

    // Variables get

    Index get_variables_number() const;
    Index get_variables_number(const VariableUse&) const;
    Index get_used_variables_number() const;

    vector<string> get_variable_names() const;
    vector<string> get_variable_names(const VariableUse&) const;

    vector<vector<Index>> get_variable_indices() const;
    vector<Index> get_variable_indices(const Index&) const;
    vector<Index> get_variable_indices(const VariableUse&) const;
    vector<Index> get_used_variable_indices() const;

    dimensions get_dimensions(const VariableUse&) const;

    vector<Scaler> get_variable_scalers(const VariableUse&) const;

    vector<vector<Index>> get_batches(const vector<Index>&, const Index&, const bool&, const Index& = 100) const;

    const Tensor<type, 2>& get_data() const;
    Tensor<type, 2>* get_data_p();
    Tensor<type, 2> get_data(const SampleUse&) const;
    Tensor<type, 2> get_data(const VariableUse&) const;   
    Tensor<type, 2> get_data(const SampleUse&, const VariableUse&) const;

    Tensor<type, 1> get_sample_data(const Index&) const;
    Tensor<type, 1> get_sample_data(const Index&, const vector<Index>&) const;
    Tensor<type, 2> get_sample_input_data(const Index&) const;
    Tensor<type, 2> get_sample_target_data(const Index&) const;

    Tensor<type, 2> get_raw_variable_data(const Index&) const;
    Tensor<type, 2> get_raw_variable_data(const Index&, const vector<Index>&) const;
    //Tensor<type, 2> get_raw_variable_data(const Tensor<Index, 1>&) const;
    Tensor<type, 2> get_raw_variable_data(const string&) const;

    string get_sample_category(const Index&, const Index&) const;
    Tensor<type, 1> get_sample(const Index&) const;

    const vector<vector<string>>& get_data_file_preview() const;

    // Members get

    MissingValuesMethod get_missing_values_method() const;
    string get_missing_values_method_string() const;

    const filesystem::path& get_data_path() const;

    const bool& get_header_line() const;
    const bool& get_has_sample_ids() const;

    vector<string> get_sample_ids() const;

    const Separator& get_separator() const;
    string get_separator_string() const;
    string get_separator_name() const;

    const Codification& get_codification() const;
    const string get_codification_string() const;

    const string& get_missing_values_label() const;

    Index get_gmt() const;

    const bool& get_display() const;

    bool is_empty()
    {
        return data.size() == 0;
    }

    //bool get_augmentation() const;

    // Set

    void set(const Index& = 0, const dimensions& = {}, const dimensions& = {});

    void set(const filesystem::path&, 
             const string&, 
             const bool& = true, 
             const bool& = false, 
             const DataSet::Codification& = Codification::UTF8);

    void set(const filesystem::path&);

    void set_default();

    void set_model_type_string(const string&);
    void set_model_type(const ModelType&);

    void set_threads_number(const int&);

    // Samples set

    void set(const SampleUse&);

    void set_sample_use(const Index&, const SampleUse&);
    void set_sample_use(const Index&, const string&);

    void set_sample_uses(const vector<SampleUse>&);
    void set_sample_uses(const vector<string>&);
    void set_sample_uses(const vector<Index>&, const SampleUse&);

    // Raw variables set

    void set_raw_variables(const vector<RawVariable>&);

    void set_default_raw_variables_names();

    void set_default_raw_variables_uses();
    virtual void set_raw_variable_uses(const vector<string>&);
    virtual void set_raw_variable_uses(const vector<VariableUse>&);

    void set_raw_variables(const VariableUse&);
    void set_input_target_raw_variable_indices(const vector<Index>&, const vector<Index>&);
    //void set_input_target_raw_variable_indices(const vector<string>&, const vector<string>&);
    void set_input_raw_variables_unused();

    //void set_input_raw_variables(const Tensor<Index, 1>&, const Tensor<bool, 1>&);

    void set_raw_variable_use(const Index&, const VariableUse&);
    void set_raw_variable_use(const string&, const VariableUse&);

    void set_raw_variable_type(const Index&, const RawVariableType&);
    void set_raw_variable_type(const string&, const RawVariableType&);

    void set_raw_variable_types(const RawVariableType&);

    void set_raw_variable_names(const vector<string>&);

    void set_raw_variables_number(const Index&);

    void set_raw_variable_scalers(const Scaler&);

    void set_raw_variable_scalers(const vector<Scaler>&);

    void set_binary_raw_variables();
    void unuse_constant_raw_variables();

    // Variables set

    void set_variable_names(const vector<string>&);

    void set(const VariableUse&);

    void set_dimensions(const VariableUse&, const dimensions&);

    // Data set

    void set_data(const Tensor<type, 2>&);

    // Members set

    void set_data_path(const filesystem::path&);

    void set_has_header(const bool&);
    void set_has_ids(const bool&);

    void set_separator(const Separator&);
    void set_separator_string(const string&);
    void set_separator_name(const string&);

    void set_codification(const Codification&);
    void set_codification(const string&);

    void set_missing_values_label(const string&);
    void set_missing_values_method(const MissingValuesMethod&);
    void set_missing_values_method(const string&);

    void set_gmt(const Index&);

    void set_display(const bool&);

    bool is_sample_used(const Index&) const;

    bool has_binary_raw_variables() const;
    bool has_categorical_raw_variables() const;

    bool has_binary_or_categorical_raw_variables() const;

    bool has_selection() const;

    bool has_missing_values(const vector<string>&) const;

    // Splitting

    void split_samples_sequential(const type& training_ratio = type(0.6),
                                  const type& selection_ratio = type(0.2),
                                  const type& testing_ratio = type(0.2));

    void split_samples_random(const type& training_ratio = type(0.6),
                              const type& selection_ratio = type(0.2),
                              const type& testing_ratio = type(0.2));

    // Unusing

    Tensor<Index, 1> unuse_repeated_samples();

    vector<string> unuse_uncorrelated_raw_variables(const type& = type(0.25));
    vector<string> unuse_multicollinear_raw_variables(Tensor<Index, 1>&, Tensor<Index, 1>&);

    // Initialization

    void set_data_constant(const type&);

    // Descriptives

    vector<Descriptives> calculate_variable_descriptives() const;
    vector<Descriptives> calculate_used_variable_descriptives() const;

    vector<Descriptives> calculate_raw_variable_descriptives_positive_samples() const;
    vector<Descriptives> calculate_raw_variable_descriptives_negative_samples() const;
    vector<Descriptives> calculate_raw_variable_descriptives_categories(const Index&) const;

    vector<Descriptives> calculate_variable_descriptives(const VariableUse&) const;
 
    vector<Descriptives> calculate_testing_target_variable_descriptives() const;

    Tensor<type, 1> calculate_used_variables_minimums() const;

    Tensor<type, 1> calculate_means(const SampleUse& , const VariableUse&) const;

    Index calculate_used_negatives(const Index&);

    // Distribution

    vector<Histogram> calculate_raw_variable_distributions(const Index& = 10) const;

    // Box and whiskers

    vector<BoxPlot> calculate_raw_variables_box_plots() const;
    //Tensor<BoxPlot, 1> calculate_data_raw_variables_box_plot(Tensor<type,2>&) const;

    // Inputs correlations

    Tensor<Correlation, 2> calculate_input_raw_variable_pearson_correlations() const;

    Tensor<Correlation, 2> calculate_input_raw_variable_spearman_correlations() const;

    void print_inputs_correlations() const;

    void print_top_inputs_correlations() const;

    // Inputs-targets correlations

    Tensor<Correlation, 2> calculate_input_target_raw_variable_pearson_correlations() const;
    Tensor<Correlation, 2> calculate_input_target_raw_variable_spearman_correlations() const;

    void print_input_target_raw_variables_correlations() const;

    void print_top_input_target_raw_variables_correlations() const;

    // Filtering

    Tensor<Index, 1> filter_data(const Tensor<type, 1>&, const Tensor<type, 1>&);

    // Scaling

    void set_default_raw_variables_scalers();

    // Data scaling

    vector<Descriptives> scale_data();

    virtual vector<Descriptives> scale_variables(const VariableUse&);

    // Data unscaling

    void unscale_variables(const VariableUse&, const vector<Descriptives>&);

    // Classification

    Tensor<Index, 1> calculate_target_distribution() const;

    // Tuckey outlier detection

    vector<vector<Index>> calculate_Tukey_outliers(const type& = type(1.5)) const;

    vector<vector<Index>> replace_Tukey_outliers_with_NaN(const type& = type(1.5));

    void unuse_Tukey_outliers(const type& = type(1.5));

    // Data generation

    virtual void set_data_random();
    void set_data_rosenbrock();
    void set_data_sum();
    void set_data_classification();

    // Serialization

    virtual void print() const;

    virtual void from_XML(const XMLDocument&);
    virtual void to_XML(XMLPrinter&) const;

    void save(const filesystem::path&) const;
    void load(const filesystem::path&);

    void print_raw_variables() const;

    void print_data() const;
    void print_data_preview() const;

    void print_data_file_preview() const;

    void save_data() const;

    void save_data_binary(const filesystem::path&) const;

    void load_data_binary();

    // Missing values

    bool has_nan() const;

    bool has_nan_row(const Index&) const;

    void print_missing_values_information() const;

    void impute_missing_values_unuse();
    void impute_missing_values_mean();
    void impute_missing_values_median();
    void impute_missing_values_interpolate();

    void scrub_missing_values();

    Tensor<Index, 1> count_raw_variables_with_nan() const;
    Index count_rows_with_nan() const;
    Index count_nan() const;

    //void set_missing_values_number();

    //void set_raw_variables_missing_values_number();

    //void set_samples_missing_values_number();

    // Other

    void fix_repeated_names();

    // Eigen

    vector<vector<Index>> split_samples(const vector<Index>&, const Index&) const;

    bool get_has_rows_labels() const;
    //bool get_has_text_data() const;

    // Reader

    void decode(string&) const;

    virtual void read_csv();

    void prepare_line(string&) const;
    void process_tokens(vector<string>&);

    void read_data_file_preview(ifstream&);

    void check_separators(const string&) const;

    Tensor<type, 2> read_input_csv(const filesystem::path&, const string&, const string&, const bool&, const bool&) const;

    //Virtual functions

    //Image Models
    virtual void fill_image_data(const int&, const int&, const int&, const Tensor<type, 2>&);

    //AutoAssociation Models

    virtual void transform_associative_dataset();
    virtual void save_auto_associative_data_binary(const string&) const;

protected:

    DataSet::ModelType model_type;

    unique_ptr<ThreadPool> thread_pool;
    unique_ptr<ThreadPoolDevice> thread_pool_device;

    // DATA

    Tensor<type, 2> data;

<<<<<<< HEAD
    dimensions input_dimensions;

    dimensions target_dimensions;
=======
    // Dimensions

    dimensions input_dimensions;
    dimensions target_dimensions;
    dimensions decoder_dimensions;
>>>>>>> 28ff723d

    // Samples

    vector<SampleUse> sample_uses;

    vector<string> sample_ids;

    // Raw variables

    vector<RawVariable> raw_variables;

    // DATA FILE

    filesystem::path data_path;

    Separator separator = Separator::Comma;

    string missing_values_label = "NA";

    Tensor<bool, 1> nans_raw_variables;

    bool has_header = false;

    bool has_sample_ids = false;

    Codification codification = Codification::UTF8;

    vector<vector<string>> data_file_preview;

    Index gmt = 0;

    // MISSING VALUES

    MissingValuesMethod missing_values_method = MissingValuesMethod::Unuse;

    Index missing_values_number = 0;

    Tensor<Index, 1> raw_variables_missing_values_number;

    Index rows_missing_values_number = 0;

    bool display = true;     
};

}

#define STRINGIFY_ENUM(x) #x

#define ENUM_TO_STRING(x) STRINGIFY_ENUM(x)

#endif

// OpenNN: Open Neural Networks Library.
// Copyright(C) 2005-2024 Artificial Intelligence Techniques, SL.
//
// This library is free software; you can redistribute it and/or
// modify it under the terms of the GNU Lesser General Public
// License as published by the Free Software Foundation; either
// version 2.1 of the License, or any later version.
//
// This library is distributed in the hope that it will be useful,
// but WITHOUT ANY WARRANTY; without even the implied warranty of
// MERCHANTABILITY or FITNESS FOR A PARTICULAR PURPOSE.  See the GNU
// Lesser General Public License for more details.

// You should have received a copy of the GNU Lesser General Public
// License along with this library; if not, write to the Free Software
// Foundation, Inc., 51 Franklin St, Fifth Floor, Boston, MA  02110-1301  USA<|MERGE_RESOLUTION|>--- conflicted
+++ resolved
@@ -537,17 +537,11 @@
 
     Tensor<type, 2> data;
 
-<<<<<<< HEAD
-    dimensions input_dimensions;
-
-    dimensions target_dimensions;
-=======
     // Dimensions
 
     dimensions input_dimensions;
     dimensions target_dimensions;
     dimensions decoder_dimensions;
->>>>>>> 28ff723d
 
     // Samples
 
