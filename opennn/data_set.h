--- conflicted
+++ resolved
@@ -9,18 +9,9 @@
 #ifndef DATASET_H
 #define DATASET_H
 
-<<<<<<< HEAD
-#include "pch.h"
-
 #include "tinyxml2.h"
 #include "histogram.h"
 #include "box_plot.h"
-
-=======
-#include "tinyxml2.h"
-#include "histogram.h"
-#include "box_plot.h"
->>>>>>> 2441909d
 #include "correlation.h"
 #include "scaling.h"
 
@@ -37,17 +28,6 @@
 
     enum class Codification { UTF8, SHIFT_JIS };
 
-<<<<<<< HEAD
-    explicit DataSet(const Index& = 0, 
-                     const dimensions& = {0}, 
-                     const dimensions& = {0});
-
-    explicit DataSet(const filesystem::path&,
-                     const string&,
-                     const bool& = true,
-                     const bool& = false,
-                     const Codification& = Codification::UTF8);
-=======
     DataSet(const Index& = 0,
             const dimensions& = {0},
             const dimensions& = {0});
@@ -57,7 +37,6 @@
             const bool& = true,
             const bool& = false,
             const Codification& = Codification::UTF8);
->>>>>>> 2441909d
 
     // Enumerations
 
@@ -253,12 +232,7 @@
 
     void set(const Index& = 0, const dimensions& = {}, const dimensions& = {});
     void set(const filesystem::path&, const string&, const bool& = true, const bool& = false, const DataSet::Codification& = Codification::UTF8);
-
-<<<<<<< HEAD
-    void set(const string&);
-=======
     void set(const filesystem::path&);
->>>>>>> 2441909d
 
     void set_default();
 
