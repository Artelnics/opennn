//   OpenNN: Open Neural Networks Library
//   www.opennn.net
//
//   S C A L I N G   H E A D E R
//
//   Artificial Intelligence Techniques, SL
//   artelnics@artelnics.com

#ifndef SCALING_H
#define SCALING_H

<<<<<<< HEAD

=======
>>>>>>> 2441909d
#include "descriptives.h"

namespace opennn
{
    enum class Scaler{None, MinimumMaximum, MeanStandardDeviation, StandardDeviation, Logarithm, ImageMinMax};

    void scale_mean_standard_deviation(Tensor<type, 2>&, const Index&, const Descriptives&);
    void scale_standard_deviation(Tensor<type, 2>&, const Index&, const Descriptives&);
    void scale_minimum_maximum(Tensor<type, 2>&, const Index&, const Descriptives&, const type& = type(-1), const type& = type(1));

    // Tensor<type, 1> scale_minimum_maximum(const Tensor<type, 1>&);
    // Tensor<type, 2> scale_minimum_maximum(const Tensor<type, 2>&);

    void scale_logarithmic(Tensor<type, 2>&, const Index&);
    //void scale_minimum_maximum_binary(Tensor<type, 2>&, const type&, const type&, const Index&);

    void unscale_minimum_maximum(Tensor<type, 2>&, const Index&, const Descriptives&, const type& = type(-1), const type& = type(1));
    void unscale_mean_standard_deviation(Tensor<type, 2>&, const Index&, const Descriptives&);
    void unscale_standard_deviation(Tensor<type, 2>&, const Index&, const Descriptives&);
    void unscale_logarithmic(Tensor<type, 2>&, const Index&);
    void unscale_image_minimum_maximum(Tensor<type, 2>&, const Index&);
}

#endif // STATISTICS_H<|MERGE_RESOLUTION|>--- conflicted
+++ resolved
@@ -9,10 +9,6 @@
 #ifndef SCALING_H
 #define SCALING_H
 
-<<<<<<< HEAD
-
-=======
->>>>>>> 2441909d
 #include "descriptives.h"
 
 namespace opennn
