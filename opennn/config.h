#ifndef OPENNN_CONFIG_H
#define OPENNN_CONFIG_H

#define NUMERIC_LIMITS_MIN type(0.000001)


#define NOMINMAX
#define _SILENCE_CXX17_ITERATOR_BASE_CLASS_DEPRECATION_WARNING
#define _CRT_SECURE_NO_WARNINGS
#define EIGEN_PERMANENTLY_DISABLE_STUPID_WARNINGS

<<<<<<< HEAD
#ifndef _CRT_SECURE_NO_WARNINGS
#define _CRT_SECURE_NO_WARNINGS
#endif

// For numeric limits

#define NOMINMAX
=======
//#pragma warning(push, 0)
>>>>>>> 3ce288df

#define EIGEN_USE_THREADS

#include "../eigen/Eigen/Core"
#include "../eigen/unsupported/Eigen/CXX11/Tensor"
#include "../eigen/Eigen/src/Core/util/DisableStupidWarnings.h"

//#define OPENNN_CUDA

#ifdef OPENNN_CUDA

#include "../../opennn_cuda/CudaOpennn/kernel.cuh"
#include "cuda.h"
#include "cuda_runtime.h"
#include "cublas_v2.h"
#include <cublasXt.h>
#include <curand.h>
#include <cudnn.h>

#endif

#include <omp.h>

#define	STRING(x) #x
#define TOSTRING(x) STRING(x)
#define LOG __FILE__ ":" TOSTRING(__LINE__)"\n"

namespace opennn
{

    using namespace std;
    using namespace Eigen;

    using type = float;

    using dimensions = vector<Index>;
     
    //using execution_policy = std::execution::par;

    template<typename Base, typename T>
    inline bool is_instance_of(const T* ptr)
    {
        return dynamic_cast<const Base*>(ptr);
    }
}

#endif
<|MERGE_RESOLUTION|>--- conflicted
+++ resolved
@@ -9,17 +9,11 @@
 #define _CRT_SECURE_NO_WARNINGS
 #define EIGEN_PERMANENTLY_DISABLE_STUPID_WARNINGS
 
-<<<<<<< HEAD
 #ifndef _CRT_SECURE_NO_WARNINGS
 #define _CRT_SECURE_NO_WARNINGS
 #endif
 
-// For numeric limits
-
-#define NOMINMAX
-=======
 //#pragma warning(push, 0)
->>>>>>> 3ce288df
 
 #define EIGEN_USE_THREADS
 
